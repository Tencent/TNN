--- conflicted
+++ resolved
@@ -48,20 +48,13 @@
     - name: "Windows | x64 | build"
       os: windows
       language: cpp
-<<<<<<< HEAD
-=======
       before_install:
         - ./scripts/.ci/preflight.sh x86 || travis_terminate 0
->>>>>>> 8894cf0b
       install:
         - PowerShell -Command 'Set-ExecutionPolicy -ExecutionPolicy RemoteSigned'
         - choco install ninja
       script:
-<<<<<<< HEAD
-        - scripts/build_msvc_naive.bat x64 ci
-=======
         - scripts/build_msvc_native.bat x64 ci
->>>>>>> 8894cf0b
       env:
         - CXX=cl.exe
         - CXX_FOR_BUILD=cl.exe
@@ -71,20 +64,13 @@
     - name: "Windows | x86 | build"
       os: windows
       language: cpp
-<<<<<<< HEAD
-=======
       before_install:
         - ./scripts/.ci/preflight.sh x86 || travis_terminate 0
->>>>>>> 8894cf0b
       install:
         - PowerShell -Command 'Set-ExecutionPolicy -ExecutionPolicy RemoteSigned'
         - choco install ninja
       script:
-<<<<<<< HEAD
-        - scripts/build_msvc_naive.bat x86 ci
-=======
         - scripts/build_msvc_native.bat x86 ci
->>>>>>> 8894cf0b
       env:
         - CXX=cl.exe
         - CXX_FOR_BUILD=cl.exe
