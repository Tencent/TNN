--- conflicted
+++ resolved
@@ -23,11 +23,7 @@
 ANDROID_DATA_DIR=$ANDROID_DIR/benchmark-model
 OUTPUT_LOG_FILE=benchmark_models_result.txt
 LOOP_COUNT=16
-<<<<<<< HEAD
-WARM_UP_COUNT=8
-=======
 WARM_UP_COUNT=5
->>>>>>> a315d2ac
 INTERVAL=5
 
 benchmark_model_list=(
@@ -141,11 +137,7 @@
 
         for benchmark_model in ${benchmark_model_list[*]}
         do
-<<<<<<< HEAD
-            $ADB shell "cd ${ANDROID_DIR}; LD_LIBRARY_PATH=. ./TNNTest -th ${THREAD_NUM} -wc ${WARM_UP_COUNT} -ic ${LOOP_COUNT} -dt ${device} -mt ${MODEL_TYPE} -mp ${ANDROID_DATA_DIR}/${benchmark_model}  >> $OUTPUT_LOG_FILE"
-=======
             $ADB shell "cd ${ANDROID_DIR}; LD_LIBRARY_PATH=. ./TNNTest -th ${THREAD_NUM} ${KERNEL_TUNE} -wc ${WARM_UP_COUNT} -ic ${LOOP_COUNT} -dt ${device} -mt ${MODEL_TYPE} -mp ${ANDROID_DATA_DIR}/${benchmark_model}  >> $OUTPUT_LOG_FILE"
->>>>>>> a315d2ac
             sleep $INTERVAL
             $ADB shell "cd ${ANDROID_DIR}; logcat -d | grep \"TNN Benchmark time cost\" | grep ${device} | grep -w ${benchmark_model} | tail -n 1 >> $OUTPUT_LOG_FILE"
         done
@@ -161,11 +153,7 @@
         $ADB shell "echo '\nbenchmark device: ${device} \n' >> ${ANDROID_DIR}/$OUTPUT_LOG_FILE"
         for benchmark_model in ${benchmark_model_list[*]}
         do
-<<<<<<< HEAD
-            $ADB shell "cd ${ANDROID_DIR}; LD_LIBRARY_PATH=. ./TNNTest -th ${THREAD_NUM} -wc ${WARM_UP_COUNT} -ic ${LOOP_COUNT} -dt ${device} -mt ${MODEL_TYPE} -mp ${ANDROID_DATA_DIR}/${benchmark_model}  >> $OUTPUT_LOG_FILE"
-=======
             $ADB shell "cd ${ANDROID_DIR}; LD_LIBRARY_PATH=. ./TNNTest -th ${THREAD_NUM} ${KERNEL_TUNE} -wc ${WARM_UP_COUNT} -ic ${LOOP_COUNT} -dt ${device} -mt ${MODEL_TYPE} -mp ${ANDROID_DATA_DIR}/${benchmark_model}  >> $OUTPUT_LOG_FILE"
->>>>>>> a315d2ac
             sleep $INTERVAL
             $ADB shell "cd ${ANDROID_DIR}; logcat -d | grep \"TNN Benchmark time cost\" | grep ${device} | grep -w ${benchmark_model} | tail -n 1 >> $OUTPUT_LOG_FILE"
         done
@@ -179,11 +167,7 @@
         $ADB shell "echo '\nbenchmark device: ${device} \n' >> ${ANDROID_DIR}/$OUTPUT_LOG_FILE"
         for benchmark_model in ${benchmark_model_list[*]}
         do
-<<<<<<< HEAD
-            $ADB shell "cd ${ANDROID_DIR}; LD_LIBRARY_PATH=. ./TNNTest -th ${THREAD_NUM} -wc ${WARM_UP_COUNT} -ic ${LOOP_COUNT} -dt ${device} -nt ${device} -mt ${MODEL_TYPE} -mp ${ANDROID_DATA_DIR}/${benchmark_model}  >> $OUTPUT_LOG_FILE"
-=======
             $ADB shell "cd ${ANDROID_DIR}; LD_LIBRARY_PATH=. ./TNNTest -th ${THREAD_NUM} ${KERNEL_TUNE} -wc ${WARM_UP_COUNT} -ic ${LOOP_COUNT} -dt ${device} -nt ${device} -mt ${MODEL_TYPE} -mp ${ANDROID_DATA_DIR}/${benchmark_model}  >> $OUTPUT_LOG_FILE"
->>>>>>> a315d2ac
             sleep $INTERVAL
             $ADB shell "cd ${ANDROID_DIR}; logcat -d | grep \"TNN Benchmark time cost\" | grep ${device} | grep -w ${benchmark_model} | tail -n 1 >> $OUTPUT_LOG_FILE"
         done
@@ -291,11 +275,7 @@
         $ADB push ${WORK_DIR}/../../third_party/huawei_npu/hiai_ddk_latest/${ABI}/* $ANDROID_DIR/
         for benchmark_model in ${benchmark_model_list[*]}
         do
-<<<<<<< HEAD
-            TEST_ARGS="-th ${THREAD_NUM} -wc ${WARM_UP_COUNT} -ic ${LOOP_COUNT} -dt ${device} -nt ${device} -mt ${MODEL_TYPE} -mp ${benchmark_model}"
-=======
             TEST_ARGS="-th ${THREAD_NUM} ${KERNEL_TUNE} -wc ${WARM_UP_COUNT} -ic ${LOOP_COUNT} -dt ${device} -nt ${device} -mt ${MODEL_TYPE} -mp ${benchmark_model}"
->>>>>>> a315d2ac
             $ADB shell am start -S -W \
                 -n com.tencent.tnn.benchmark/.MainActivity \
                 --es args \'${TEST_ARGS}\' --es benchmark-dir ${ANDROID_DIR} \
