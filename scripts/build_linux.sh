# TNN/scripts/
# 判断 cmake version
if !(command -v cmake > /dev/null 2>&1); then
    echo "Cmake not found!"
    exit 1
fi

for var in $(cmake --version | awk 'NR==1{print $3}')
do
    cmake_version=$var
done
function version_lt { test "$(echo "$@" | tr " " "\n" | sort -rV | head -n 1)" != "$1"; }

if (version_lt $cmake_version 3.11); then
    echo "Cmake 3.11 or higher is required. You are running version ${cmake_version}"
    exit 2
fi

TNN_DIR=$(pwd)/../
thirdparty_dir=${TNN_DIR}/source/tnn/network/openvino/thirdparty/
export GIT_LFS_SKIP_SMUDGE=1

if [ ! -d ${thirdparty_dir} ]
then
    mkdir ${thirdparty_dir}
    mkdir ${thirdparty_dir}/openvino
    mkdir ${thirdparty_dir}/openvino/lib
    mkdir ${thirdparty_dir}/ngraph
fi

# 编译 openvino 库
if [ ! -d ${TNN_DIR}/scripts/build_linux ]
then
mkdir build_linux
fi

cd build_linux

if [ ! -d ${TNN_DIR}/scripts/build_linux/openvinoInstall ]
then
# TNN/scripts/build_linux
git clone https://github.com/openvinotoolkit/openvino.git
cd openvino
git reset --hard 9df6a8f

# TNN/scripts/build_linux/openvino
git submodule update --init --recursive

# 编译静态库
sed -i '152,152s/SHARED/STATIC/g' inference-engine/src/inference_engine/CMakeLists.txt
sed -i 's/SHARED/STATIC/g' inference-engine/src/legacy_api/CMakeLists.txt
sed -i 's/SHARED/STATIC/g' inference-engine/src/transformations/CMakeLists.txt
sed -i 's/SHARED/STATIC/g' inference-engine/src/low_precision_transformations/CMakeLists.txt
sed -i 's/SHARED/STATIC/g' ngraph/src/ngraph/CMakeLists.txt

mkdir build && cd build

echo "Configuring Openvino ..."
# TNN/scripts/build_linux/openvino/build
cmake ../ \
-DENABLE_OPENCV=OFF \
-DCMAKE_INSTALL_PREFIX=${TNN_DIR}/scripts/build_linux/openvinoInstall \
-DENABLE_CLDNN=OFF \
-DENABLE_TBB_RELEASE_ONLY=OFF \
-DTHREADING=SEQ \
-DNGRAPH_COMPONENT_PREFIX="deployment_tools/ngraph/" \
-DENABLE_MYRIAD=OFF \
-DNGRAPH_JSON_ENABLE=OFF \
-DENABLE_PROFILING_ITT=OFF \

echo "Building Openvino ..."
make -j4
make install
cd ../../

# TNN/scripts/build_linux/ 拷贝 lib 和 include 文件到 thirdparty 下
cp -r openvinoInstall/deployment_tools/inference_engine/include/ ${thirdparty_dir}/openvino/
cp -r openvinoInstall/deployment_tools/inference_engine/lib/intel64/libinference_engine.a ${thirdparty_dir}/openvino/lib/
cp -r openvinoInstall/deployment_tools/inference_engine/lib/intel64/libinference_engine_legacy.a ${thirdparty_dir}/openvino/lib/
cp -r openvinoInstall/deployment_tools/inference_engine/lib/intel64/libinference_engine_transformations.a ${thirdparty_dir}/openvino/lib/
cp -r openvinoInstall/deployment_tools/inference_engine/lib/intel64/libinference_engine_lp_transformations.a ${thirdparty_dir}/openvino/lib/
cp -r openvinoInstall/deployment_tools/inference_engine/lib/intel64/libMKLDNNPlugin.so ${thirdparty_dir}/openvino/lib/
cp -r openvinoInstall/deployment_tools/inference_engine/lib/intel64/plugins.xml ${thirdparty_dir}/openvino/lib/
cp -r openvinoInstall/deployment_tools/inference_engine/lib/intel64/plugins.xml ./
cp -r openvinoInstall/deployment_tools/ngraph/include/ ${thirdparty_dir}/ngraph/
if [ -d openvinoInstall/deployment_tools/ngraph/lib64/ ]
then
cp -r openvinoInstall/deployment_tools/ngraph/lib64/libngraph.a ${thirdparty_dir}/openvino/lib/
else
cp -r openvinoInstall/deployment_tools/ngraph/lib/libngraph.a ${thirdparty_dir}/openvino/lib/
fi
if [ -d openvinoInstall/lib64/ ]
then
cp openvinoInstall/lib64/libpugixml.a ${thirdparty_dir}/openvino/lib/
else
cp openvinoInstall/lib/libpugixml.a ${thirdparty_dir}/openvino/lib/
fi
fi # openvinoInstall

# 编译 TNN
echo "Configuring TNN ..."
cmake ../../ \
-DTNN_OPENVINO_ENABLE=ON \
-DTNN_X86_ENABLE=ON \
-DTNN_TEST_ENABLE=ON \
-DTNN_CPU_ENABLE=ON \

echo "Building TNN ..."
make -j4

<<<<<<< HEAD
echo "Done"
=======
# check compile error, or ci will not stop
if [ 0 -ne $? ]
then
    exit -1
fi

ctest --output-on-failure -j 2
>>>>>>> 3046fe72
<|MERGE_RESOLUTION|>--- conflicted
+++ resolved
@@ -108,14 +108,10 @@
 echo "Building TNN ..."
 make -j4
 
-<<<<<<< HEAD
-echo "Done"
-=======
 # check compile error, or ci will not stop
 if [ 0 -ne $? ]
 then
     exit -1
 fi
 
-ctest --output-on-failure -j 2
->>>>>>> 3046fe72
+ctest --output-on-failure -j 2