--- conflicted
+++ resolved
@@ -43,17 +43,10 @@
         git clone --recursive https://github.com/openvinotoolkit/openvino.git
     fi
     cd openvino
-<<<<<<< HEAD
     git reset --hard 4795391
     git submodule update --init --recursive
     #sed -i '152 i /*' inference-engine/src/mkldnn_plugin/nodes/reduce.cpp
     #sed -i '157 i */' inference-engine/src/mkldnn_plugin/nodes/reduce.cpp
-=======
-    git reset --hard 9df6a8f
-    git submodule update
-    sed -i '152 i /*' inference-engine/src/mkldnn_plugin/nodes/reduce.cpp
-    sed -i '157 i */' inference-engine/src/mkldnn_plugin/nodes/reduce.cpp
->>>>>>> 264e6a76
 
     # 编译静态库
     if [ "${OPENVINO_BUILD_SHARED}" = "OFF" ]
