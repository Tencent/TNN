# Demo Introduction

[中文版本](../../cn/user/demo.md)

## I. Introduction to iOS Demo

### How to run

1. Download the Demo model

   ```
   cd <path_to_tnn>/model
   sh download_model.sh
   ```
   
   Optional: If you want to run the OCR demo, you also need to prepare the opencv framework. We provide a script to download opencv.
   ```
   cd <path_to_tnn>/scripts
   sh download_opencv.sh iOS
   ```
   
   PS: If the script cannot download the model or framework due to network problems, please manually create the corresponding folder according to the information in the script and download it by yourself.

2. Open the TNNExamples project

   Enter the directory `<path_to_tnn>/examples/ios/` and double-click to open the TNNExamples project.

   Optional: If you want to run the OCR demo, you also need to add opencv as dependency.

   Click the TNNExamples project as shown below, find the project setting `General`, click the `+` button under `Framworks, Libraries, and Embedded Content`.

   <div align=left ><img src="../../cn/user/resource/ios_add_framework.jpg" width = "75%" height = "75%"/>

   Choose `Add Other-Add Files...` in the following interface, find your `opencv2.framework` and add it. If you use the provided script, the downloaded opencv2.framework shoud be in the `<path_to_tnn>/third_party/opencv/iOS` directory.

   <div align=left ><img src="../../cn/user/resource/ios_add_framework_from_files.jpg" width = "75%" height = "75%"/>

   Due to the opencv2.framework includes code for real iOS devices and simulators, please set the `Embed` option to `Do Not Embed` as in the following interface.

   <div align=left ><img src="../../cn/user/resource/ios_framework_notembed.jpg" width = "75%" height = "75%"/>

   Finally, to ensure xcode can find the opencv2.framework, the directory containing the opencv2.framework must be added in the `Framework Search Paths`. As shown in the followng interface, find the project setting `Build Settings`,  then find the `Framework Search Paths` item under `Search Paths`. If the directory has not been included, double-click the item and add the directory.

   <div align=left ><img src="../../cn/user/resource/ios_framework_search_path.jpg" width = "75%" height = "75%"/>

3. Set up a developer account

   Click the TNNExamples project as shown below, find the project setting `Signing & Capabilities`, click the Team tab and select `Add an Account...`

  <div align=left><img src="https://gitee.com/darren3d/tnn-resource/raw/master/doc/cn/user/resource/ios_add_account_demo.jpg">

   Enter the Apple ID account and password in the following interface. Return to the `Signing & Capabilities` interface, and select the added account in the Team tab. If you don’t have an Apple ID, you can also use the “Create Apple ID” option to apply according to the relevant prompts.

   `PS: There is no fee to apply for Apple ID, it can be passed immediately, and the APP can be run on the real machine after debugging.`

  <div align=left><img src="https://gitee.com/darren3d/tnn-resource/raw/master/doc/cn/user/resource/ios_set_account.jpg">

4. Run on real machine

   4.1 Modify `Bundle Identitifier`

   As shown in the figure, after the existing `Bundle Identifier`, a suffix (limited to numbers and letters) is randomly added to avoid personal account conflicts.

  <div align=left><img src="https://gitee.com/darren3d/tnn-resource/raw/master/doc/cn/user/resource/ios_set_bundleid_demo.jpg">

  4.2 Verify authorization
     
   For the first time, use the shortcut key `Command + Shift + K` to clean up the project, and then execute the shortcut key` Command + R` to run. If it is the first time to log in with Apple ID, Xcode will pop up a box and report the following error. You need to verify the authorization on the iOS device according to the prompt. Generally speaking, the authorization path on the phone is: Settings-> General-> Profile and Device Management-> Apple Development Options-> Click Trust
     
  <div align=left><img src="https://gitee.com/darren3d/tnn-resource/raw/master/doc/cn/user/resource/ios_verify_certificate_demo.jpg">

  4.3 Result
     
   For the first run, use the shortcut key `Command + Shift + K` to clean up the project, and then execute the shortcut key` Command + R` to run. Click the Run button on the interface, the interface will display the CPU and GPU time consumption of all models in the model directory. The running result of the iPhone7 real machine is shown below.
     
  PS:
     
  a) Due to the different GPU and CPU acceleration principles, the GPU performance of a specific model is not necessarily higher than that of the CPU. It is related to the specific model, model structure, and engineering implementation. Everyone is welcome to participate in the development of TNN and make progress together.
     
  b) The macro TNN_SDK_USE_NCNN_MODEL in TNNSDKSample.h defaults to 0, and the TNN model can be set to 1 to run the ncnn model.
     
     c) If you encounter an error message of `Unable to install...`, please delete the existing TNNExamples on the real device and run the installation again.
     
     d) If the CodeSign error `Command CodeSign failed with a nonzero exit code` is encountered when the real device is running, please refer to issue20 `iOS Demo Operation Step Instructions`

### Demo effect 

1. Face detection

   Model source: https://github.com/Linzaer/Ultra-Light-Fast-Generic-Face-Detector-1MB

   Effect example: iPhone 7, ARM single thread 6.3206ms

   <div align=left ><img src="https://gitee.com/darren3d/tnn-resource/raw/master/doc/cn/user/resource/face_detector.jpg" width = "50%" height = "50%"/>

2. Image classification

   Model source: https://github.com/forresti/SqueezeNet

   Example: iPhone 7, ARM single thread 13.83ms

   <div align=left ><img src="https://gitee.com/darren3d/tnn-resource/raw/master/doc/cn/user/resource/image_classify.jpg" width = "50%" height = "50%"/>

   
## II. Introduction to Android Demo
### Environment requirements

1. Android Studio 3.5 or above
2. NDK version >= 16

### Steps

1. Download the Demo model

   ```
   cd <path_to_tnn>/model
   sh download_model.sh
   ```

   Optional: If you want to run the OCR demo, you also need to download opencv framework.
   ```
   cd <path_to_tnn>/scripts
   sh download_opencv.sh android
   ```

   PS: If the script cannot download the model due to network problems, please manually create the corresponding folder according to the information in the script and download it yourself.
  
   PS for Huawei NPU :
   You need to download the DDK before run the demo. Refer to： [FAQ](../faq_en.md): Huawei NPU Compilation Prerequisite.
 

2. Open the TNNExamples project

   Enter the directory `<path_to_tnn>/examples/android/` and double-click to open the TNN example project.
   
   PS for Huawei NPU ：
   
   1).  After opening the TNN example project，you need to set the TNN_HUAWEI_NPU_ENABLE switch to ON in <path_to_tnn>/examples/android/demo/CMakeList.txt below to use Huawei NPU ：
   
   ````
        set(TNN_HUAWEI_NPU_ENABLE ON CACHE BOOL "" FORCE)
   ````
      
   2). If encountering  `<path_to_tnn>/examples/android/src/main/jni/thirdparty/hiai_ddk/include/graph`Permission Denied，
   Clean Project and rerun.
  
   3). Only Huawei phones of rom version >= 100.320.xxx.xxxx supportS building the example TNN models.
  
   4). To run the demo, you need to first download the ddk. Refer to ： [FAQ](../faq_en.md) to check the current NPU support and how to update the ROM.

   5). You need to set the TNN_OPENCV_ENABLE switch to ON in <path_to_tnn>/examples/android/demo/CMakeList.txt below to run the OCR demo ：

   ````
        set(TNN_OPENCV_ENABLE ON CACHE BOOL "" FORCE)
   ````

   You need to set OPENCV_ANDROID_SDK_PATH to use personal OpenCV SDK:
   在<path_to_tnn>/examples/android/demo/CMakeList.txt中, 更新指令为如下，使用指定的OPENCV。
   ````
        set(OPENCV_ANDROID_SDK_PATH <path_to_opencv_android_sdk>)
   ````

### Running result
1. Face Detection-Pictures
   
   Model source: https://github.com/Linzaer/Ultra-Light-Fast-Generic-Face-Detector-1MB

   Effect example: Huawei P30, ARM single thread 32.2359ms

   <div align=left ><img src="https://gitee.com/darren3d/tnn-resource/raw/master/doc/cn/user/resource/android_face_detector_image.jpg" width = "50%" height = " 50%"/>
   
       
   Example： Huawei P30, NPU rom 100.320.010.022 9.04ms
       
   <div align=left ><img src="https://github.com/darrenyao87/tnn-models/blob/master/doc/cn/user/resource/android_face_detecor_image_npu.jpg" width = "50%" height = "50%"/>

2. Face detection-video
   Model source: https://github.com/Linzaer/Ultra-Light-Fast-Generic-Face-Detector-1MB

   Effect example: Huawei P30, ARM single thread 122.296ms

   <div align=left ><img src="https://gitee.com/darren3d/tnn-resource/raw/master/doc/cn/user/resource/android_face_detector_stream.jpg" width = "50%" height = " 50%"/>

    Example： Huawei P30, NPU rom 100.320.010.022 28ms
    
    <div align=left ><img src="https://github.com/darrenyao87/tnn-models/blob/master/doc/cn/user/resource/android_face_detector_stream_npu.jpg" width = "50%" height = "50%"/>

3. Image classification

   Model source: https://github.com/forresti/SqueezeNet

   Effect example: Huawei P30, ARM single thread 81.4047ms

   <div align=left ><img src="https://gitee.com/darren3d/tnn-resource/raw/master/doc/cn/user/resource/android_image_classify.jpg" width = "50%" height = " 50%"/>
   
   Example： Huawei P30, NPU rom 100.320.010.022 2.48ms
    
   <div align=left ><img src="https://github.com/darrenyao87/tnn-models/blob/master/doc/cn/user/resource/android_image_classify_npu.jpg" width = "50%" height = "50%"/>
   
## III. Introduction to Linux/Mac/Windows/Armlinux/CudaLinux Demo

### Ability
* Demonstrate the calling method of TNN basic interface, quickly run the model in Linux/Mac/Windows/ArmLinux environment.

### Running Steps
#### 1. Downloand demo models
   ```
   cd <path_to_tnn>/model
   sh download_model.sh
   ```
   If the script cannot download the model due to network problems, please manually create the corresponding folder according to the information in the script and download it yourself.

#### 2. Compile Steps
##### Linux
* Environment Requirements  
   - Cmake (>=3.11)
   - OpenCV3, Can be imported in CMake by find_package(OpenCV 3)
* Compile
   - build with openvino
      Move to `examples/linux/x86` directory and execute `build_linux_openvino.sh`:
      ```
      cd <path_to_tnn>/examples/linux/x86
      ./build_linux_openvino.sh
      ```

   - or build with x86 native
      Move to `examples/linux/src` directory and change backend of all demos:
      ```
      cd <path_to_tnn>/examples/linux/src/
      change TNN_NS::TNNComputeUnitsOpenvino to TNN_NS::TNNComputeUnitsCPU in all .cc files
      ```
      Move to `examples/linux/x86` directory and execute `build_linux_native.sh`:
      ```
      cd <path_to_tnn>/examples/linux/x86
      ./build_linux_native.sh
      ```
* Execute  
   Move to `examples/linux/x86/build_linux_openvino` or `examples/linux/x86/build_linux_native` directory and execute:
   ```
   cd build_linux_openvino
   
   image-classification demo
   ./demo_x86_imageclassify ../../../../model/SqueezeNet/squeezenet_v1.1.tnnproto ../../../../model/SqueezeNet/squeezenet_v1.1.tnnmodel

   face-detector demo
   ./demo_x86_facedetector ../../../../model/face_detector/version-slim-320_simplified.tnnproto ../../../../model/face_detector/version-slim-320_simplified.tnnmodel
   ```

##### MacOS
* Environment Requirements  
   - Cmake (>=3.11)
   - OpenCV3, Can be imported in CMake by ```find_package(OpenCV 3)```. you can install opencv with brew (```brew install opencv@3 && brew link --force opencv@3```).
<<<<<<< HEAD
* Compile
   - build with openvino
      Move to `examples/mac/x86` directory and execute `build_macos_openvino.sh`:
      ```
      cd <path_to_tnn>/examples/mac/x86
      ./build_macos_openvino.sh
      ```

   - or build with x86 native
      Move to `examples/linux/src` directory and change backend of all demos:
      ```
      cd <path_to_tnn>/examples/linux/src/
      change TNN_NS::TNNComputeUnitsOpenvino to TNN_NS::TNNComputeUnitsCPU in all .cc files
      ```
      Move to `examples/mac/x86` directory and execute `build_macos_native.sh`:
      ```
      cd <path_to_tnn>/examples/mac/x86
      ./build_macos_native.sh
      ```

* Execute  
   Move to `examples/mac/x86/build_macos_openvino` or `examples/mac/x86/build_macos_native` directory and execute:
=======
* Compile  
   Move to `examples/linux/x86` directory and execute `build_macos.sh`:
   ```
   cd <path_to_tnn>/examples/linux/x86
   ./build_macos.sh
   ```
* Execute  
   Move to `examples/linux/x86/build_macos` directory and execute:
>>>>>>> b1ee39a2
   ```
   cd build_macos_openvino
   
   image-classification demo
   ./demo_x86_imageclassify ../../../../model/SqueezeNet/squeezenet_v1.1.tnnproto ../../../../model/SqueezeNet/squeezenet_v1.1.tnnmodel

   face-detector demo
   ./demo_x86_facedetector ../../../../model/face_detector/version-slim-320_simplified.tnnproto ../../../../model/face_detector/version-slim-320_simplified.tnnmodel
<<<<<<< HEAD
=======

   reading-comprehension demo
   ./demo_x86_readingcomprehension ../../../../model/bertsquad10/bertsquad10_clean.tnnproto ../../../../model/bertsquad10/bertsquad10_clean.tnnmodel ../../../../model/bertsquad10/vocab.txt
>>>>>>> b1ee39a2

   webcam base face alignment demo
   ./demo_x86_webcam
   ```

##### Windows
* Environment Requirements  
   - Visual Studio (>=2015)
   - Cmake (>=3.11; Or run scripts with Visual Studio Prompt)
   - OpenCV3, compiled by the same version of VC.
* Comiple  
   Open `x64 Native Tools Command Prompt for VS 2017/2019`.

   - build with openvino
      Move to `examples\windows\x86` directory and execute `build_msvc_openvino.bat`:
      ```
      set OpenCV_DIR=`OPENCV_INSTALL_DIR`
      cd <path_to_tnn>\examples\windows\x86
      .\build_msvc_openvino.bat 
      ```
   
   - or build with x86 native
      Move to `examples\linux\src` directory and change backend of all demos:
      ```
      cd <path_to_tnn>\examples\linux\src\
      change TNN_NS::TNNComputeUnitsOpenvino to TNN_NS::TNNComputeUnitsCPU in all .cc files
      ```
      Move to `examples\windows\x86` directory and execute `build_msvc_native.bat`:
      ```
      cd <path_to_tnn>\examples\windows\x86
      ./build_msvc_native.bat
      ```

* Execute  
   Move to `examples\windows\x86\build_msvc_openvino\release` or `examples\windows\x86\build_msvc_native\release` directory and execute：
   ```
   cd build_msvc_openvino\release

   image-classification demo
   .\demo_x86_imageclassify ..\..\..\..\..\model\SqueezeNet\squeezenet_v1.1.tnnproto ..\..\..\..\..\model\SqueezeNet\squeezenet_v1.1.tnnmodel

   face-detector demo
   .\demo_x86_facedetector ..\..\..\..\..\model\face_detector\version-slim-320_simplified.tnnproto ..\..\..\..\..\model\face_detector\version-slim-320_simplified.tnnmodel

   webcam base face alignment demo
   .\demo_x86_webcam
   ```

##### ArmLinux
* Environment Requirements  
   - Cmake (>=3.1)
   - Install arm toolchain
   - ubuntu:  
      aarch64: sudo apt-get install g++-aarch64-linux-gnu  gcc-aarch64-linux-gnu  
      arm32hf: sudo apt-get install g++-arm-linux-gnueabihf gcc-arm-linux-gnueabihf
  - other linux: download toolchains from https://developer.arm.com/tools-and-software/open-source-software/developer-tools/gnu-toolchain/gnu-a/downloads
* Comiple  
   Move to `examples/linux/cross` directory:
   ```
   cd <path_to_tnn>/examples/linux/cross
   ```
   Modify `build_aarch64_linux.sh` or `build_armhf_linux.sh`，take aarch64 as an example, modify building options:
   ```
   CC=aarch64-linux-gnu-gcc
   CXX=aarch64-linux-gnu-g++
   TNN_LIB_PATH=../../scripts/build_aarch64_linux/
   ```
   execute `build_aarch64_linux.sh`
   ```
   sh build_aarch64_linux.sh
   ```
* Execute  
   Move to `examples/linux/build` directory and execute：
   ```
   cd build

   image-classification demo
   ./demo_arm_linux_imageclassify ../../../../model/SqueezeNet/squeezenet_v1.1.tnnproto ../../../../model/SqueezeNet/squeezenet_v1.1.tnnmodel

   face-detector demo
   ./demo_arm_linux_facedetector ../../../../model/face_detector/version-slim-320_simplified.tnnproto ../../../../model/face_detector/version-slim-320_simplified.tnnmodel
   ```

##### CudaLinux
* Environment Requirements
   - Cmake (>= 3.8)
   - CUDA (>= 10.2)
   - TensorRT (>= 7.1)

* Compile
   Configure the TensorRT path in env
   ```
   export TENSORRT_ROOT_DIR=<TensorRT_path>
   ```
   Configure the CuDNN path in env
   ```
   export CUDNN_ROOT_DIR=<CuDNN_path>
   ```
   Move to `examples/linux/cuda` directory and execute `build_cuda_linux.sh` :
   ```
   cd <path_to_tnn>/examples/linux/cuda
   sh build_linux.sh
   ```
* Execute
    Move to `examples/linux/cuda/build_cuda_linux` directory and execute:
    ```
    cd build_cuda_linux

    image-classification demo
    ./demo_cuda_imageclassify ../../../../model/SqueezeNet/squeezenet_v1.1.tnnproto ../../../../model/SqueezeNet/squeezenet_v1.1.tnnmodel

   face-detector demo
   ./demo_cuda_facedetector ../../../../model/face_detector/version-slim-320_simplified.tnnproto ../../../../model/face_detector/version-slim-320_simplified.tnnmodel

   reading-comprehension demo
   ./demo_cuda_readingcomprehension ../../../../model/bertsquad10/bertsquad10_clean.tnnproto ../../../../model/bertsquad10/bertsquad10_clean.tnnmodel ../../../../model/bertsquad10/vocab.txt
   ```

### Function process
#### Image classification function process
* Create predictor:  
   ```cpp
   auto predictor = std::make_shared<ImageClassifier>();
   ```
* Init predictor:  
   ```cpp
   CHECK_TNN_STATUS(predictor->Init(option));
   // for Linux/Windows
   option->compute_units = TNN_NS::TNNComputeUnitsOpenvino;
   // for ArmLinux
   option->compute_units = TNN_NS::TNNComputeUnitsCPU;
   // for CUDA
   option->compute_units = TNN_NS::TNNComputeUnitsTensorRT;
   ```
* Create image_mat:  
   ```cpp
   // for Linux/Windows
   auto image_mat = std::make_shared<TNN_NS::Mat>(TNN_NS::DEVICE_X86, TNN_NS::N8UC3, nchw, data);
   // for ArmLinux
   auto image_mat = std::make_shared<TNN_NS::Mat>(TNN_NS::DEVICE_ARM, TNN_NS::N8UC3, nchw, data);
   // for CUDA
   auto image_mat = std::make_shared<TNN_NS::Mat>(TNN_NS::DEVICE_NAIVE, TNN_NS::N8UC3, nchw, data);
   ```
* Run predictor:  
   ```cpp
   CHECK_TNN_STATUS(predictor->Predict(std::make_shared<TNNSDKInput>(image_mat), sdk_output));
   ```
#### Face detection function process
* Create predictor:  
   ```cpp
   auto predictor = std::make_shared<UltraFaceDetector>();
   ```
* Init predictor:  
   ```cpp
   CHECK_TNN_STATUS(predictor->Init(option));
   // for Linux/Windows
   option->compute_units = TNN_NS::TNNComputeUnitsOpenvino;
   // for ArmLinux
   option->compute_units = TNN_NS::TNNComputeUnitsCPU;
   // for CUDA
   option->compute_units = TNN_NS::TNNComputeUnitsTensorRT;
   ```
* Create image_mat:  
   ```cpp
   // for Linux/Windows
   auto image_mat = std::make_shared<TNN_NS::Mat>(TNN_NS::DEVICE_X86, TNN_NS::N8UC3, nchw, data);
   // for ArmLinux
   auto image_mat = std::make_shared<TNN_NS::Mat>(TNN_NS::DEVICE_ARM, TNN_NS::N8UC3, nchw, data);
   // for CUDA
   auto image_mat = std::make_shared<TNN_NS::Mat>(TNN_NS::DEVICE_NAIVE, TNN_NS::N8UC3, nchw, data);
   ```
* Run predictor:  
   ```cpp
   CHECK_TNN_STATUS(predictor->Predict(std::make_shared<UltraFaceDetectorInput>(image_mat), sdk_output));
   ```
* Mark face:  
   ```cpp
   TNN_NS::Rectangle((void *)ifm_buf, image_orig_height, image_orig_width, face.x1, face.y1, face.x2, face.y2, scale_x, scale_y);
   ```


## IV. NCNN model usage and interface introduction

- [NCNN related](./ncnn_en.md)

<|MERGE_RESOLUTION|>--- conflicted
+++ resolved
@@ -250,7 +250,6 @@
 * Environment Requirements  
    - Cmake (>=3.11)
    - OpenCV3, Can be imported in CMake by ```find_package(OpenCV 3)```. you can install opencv with brew (```brew install opencv@3 && brew link --force opencv@3```).
-<<<<<<< HEAD
 * Compile
    - build with openvino
       Move to `examples/mac/x86` directory and execute `build_macos_openvino.sh`:
@@ -273,16 +272,6 @@
 
 * Execute  
    Move to `examples/mac/x86/build_macos_openvino` or `examples/mac/x86/build_macos_native` directory and execute:
-=======
-* Compile  
-   Move to `examples/linux/x86` directory and execute `build_macos.sh`:
-   ```
-   cd <path_to_tnn>/examples/linux/x86
-   ./build_macos.sh
-   ```
-* Execute  
-   Move to `examples/linux/x86/build_macos` directory and execute:
->>>>>>> b1ee39a2
    ```
    cd build_macos_openvino
    
@@ -291,12 +280,9 @@
 
    face-detector demo
    ./demo_x86_facedetector ../../../../model/face_detector/version-slim-320_simplified.tnnproto ../../../../model/face_detector/version-slim-320_simplified.tnnmodel
-<<<<<<< HEAD
-=======
 
    reading-comprehension demo
    ./demo_x86_readingcomprehension ../../../../model/bertsquad10/bertsquad10_clean.tnnproto ../../../../model/bertsquad10/bertsquad10_clean.tnnmodel ../../../../model/bertsquad10/vocab.txt
->>>>>>> b1ee39a2
 
    webcam base face alignment demo
    ./demo_x86_webcam
