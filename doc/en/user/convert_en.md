# How to Create a TNN Model

[中文版本](../../cn/user/convert.md)

## Overview

<div align=left><img src="https://gitee.com/darren3d/tnn-resource/raw/master/doc/cn/user/resource/convert.png"/>

TNN currently supports the industry's mainstream model file formats, including ONNX, Pytorch, Tensorflow and Caffe. As shown in the figure above, TNN utilizes ONNX as the intermediate port to support multiple model file formats. 
To convert model file formats such as Pytorch, Tensorflow, TensorFlow-Lite, and Caffe to TNN, you need to use corresponding tool to convert from the original format to ONNX model first, which then will be transferred into a TNN model.

| Source Model   | Convertor        | Target Model |
|------------|-----------------|----------|
| Pytorch    | pytorch export directly | ONNX     |
| Tensorflow | tensorflow-onnx | ONNX     |
| Caffe      | caffe2onnx      | ONNX     |
| ONNX       | onnx2tnn        | TNN      |
| TensorFlow-Lite     | tflite2tnn      | TNN      |

At present, TNN only supports common network structures such as CNN. Networks like RNN and GAN are under development.

## TNN Model Converter

Through the general introduction above, you can find that it takes at least two steps to convert a Tensorflow model into a TNN model. So we provide an integrated tool, convert2tnn, to simplify. The converter can convert Tensorflow, Caffe and ONNX models into TNN models by just one single operation. Since Pytorch can directly export ONNX models, this tool no longer provides support for the Pytorch model.

You can use the convert2tnn tool to directly convert the models to TNN, or you can first convert the corresponding model into ONNX format and then convert it to a TNN model based on the documents.

This article provides two ways to help you use the convert2tnn tool:
- Use covnert2tnn via Docker image;
- Manually install dependencies and tools to use convert2tnn converter;

### Convert2tnn Docker (Recommend)

In order to simplify the installation and compilation steps of the convert2tnn converter, TNN provides a Dockerfile and a Docker image method. You can build the Docker image yourself based on the Dockerfile file, or you can directly pull the built Docker image from Docker Hub. You can choose the way you like to obtain the Docker image.

#### Pull from the Docker Hub (Recommend)

At present, TNN has prepared a built Docker image on Docker Hub. We suggest pulling the Docker image directly from Docker Hub. 

```shell script
docker pull turandotkay/tnn-convert
```
 After waiting for a while, you can check through `docker images` command. If successful, there will be output similar to the following:

``` text
REPOSITORY                TAG                 IMAGE ID            CREATED             SIZE
turandotkay/tnn-convert   latest              28c93a738b08        15 minutes ago      2.81GB
```

If the REPOSITORY name is too long, rename it with the following command:
```
docker tag turandotkay/tnn-convert:latest tnn-convert:latest
docker rmi turandotkay/tnn-convert:latest
```
#### Build Docker image (If the image is pulled through previous step, skip this part)

``` shell script
cd <path-to-tnn>/tools/
docker build -t tnn-convert:latest.
```

Docker will build a Docker image based on the Dockerfile, which needs a while to complete. After the construction is completed, you can verify whether the installation process is successful by the following command.

``` shell script
docker images
```

There should be similar output as shown below, which indicates that the Docker image has been built.
``` text
REPOSITORY TAG IMAGE ID CREATED SIZE
tnn-convert latest 9e2a73fbfb3b 18 hours ago 2.53GB
```

#### Use convert2tnn to convert

First, verify that the Docker image's status. Let's take a look at the help information of convert2tnn by entering the following command:

``` shell script
docker run -it tnn-convert:latest python3 ./converter.py -h
```

If the Docker image is correct, you will obtain the following output:

```text
usage: convert [-h] {onnx2tnn,caffe2tnn,tf2tnn} ...

convert ONNX/Tensorflow/Caffe model to TNN model

positional arguments:
  {onnx2tnn,caffe2tnn,tf2tnn}
    onnx2tnn            convert onnx model to tnn model
    caffe2tnn           convert caffe model to tnn model
    tf2tnn              convert tensorflow model to tnn model
    tflite2tnn          convert tensorflow-lite model to tnn model

optional arguments:
  -h, --help            show this help message and exit
```
From above，we can know that currently convert2tnn provides conversion support for 3 model formats. Suppose we want to convert the Tensorflow model to a TNN model here, we enter the following subcommand to continue to get help information:

``` shell script
docker run  -it tnn-convert:latest  python3 ./converter.py tf2tnn -h
```
The output shows below：
``` text
usage: convert tf2tnn [-h] -tp TF_PATH -in input_info [input_info ...] -on output_name [output_name ...] [-o OUTPUT_DIR] [-v v1.0] [-optimize] [-half] [-align] [-input_file INPUT_FILE_PATH]
                      [-ref_file REFER_FILE_PATH]

optional arguments:
  -h, --help            show this help message and exit
  -tp TF_PATH           the path for tensorflow graphdef file
  -in input_info [input_info ...]
                        specify the input name and shape of the model. e.g., -in input1_name:1,128,128,3 input2_name:1,256,256,3
  -on output_name [output_name ...]
                        the tensorflow model's output name. e.g. -on output_name1 output_name2
  -o OUTPUT_DIR         the output tnn directory
  -v v1.0               the version for model
  -optimize             optimize the model
  -half                 optimize the model
  -align                align the onnx model with tnn model
  -input_file INPUT_FILE_PATH
                        the input file path which contains the input data for the inference model.
  -ref_file REFER_FILE_PATH
                        the reference file path which contains the reference data to compare the results.
```
Here are the explanations for each parameter:

- tp parameter (required)
    Use the "-tp" parameter to specify the path of the model to be converted. Currently only supports the conversion of a single TF model, does not support the conversion of multiple TF models together.
- in parameter (required)
    Specify the name of the model input through the "-in" parameter, for example "-in input1_name:1,128,128,3 input2_name:1,256,256,3"
- on parameter (required)
    Specify the name of the model output through the "-on" parameter, for example "-on output_name1 output_name2"
- output_dir parameter:
    You can specify the output path through the "-o <path>" parameter, but we generally do not apply this parameter in docker. By default, the generated TNN model will be placed in the same path as the TF model.
- optimize parameter (optional)
    You can optimize the model with the "-optimize" parameter. **We strongly recommend that you enable this option. Only when the model conversion fails while you enable this option, you could remove the "-opti mize" parameter and try again**.
- v parameter (optional)
    You can use -v to specify the version number of the model to facilitate later tracking and differentiation of the model.
- half parameter (optional)
   You can optimize the model with the "-half" parameter. The model data will be stored in FP16 to reduce the size of the model by setting this parameter. By default, the model data is stored in FP32.
- align parameter (optional)
<<<<<<< HEAD
    You can optimize the model with the "-align" parameter. Compare TNN model and original model to determine whether TNN model is correct. If you remove "-align", model align will not run; if you use "-align" or "-align output", this tool will compare the last output of TNN model and original model; if the model is not align, you can use '-align all' to address the first unaligned layer.
- fold_const parameter (optional)
    You can optimize the model with the "-fold_const" parameter. Enable tf constant_folding transformation before conversion.
=======
    You can optimize the model with the "-align" parameter. Compare TNN model and Original model to determine whether TNN model is correct.
>>>>>>> 97fed1f9
- input_file parameter (optional)
    Specify the input file's name which will be used by model_check through the "-input_file" parameter. This is [input format](#Input).
- ref_file parameter (optional)
    Specify the reference file's name which will be used by model_check through the "-ref_file" parameter. This is [output format](#Output). 


**Current convert2tnn input model only supports graphdef format，does not support checkpoint or saved_model format. Refer to [tf2tnn](./tf2tnn_en.md) to transfer checkpoint or saved_model models.**

Here is an example of converting a TF model in a TNN model

``` shell script
docker run --volume=$(pwd):/workspace -it tnn-convert:latest  python3 ./converter.py tf2tnn -tp=/workspace/test.pb -in=input0,input2 -on=output0 -v=v2.0 -optimize 
```

Since the convert2tnn tool is deployed in the Docker image, if you want to convert the model, you need to first push the model into the Docker container. We can use the docker run parameter --volume to mount certain path in the Docker container. In the above example, the current directory (pwd) for executing the shell is under the "/workspace" folder in the Docker container. The test.pb used in the test therefore **must be executed under the current path of the shell command**. After executing the above command, the convert2tnn tool will store the generated TNN model in the same level directory of the test.pb file. 

The above information only introduces the conversion for Tensorflow's models. It is similar for other model formats. You can use the conversion tool's note to remind yourself. These subcommands are listed below:

``` shell script
# convert onnx
docker run --volume=$(pwd):/workspace -it tnn-convert:latest python3 ./converter.py onnx2tnn /workspace/mobilenetv3-small-c7eb32fe.onnx -optimize -v=v3.0
# convert caffe
docker run --volume=$(pwd):/workspace -it tnn-convert:latest python3 ./converter.py caffe2tnn /workspace/squeezenet.prototxt /workspace/squeezenet.caffemodel -optimize -v=v1.0

# convert tflite
docker run --volume=$(pwd):/workspace -it tnn-convert:latest python3 ./converter.py tflite2tnn \
    /workspace/mobilenet_v1_1.0_224.tflite \
    -v v1.0 \
    -align  \
    -input_file /workspace/in.txt \
    -ref_file /workspace/ref.txt


```

### Manual Convert2tnn Installation
You can also install the dependencies of convert2tnn on your development machine manually and compile it according to the relevant instructions. 

If you only want to convert the models of certain types, you just need to install the corresponding dependent tools. For example, if you only want to convert the caffe model, you do not need to install the tools that the Tensorflow model depends on. Similarly, if you need to convert Tensorflow's model, you don't need to install Caffe model conversion dependent tools. However, the ONNX model depends on tools and installation and compilation are required.

The example runs on Centos 7.2. It can also be applied to Ubuntu, as long as the corresponding installation command is modified to the corresponding command on Ubuntu.

#### Build the environment
##### 1. Build ONNX model conversion tool (Required)

- Install protobuf(version >= 3.4.0) 
 
Macos:
```shell script
brew install protobuf
```
## Set proxy (optional)
export http_proxy=http://{addr}:{port}
export https_proxy=http://{addr}:{port}
## Compile

- install python (version >=3.6)  

Macos
```shell script
brew install python3
```
centos:
```shell script
yum install  python3 python3-devel
```

- install python dependencies
onnx=1.6.0  
onnxruntime>=1.1.0   
numpy>=1.17.0  
onnx-simplifier>=0.2.4  
```shell script
pip3 install onnx==1.6.0 onnxruntime numpy onnx-simplifier
```

- cmake （version >= 3.0）
Download the latest cmake，and follow the instructions in official documents to install.
It is recommended to use the latest version.

###### Compile
The onnx2tnn tool can run directly on Mac and Linux with automatic compilation scripts.
 ```shell script
cd <path-to-tnn>/tools/onnx2tnn/onnx-converter
./build.sh
 ```

##### 2. Convert the TensorFlow Model (Optional)

-tensorflow (version == 1.15.0)
It is recommended to use tensorflow version 1.15.0. The current version of tensorflow 2.+ is not compatible and is not recommended.
```shell script
pip3 install tensorflow==1.15.0
```

-tf2onnx (version>= 1.5.5)
```shell script
pip3 install tf2onnx
```
-onnxruntime(version>=1.1.0)
```shell script
pip3 install onnxruntime
```
##### 3. Convert the Caffe model (Optional)

-Install protobuf (version >= 3.4.0)

Macos:
```shell script
brew install protobuf
```

Linux:

For linux system, we suggest referring to the official [README](https://github.com/protocolbuffers/protobuf/blob/master/src/README.md) document of protobuf and install directly from the source code.

If you are using Ubuntu system, you can use the following instructions to install:

```shell script
sudo apt-get install libprotobuf-dev protobuf-compiler
```

- Install python (version >=3.6)  

Macos
```shell script
brew install python3
```
centos:
```shell script
yum install  python3 python3-devel
```

- onnx(version == 1.6.0)
```shell script
pip3 install onnx==1.6.0
```

- numpy(version >= 1.17.0)
```shell script
pip3 install numpy
```

#### convert2tnn Tool Usage
After meeting the requirements, convert2tnn could convert the models.

```shell script
cd <path_to_tnn_root>/tools/convert2tnn/
python3 converter.py -h
```
Execute the command above will output information below. There 3 options at present.

```text
usage: convert [-h] {onnx2tnn,caffe2tnn,tf2tnn} ...

convert ONNX/Tensorflow/Caffe model to TNN model

positional arguments:
  {onnx2tnn,caffe2tnn,tf2tnn}
    onnx2tnn            convert onnx model to tnn model
    caffe2tnn           convert caffe model to tnn model
    tf2tnn              convert tensorflow model to tnn model

optional arguments:
  -h, --help            show this help message and exit
```
- ONNX model conversion
If you want to convert ONNX models, you can directly choose the onnx2tnn option to view the help information.

```shell script
python3 converter.py onnx2tnn -h
```
usage information：
```text
usage: convert onnx2tnn [-h] [-in input_info [input_info ...]] [-optimize]
                        [-half] [-v v1.0.0] [-o OUTPUT_DIR] [-align]
                        [-input_file INPUT_FILE_PATH]
                        [-ref_file REFER_FILE_PATH] [-debug]
                        onnx_path

positional arguments:
  onnx_path             the path for onnx file

optional arguments:
  -h, --help            show this help message and exit
  -in input_info [input_info ...]
                        specify the input name and shape of the model. e.g.,
                        -in input1_name:1,3,128,128 input2_name:1,3,256,256
  -optimize             optimize the model
  -half                 save model using half
  -v v1.0.0             the version for model
  -o OUTPUT_DIR         the output tnn directory
  -align                align the onnx model with tnn model
  -input_file INPUT_FILE_PATH
                        the input file path which contains the input data for
                        the inference model.
  -ref_file REFER_FILE_PATH
                        the reference file path which contains the reference
                        data to compare the results.
  -debug                Turn on the switch to debug the model.
```
Example:
```shell script
python3 converter.py onnx2tnn ~/mobilenetv3/mobilenetv3-small-c7eb32fe.onnx.opt.onnx -optimize -v=v3.0 -o ~/mobilenetv3/ 
```

- caffe2tnn

caffe format conversion

The convert2tnn currently only supports the latest version of Caffe file format, so if you want to convert Caffe model to TNN model. You need to convert the old version caffe network and model into new version first. Caffe comes with such tools.

The caffe network and model are converted to the new version format. The specific usage is as follows:

```shell script
upgrade_net_proto_text [old prototxt] [new prototxt]
upgrade_net_proto_binary [old caffemodel] [new caffemodel]
```

The format after modification:

```text
layer {
  name: "data"
  type: "input"
  top: "data"
  input_param { shape: { dim: 1 dim: 3 dim: 224 dim: 224 } }
}
```


```shell script
python3 converter.py caffe2tnn -h
```
usage information：
```text
usage: convert caffe2tnn [-h] [-o OUTPUT_DIR] [-v v1.0] [-optimize] [-half]
                         prototxt_file_path caffemodel_file_path

positional arguments:
  prototxt_file_path    the path for prototxt file
  caffemodel_file_path  the path for caffemodel file

optional arguments:
  -h, --help            show this help message and exit
  -o OUTPUT_DIR         the output tnn directory
  -v v1.0               the version for model, default v1.0
  -optimize             optimize the model
  -half                 save model using half
  -align                align the onnx model with tnn model
  -input_file in.txt    the input file path which contains the input data for the inference model
  -ref_file   out.txt   the reference file path which contains the reference data to compare the results
```
Example：
```shell script
python3 converter.py caffe2tnn ~/squeezenet/squeezenet.prototxt ~/squeezenet/squeezenet.caffemodel -optimize -v=v1.0 -o ~/squeezenet/ 
```
- tensorflow2tnn

The current convert2tnn model only supports the graphdef model, but does not support checkpoint or saved_model format files. If you want to convert the checkpoint or saved_model model, you can refer to the tf2onnx section below to convert it yourself.

``` shell script
python3 converter.py tf2tnn -h
```
usage information：
```text
usage: convert tf2tnn [-h] -tp TF_PATH -in input_info [input_info ...] -on output_name [output_name ...] [-o OUTPUT_DIR] [-v v1.0] [-optimize] [-half] [-align] [-input_file INPUT_FILE_PATH]
                      [-ref_file REFER_FILE_PATH]

optional arguments:
  -h, --help            show this help message and exit
  -tp TF_PATH           the path for tensorflow graphdef file
  -in input_info [input_info ...]
                        specify the input name and shape of the model. e.g., -in input1_name:1,128,128,3 input2_name:1,256,256,3
  -on output_name [output_name ...]
                        the tensorflow model's output name. e.g. -on output_name1 output_name2
  -o OUTPUT_DIR         the output tnn directory
  -v v1.0               the version for model
  -optimize             optimize the model
  -half                 optimize the model
  -align                align the onnx model with tnn model
  -input_file INPUT_FILE_PATH
                        the input file path which contains the input data for the inference model.
  -ref_file REFER_FILE_PATH
                        the reference file path which contains the reference data to compare the results.
```
Example：
```shell script
python3 converter.py tf2tnn -tp ~/tf-model/test.pb -in=input0,input2 -on=output0 -v=v2.0 -optimize -o ~/tf-model/
```
- tensorflow-lite2tnn

The current tensorflow2tnn only supports the tflite format model which is  to facilitate mobile deployment.

``` shell script
python3 converter.py tflite2tnn -h
```
usage information：
```
usage: convert tflite2tnn [-h] TF_PATH [-o OUTPUT_DIR] [-v v1.0] [-align]

optional arguments:
  -h, --help            show this help message and exit
  TF_PATH           the path for tensorflow-lite graphdef file
  -o OUTPUT_DIR         the output tnn directory
  -v v1.0               the version for model
  -align                align the tensorflow-lite model with tnn model
  -input_file in.txt    the input file path which contains the input data for the inference model
  -ref_file   out.txt   the reference file path which contains the reference data to compare the results
```
Example：
```shell script
python3 converter.py tflite2tnn  ~/tf-model/test.tflite  -o ~/tf-model/
```

## Input and Output File Example
### Input
```text

The number of input 
input_name input_shape_size input_info input_data_type
input_data 
input_name input_shape_size input_info input_data_type
input_data
......

Example
 2 
 in0 4 1 3 1 1 3
 2 
 4 
 3 
 in1 4 1 2 2 1 0
 0.1 
 0.2 
 0.3 
 0.4 


Tips：
If input data type is float, you can use 0 to specify input_data_type.
If input data type is int,   you can use 3 to specify input_data_type.

```

### Output
```text


The number of output 
output_name output_shape_size output_info output_data_type
output_data 
output_name output_shape_size output_info output_data_type
output_data
......

Example
 2 
 out0 2 1 3 0
 0.1 
 0.2 
 0.3 
 out1 4 1 2 2 1 0
 0.1 
 0.2 
 0.3 
 0.4 


Tips：
If output data type is float, you can use 0 to specify output_data_type.
If output data type is int,   you can use 3 to specify output_data_type.

```

### The Code Used to Generate Input or Output File
```python
"""

Input or output consists of the following three parts：
name -> type：str. The name of input.
shape -> type：list. The shape of input.
tensor -> type：numpy.ndarray. Input data.

Tips：
For output file, if shape's dimension less than 4, you should use 1 to expansion. For example, (n, c) => (n, c, 1, 1).
Input file is not required.

If there are two outputs, they are as follows:
Output 1:
name_1
shape_1
tensor_1

Output 2:
name_2
shape_2
tensor_2

You can refer to the following code to write the output to a file.

"""

# The number of output.
num_output = 2

# Output file save path
output_path = "output.txt"

with open(output_path, "w") as f:
    # save the number of output
    f.write("{}\n" .format(num_output))

    # save output 1
    description_1 = "{} {} " .format(name_1, len(shape_1))
    for dim in shape_1:
        description_1 += "{} " .format(dim)
    data_type_1 = 0 if tensor.dtype == np.float else 3
    description_1 += "{}" .format(data_type)
    f.write(description_1 + "\n")
    np.savetxt(f, tensor_1.reshape(-1), fmt="%0.18f")

    # save output 2
    description_2 = "{} {} " .format(name_2, len(shape_2))
    for dim in shape_2:
        description_2 += "{} " .format(dim)
    data_type_2 = 0 if tensor.dtype == np.float else 3
    description_2 += "{}" .format(data_type)
    f.write(description_2 + "\n")
    np.savetxt(f, tensor_2.reshape(-1), fmt="%0.18f")


```

## Model Conversion Details
convert2tnn is just an encapsulation of a variety of tools for model converting. According to the principles explained in the previous part "Introduction to model conversion", you can also convert the original model into ONNX first, and then convert the ONNX model into a TNN model. We provide documentation on how to manually convert Caffe, Pytorch, TensorFlow models into ONNX models, and then convert ONNX models into TNN models. If you encounter problems when using the convert2tnn converter, we recommend that you understand the relevant content, which may help you to use the tool more smoothly.

- [onnx2tnn](onnx2tnn_en.md)
- [pytorch2tnn](onnx2tnn_en.md)
- [tf2tnn](tf2tnn_en.md)
- [caffe2tnn](caffe2tnn_en.md)
- [tflite2tnn](tflite2tnn_en.md)<|MERGE_RESOLUTION|>--- conflicted
+++ resolved
@@ -140,13 +140,9 @@
 - half parameter (optional)
    You can optimize the model with the "-half" parameter. The model data will be stored in FP16 to reduce the size of the model by setting this parameter. By default, the model data is stored in FP32.
 - align parameter (optional)
-<<<<<<< HEAD
     You can optimize the model with the "-align" parameter. Compare TNN model and original model to determine whether TNN model is correct. If you remove "-align", model align will not run; if you use "-align" or "-align output", this tool will compare the last output of TNN model and original model; if the model is not align, you can use '-align all' to address the first unaligned layer.
 - fold_const parameter (optional)
     You can optimize the model with the "-fold_const" parameter. Enable tf constant_folding transformation before conversion.
-=======
-    You can optimize the model with the "-align" parameter. Compare TNN model and Original model to determine whether TNN model is correct.
->>>>>>> 97fed1f9
 - input_file parameter (optional)
     Specify the input file's name which will be used by model_check through the "-input_file" parameter. This is [input format](#Input).
 - ref_file parameter (optional)
