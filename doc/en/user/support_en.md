# TNN Support

[中文版本](../../cn/user/support.md)

## TNN supported models

TNN currently support main-stream CNN, LSTM and BERT networks：
- Classical CNN: Vgg AlexNet GoogleNet(v1,v2,v3)
- Practical CNN: ResNet DenseNet SENet
- Light-weight CNN: SqueezeNet MobileNet(v1,v2,v3) ShuffleNet(v1,v2) MNasNet
- Detection: Mtcnn-v2
- Detection: Vgg-ssd SqueezeNet-ssd MobileNetv2-SSDLite ...
- Detection: Yolo-v2 MobileNet-YOLOV3 ...
- Segmentation: FCN PSPNet
- 3D CNN: C3D T3D
- BERT: BERT-Base BERT-Squad MobileBERT DistilBERT
- LSTM: Crnn-LSTM

| model name                | onnx2tnn | Naive | armv7 | armv8 | opencl | metal | Huawei_Npu | CUDA | x86 | OpenVINO |
|---------------------------|----------|-----|-------|-------|--------|-------|-----|------|------|------|
| AlexNet                   | yes      | yes | -     | -     |        | yes   | yes | yes  | yes  | yes  |
| DenseNet(121)             | yes      | yes | yes   | yes   | yes    | yes   | yes | yes  | yes  | yes  |
| FCN                       | Yes      | yes | yes   | yes   | yes    | yes   |  -  | yes  | yes  | yes  |
| GoogleNet-v1              | yes      | yes | yes   | yes   |        |       |     |      | yes  | yes  |
| GoogleNet-v2              | yes      | yes | yes   | yes   |        |       |     |      | yes  | yes  |
| GoogleNet-v3(inception)   | yes      | yes | yes   | yes   |        |       |     |      | yes  | yes  |
| MnasNet                   | yes      | yes |       |       |        |       |     |      | yes  | yes  |
| MobileNet-v1-ssd(caffe)   | yes      | yes | -     | -     | -      | -     |  -  |  -   | yes  | yes  |
| MobileNet-v1-ssd(pytorch) | yes      | yes | yes   | yes   | yes    | yes   | yes | yes  | yes  | yes  |
| MobileNet-v2-SSDLite      | yes      | yes | yes   | yes   | yes    | yes   | yes | yes  | yes  | yes  |
| MobileNet-yolov3          | ?        | ?   |       |       |        |       |     |      |      |      |
| MobileNet-v1              | yes      | yes | yes   | yes   | yes    | yes   | yes | yes  | yes  | yes  |
| MobileNet-v2              | yes      | yes | yes   | yes   | yes    | yes   | yes | yes  | yes  | yes  |
| MobileNet-v3(small,large) | yes      | yes | yes   | yes   | yes    | yes   | No  | yes  | yes  | yes  |
| Mtcnn-v2                  | yes      | yes | yes   | yes   | yes    | yes   | yes | yes  | yes  | yes  |
| PSPNet                    | yes      | yes | yes   | yes   | yes    | yes   | No  | yes  | yes  | yes  |
| ResNet50                  | yes      | yes | yes   | yes   | yes    | yes   | yes | yes  | yes  | yes  |
| SENet(154)                | yes      | yes | yes   | yes   | yes    | yes   |  -  | yes  | yes  | yes  |
| ShuffleNet-v1             | yes      | yes | yes   | yes   | yes    | yes   | yes | yes  | yes  | yes  |
| ShuffleNet-v2             | yes      | yes | yes   | yes   | yes    | yes   | yes | yes  | yes  | yes  |
| SqueezeNet-ssd            | No       | -   | -     | -     | -      | -     |  -  |  -   | -    | -    |
| SqueezeNet-v1             | yes      | yes | yes   | yes   | yes    | yes   | yes | yes  | yes  | yes  |
| UNet                      | yes      | yes | yes   | yes   | yes    | yes   | yes | yes  | yes  | yes  |
| Vgg-ssd                   | yes      | yes | yes   | yes   | yes    | yes   | yes | yes  | yes  | yes  |
| Vgg16                     | yes      | yes | yes   | yes   |        | yes   | yes |      |      |      |
| Yolo-v3-tiny              | yes      | yes | yes   | yes   | yes    | yes   | yes | yes  | yes  | yes  |
| Yolo-v2                   | ?        | ?   | yes   | yes   | yes    | yes   | yes |      |      |      |
| Yolo-v2-tiny              | yes      | yes | yes   | yes   | yes    | yes   | yes | yes  | yes  | yes  |
| Yolo-v3                   | yes      | yes | yes   | yes   | yes    | yes   | -   | yes  | yes  | yes  |
| Yolo-v5s                  | yes      | yes | yes   | yes   | yes    | yes   | yes |      | yes  | yes  |
| C3D                       | yes      | yes | -     | -     | -      | -     | -   |      | -    | -    |
| T3D                       | yes      | yes | -     | -     | -      | -     | -   |      | -    | -    |
| BERT-Base                 | yes      | yes | -     | -     | -      | -     | -   |      |      |      |
| BERT-Squad                | yes      | yes | -     | -     | -      | -     | -   |      |      |      |
| MobileBERT                | yes      | yes | -     | -     | -      | -     | -   | yes  |      |      |
| DistilBERT                | yes      | yes | -     | -     | -      | -     | -   |      |      |      |
| Crnn-LSTM                 | yes      | yes | yes   | yes   | yes    | yes   | -   | yes  | yes  | yes  |


1. Regarding the upsample calculation of upsample, when the parameter mode == "bilinear" or mode == "linear", the onnx model exported by pytorch has some issues, and the calculation results of pytorch and onnx are not aligned. This is a bug of onnx itself, which deserves special attention. But don't worry about this problem. After converting the converted ONNX model to TNN, we ensure that the calculation results of TNN and Pytorch are aligned. In our testing, FCN and PSPNet have such problems.
2. The "?" In the above table means unknown. Since the corresponding type of the model cannot be found, the compatibility of the model cannot be tested now.

## TNN supported operators

<<<<<<< HEAD
| TNN Operators            | ONNX Operators                                 | Naive | armv7 | armv8 | opencl | metal | Huawei_Npu | RKNPU |
|--------------------------|------------------------------------------------|-----|-------|-------|--------|-------|----- |----- |
| Abs                      | Abs                                            | yes | yes   | yes   | yes    | yes   | yes  | yes  |
| Acos                     | Acos                                           | yes |       |       | yes    | yes   | yes  |      |
| Add                      | Add                                            | yes | yes   | yes   | yes    | yes   | yes  |      |
| ArgMaxOrMin(ArgMax)      | ArgMax                                         | yes |       |       |        |       |      |      |
| ArgMaxOrMin(ArgMin)      | ArgMin                                         | yes |       |       |        |       |      |      |
| Asin                     | Asin                                           | yes |       |       | yes    | yes   | yes  |      |
| Atan                     | Atan                                           | yes |       |       | yes    | yes   |      |      |
| BatchNormCxx             | BatchNormalization                             | yes | yes   | yes   | yes    | yes   | yes  | yes  |
| BitShift                 | BitShift                                       | yes |       |       |        |       |      |      |
| Cast                     | Cast                                           |     |       |       |        |       |      |      |
| Ceil                     | Ceil                                           | yes |       |       |        | yes   | yes  |      |
| Clip                     | Clip                                           | yes | yes   | yes   | yes    | yes   |      |      |
| Concat                   | Concat                                         | yes | yes   | yes   | yes    | yes   | yes  | yes  |
| Const                    | Constant                                       |     |       |       |        |       |      |      |
| ConstantOfShape          | ConstantOfShape                                | yes |       |       |        |       |      |      |
| Convolution              | Conv                                           | yes | yes   | yes   | yes    | yes   | yes  | yes  |
| Convolution(depthwise)   | Conv                                           | yes | yes   | yes   | yes    | yes   | yes  | yes  |
| Convolution(group)       | Conv                                           | yes | yes   | yes   | yes    | yes   | yes  | yes  |
| Cos                      | Cos                                            | yes |       |       | yes    | yes   | yes  |      |
| Deconvolution            | ConvTranspose                                  | yes | yes   | yes   | yes    | yes   |      |      |
| Deconvolution(depthwise) | ConvTranspose                                  | yes | yes   | yes   | yes    | yes   |      |      |
| Deconvolution(group)     | ConvTranspose                                  | yes | yes   | yes   | yes    | yes   |      |      |
| DepthToSpace             | DepthToSpace                                   |     |       |       |        |       |      |      |
| DetectionOutput          | DectectionOutput(custom operator)              | yes |       |       |        |       |      |      |
| Div                      | Div                                            | yes | yes   | yes   | yes    | yes   | yes  |      |
| Dropout                  | Dropout                                        |     |       |       |        |       |      |      |
| Einsum                   | Einsum                                         | yes |       |       |        |       |      |      |
| Elu                      | Elu                                            | yes | yes   | yes   | yes    | yes   | yes  | yes  |
| Equal                    | Equal                                          | yes |       |       |        |       |      |      |
| Erf                      | Erf                                            | yes |       |       |        |       |      |      |
| Exp                      | Exp                                            | yes | yes   | yes   | yes    | yes   | yes  | yes  |
| Expand                   | Expand                                         | yes |       |       |        |       |      |      |
| Flatten                  | Flatten                                        |     |       |       |        |       |      |      |
| Flatten                  | Shape+Gather+Constant+Unsqueeze+Concat+Reshape |     |       |       |        |       |      |      |
| Floor                    | Floor                                          | yes |       |       | yes    | yes   | yes  |      |
| Gather                   | Gather                                         |     |       |       |        |       |      | yes  |
| GatherND                 | GatherND                                       | yes |       |       |        |       |      |      |
| HardSigmoid              | HardSigmoid                                    | yes | yes   | yes   | yes    | yes   | yes  |      |
| HardSwish                | Add + Clip + Div + Mul                         | yes | yes   | yes   | yes    | yes   |      |      |
| HardSwish                | Add + Clip + Mul + Div                         | yes | yes   | yes   | yes    | yes   |      |      |
| HardSwish                | HardSigmoid + Mul                              | yes | yes   | yes   | yes    | yes   |      |      |
| InnerProduct             | Gemm                                           | yes | yes   | yes   | yes    | yes   | yes  | yes  |
| InstBatchNormCxx         | InstanceNormalization                          | yes | yes   | yes   | yes    | yes   | yes  | yes  |
| LSTMONNX                 | LSTM                                           | yes |       |       |        |       |      |      |
| LRN                      | LRN                                            | yes |       |       |        |       | yes  |      |
| Log                      | Log                                            | yes |       |       | yes    | yes   | yes  |      |
| LogSigmoid               | Sigmoid + Log                                  | yes | yes   | yes   | yes    | yes   |      |      |
| MatMul                   | Matmul                                         |     |       |       |        |       |      |      |
| Max                      | Max                                            | yes | yes   | yes   | yes    | yes   | yes  | yes  |
| Min                      | Min                                            | yes | yes   | yes   | yes    | yes   | yes  |      |
| Mul                      | Mul                                            | yes | yes   | yes   | yes    | yes   | yes  | yes  |
| Neg                      | Neg                                            | yes | yes   | yes   | yes    |       | yes  | yes  |
| NonZero                  | NonZero                                        | yes |       |       |        |       |      |      |
| Normalize                | ReduceL2+Clip+Shape+Expand+Div                 | yes | yes   | yes   | yes    | yes   |      |      |
| Normalize                | Reduce + Clip + Expand + Div                   | yes | yes   | yes   | yes    | yes   |      |      |
| Normalize                | Mul(square)+Reduce+Max+Sqrt+Mul                | yes | yes   | yes   | yes    | yes   |      |      |
| OneHot                   | OneHot                                         | yes |       |       |        |       |      |      |
| PRelu                    | LeakyRelu / PRelu                              | yes | yes   | yes   | yes    | yes   | yes  | yes  |
| Pad                      | Pad                                            | yes | yes   | yes   | yes    | yes   | yes  | yes  |
| Permute                  | Transpose                                      | yes | yes   | yes   | yes    |       |      |      |
| Pooling (Avg)            | AveragePool                                    | yes | yes   | yes   | yes    | yes   | yes  | yes  |
| Pooling (GlobalAverage)  | GlobalAveragePool                              | yes | yes   | yes   | yes    | yes   | yes  | yes  |
| Pooling (GlobalMax)      | GlobalMaxPool                                  | yes | yes   | yes   | yes    | yes   | yes  | yes  |
| Pooling (Max)            | MaxPool                                        | yes | yes   | yes   | yes    | yes   | yes  | yes  |
| Power                    | Pow                                            | yes | yes   | yes   | yes    | yes   |      |      |
| PriorBox                 | PriorBox(custom operator)                      | yes |       |       | yes    |       | yes  |      |
| Range                    | Range                                          | yes |       |       |        |       |      |      |
| Reciprocal               | Reciprocal                                     | yes |       |       | yes    | yes   | yes  |      |
| ReduceL1                 | ReduceL1                                       | yes |       |       |        |       |      |      |
| ReduceL2                 | ReduceL2                                       | yes |       |       |        | yes   |      |      |
| ReduceLogSum             | ReduceLogSum                                   | yes |       |       |        | yes   |      |      |
| ReduceLogSumExp          | ReduceLogSumExp                                | yes |       |       |        | yes   |      |      |
| ReduceMax                | ReduceMax                                      | yes |       |       | yes    | yes   |      |      |
| ReduceMean               | ReduceMean                                     | yes | yes   | yes   | yes    | yes   |      | yes  |
| ReduceMin                | ReduceMin                                      | yes |       |       |        | yes   |      |      |
| ReduceProd               | ReduceProd                                     | yes |       |       |        | yes   | yes  | yes  |
| ReduceSum                | ReduceSum                                      | yes | yes   | yes   | yes    | yes   | yes  | yes  |
| ReduceSumSquare          | ReduceSumSquare                                | yes |       |       |        | yes   |      |      |
| Relu                     | Relu                                           | yes | yes   | yes   | yes    | yes   | yes  | yes  |
| Relu6                    | Clip                                           | yes | yes   | yes   | yes    | yes   | yes  | yes  |
| Reorg                    | DepthToSpace                                   | yes |       |       | yes    |       |      |      |
| Repeat                   | Tile                                           |     |       |       |        |       |      |      |
| Reshape                  | Reshape                                        | yes | yes   | yes   | yes    | yes   | yes  | yes  |
| RoiAlign                 | RoiAlign                                       | yes |       |       |        |       |      |      |
| ScatterND                | ScatterND                                      | yes |       |       |        |       |      |      |
| Selu                     | Selu                                           | yes |       |       | yes    | yes   | yes  |      |
| Shape                    | Shape                                          | yes |       |       |        |       |      |      |
| ShuffleChannel           | Reshape + Transpose + Reshape                  | yes | yes   | yes   | yes    | yes   | yes  |      |
| Sigmoid                  | Sigmoid                                        | yes | yes   | yes   | yes    | yes   | yes  | yes  |
| Sign                     | Sign                                           | yes | yes   | yes   | yes    | yes   | yes  |      |
| SignedMul                | Sub+Sign+Add+Div+Gather+Slice+Mul              |     |       |       |        |       |      |      |
| Sin                      | Sin                                            | yes |       |       | yes    | yes   |  yes |      |
| Size                     | Size                                           | yes |       |       |        |       |      |      |
| Slice(StrideSlice)       | Slice                                          | yes | yes   | yes   | yes    | yes   |  yes | yes  |
| Softmax                  | Softmax                                        | yes | yes   | yes   | yes    | yes   |  yes | yes  |
| Softplus                 | Softplus                                       | yes | yes   | yes   | yes    | yes   |  yes |      |
| Softsign                 | Softsign                                       | yes |       |       |        |       |      |      |
| Split                    | Split                                          |     |       |       | yes    |       |      |      |
| Sqrt                     | Sqrt                                           | yes | yes   | yes   | yes    | yes   | yes  | yes  |
| Squeeze                  | Squeeze                                        |     |       |       |        |       |      |      |
| Sub                      | Sub                                            | yes | yes   | yes   | yes    | yes   | yes  | yes  |
| Sum                      |                                                |     |       |       |        |       |      |      |
| Tan                      | Tan                                            | yes |       |       | yes    | yes   | yes  |      |
| Tanh                     | Tanh                                           | yes | yes   | yes   | yes    | yes   | yes  | yes  |
| Unsqueeze                | Unsqueeze                                      | yes |       |       |        |       |      |      |
| Upsample                 | Upsample / Resize                              | yes | yes   | yes   | yes    | yes   | yes  |      |
| Where                    | Where                                          | yes |       |       |        |       |      |      |
=======
| TNN Operators            | Original Operators                             | Naive | armv7 | armv8 | opencl | metal | Huawei_Npu | CUDA | x86 | OpenVINO |
|--------------------------|------------------------------------------------|-----|-------|-------|--------|-------|------|-------|-------|-------|
| Abs                      | Abs                                            | yes | yes   | yes   | yes    | yes   | yes  | yes   | yes   | yes   |
| Acos                     | Acos                                           | yes | yes   | yes   | yes    | yes   | yes  | yes   | yes   | yes   |
| Add                      | Add                                            | yes | yes   | yes   | yes    | yes   | yes  | yes   | yes   | yes   |
| ArgMaxOrMin(ArgMax)      | ArgMax                                         | yes | yes   | yes   | yes    | yes   | yes  | yes   | yes   | yes   |
| ArgMaxOrMin(ArgMin)      | ArgMin                                         | yes | yes   | yes   | yes    | yes   |      | yes   | yes   | yes   |
| Asin                     | Asin                                           | yes | yes   | yes   | yes    | yes   | yes  | yes   | yes   | yes   |
| Atan                     | Atan                                           | yes | yes   | yes   | yes    | yes   | yes  | yes   | yes   | yes   |
| BatchNormCxx             | BatchNormalization                             | yes | yes   | yes   | yes    | yes   | yes  | yes   | yes   | yes   |
| BitShift                 | BitShift                                       | yes |       |       |        |       |      | yes   |       |       |
| Cast                     | Cast                                           | yes | yes   | yes   | yes    | yes   | yes  | yes   | yes   | yes   |
| Ceil                     | Ceil                                           | yes | yes   | yes   | yes    | yes   | yes  | yes   | yes   | yes   |
| Clip                     | Clip                                           | yes | yes   | yes   | yes    | yes   | yes  | yes   | yes   | yes   |
| Concat                   | Concat                                         | yes | yes   | yes   | yes    | yes   | yes  | yes   | yes   | yes   |
| Const                    | Constant                                       |     |       |       |        |       |      |       |       |       |
| ConstantOfShape          | ConstantOfShape                                | yes |       |       |        |       |      |       |       |       |
| Convolution              | Conv                                           | yes | yes   | yes   | yes    | yes   | yes  | yes   | yes   | yes   |
| Convolution(depthwise)   | Conv                                           | yes | yes   | yes   | yes    | yes   | yes  | yes   | yes   | yes   |
| Convolution(group)       | Conv                                           | yes | yes   | yes   | yes    | yes   | yes  | yes   | yes   | yes   |
| Convolution1D            | Conv                                           | yes |       |       |        |       |      | yes   |       |       |
| Convolution1D(depthwise) | Conv                                           | yes |       |       |        |       |      | yes   |       |       |
| Convolution1D(group)     | Conv                                           | yes |       |       |        |       |      | yes   |       |       |
| Convolution3D            | Conv                                           | yes |       |       |        |       |      | yes   |       |       |
| Convolution3D(depthwise) | Conv                                           | yes |       |       |        |       |      | yes   |       |       |
| Convolution3D(group)     | Conv                                           | yes |       |       |        |       |      | yes   |       |       |
| Cos                      | Cos                                            | yes | yes   | yes   | yes    | yes   | yes  | yes   | yes   | yes   |
| Deconvolution            | ConvTranspose                                  | yes | yes   | yes   | yes    | yes   | yes  | yes   | yes   | yes   |
| Deconvolution(depthwise) | ConvTranspose                                  | yes | yes   | yes   | yes    | yes   | yes  | yes   | yes   | yes   |
| Deconvolution(group)     | ConvTranspose                                  | yes | yes   | yes   | yes    | yes   | yes  | yes   | yes   | yes   |
| DetectionOutput          | DectectionOutput(custom operator)              | yes | yes   | yes   |        |       |      | yes   | yes   | yes   |
| Div                      | Div                                            | yes | yes   | yes   | yes    | yes   | yes  | yes   | yes   | yes   |
| Dropout                  | Dropout                                        |     |       |       |        |       |      |       |       |       |
| Einsum                   | Einsum                                         | yes |       |       |        |       |      | yes   |       |       |
| Elu                      | Elu                                            | yes | yes   | yes   | yes    | yes   | yes  | yes   | yes   | yes   |
| Equal                    | Equal                                          | yes |       |       |        |       |      |       |       |       |
| Erf                      | Erf                                            | yes |       |       |        |       |      | yes   | yes   | yes   |
| Exp                      | Exp                                            | yes | yes   | yes   | yes    | yes   | yes  | yes   | yes   | yes   |
| Expand                   | Expand                                         | yes | yes   | yes   |        |       |      | yes   | yes   | yes   |
| Flatten                  | Flatten                                        | yes | yes   | yes   | yes    | yes   | yes  | yes   | yes   | yes   |
| Flatten                  | Shape+Gather+Constant+Unsqueeze+Concat+Reshape |     |       |       |        |       |      |       |       |       |
| Floor                    | Floor                                          | yes | yes   | yes   | yes    | yes   | yes  | yes   | yes   | yes   |
| Gather                   | Gather                                         | yes | yes   | yes   | yes    | yes   | yes  | yes   | yes   | yes   |
| GatherND                 | GatherND                                       | yes |       |       |        |       |      | yes   |       |       |
| GridSample               | GridSample(PyTorch)                            | yes |       |       |        |       |      | yes   |       |       |
| GroupNorm                | GroupNorm(PyTorch)                             | yes |       |       |        |       |      | yes   |       |       |
| HardSigmoid              | HardSigmoid                                    | yes | yes   | yes   | yes    | yes   | yes  | yes   | yes   | yes   |
| HardSwish                | Add + Clip + Div + Mul                         | yes | yes   | yes   | yes    | yes   | yes  | yes   | yes   | yes   |
| HardSwish                | Add + Clip + Mul + Div                         | yes | yes   | yes   | yes    | yes   | yes  | yes   | yes   | yes   |
| HardSwish                | HardSigmoid + Mul                              | yes | yes   | yes   | yes    | yes   | yes  | yes   | yes   | yes   |
| InnerProduct             | Gemm                                           | yes | yes   | yes   | yes    | yes   | yes  | yes   | yes   | yes   |
| InstBatchNormCxx         | InstanceNormalization                          | yes | yes   | yes   | yes    | yes   | yes  | yes   | yes   | yes   |
| Inverse                  | Inverse(PyTorch)                               | yes |       |       |        |       |      | yes   |       |       |
| LSTMONNX                 | LSTM                                           | yes | yes   | yes   | yes    | yes   |      | yes   | yes   | yes   |
| LRN                      | LRN                                            | yes |       |       |        | yes   | yes  | yes   | yes   | yes   |
| Log                      | Log                                            | yes | yes   | yes   | yes    | yes   | yes  | yes   | yes   | yes   |
| LogSigmoid               | Sigmoid + Log                                  | yes | yes   | yes   | yes    | yes   | yes  | yes   | yes   | yes   |
| MatMul                   | Matmul                                         | yes | yes   | yes   | yes    | yes   | yes  | yes   | yes   | yes   |
| Max                      | Max                                            | yes | yes   | yes   | yes    | yes   | yes  | yes   | yes   | yes   |
| Min                      | Min                                            | yes | yes   | yes   | yes    | yes   | yes  | yes   | yes   | yes   |
| Mul                      | Mul                                            | yes | yes   | yes   | yes    | yes   | yes  | yes   | yes   | yes   |
| Neg                      | Neg                                            | yes | yes   | yes   | yes    | yes   | yes  | yes   | yes   | yes   |
| NonZero                  | NonZero                                        | yes |       |       |        |       |      |       |       |       |
| Normalize                | ReduceL2+Clip+Shape+Expand+Div                 | yes | yes   | yes   | yes    | yes   | yes  | yes   | yes   | yes   |
| Normalize                | Reduce + Clip + Expand + Div                   | yes | yes   | yes   | yes    | yes   |      | yes   | yes   | yes   |
| Normalize                | Mul(square)+Reduce+Max+Sqrt+Mul                | yes | yes   | yes   | yes    | yes   |      | yes   | yes   | yes   |
| OneHot                   | OneHot                                         | yes |       |       |        |       |      | yes   |       |       |
| PRelu                    | LeakyRelu / PRelu                              | yes | yes   | yes   | yes    | yes   | yes  | yes   | yes   | yes   |
| Pad                      | Pad                                            | yes | yes   | yes   | yes    | yes   | yes  | yes   | yes   | yes   |
| Permute                  | Transpose                                      | yes | yes   | yes   | yes    | yes   | yes  | yes   | yes   | yes   |
| PixelShuffle             | PixelShuffle(PyTorch), Depth2Space(ONNX)       | yes | yes   | yes   | yes    | yes   |      | yes   | yes   |       |
| Pooling (Avg)            | AveragePool                                    | yes | yes   | yes   | yes    | yes   | yes  | yes   | yes   | yes   |
| Pooling (GlobalAverage)  | GlobalAveragePool                              | yes | yes   | yes   | yes    | yes   | yes  | yes   | yes   | yes   |
| Pooling (GlobalMax)      | GlobalMaxPool                                  | yes | yes   | yes   | yes    | yes   | yes  | yes   | yes   | yes   |
| Pooling (Max)            | MaxPool                                        | yes | yes   | yes   | yes    | yes   | yes  | yes   | yes   | yes   |
| Pooling3D (Avg)          | AveragePool                                    | yes |       |       |        |       |      | yes   |       |       |
| Pooling3D (GlobalAverage)| GlobalAveragePool                              | yes |       |       |        |       |      | yes   |       |       |
| Pooling3D (GlobalMax)    | GlobalMaxPool                                  | yes |       |       |        |       |      | yes   |       |       |
| Pooling3D (Max)          | MaxPool                                        | yes |       |       |        |       |      | yes   |       |       |
| Power                    | Pow                                            | yes | yes   | yes   | yes    | yes   | yes  | yes   | yes   |       |
| PriorBox                 | PriorBox(custom operator)                      | yes | yes   | yes   | yes    | yes   | yes  | yes   | yes   | yes   |
| Range                    | Range                                          | yes |       |       |        |       |      |       |       |       |
| Reciprocal               | Reciprocal                                     | yes | yes   | yes   | yes    | yes   | yes  | yes   | yes   | yes   |
| ReduceL1                 | ReduceL1                                       | yes | yes   | yes   | yes    | yes   |      |       | yes   | yes   |
| ReduceL2                 | ReduceL2                                       | yes | yes   | yes   | yes    | yes   |      | yes   | yes   | yes   |
| ReduceLogSum             | ReduceLogSum                                   | yes | yes   | yes   | yes    | yes   |      |       | yes   | yes   |
| ReduceLogSumExp          | ReduceLogSumExp                                | yes | yes   | yes   | yes    | yes   | yes  | yes   | yes   | yes   |
| ReduceMax                | ReduceMax                                      | yes | yes   | yes   | yes    | yes   | yes  | yes   | yes   | yes   |
| ReduceMean               | ReduceMean                                     | yes | yes   | yes   | yes    | yes   | yes  | yes   | yes   | yes   |
| ReduceMin                | ReduceMin                                      | yes | yes   | yes   | yes    | yes   | yes  | yes   | yes   | yes   |
| ReduceProd               | ReduceProd                                     | yes | yes   | yes   | yes    | yes   | yes  |       | yes   | yes   |
| ReduceSum                | ReduceSum                                      | yes | yes   | yes   | yes    | yes   | yes  | yes   | yes   | yes   |
| ReduceSumSquare          | ReduceSumSquare                                | yes | yes   | yes   | yes    | yes   |      |       | yes   | yes   |
| Relu                     | Relu                                           | yes | yes   | yes   | yes    | yes   | yes  | yes   | yes   | yes   |
| Relu6                    | Clip                                           | yes | yes   | yes   | yes    | yes   | yes  | yes   | yes   | yes   |
| Reorg                    | DepthToSpace                                   | yes | yes   | yes   | yes    | yes   |      |       | yes   | yes   |
| Reorg                    | SpaceToDepth                                   | yes | yes   | yes   | yes    | yes   |      |       | yes   | yes   |
| Repeat                   | Tile                                           |     |       |       |        |       |      |       |       |       |
| Reshape                  | Reshape                                        | yes | yes   | yes   | yes    | yes   | yes  | yes   | yes   | yes   |
| RoiAlign                 | RoiAlign                                       | yes |       |       |        |       |      | yes   |       |       |
| Rsqrt                    | Rsqrt(TFLite)                                  | yes | yes   | yes   |        |       |      |       |       |       |
| ScatterND                | ScatterND                                      | yes |       |       |        |       |      | yes   | yes   | yes   |
| Selu                     | Selu                                           | yes | yes   | yes   | yes    | yes   | yes  |       | yes   | yes   |
| Shape                    | Shape                                          | yes |       |       |        |       | yes  | yes   |       |       |
| ShuffleChannel           | Reshape + Transpose + Reshape                  | yes | yes   | yes   | yes    | yes   | yes  |       | yes   | yes   |
| Sigmoid                  | Sigmoid                                        | yes | yes   | yes   | yes    | yes   | yes  | yes   | yes   | yes   |
| Sign                     | Sign                                           | yes | yes   | yes   | yes    | yes   | yes  | yes   | yes   | yes   |
| SignedMul                | Sub+Sign+Add+Div+Gather+Slice+Mul              | yes | yes   | yes   |        |       |      |       | yes   |       |
| Sin                      | Sin                                            | yes | yes   | yes   | yes    | yes   | yes  | yes   | yes   | yes   |
| Size                     | Size                                           | yes |       |       |        |       |      |       |       |       |
| Slice(StrideSlice)       | Slice                                          | yes | yes   | yes   | yes    | yes   | yes  | yes   | yes   | yes   |
| Softmax                  | Softmax                                        | yes | yes   | yes   | yes    | yes   | yes  | yes   | yes   | yes   |
| Softplus                 | Softplus                                       | yes | yes   | yes   | yes    | yes   | yes  | yes   | yes   | yes   |
| Softsign                 | Softsign                                       | yes |       |       |        |       | yes  |       | yes   | yes   |
| Split                    | Split                                          |     | yes   | yes   | yes    | yes   | yes  | yes   | yes   | yes   |
| Sqrt                     | Sqrt                                           | yes | yes   | yes   | yes    | yes   | yes  | yes   | yes   | yes   |
| SquaredDifference        | SquaredDifference(TFLite)                      | yes |       |       |        |       |      |       |       |       |
| Squeeze                  | Squeeze                                        |     | yes   | yes   | yes    | yes   | yes  | yes   | yes   | yes   |
| Sub                      | Sub                                            | yes | yes   | yes   | yes    | yes   | yes  | yes   | yes   | yes   |
| Sum                      |                                                |     |       |       |        |       |      |       |       |       |
| Tan                      | Tan                                            | yes | yes   | yes   | yes    | yes   | yes  | yes   | yes   | yes   |
| Tanh                     | Tanh                                           | yes | yes   | yes   | yes    | yes   | yes  | yes   | yes   | yes   |
| Tile                     | Tile                                           | yes |       |       |        |       |      | yes   |       |       |
| Unsqueeze                | Unsqueeze                                      | yes | yes   | yes   | yes    | yes   | yes  | yes   | yes   | yes   |
| Upsample                 | Upsample / Resize                              | yes | yes   | yes   | yes    | yes   | yes  | yes   | yes   | yes   |
| Where                    | Where                                          | yes |       |       |        |       |      |       |       |       |
>>>>>>> 021a2cb0


1. In the above table, the TNN HardSwish operator maps to "Add + Clip + Div + Mul" in ONNX, which means that the four operators of ONNX are combined into the HardSwsh operator in TNN. The "+" symbol in the table represents the combination of operators. This applies to other similar operators.
2. In the table above, the PRelu operator of TNN maps to "LeakyRelu / PRelu" in ONNX, which means that the RRelu operator in TNN supports both PRelu and LeakyRelu operators in ONNX.

## TNN supported devices

| device     | support |
|------------|---------|
| ARMv7      |  Yes    |
| ARMv8      |  Yes    |
| OpenCL     |  Yes    |
| Metal      |  Yes    |
| HuaweiNPU  |  Yes    |
| RKNPU      |  Yes    |
| X86        |  Yes    |
| CUDA       |  Yes    |

1. HuaweiNPU is DaVinci NPU of Huawei, as follows: Kirin810, Kirin820, Kirin985, Kirin990, Kirin990 5G, Kirin990E, Kirin9000, Kirin9000E etc.
2. RockchipNPU only support fp16 mode of rk1808<|MERGE_RESOLUTION|>--- conflicted
+++ resolved
@@ -16,45 +16,45 @@
 - BERT: BERT-Base BERT-Squad MobileBERT DistilBERT
 - LSTM: Crnn-LSTM
 
-| model name                | onnx2tnn | Naive | armv7 | armv8 | opencl | metal | Huawei_Npu | CUDA | x86 | OpenVINO |
-|---------------------------|----------|-----|-------|-------|--------|-------|-----|------|------|------|
-| AlexNet                   | yes      | yes | -     | -     |        | yes   | yes | yes  | yes  | yes  |
-| DenseNet(121)             | yes      | yes | yes   | yes   | yes    | yes   | yes | yes  | yes  | yes  |
-| FCN                       | Yes      | yes | yes   | yes   | yes    | yes   |  -  | yes  | yes  | yes  |
-| GoogleNet-v1              | yes      | yes | yes   | yes   |        |       |     |      | yes  | yes  |
-| GoogleNet-v2              | yes      | yes | yes   | yes   |        |       |     |      | yes  | yes  |
-| GoogleNet-v3(inception)   | yes      | yes | yes   | yes   |        |       |     |      | yes  | yes  |
-| MnasNet                   | yes      | yes |       |       |        |       |     |      | yes  | yes  |
-| MobileNet-v1-ssd(caffe)   | yes      | yes | -     | -     | -      | -     |  -  |  -   | yes  | yes  |
-| MobileNet-v1-ssd(pytorch) | yes      | yes | yes   | yes   | yes    | yes   | yes | yes  | yes  | yes  |
-| MobileNet-v2-SSDLite      | yes      | yes | yes   | yes   | yes    | yes   | yes | yes  | yes  | yes  |
-| MobileNet-yolov3          | ?        | ?   |       |       |        |       |     |      |      |      |
-| MobileNet-v1              | yes      | yes | yes   | yes   | yes    | yes   | yes | yes  | yes  | yes  |
-| MobileNet-v2              | yes      | yes | yes   | yes   | yes    | yes   | yes | yes  | yes  | yes  |
-| MobileNet-v3(small,large) | yes      | yes | yes   | yes   | yes    | yes   | No  | yes  | yes  | yes  |
-| Mtcnn-v2                  | yes      | yes | yes   | yes   | yes    | yes   | yes | yes  | yes  | yes  |
-| PSPNet                    | yes      | yes | yes   | yes   | yes    | yes   | No  | yes  | yes  | yes  |
-| ResNet50                  | yes      | yes | yes   | yes   | yes    | yes   | yes | yes  | yes  | yes  |
-| SENet(154)                | yes      | yes | yes   | yes   | yes    | yes   |  -  | yes  | yes  | yes  |
-| ShuffleNet-v1             | yes      | yes | yes   | yes   | yes    | yes   | yes | yes  | yes  | yes  |
-| ShuffleNet-v2             | yes      | yes | yes   | yes   | yes    | yes   | yes | yes  | yes  | yes  |
-| SqueezeNet-ssd            | No       | -   | -     | -     | -      | -     |  -  |  -   | -    | -    |
-| SqueezeNet-v1             | yes      | yes | yes   | yes   | yes    | yes   | yes | yes  | yes  | yes  |
-| UNet                      | yes      | yes | yes   | yes   | yes    | yes   | yes | yes  | yes  | yes  |
-| Vgg-ssd                   | yes      | yes | yes   | yes   | yes    | yes   | yes | yes  | yes  | yes  |
-| Vgg16                     | yes      | yes | yes   | yes   |        | yes   | yes |      |      |      |
-| Yolo-v3-tiny              | yes      | yes | yes   | yes   | yes    | yes   | yes | yes  | yes  | yes  |
-| Yolo-v2                   | ?        | ?   | yes   | yes   | yes    | yes   | yes |      |      |      |
-| Yolo-v2-tiny              | yes      | yes | yes   | yes   | yes    | yes   | yes | yes  | yes  | yes  |
-| Yolo-v3                   | yes      | yes | yes   | yes   | yes    | yes   | -   | yes  | yes  | yes  |
-| Yolo-v5s                  | yes      | yes | yes   | yes   | yes    | yes   | yes |      | yes  | yes  |
-| C3D                       | yes      | yes | -     | -     | -      | -     | -   |      | -    | -    |
-| T3D                       | yes      | yes | -     | -     | -      | -     | -   |      | -    | -    |
-| BERT-Base                 | yes      | yes | -     | -     | -      | -     | -   |      |      |      |
-| BERT-Squad                | yes      | yes | -     | -     | -      | -     | -   |      |      |      |
-| MobileBERT                | yes      | yes | -     | -     | -      | -     | -   | yes  |      |      |
-| DistilBERT                | yes      | yes | -     | -     | -      | -     | -   |      |      |      |
-| Crnn-LSTM                 | yes      | yes | yes   | yes   | yes    | yes   | -   | yes  | yes  | yes  |
+| model name                | onnx2tnn | Naive | armv7 | armv8 | opencl | metal | Huawei_Npu | CUDA | x86 | OpenVINO | RKNPU |
+|---------------------------|----------|-----|-------|-------|--------|-------|-----|------|------|------|------|
+| AlexNet                   | yes      | yes | -     | -     |        | yes   | yes | yes  | yes  | yes  |      |
+| DenseNet(121)             | yes      | yes | yes   | yes   | yes    | yes   | yes | yes  | yes  | yes  | yes  |
+| FCN                       | Yes      | yes | yes   | yes   | yes    | yes   |  -  | yes  | yes  | yes  |      |
+| GoogleNet-v1              | yes      | yes | yes   | yes   |        |       |     |      | yes  | yes  |      |
+| GoogleNet-v2              | yes      | yes | yes   | yes   |        |       |     |      | yes  | yes  |      |
+| GoogleNet-v3(inception)   | yes      | yes | yes   | yes   |        |       |     |      | yes  | yes  |      |
+| MnasNet                   | yes      | yes |       |       |        |       |     |      | yes  | yes  |      |
+| MobileNet-v1-ssd(caffe)   | yes      | yes | -     | -     | -      | -     |  -  |  -   | yes  | yes  |      |
+| MobileNet-v1-ssd(pytorch) | yes      | yes | yes   | yes   | yes    | yes   | yes | yes  | yes  | yes  |      |
+| MobileNet-v2-SSDLite      | yes      | yes | yes   | yes   | yes    | yes   | yes | yes  | yes  | yes  |      |
+| MobileNet-yolov3          | ?        | ?   |       |       |        |       |     |      |      |      |      |
+| MobileNet-v1              | yes      | yes | yes   | yes   | yes    | yes   | yes | yes  | yes  | yes  | yes  |
+| MobileNet-v2              | yes      | yes | yes   | yes   | yes    | yes   | yes | yes  | yes  | yes  | yes  |
+| MobileNet-v3(small,large) | yes      | yes | yes   | yes   | yes    | yes   | No  | yes  | yes  | yes  |      |
+| Mtcnn-v2                  | yes      | yes | yes   | yes   | yes    | yes   | yes | yes  | yes  | yes  |      |
+| PSPNet                    | yes      | yes | yes   | yes   | yes    | yes   | No  | yes  | yes  | yes  |      |
+| ResNet50                  | yes      | yes | yes   | yes   | yes    | yes   | yes | yes  | yes  | yes  |      |
+| SENet(154)                | yes      | yes | yes   | yes   | yes    | yes   |  -  | yes  | yes  | yes  |      |
+| ShuffleNet-v1             | yes      | yes | yes   | yes   | yes    | yes   | yes | yes  | yes  | yes  |      |
+| ShuffleNet-v2             | yes      | yes | yes   | yes   | yes    | yes   | yes | yes  | yes  | yes  |      |
+| SqueezeNet-ssd            | No       | -   | -     | -     | -      | -     |  -  |  -   | -    | -    |      |
+| SqueezeNet-v1             | yes      | yes | yes   | yes   | yes    | yes   | yes | yes  | yes  | yes  | yes  |
+| UNet                      | yes      | yes | yes   | yes   | yes    | yes   | yes | yes  | yes  | yes  |      |
+| Vgg-ssd                   | yes      | yes | yes   | yes   | yes    | yes   | yes | yes  | yes  | yes  |      |
+| Vgg16                     | yes      | yes | yes   | yes   |        | yes   | yes |      |      |      |      |
+| Yolo-v3-tiny              | yes      | yes | yes   | yes   | yes    | yes   | yes | yes  | yes  | yes  |      |
+| Yolo-v2                   | ?        | ?   | yes   | yes   | yes    | yes   | yes |      |      |      |      |
+| Yolo-v2-tiny              | yes      | yes | yes   | yes   | yes    | yes   | yes | yes  | yes  | yes  |      |
+| Yolo-v3                   | yes      | yes | yes   | yes   | yes    | yes   | -   | yes  | yes  | yes  |      |
+| Yolo-v5s                  | yes      | yes | yes   | yes   | yes    | yes   | yes |      | yes  | yes  |      |
+| C3D                       | yes      | yes | -     | -     | -      | -     | -   |      | -    | -    |      |
+| T3D                       | yes      | yes | -     | -     | -      | -     | -   |      | -    | -    |      |
+| BERT-Base                 | yes      | yes | -     | -     | -      | -     | -   |      |      |      |      |
+| BERT-Squad                | yes      | yes | -     | -     | -      | -     | -   |      |      |      |      |
+| MobileBERT                | yes      | yes | -     | -     | -      | -     | -   | yes  |      |      |      |
+| DistilBERT                | yes      | yes | -     | -     | -      | -     | -   |      |      |      |      |
+| Crnn-LSTM                 | yes      | yes | yes   | yes   | yes    | yes   | -   | yes  | yes  | yes  |      |
 
 
 1. Regarding the upsample calculation of upsample, when the parameter mode == "bilinear" or mode == "linear", the onnx model exported by pytorch has some issues, and the calculation results of pytorch and onnx are not aligned. This is a bug of onnx itself, which deserves special attention. But don't worry about this problem. After converting the converted ONNX model to TNN, we ensure that the calculation results of TNN and Pytorch are aligned. In our testing, FCN and PSPNet have such problems.
@@ -62,244 +62,132 @@
 
 ## TNN supported operators
 
-<<<<<<< HEAD
-| TNN Operators            | ONNX Operators                                 | Naive | armv7 | armv8 | opencl | metal | Huawei_Npu | RKNPU |
-|--------------------------|------------------------------------------------|-----|-------|-------|--------|-------|----- |----- |
-| Abs                      | Abs                                            | yes | yes   | yes   | yes    | yes   | yes  | yes  |
-| Acos                     | Acos                                           | yes |       |       | yes    | yes   | yes  |      |
-| Add                      | Add                                            | yes | yes   | yes   | yes    | yes   | yes  |      |
-| ArgMaxOrMin(ArgMax)      | ArgMax                                         | yes |       |       |        |       |      |      |
-| ArgMaxOrMin(ArgMin)      | ArgMin                                         | yes |       |       |        |       |      |      |
-| Asin                     | Asin                                           | yes |       |       | yes    | yes   | yes  |      |
-| Atan                     | Atan                                           | yes |       |       | yes    | yes   |      |      |
-| BatchNormCxx             | BatchNormalization                             | yes | yes   | yes   | yes    | yes   | yes  | yes  |
-| BitShift                 | BitShift                                       | yes |       |       |        |       |      |      |
-| Cast                     | Cast                                           |     |       |       |        |       |      |      |
-| Ceil                     | Ceil                                           | yes |       |       |        | yes   | yes  |      |
-| Clip                     | Clip                                           | yes | yes   | yes   | yes    | yes   |      |      |
-| Concat                   | Concat                                         | yes | yes   | yes   | yes    | yes   | yes  | yes  |
-| Const                    | Constant                                       |     |       |       |        |       |      |      |
-| ConstantOfShape          | ConstantOfShape                                | yes |       |       |        |       |      |      |
-| Convolution              | Conv                                           | yes | yes   | yes   | yes    | yes   | yes  | yes  |
-| Convolution(depthwise)   | Conv                                           | yes | yes   | yes   | yes    | yes   | yes  | yes  |
-| Convolution(group)       | Conv                                           | yes | yes   | yes   | yes    | yes   | yes  | yes  |
-| Cos                      | Cos                                            | yes |       |       | yes    | yes   | yes  |      |
-| Deconvolution            | ConvTranspose                                  | yes | yes   | yes   | yes    | yes   |      |      |
-| Deconvolution(depthwise) | ConvTranspose                                  | yes | yes   | yes   | yes    | yes   |      |      |
-| Deconvolution(group)     | ConvTranspose                                  | yes | yes   | yes   | yes    | yes   |      |      |
-| DepthToSpace             | DepthToSpace                                   |     |       |       |        |       |      |      |
-| DetectionOutput          | DectectionOutput(custom operator)              | yes |       |       |        |       |      |      |
-| Div                      | Div                                            | yes | yes   | yes   | yes    | yes   | yes  |      |
-| Dropout                  | Dropout                                        |     |       |       |        |       |      |      |
-| Einsum                   | Einsum                                         | yes |       |       |        |       |      |      |
-| Elu                      | Elu                                            | yes | yes   | yes   | yes    | yes   | yes  | yes  |
-| Equal                    | Equal                                          | yes |       |       |        |       |      |      |
-| Erf                      | Erf                                            | yes |       |       |        |       |      |      |
-| Exp                      | Exp                                            | yes | yes   | yes   | yes    | yes   | yes  | yes  |
-| Expand                   | Expand                                         | yes |       |       |        |       |      |      |
-| Flatten                  | Flatten                                        |     |       |       |        |       |      |      |
-| Flatten                  | Shape+Gather+Constant+Unsqueeze+Concat+Reshape |     |       |       |        |       |      |      |
-| Floor                    | Floor                                          | yes |       |       | yes    | yes   | yes  |      |
-| Gather                   | Gather                                         |     |       |       |        |       |      | yes  |
-| GatherND                 | GatherND                                       | yes |       |       |        |       |      |      |
-| HardSigmoid              | HardSigmoid                                    | yes | yes   | yes   | yes    | yes   | yes  |      |
-| HardSwish                | Add + Clip + Div + Mul                         | yes | yes   | yes   | yes    | yes   |      |      |
-| HardSwish                | Add + Clip + Mul + Div                         | yes | yes   | yes   | yes    | yes   |      |      |
-| HardSwish                | HardSigmoid + Mul                              | yes | yes   | yes   | yes    | yes   |      |      |
-| InnerProduct             | Gemm                                           | yes | yes   | yes   | yes    | yes   | yes  | yes  |
-| InstBatchNormCxx         | InstanceNormalization                          | yes | yes   | yes   | yes    | yes   | yes  | yes  |
-| LSTMONNX                 | LSTM                                           | yes |       |       |        |       |      |      |
-| LRN                      | LRN                                            | yes |       |       |        |       | yes  |      |
-| Log                      | Log                                            | yes |       |       | yes    | yes   | yes  |      |
-| LogSigmoid               | Sigmoid + Log                                  | yes | yes   | yes   | yes    | yes   |      |      |
-| MatMul                   | Matmul                                         |     |       |       |        |       |      |      |
-| Max                      | Max                                            | yes | yes   | yes   | yes    | yes   | yes  | yes  |
-| Min                      | Min                                            | yes | yes   | yes   | yes    | yes   | yes  |      |
-| Mul                      | Mul                                            | yes | yes   | yes   | yes    | yes   | yes  | yes  |
-| Neg                      | Neg                                            | yes | yes   | yes   | yes    |       | yes  | yes  |
-| NonZero                  | NonZero                                        | yes |       |       |        |       |      |      |
-| Normalize                | ReduceL2+Clip+Shape+Expand+Div                 | yes | yes   | yes   | yes    | yes   |      |      |
-| Normalize                | Reduce + Clip + Expand + Div                   | yes | yes   | yes   | yes    | yes   |      |      |
-| Normalize                | Mul(square)+Reduce+Max+Sqrt+Mul                | yes | yes   | yes   | yes    | yes   |      |      |
-| OneHot                   | OneHot                                         | yes |       |       |        |       |      |      |
-| PRelu                    | LeakyRelu / PRelu                              | yes | yes   | yes   | yes    | yes   | yes  | yes  |
-| Pad                      | Pad                                            | yes | yes   | yes   | yes    | yes   | yes  | yes  |
-| Permute                  | Transpose                                      | yes | yes   | yes   | yes    |       |      |      |
-| Pooling (Avg)            | AveragePool                                    | yes | yes   | yes   | yes    | yes   | yes  | yes  |
-| Pooling (GlobalAverage)  | GlobalAveragePool                              | yes | yes   | yes   | yes    | yes   | yes  | yes  |
-| Pooling (GlobalMax)      | GlobalMaxPool                                  | yes | yes   | yes   | yes    | yes   | yes  | yes  |
-| Pooling (Max)            | MaxPool                                        | yes | yes   | yes   | yes    | yes   | yes  | yes  |
-| Power                    | Pow                                            | yes | yes   | yes   | yes    | yes   |      |      |
-| PriorBox                 | PriorBox(custom operator)                      | yes |       |       | yes    |       | yes  |      |
-| Range                    | Range                                          | yes |       |       |        |       |      |      |
-| Reciprocal               | Reciprocal                                     | yes |       |       | yes    | yes   | yes  |      |
-| ReduceL1                 | ReduceL1                                       | yes |       |       |        |       |      |      |
-| ReduceL2                 | ReduceL2                                       | yes |       |       |        | yes   |      |      |
-| ReduceLogSum             | ReduceLogSum                                   | yes |       |       |        | yes   |      |      |
-| ReduceLogSumExp          | ReduceLogSumExp                                | yes |       |       |        | yes   |      |      |
-| ReduceMax                | ReduceMax                                      | yes |       |       | yes    | yes   |      |      |
-| ReduceMean               | ReduceMean                                     | yes | yes   | yes   | yes    | yes   |      | yes  |
-| ReduceMin                | ReduceMin                                      | yes |       |       |        | yes   |      |      |
-| ReduceProd               | ReduceProd                                     | yes |       |       |        | yes   | yes  | yes  |
-| ReduceSum                | ReduceSum                                      | yes | yes   | yes   | yes    | yes   | yes  | yes  |
-| ReduceSumSquare          | ReduceSumSquare                                | yes |       |       |        | yes   |      |      |
-| Relu                     | Relu                                           | yes | yes   | yes   | yes    | yes   | yes  | yes  |
-| Relu6                    | Clip                                           | yes | yes   | yes   | yes    | yes   | yes  | yes  |
-| Reorg                    | DepthToSpace                                   | yes |       |       | yes    |       |      |      |
-| Repeat                   | Tile                                           |     |       |       |        |       |      |      |
-| Reshape                  | Reshape                                        | yes | yes   | yes   | yes    | yes   | yes  | yes  |
-| RoiAlign                 | RoiAlign                                       | yes |       |       |        |       |      |      |
-| ScatterND                | ScatterND                                      | yes |       |       |        |       |      |      |
-| Selu                     | Selu                                           | yes |       |       | yes    | yes   | yes  |      |
-| Shape                    | Shape                                          | yes |       |       |        |       |      |      |
-| ShuffleChannel           | Reshape + Transpose + Reshape                  | yes | yes   | yes   | yes    | yes   | yes  |      |
-| Sigmoid                  | Sigmoid                                        | yes | yes   | yes   | yes    | yes   | yes  | yes  |
-| Sign                     | Sign                                           | yes | yes   | yes   | yes    | yes   | yes  |      |
-| SignedMul                | Sub+Sign+Add+Div+Gather+Slice+Mul              |     |       |       |        |       |      |      |
-| Sin                      | Sin                                            | yes |       |       | yes    | yes   |  yes |      |
-| Size                     | Size                                           | yes |       |       |        |       |      |      |
-| Slice(StrideSlice)       | Slice                                          | yes | yes   | yes   | yes    | yes   |  yes | yes  |
-| Softmax                  | Softmax                                        | yes | yes   | yes   | yes    | yes   |  yes | yes  |
-| Softplus                 | Softplus                                       | yes | yes   | yes   | yes    | yes   |  yes |      |
-| Softsign                 | Softsign                                       | yes |       |       |        |       |      |      |
-| Split                    | Split                                          |     |       |       | yes    |       |      |      |
-| Sqrt                     | Sqrt                                           | yes | yes   | yes   | yes    | yes   | yes  | yes  |
-| Squeeze                  | Squeeze                                        |     |       |       |        |       |      |      |
-| Sub                      | Sub                                            | yes | yes   | yes   | yes    | yes   | yes  | yes  |
-| Sum                      |                                                |     |       |       |        |       |      |      |
-| Tan                      | Tan                                            | yes |       |       | yes    | yes   | yes  |      |
-| Tanh                     | Tanh                                           | yes | yes   | yes   | yes    | yes   | yes  | yes  |
-| Unsqueeze                | Unsqueeze                                      | yes |       |       |        |       |      |      |
-| Upsample                 | Upsample / Resize                              | yes | yes   | yes   | yes    | yes   | yes  |      |
-| Where                    | Where                                          | yes |       |       |        |       |      |      |
-=======
-| TNN Operators            | Original Operators                             | Naive | armv7 | armv8 | opencl | metal | Huawei_Npu | CUDA | x86 | OpenVINO |
-|--------------------------|------------------------------------------------|-----|-------|-------|--------|-------|------|-------|-------|-------|
-| Abs                      | Abs                                            | yes | yes   | yes   | yes    | yes   | yes  | yes   | yes   | yes   |
-| Acos                     | Acos                                           | yes | yes   | yes   | yes    | yes   | yes  | yes   | yes   | yes   |
-| Add                      | Add                                            | yes | yes   | yes   | yes    | yes   | yes  | yes   | yes   | yes   |
-| ArgMaxOrMin(ArgMax)      | ArgMax                                         | yes | yes   | yes   | yes    | yes   | yes  | yes   | yes   | yes   |
-| ArgMaxOrMin(ArgMin)      | ArgMin                                         | yes | yes   | yes   | yes    | yes   |      | yes   | yes   | yes   |
-| Asin                     | Asin                                           | yes | yes   | yes   | yes    | yes   | yes  | yes   | yes   | yes   |
-| Atan                     | Atan                                           | yes | yes   | yes   | yes    | yes   | yes  | yes   | yes   | yes   |
-| BatchNormCxx             | BatchNormalization                             | yes | yes   | yes   | yes    | yes   | yes  | yes   | yes   | yes   |
-| BitShift                 | BitShift                                       | yes |       |       |        |       |      | yes   |       |       |
-| Cast                     | Cast                                           | yes | yes   | yes   | yes    | yes   | yes  | yes   | yes   | yes   |
-| Ceil                     | Ceil                                           | yes | yes   | yes   | yes    | yes   | yes  | yes   | yes   | yes   |
-| Clip                     | Clip                                           | yes | yes   | yes   | yes    | yes   | yes  | yes   | yes   | yes   |
-| Concat                   | Concat                                         | yes | yes   | yes   | yes    | yes   | yes  | yes   | yes   | yes   |
-| Const                    | Constant                                       |     |       |       |        |       |      |       |       |       |
-| ConstantOfShape          | ConstantOfShape                                | yes |       |       |        |       |      |       |       |       |
-| Convolution              | Conv                                           | yes | yes   | yes   | yes    | yes   | yes  | yes   | yes   | yes   |
-| Convolution(depthwise)   | Conv                                           | yes | yes   | yes   | yes    | yes   | yes  | yes   | yes   | yes   |
-| Convolution(group)       | Conv                                           | yes | yes   | yes   | yes    | yes   | yes  | yes   | yes   | yes   |
-| Convolution1D            | Conv                                           | yes |       |       |        |       |      | yes   |       |       |
-| Convolution1D(depthwise) | Conv                                           | yes |       |       |        |       |      | yes   |       |       |
-| Convolution1D(group)     | Conv                                           | yes |       |       |        |       |      | yes   |       |       |
-| Convolution3D            | Conv                                           | yes |       |       |        |       |      | yes   |       |       |
-| Convolution3D(depthwise) | Conv                                           | yes |       |       |        |       |      | yes   |       |       |
-| Convolution3D(group)     | Conv                                           | yes |       |       |        |       |      | yes   |       |       |
-| Cos                      | Cos                                            | yes | yes   | yes   | yes    | yes   | yes  | yes   | yes   | yes   |
-| Deconvolution            | ConvTranspose                                  | yes | yes   | yes   | yes    | yes   | yes  | yes   | yes   | yes   |
-| Deconvolution(depthwise) | ConvTranspose                                  | yes | yes   | yes   | yes    | yes   | yes  | yes   | yes   | yes   |
-| Deconvolution(group)     | ConvTranspose                                  | yes | yes   | yes   | yes    | yes   | yes  | yes   | yes   | yes   |
-| DetectionOutput          | DectectionOutput(custom operator)              | yes | yes   | yes   |        |       |      | yes   | yes   | yes   |
-| Div                      | Div                                            | yes | yes   | yes   | yes    | yes   | yes  | yes   | yes   | yes   |
-| Dropout                  | Dropout                                        |     |       |       |        |       |      |       |       |       |
-| Einsum                   | Einsum                                         | yes |       |       |        |       |      | yes   |       |       |
-| Elu                      | Elu                                            | yes | yes   | yes   | yes    | yes   | yes  | yes   | yes   | yes   |
-| Equal                    | Equal                                          | yes |       |       |        |       |      |       |       |       |
-| Erf                      | Erf                                            | yes |       |       |        |       |      | yes   | yes   | yes   |
-| Exp                      | Exp                                            | yes | yes   | yes   | yes    | yes   | yes  | yes   | yes   | yes   |
-| Expand                   | Expand                                         | yes | yes   | yes   |        |       |      | yes   | yes   | yes   |
-| Flatten                  | Flatten                                        | yes | yes   | yes   | yes    | yes   | yes  | yes   | yes   | yes   |
-| Flatten                  | Shape+Gather+Constant+Unsqueeze+Concat+Reshape |     |       |       |        |       |      |       |       |       |
-| Floor                    | Floor                                          | yes | yes   | yes   | yes    | yes   | yes  | yes   | yes   | yes   |
-| Gather                   | Gather                                         | yes | yes   | yes   | yes    | yes   | yes  | yes   | yes   | yes   |
-| GatherND                 | GatherND                                       | yes |       |       |        |       |      | yes   |       |       |
-| GridSample               | GridSample(PyTorch)                            | yes |       |       |        |       |      | yes   |       |       |
-| GroupNorm                | GroupNorm(PyTorch)                             | yes |       |       |        |       |      | yes   |       |       |
-| HardSigmoid              | HardSigmoid                                    | yes | yes   | yes   | yes    | yes   | yes  | yes   | yes   | yes   |
-| HardSwish                | Add + Clip + Div + Mul                         | yes | yes   | yes   | yes    | yes   | yes  | yes   | yes   | yes   |
-| HardSwish                | Add + Clip + Mul + Div                         | yes | yes   | yes   | yes    | yes   | yes  | yes   | yes   | yes   |
-| HardSwish                | HardSigmoid + Mul                              | yes | yes   | yes   | yes    | yes   | yes  | yes   | yes   | yes   |
-| InnerProduct             | Gemm                                           | yes | yes   | yes   | yes    | yes   | yes  | yes   | yes   | yes   |
-| InstBatchNormCxx         | InstanceNormalization                          | yes | yes   | yes   | yes    | yes   | yes  | yes   | yes   | yes   |
-| Inverse                  | Inverse(PyTorch)                               | yes |       |       |        |       |      | yes   |       |       |
-| LSTMONNX                 | LSTM                                           | yes | yes   | yes   | yes    | yes   |      | yes   | yes   | yes   |
-| LRN                      | LRN                                            | yes |       |       |        | yes   | yes  | yes   | yes   | yes   |
-| Log                      | Log                                            | yes | yes   | yes   | yes    | yes   | yes  | yes   | yes   | yes   |
-| LogSigmoid               | Sigmoid + Log                                  | yes | yes   | yes   | yes    | yes   | yes  | yes   | yes   | yes   |
-| MatMul                   | Matmul                                         | yes | yes   | yes   | yes    | yes   | yes  | yes   | yes   | yes   |
-| Max                      | Max                                            | yes | yes   | yes   | yes    | yes   | yes  | yes   | yes   | yes   |
-| Min                      | Min                                            | yes | yes   | yes   | yes    | yes   | yes  | yes   | yes   | yes   |
-| Mul                      | Mul                                            | yes | yes   | yes   | yes    | yes   | yes  | yes   | yes   | yes   |
-| Neg                      | Neg                                            | yes | yes   | yes   | yes    | yes   | yes  | yes   | yes   | yes   |
-| NonZero                  | NonZero                                        | yes |       |       |        |       |      |       |       |       |
-| Normalize                | ReduceL2+Clip+Shape+Expand+Div                 | yes | yes   | yes   | yes    | yes   | yes  | yes   | yes   | yes   |
-| Normalize                | Reduce + Clip + Expand + Div                   | yes | yes   | yes   | yes    | yes   |      | yes   | yes   | yes   |
-| Normalize                | Mul(square)+Reduce+Max+Sqrt+Mul                | yes | yes   | yes   | yes    | yes   |      | yes   | yes   | yes   |
-| OneHot                   | OneHot                                         | yes |       |       |        |       |      | yes   |       |       |
-| PRelu                    | LeakyRelu / PRelu                              | yes | yes   | yes   | yes    | yes   | yes  | yes   | yes   | yes   |
-| Pad                      | Pad                                            | yes | yes   | yes   | yes    | yes   | yes  | yes   | yes   | yes   |
-| Permute                  | Transpose                                      | yes | yes   | yes   | yes    | yes   | yes  | yes   | yes   | yes   |
-| PixelShuffle             | PixelShuffle(PyTorch), Depth2Space(ONNX)       | yes | yes   | yes   | yes    | yes   |      | yes   | yes   |       |
-| Pooling (Avg)            | AveragePool                                    | yes | yes   | yes   | yes    | yes   | yes  | yes   | yes   | yes   |
-| Pooling (GlobalAverage)  | GlobalAveragePool                              | yes | yes   | yes   | yes    | yes   | yes  | yes   | yes   | yes   |
-| Pooling (GlobalMax)      | GlobalMaxPool                                  | yes | yes   | yes   | yes    | yes   | yes  | yes   | yes   | yes   |
-| Pooling (Max)            | MaxPool                                        | yes | yes   | yes   | yes    | yes   | yes  | yes   | yes   | yes   |
-| Pooling3D (Avg)          | AveragePool                                    | yes |       |       |        |       |      | yes   |       |       |
-| Pooling3D (GlobalAverage)| GlobalAveragePool                              | yes |       |       |        |       |      | yes   |       |       |
-| Pooling3D (GlobalMax)    | GlobalMaxPool                                  | yes |       |       |        |       |      | yes   |       |       |
-| Pooling3D (Max)          | MaxPool                                        | yes |       |       |        |       |      | yes   |       |       |
-| Power                    | Pow                                            | yes | yes   | yes   | yes    | yes   | yes  | yes   | yes   |       |
-| PriorBox                 | PriorBox(custom operator)                      | yes | yes   | yes   | yes    | yes   | yes  | yes   | yes   | yes   |
-| Range                    | Range                                          | yes |       |       |        |       |      |       |       |       |
-| Reciprocal               | Reciprocal                                     | yes | yes   | yes   | yes    | yes   | yes  | yes   | yes   | yes   |
-| ReduceL1                 | ReduceL1                                       | yes | yes   | yes   | yes    | yes   |      |       | yes   | yes   |
-| ReduceL2                 | ReduceL2                                       | yes | yes   | yes   | yes    | yes   |      | yes   | yes   | yes   |
-| ReduceLogSum             | ReduceLogSum                                   | yes | yes   | yes   | yes    | yes   |      |       | yes   | yes   |
-| ReduceLogSumExp          | ReduceLogSumExp                                | yes | yes   | yes   | yes    | yes   | yes  | yes   | yes   | yes   |
-| ReduceMax                | ReduceMax                                      | yes | yes   | yes   | yes    | yes   | yes  | yes   | yes   | yes   |
-| ReduceMean               | ReduceMean                                     | yes | yes   | yes   | yes    | yes   | yes  | yes   | yes   | yes   |
-| ReduceMin                | ReduceMin                                      | yes | yes   | yes   | yes    | yes   | yes  | yes   | yes   | yes   |
-| ReduceProd               | ReduceProd                                     | yes | yes   | yes   | yes    | yes   | yes  |       | yes   | yes   |
-| ReduceSum                | ReduceSum                                      | yes | yes   | yes   | yes    | yes   | yes  | yes   | yes   | yes   |
-| ReduceSumSquare          | ReduceSumSquare                                | yes | yes   | yes   | yes    | yes   |      |       | yes   | yes   |
-| Relu                     | Relu                                           | yes | yes   | yes   | yes    | yes   | yes  | yes   | yes   | yes   |
-| Relu6                    | Clip                                           | yes | yes   | yes   | yes    | yes   | yes  | yes   | yes   | yes   |
-| Reorg                    | DepthToSpace                                   | yes | yes   | yes   | yes    | yes   |      |       | yes   | yes   |
-| Reorg                    | SpaceToDepth                                   | yes | yes   | yes   | yes    | yes   |      |       | yes   | yes   |
-| Repeat                   | Tile                                           |     |       |       |        |       |      |       |       |       |
-| Reshape                  | Reshape                                        | yes | yes   | yes   | yes    | yes   | yes  | yes   | yes   | yes   |
-| RoiAlign                 | RoiAlign                                       | yes |       |       |        |       |      | yes   |       |       |
-| Rsqrt                    | Rsqrt(TFLite)                                  | yes | yes   | yes   |        |       |      |       |       |       |
-| ScatterND                | ScatterND                                      | yes |       |       |        |       |      | yes   | yes   | yes   |
-| Selu                     | Selu                                           | yes | yes   | yes   | yes    | yes   | yes  |       | yes   | yes   |
-| Shape                    | Shape                                          | yes |       |       |        |       | yes  | yes   |       |       |
-| ShuffleChannel           | Reshape + Transpose + Reshape                  | yes | yes   | yes   | yes    | yes   | yes  |       | yes   | yes   |
-| Sigmoid                  | Sigmoid                                        | yes | yes   | yes   | yes    | yes   | yes  | yes   | yes   | yes   |
-| Sign                     | Sign                                           | yes | yes   | yes   | yes    | yes   | yes  | yes   | yes   | yes   |
-| SignedMul                | Sub+Sign+Add+Div+Gather+Slice+Mul              | yes | yes   | yes   |        |       |      |       | yes   |       |
-| Sin                      | Sin                                            | yes | yes   | yes   | yes    | yes   | yes  | yes   | yes   | yes   |
-| Size                     | Size                                           | yes |       |       |        |       |      |       |       |       |
-| Slice(StrideSlice)       | Slice                                          | yes | yes   | yes   | yes    | yes   | yes  | yes   | yes   | yes   |
-| Softmax                  | Softmax                                        | yes | yes   | yes   | yes    | yes   | yes  | yes   | yes   | yes   |
-| Softplus                 | Softplus                                       | yes | yes   | yes   | yes    | yes   | yes  | yes   | yes   | yes   |
-| Softsign                 | Softsign                                       | yes |       |       |        |       | yes  |       | yes   | yes   |
-| Split                    | Split                                          |     | yes   | yes   | yes    | yes   | yes  | yes   | yes   | yes   |
-| Sqrt                     | Sqrt                                           | yes | yes   | yes   | yes    | yes   | yes  | yes   | yes   | yes   |
-| SquaredDifference        | SquaredDifference(TFLite)                      | yes |       |       |        |       |      |       |       |       |
-| Squeeze                  | Squeeze                                        |     | yes   | yes   | yes    | yes   | yes  | yes   | yes   | yes   |
-| Sub                      | Sub                                            | yes | yes   | yes   | yes    | yes   | yes  | yes   | yes   | yes   |
-| Sum                      |                                                |     |       |       |        |       |      |       |       |       |
-| Tan                      | Tan                                            | yes | yes   | yes   | yes    | yes   | yes  | yes   | yes   | yes   |
-| Tanh                     | Tanh                                           | yes | yes   | yes   | yes    | yes   | yes  | yes   | yes   | yes   |
-| Tile                     | Tile                                           | yes |       |       |        |       |      | yes   |       |       |
-| Unsqueeze                | Unsqueeze                                      | yes | yes   | yes   | yes    | yes   | yes  | yes   | yes   | yes   |
-| Upsample                 | Upsample / Resize                              | yes | yes   | yes   | yes    | yes   | yes  | yes   | yes   | yes   |
-| Where                    | Where                                          | yes |       |       |        |       |      |       |       |       |
->>>>>>> 021a2cb0
+| TNN Operators            | Original Operators                             | Naive | armv7 | armv8 | opencl | metal | Huawei_Npu | CUDA | x86 | OpenVINO | RKNPU |
+|--------------------------|------------------------------------------------|-----|-------|-------|--------|-------|------|-------|-------|-------|------|
+| Abs                      | Abs                                            | yes | yes   | yes   | yes    | yes   | yes  | yes   | yes   | yes   | yes  |
+| Acos                     | Acos                                           | yes | yes   | yes   | yes    | yes   | yes  | yes   | yes   | yes   |      |
+| Add                      | Add                                            | yes | yes   | yes   | yes    | yes   | yes  | yes   | yes   | yes   |      |
+| ArgMaxOrMin(ArgMax)      | ArgMax                                         | yes | yes   | yes   | yes    | yes   | yes  | yes   | yes   | yes   |      |
+| ArgMaxOrMin(ArgMin)      | ArgMin                                         | yes | yes   | yes   | yes    | yes   |      | yes   | yes   | yes   |      |
+| Asin                     | Asin                                           | yes | yes   | yes   | yes    | yes   | yes  | yes   | yes   | yes   |      |
+| Atan                     | Atan                                           | yes | yes   | yes   | yes    | yes   | yes  | yes   | yes   | yes   |      |
+| BatchNormCxx             | BatchNormalization                             | yes | yes   | yes   | yes    | yes   | yes  | yes   | yes   | yes   | yes  |
+| BitShift                 | BitShift                                       | yes |       |       |        |       |      | yes   |       |       |      |
+| Cast                     | Cast                                           | yes | yes   | yes   | yes    | yes   | yes  | yes   | yes   | yes   |      |
+| Ceil                     | Ceil                                           | yes | yes   | yes   | yes    | yes   | yes  | yes   | yes   | yes   |      |
+| Clip                     | Clip                                           | yes | yes   | yes   | yes    | yes   | yes  | yes   | yes   | yes   |      |
+| Concat                   | Concat                                         | yes | yes   | yes   | yes    | yes   | yes  | yes   | yes   | yes   | yes  |
+| Const                    | Constant                                       |     |       |       |        |       |      |       |       |       |      |
+| ConstantOfShape          | ConstantOfShape                                | yes |       |       |        |       |      |       |       |       |      |
+| Convolution              | Conv                                           | yes | yes   | yes   | yes    | yes   | yes  | yes   | yes   | yes   | yes  |
+| Convolution(depthwise)   | Conv                                           | yes | yes   | yes   | yes    | yes   | yes  | yes   | yes   | yes   | yes  |
+| Convolution(group)       | Conv                                           | yes | yes   | yes   | yes    | yes   | yes  | yes   | yes   | yes   | yes  |
+| Convolution1D            | Conv                                           | yes |       |       |        |       |      | yes   |       |       |      |
+| Convolution1D(depthwise) | Conv                                           | yes |       |       |        |       |      | yes   |       |       |      |
+| Convolution1D(group)     | Conv                                           | yes |       |       |        |       |      | yes   |       |       |      |
+| Convolution3D            | Conv                                           | yes |       |       |        |       |      | yes   |       |       |      |
+| Convolution3D(depthwise) | Conv                                           | yes |       |       |        |       |      | yes   |       |       |      |
+| Convolution3D(group)     | Conv                                           | yes |       |       |        |       |      | yes   |       |       |      |
+| Cos                      | Cos                                            | yes | yes   | yes   | yes    | yes   | yes  | yes   | yes   | yes   |      |
+| Deconvolution            | ConvTranspose                                  | yes | yes   | yes   | yes    | yes   | yes  | yes   | yes   | yes   |      |
+| Deconvolution(depthwise) | ConvTranspose                                  | yes | yes   | yes   | yes    | yes   | yes  | yes   | yes   | yes   |      |
+| Deconvolution(group)     | ConvTranspose                                  | yes | yes   | yes   | yes    | yes   | yes  | yes   | yes   | yes   |      |
+| DetectionOutput          | DectectionOutput(custom operator)              | yes | yes   | yes   |        |       |      | yes   | yes   | yes   |      |
+| Div                      | Div                                            | yes | yes   | yes   | yes    | yes   | yes  | yes   | yes   | yes   |      |
+| Dropout                  | Dropout                                        |     |       |       |        |       |      |       |       |       |      |
+| Einsum                   | Einsum                                         | yes |       |       |        |       |      | yes   |       |       |      |
+| Elu                      | Elu                                            | yes | yes   | yes   | yes    | yes   | yes  | yes   | yes   | yes   | yes  |
+| Equal                    | Equal                                          | yes |       |       |        |       |      |       |       |       |      |
+| Erf                      | Erf                                            | yes |       |       |        |       |      | yes   | yes   | yes   |      |
+| Exp                      | Exp                                            | yes | yes   | yes   | yes    | yes   | yes  | yes   | yes   | yes   | yes  |
+| Expand                   | Expand                                         | yes | yes   | yes   |        |       |      | yes   | yes   | yes   |      |
+| Flatten                  | Flatten                                        | yes | yes   | yes   | yes    | yes   | yes  | yes   | yes   | yes   |      |
+| Flatten                  | Shape+Gather+Constant+Unsqueeze+Concat+Reshape |     |       |       |        |       |      |       |       |       |      |
+| Floor                    | Floor                                          | yes | yes   | yes   | yes    | yes   | yes  | yes   | yes   | yes   |      |
+| Gather                   | Gather                                         | yes | yes   | yes   | yes    | yes   | yes  | yes   | yes   | yes   | yes  |
+| GatherND                 | GatherND                                       | yes |       |       |        |       |      | yes   |       |       |      |
+| GridSample               | GridSample(PyTorch)                            | yes |       |       |        |       |      | yes   |       |       |      |
+| GroupNorm                | GroupNorm(PyTorch)                             | yes |       |       |        |       |      | yes   |       |       |      |
+| HardSigmoid              | HardSigmoid                                    | yes | yes   | yes   | yes    | yes   | yes  | yes   | yes   | yes   |      |
+| HardSwish                | Add + Clip + Div + Mul                         | yes | yes   | yes   | yes    | yes   | yes  | yes   | yes   | yes   |      |
+| HardSwish                | Add + Clip + Mul + Div                         | yes | yes   | yes   | yes    | yes   | yes  | yes   | yes   | yes   |      |
+| HardSwish                | HardSigmoid + Mul                              | yes | yes   | yes   | yes    | yes   | yes  | yes   | yes   | yes   |      |
+| InnerProduct             | Gemm                                           | yes | yes   | yes   | yes    | yes   | yes  | yes   | yes   | yes   | yes  |
+| InstBatchNormCxx         | InstanceNormalization                          | yes | yes   | yes   | yes    | yes   | yes  | yes   | yes   | yes   |      |
+| Inverse                  | Inverse(PyTorch)                               | yes |       |       |        |       |      | yes   |       |       |      |
+| LSTMONNX                 | LSTM                                           | yes | yes   | yes   | yes    | yes   |      | yes   | yes   | yes   |      |
+| LRN                      | LRN                                            | yes |       |       |        | yes   | yes  | yes   | yes   | yes   |      |
+| Log                      | Log                                            | yes | yes   | yes   | yes    | yes   | yes  | yes   | yes   | yes   |      |
+| LogSigmoid               | Sigmoid + Log                                  | yes | yes   | yes   | yes    | yes   | yes  | yes   | yes   | yes   |      |
+| MatMul                   | Matmul                                         | yes | yes   | yes   | yes    | yes   | yes  | yes   | yes   | yes   |      |
+| Max                      | Max                                            | yes | yes   | yes   | yes    | yes   | yes  | yes   | yes   | yes   | yes  |
+| Min                      | Min                                            | yes | yes   | yes   | yes    | yes   | yes  | yes   | yes   | yes   | yes  |
+| Mul                      | Mul                                            | yes | yes   | yes   | yes    | yes   | yes  | yes   | yes   | yes   | yes  |
+| Neg                      | Neg                                            | yes | yes   | yes   | yes    | yes   | yes  | yes   | yes   | yes   | yes  |
+| NonZero                  | NonZero                                        | yes |       |       |        |       |      |       |       |       |      |
+| Normalize                | ReduceL2+Clip+Shape+Expand+Div                 | yes | yes   | yes   | yes    | yes   | yes  | yes   | yes   | yes   |      |
+| Normalize                | Reduce + Clip + Expand + Div                   | yes | yes   | yes   | yes    | yes   |      | yes   | yes   | yes   |      |
+| Normalize                | Mul(square)+Reduce+Max+Sqrt+Mul                | yes | yes   | yes   | yes    | yes   |      | yes   | yes   | yes   | yes  |
+| OneHot                   | OneHot                                         | yes |       |       |        |       |      | yes   |       |       |      |
+| PRelu                    | LeakyRelu / PRelu                              | yes | yes   | yes   | yes    | yes   | yes  | yes   | yes   | yes   | yes  |
+| Pad                      | Pad                                            | yes | yes   | yes   | yes    | yes   | yes  | yes   | yes   | yes   | yes  |
+| Permute                  | Transpose                                      | yes | yes   | yes   | yes    | yes   | yes  | yes   | yes   | yes   |      |
+| PixelShuffle             | PixelShuffle(PyTorch), Depth2Space(ONNX)       | yes | yes   | yes   | yes    | yes   |      | yes   | yes   |       | yes  |
+| Pooling (Avg)            | AveragePool                                    | yes | yes   | yes   | yes    | yes   | yes  | yes   | yes   | yes   |      |
+| Pooling (GlobalAverage)  | GlobalAveragePool                              | yes | yes   | yes   | yes    | yes   | yes  | yes   | yes   | yes   | yes  |
+| Pooling (GlobalMax)      | GlobalMaxPool                                  | yes | yes   | yes   | yes    | yes   | yes  | yes   | yes   | yes   | yes  |
+| Pooling (Max)            | MaxPool                                        | yes | yes   | yes   | yes    | yes   | yes  | yes   | yes   | yes   | yes  |
+| Pooling3D (Avg)          | AveragePool                                    | yes |       |       |        |       |      | yes   |       |       |      |
+| Pooling3D (GlobalAverage)| GlobalAveragePool                              | yes |       |       |        |       |      | yes   |       |       |      |
+| Pooling3D (GlobalMax)    | GlobalMaxPool                                  | yes |       |       |        |       |      | yes   |       |       |      |
+| Pooling3D (Max)          | MaxPool                                        | yes |       |       |        |       |      | yes   |       |       |      |
+| Power                    | Pow                                            | yes | yes   | yes   | yes    | yes   | yes  | yes   | yes   |       |      |
+| PriorBox                 | PriorBox(custom operator)                      | yes | yes   | yes   | yes    | yes   | yes  | yes   | yes   | yes   |      |
+| Range                    | Range                                          | yes |       |       |        |       |      |       |       |       |      |
+| Reciprocal               | Reciprocal                                     | yes | yes   | yes   | yes    | yes   | yes  | yes   | yes   | yes   |      |
+| ReduceL1                 | ReduceL1                                       | yes | yes   | yes   | yes    | yes   |      |       | yes   | yes   |      |
+| ReduceL2                 | ReduceL2                                       | yes | yes   | yes   | yes    | yes   |      | yes   | yes   | yes   |      |
+| ReduceLogSum             | ReduceLogSum                                   | yes | yes   | yes   | yes    | yes   |      |       | yes   | yes   |      |
+| ReduceLogSumExp          | ReduceLogSumExp                                | yes | yes   | yes   | yes    | yes   | yes  | yes   | yes   | yes   |      |
+| ReduceMax                | ReduceMax                                      | yes | yes   | yes   | yes    | yes   | yes  | yes   | yes   | yes   |      |
+| ReduceMean               | ReduceMean                                     | yes | yes   | yes   | yes    | yes   | yes  | yes   | yes   | yes   | yes  |
+| ReduceMin                | ReduceMin                                      | yes | yes   | yes   | yes    | yes   | yes  | yes   | yes   | yes   |      |
+| ReduceProd               | ReduceProd                                     | yes | yes   | yes   | yes    | yes   | yes  |       | yes   | yes   |      |
+| ReduceSum                | ReduceSum                                      | yes | yes   | yes   | yes    | yes   | yes  | yes   | yes   | yes   |      |
+| ReduceSumSquare          | ReduceSumSquare                                | yes | yes   | yes   | yes    | yes   |      |       | yes   | yes   |      |
+| Relu                     | Relu                                           | yes | yes   | yes   | yes    | yes   | yes  | yes   | yes   | yes   | yes  |
+| Relu6                    | Clip                                           | yes | yes   | yes   | yes    | yes   | yes  | yes   | yes   | yes   | yes  |
+| Reorg                    | DepthToSpace                                   | yes | yes   | yes   | yes    | yes   |      |       | yes   | yes   |      |
+| Reorg                    | SpaceToDepth                                   | yes | yes   | yes   | yes    | yes   |      |       | yes   | yes   |      |
+| Repeat                   | Tile                                           |     |       |       |        |       |      |       |       |       |      |
+| Reshape                  | Reshape                                        | yes | yes   | yes   | yes    | yes   | yes  | yes   | yes   | yes   |      |
+| RoiAlign                 | RoiAlign                                       | yes |       |       |        |       |      | yes   |       |       |      |
+| Rsqrt                    | Rsqrt(TFLite)                                  | yes | yes   | yes   |        |       |      |       |       |       |      |
+| ScatterND                | ScatterND                                      | yes |       |       |        |       |      | yes   | yes   | yes   |      |
+| Selu                     | Selu                                           | yes | yes   | yes   | yes    | yes   | yes  |       | yes   | yes   |      |
+| Shape                    | Shape                                          | yes |       |       |        |       | yes  | yes   |       |       |      |
+| ShuffleChannel           | Reshape + Transpose + Reshape                  | yes | yes   | yes   | yes    | yes   | yes  |       | yes   | yes   |      |
+| Sigmoid                  | Sigmoid                                        | yes | yes   | yes   | yes    | yes   | yes  | yes   | yes   | yes   | yes  |
+| Sign                     | Sign                                           | yes | yes   | yes   | yes    | yes   | yes  | yes   | yes   | yes   |      |
+| SignedMul                | Sub+Sign+Add+Div+Gather+Slice+Mul              | yes | yes   | yes   |        |       |      |       | yes   |       |      |
+| Sin                      | Sin                                            | yes | yes   | yes   | yes    | yes   | yes  | yes   | yes   | yes   |      |
+| Size                     | Size                                           | yes |       |       |        |       |      |       |       |       |      |
+| Slice(StrideSlice)       | Slice                                          | yes | yes   | yes   | yes    | yes   | yes  | yes   | yes   | yes   |      |
+| Softmax                  | Softmax                                        | yes | yes   | yes   | yes    | yes   | yes  | yes   | yes   | yes   | yes  |
+| Softplus                 | Softplus                                       | yes | yes   | yes   | yes    | yes   | yes  | yes   | yes   | yes   |      |
+| Softsign                 | Softsign                                       | yes |       |       |        |       | yes  |       | yes   | yes   |      |
+| Split                    | Split                                          |     | yes   | yes   | yes    | yes   | yes  | yes   | yes   | yes   |      |
+| Sqrt                     | Sqrt                                           | yes | yes   | yes   | yes    | yes   | yes  | yes   | yes   | yes   |      |
+| SquaredDifference        | SquaredDifference(TFLite)                      | yes |       |       |        |       |      |       |       |       |      |
+| Squeeze                  | Squeeze                                        |     | yes   | yes   | yes    | yes   | yes  | yes   | yes   | yes   |      |
+| Sub                      | Sub                                            | yes | yes   | yes   | yes    | yes   | yes  | yes   | yes   | yes   | yes  |
+| Sum                      |                                                |     |       |       |        |       |      |       |       |       |      |
+| Tan                      | Tan                                            | yes | yes   | yes   | yes    | yes   | yes  | yes   | yes   | yes   |      |
+| Tanh                     | Tanh                                           | yes | yes   | yes   | yes    | yes   | yes  | yes   | yes   | yes   |      |
+| Tile                     | Tile                                           | yes |       |       |        |       |      | yes   |       |       |      |
+| Unsqueeze                | Unsqueeze                                      | yes | yes   | yes   | yes    | yes   | yes  | yes   | yes   | yes   |      |
+| Upsample                 | Upsample / Resize                              | yes | yes   | yes   | yes    | yes   | yes  | yes   | yes   | yes   |      |
+| Where                    | Where                                          | yes |       |       |        |       |      |       |       |       |      |
 
 
 1. In the above table, the TNN HardSwish operator maps to "Add + Clip + Div + Mul" in ONNX, which means that the four operators of ONNX are combined into the HardSwsh operator in TNN. The "+" symbol in the table represents the combination of operators. This applies to other similar operators.
