# TNN Support

[中文版本](../../cn/user/support.md)

## TNN supported models

TNN currently support main-stream CNN networks：
- Classical CNN: Vgg AlexNet GoogleNet(v1,v2,v3)
- Practical CNN: ResNet DenseNet SENet
- Light-weight CNN: SqueezeNet MobileNet(v1,v2,v3) ShuffleNet(v1,v2) MNasNet
- Detection: Mtcnn-v2
- Detection: Vgg-ssd SqueezeNet-ssd MobileNetv2-SSDLite ...
- Detection: Yolo-v2 MobileNet-YOLOV3 ...
- Segmentation: FCN PSPNet


| model name                | onnx2tnn | Naive | armv7 | armv8 | opencl | metal | Huawei Npu |
|---------------------------|----------|-----|-------|-------|--------|-------|------|
| AlexNet                   | yes      | yes |       |       |        |       |      |
| DenseNet(121)             | yes      | yes |       |       |        |       |      |
| FCN                       | Yes      | yes |       |       |        |       |      |
| GoogleNet-v1              | yes      | yes |       |       |        |       |      |
| GoogleNet-v2              | yes      | yes |       |       |        |       |      |
| GoogleNet-v3(inception)   | yes      | yes |       |       |        |       |      |
| MnasNet                   | yes      | yes |       |       |        |       |      |
| MobileNet-v1-ssd(caffe)   | yes      | yes | -     | -     | -      | -     |      |
| MobileNet-v1-ssd(pytorch) | yes      | yes |       |       |        |       |      |
| MobileNet-v2-SSDLite      | yes      | yes |       |       |        |       |      |
| MobileNet-yolov3          | ?        | ?   |       |       |        |       |      |
| MobileNet-v1              | yes      | yes |       |       |        |       |      |
| MobileNet-v2              | yes      | yes |       |       |        |       |      |
| MobileNet-v3(small,large) | yes      | yes |       |       |        |       |      |
| Mtcnn-v2                  | yes      | yes |       |       |        |       |      |
| PSPNet                    | yes      | yes |       |       |        |       |      |
| ResNet50                  | yes      | yes |       |       |        |       |      |
| SENet(154)                | yes      | yes |       |       |        |       |      |
| ShuffleNet-v1             | yes      | yes |       |       |        |       |      |
| ShuffleNet-v2             | yes      | yes |       |       |        |       |      |
| SqueezeNet-ssd            | No       | -   | -     | -     | -      | -     |      |
| SqueezeNet-v1             | yes      | yes |       |       |        |       |      |
| UNet                      | yes      | yes |       |       |        |       |      |
| Vgg-ssd                   | yes      | yes |       |       |        |       |      |
| Vgg16                     | yes      | yes |       |       |        |       |      |
| Yolo-v3-tiny              | yes      | yes |       |       |        |       |      |
| Yolo-v2                   | ?        | ?   |       |       |        |       |      |
| Yolo-v2-tiny              | yes      | yes |       |       |        |       |      |
| Yolo-v3                   | yes      | yes |       |       |        |       |      |


1. Regarding the upsample calculation of upsample, when the parameter mode == "bilinear" or mode == "linear", the onnx model exported by pytorch has some issues, and the calculation results of pytorch and onnx are not aligned. This is a bug of onnx itself, which deserves special attention. But don't worry about this problem. After converting the converted ONNX model to TNN, we ensure that the calculation results of TNN and Pytorch are aligned. In our testing, FCN and PSPNet have such problems.
2. The "?" In the above table means unknown. Since the corresponding type of the model cannot be found, the compatibility of the model cannot be tested now.

## TNN supported operators

<<<<<<< HEAD
| TNN Operators            | ONNX Operators                                 | Naive | armv7 | armv8 | opencl | metal | huawei npu | rknpu |
|--------------------------|------------------------------------------------|-----|-------|-------|--------|-------|-------|----- |
| Abs                      | Abs                                            | yes | yes   | yes   | yes    | yes   | yes   | yes  |
| Acos                     | Acos                                           | yes |       |       | yes    | yes   | yes   |      |
| Add                      | Add                                            | yes | yes   | yes   | yes    | yes   | yes   |      |
| Asin                     | Asin                                           | yes |       |       | yes    | yes   | yes   |      |
| Atan                     | Atan                                           | yes |       |       | yes    | yes   |       |      |
| BatchNormCxx             | BatchNormalization                             | yes | yes   | yes   | yes    | yes   |       | yes  |
| Cast                     | Cast                                           |     |       |       |        |       |       |      |
| Ceil                     | Ceil                                           | yes |       |       |        | yes   |       |      |
| Clip                     | Clip                                           | yes | yes   | yes   | yes    | yes   |       |      |
| Concat                   | Concat                                         | yes | yes   | yes   | yes    | yes   | yes   | yes  |
| Const                    | Constant                                       |     |       |       |        |       |       |      |
| Convolution              | Conv                                           | yes | yes   | yes   | yes    | yes   | yes   | yes  |
| Convolution(depthwise)   | Conv                                           | yes | yes   | yes   | yes    | yes   | yes   | yes  |
| Convolution(group)       | Conv                                           | yes | yes   | yes   | yes    | yes   | yes   | yes  |
| Cos                      | Cos                                            | yes |       |       | yes    | yes   | yes   |      |
| Deconvolution            | ConvTranspose                                  | yes | yes   | yes   | yes    | yes   |       |      |
| Deconvolution(depthwise) | ConvTranspose                                  | yes | yes   | yes   | yes    | yes   |       |      |
| Deconvolution(group)     | ConvTranspose                                  | yes | yes   | yes   | yes    | yes   |       |      |
| DepthToSpace             | DepthToSpace                                   |     |       |       |        |       |       |      |
| DetectionOutput          | DectectionOutput(custom operator)              | yes |       |       |        |       |       |      |
| Div                      | Div                                            | yes | yes   | yes   | yes    | yes   | yes   |      |
| Dropout                  | Dropout                                        |     |       |       |        |       |       |      | 
| Elu                      | Elu                                            | yes | yes   | yes   | yes    | yes   | yes   | yes  |
| Exp                      | Exp                                            | yes | yes   | yes   | yes    | yes   | yes   | yes  |
| Flatten                  | Flatten                                        |     |       |       |        |       |       |      |
| Flatten                  | Shape+Gather+Constant+Unsqueeze+Concat+Reshape |     |       |       |        |       |       |      |
| Floor                    | Floor                                          | yes |       |       | yes    | yes   |       |      |
| Gather                   | Gather                                         |     |       |       |        |       |       | yes  |
| HardSigmoid              | HardSigmoid                                    | yes | yes   | yes   | yes    | yes   |       |      |
| HardSwish                | Add + Clip + Div + Mul                         | yes | yes   | yes   | yes    | yes   |       |      |
| HardSwish                | Add + Clip + Mul + Div                         | yes | yes   | yes   | yes    | yes   |       |      |
| HardSwish                | HardSigmoid + Mul                              | yes | yes   | yes   | yes    | yes   |       |      |
| InnerProduct             | Gemm                                           | yes | yes   | yes   | yes    | yes   | yes   | yes  |
| InstBatchNormCxx         | InstanceNormalization                          | yes | yes   | yes   | yes    | yes   | yes   | yes  |
| LRN                      | LRN                                            | yes |       |       |        |       |       |      |
| Log                      | Log                                            | yes |       |       | yes    | yes   | yes   |      |
| LogSigmoid               | Sigmoid + Log                                  | yes | yes   | yes   | yes    | yes   |       |      |
| MatMul                   | Matmul                                         |     |       |       |        |       |       |      |
| Max                      | Max                                            | yes | yes   | yes   | yes    | yes   | yes   | yes  |
| Min                      | Min                                            | yes | yes   | yes   | yes    | yes   | yes   |      |
| Mul                      | Mul                                            | yes | yes   | yes   | yes    | yes   | yes   | yes  |
| Neg                      | Neg                                            | yes | yes   | yes   | yes    |       |       | yes  |
| Normalize                | ReduceL2+Clip+Shape+Expand+Div                 | yes | yes   | yes   | yes    | yes   |       |      |
| Normalize                | Reduce + Clip + Expand + Div                   | yes | yes   | yes   | yes    | yes   |       |      |
| Normalize                | Mul(square)+Reduce+Max+Sqrt+Mul                | yes | yes   | yes   | yes    | yes   |       |      |
| PRelu                    | LeakyRelu / PRelu                              | yes | yes   | yes   | yes    | yes   |       | yes  |
| Pad                      | Pad                                            | yes | yes   | yes   | yes    | yes   | yes   | yes  |
| Permute                  | Transpose                                      | yes | yes   | yes   | yes    |       |       |      |
| Pooling (Avg)            | AveragePool                                    | yes | yes   | yes   | yes    | yes   | yes   | yes  |
| Pooling (GlobalAverage)  | GlobalAveragePool                              | yes | yes   | yes   | yes    | yes   | yes   | yes  |
| Pooling (GlobalMax)      | GlobalMaxPool                                  | yes | yes   | yes   | yes    | yes   | yes   | yes  |
| Pooling (Max)            | MaxPool                                        | yes | yes   | yes   | yes    | yes   | yes   | yes  |
| Power                    | Pow                                            | yes | yes   | yes   | yes    | yes   |       |      |
| PriorBox                 | PriorBox(custom operator)                      | yes |       |       | yes    |       |  yes  |      |
| Reciprocal               | Reciprocal                                     | yes |       |       | yes    | yes   |       |      |
| ReduceL1                 | ReduceL1                                       | yes |       |       |        |       |       |      |
| ReduceL2                 | ReduceL2                                       | yes |       |       |        | yes   |       |      |
| ReduceLogSum             | ReduceLogSum                                   | yes |       |       |        | yes   |       |      |
| ReduceLogSumExp          | ReduceLogSumExp                                | yes |       |       |        | yes   |       |      |
| ReduceMax                | ReduceMax                                      | yes |       |       | yes    | yes   |       |      |
| ReduceMean               | ReduceMean                                     | yes | yes   | yes   | yes    | yes   |       | yes  |
| ReduceMin                | ReduceMin                                      | yes |       |       |        | yes   |       |      |
| ReduceProd               | ReduceProd                                     | yes |       |       |        | yes   |       | yes  |
| ReduceSum                | ReduceSum                                      | yes | yes   | yes   | yes    | yes   |       | yes  |
| ReduceSumSquare          | ReduceSumSquare                                | yes |       |       |        | yes   |       |      |
| Relu                     | Relu                                           | yes | yes   | yes   | yes    | yes   | yes   | yes  |
| Relu6                    | Clip                                           | yes | yes   | yes   | yes    | yes   | yes   | yes  |
| Reorg                    | DepthToSpace                                   | yes |       |       | yes    |       |       |      |
| Repeat                   | Tile                                           |     |       |       |        |       |       |      |
| Reshape                  | Reshape                                        | yes | yes   | yes   | yes    | yes   | yes   | yes  |
| Selu                     | Selu                                           | yes |       |       | yes    | yes   | yes   |      |
| ShuffleChannel           | Reshape + Transpose + Reshape                  | yes | yes   | yes   | yes    | yes   | yes   |      |
| Sigmoid                  | Sigmoid                                        | yes | yes   | yes   | yes    | yes   | yes   | yes  |
| Sign                     | Sign                                           | yes | yes   | yes   | yes    | yes   |       |      |
| SignedMul                | Sub+Sign+Add+Div+Gather+Slice+Mul              |     |       |       |        |       |       |      |
| Sin                      | Sin                                            | yes |       |       | yes    | yes   | yes   |      |
| Slice(StrideSlice)       | Slice                                          | yes | yes   | yes   | yes    | yes   | yes   | yes  |
| Softmax                  | Softmax                                        | yes | yes   | yes   | yes    | yes   | yes   | yes  |
| Softplus                 | Softplus                                       | yes | yes   | yes   | yes    | yes   | yes   |      |
| Split                    | Split                                          |     |       |       | yes    |       | yes   |      |
| Sqrt                     | Sqrt                                           | yes | yes   | yes   | yes    | yes   |       | yes  |
| Squeeze                  | Squeeze                                        |     |       |       |        |       |       |      |
| Sub                      | Sub                                            | yes | yes   | yes   | yes    | yes   | yes   | yes  |
| Sum                      |                                                |     |       |       |        |       |       |      |
| Tan                      | Tan                                            | yes |       |       | yes    | yes   | yes   |      |
| Tanh                     | Tanh                                           | yes | yes   | yes   | yes    | yes   | yes   | yes  |
| Unsqueeze                | Unsqueeze                                      | no  |       |       |        |       |       |      |
| Upsample                 | Upsample / Resize                              | yes | yes   | yes   | yes    | yes   | yes   |      |
=======
| TNN Operators            | ONNX Operators                                 | Naive | armv7 | armv8 | opencl | metal | npu   |
|--------------------------|------------------------------------------------|-----|-------|-------|--------|-------|-------|
| Abs                      | Abs                                            | yes | yes   | yes   | yes    | yes   | yes   |
| Acos                     | Acos                                           | yes |       |       | yes    | yes   | yes   |
| Add                      | Add                                            | yes | yes   | yes   | yes    | yes   | yes   |
| ArgMaxOrMin(ArgMax)      | ArgMax                                         | yes |       |       |        |       |       |
| ArgMaxOrMin(ArgMin)      | ArgMin                                         | yes |       |       |        |       |       |
| Asin                     | Asin                                           | yes |       |       | yes    | yes   | yes   |
| Atan                     | Atan                                           | yes |       |       | yes    | yes   |       |
| BatchNormCxx             | BatchNormalization                             | yes | yes   | yes   | yes    | yes   | yes   |
| BitShift                 | BitShift                                       | yes |       |       |        |       |       |
| Cast                     | Cast                                           |     |       |       |        |       |       |
| Ceil                     | Ceil                                           | yes |       |       |        | yes   | yes   |
| Clip                     | Clip                                           | yes | yes   | yes   | yes    | yes   |       |
| Concat                   | Concat                                         | yes | yes   | yes   | yes    | yes   | yes   |
| Const                    | Constant                                       |     |       |       |        |       |       |
| ConstantOfShape          | ConstantOfShape                                | yes |       |       |        |       |       |
| Convolution              | Conv                                           | yes | yes   | yes   | yes    | yes   | yes   |
| Convolution(depthwise)   | Conv                                           | yes | yes   | yes   | yes    | yes   | yes   |
| Convolution(group)       | Conv                                           | yes | yes   | yes   | yes    | yes   | yes   |
| Cos                      | Cos                                            | yes |       |       | yes    | yes   | yes   |
| Deconvolution            | ConvTranspose                                  | yes | yes   | yes   | yes    | yes   |       |
| Deconvolution(depthwise) | ConvTranspose                                  | yes | yes   | yes   | yes    | yes   |       |
| Deconvolution(group)     | ConvTranspose                                  | yes | yes   | yes   | yes    | yes   |       |
| DepthToSpace             | DepthToSpace                                   |     |       |       |        |       |       |
| DetectionOutput          | DectectionOutput(custom operator)              | yes |       |       |        |       |       |
| Div                      | Div                                            | yes | yes   | yes   | yes    | yes   | yes   |
| Dropout                  | Dropout                                        |     |       |       |        |       |       | 
| Einsum                   | Einsum                                         | yes |       |       |        |       |       |
| Elu                      | Elu                                            | yes | yes   | yes   | yes    | yes   | yes   |
| Equal                    | Equal                                          | yes |       |       |        |       |       |
| Erf                      | Erf                                            | yes |       |       |        |       |       |
| Exp                      | Exp                                            | yes | yes   | yes   | yes    | yes   | yes   |
| Expand                   | Expand                                         | yes |       |       |        |       |       |
| Flatten                  | Flatten                                        |     |       |       |        |       |       |
| Flatten                  | Shape+Gather+Constant+Unsqueeze+Concat+Reshape |     |       |       |        |       |       |
| Floor                    | Floor                                          | yes |       |       | yes    | yes   | yes   |
| Gather                   | Gather                                         |     |       |       |        |       |       |
| GatherND                 | GatherND                                       | yes |       |       |        |       |       |
| HardSigmoid              | HardSigmoid                                    | yes | yes   | yes   | yes    | yes   | yes   |
| HardSwish                | Add + Clip + Div + Mul                         | yes | yes   | yes   | yes    | yes   |       |
| HardSwish                | Add + Clip + Mul + Div                         | yes | yes   | yes   | yes    | yes   |       |
| HardSwish                | HardSigmoid + Mul                              | yes | yes   | yes   | yes    | yes   |       |
| InnerProduct             | Gemm                                           | yes | yes   | yes   | yes    | yes   | yes   |
| InstBatchNormCxx         | InstanceNormalization                          | yes | yes   | yes   | yes    | yes   | yes   |
| LSTMONNX                 | LSTM                                           | yes |       |       |        |       |       |
| LRN                      | LRN                                            | yes |       |       |        |       | yes   |
| Log                      | Log                                            | yes |       |       | yes    | yes   | yes   |
| LogSigmoid               | Sigmoid + Log                                  | yes | yes   | yes   | yes    | yes   |       |
| MatMul                   | Matmul                                         |     |       |       |        |       |       |
| Max                      | Max                                            | yes | yes   | yes   | yes    | yes   | yes   |
| Min                      | Min                                            | yes | yes   | yes   | yes    | yes   | yes   |
| Mul                      | Mul                                            | yes | yes   | yes   | yes    | yes   | yes   |
| Neg                      | Neg                                            | yes | yes   | yes   | yes    |       | yes   |
| NonZero                  | NonZero                                        | yes |       |       |        |       |       |
| Normalize                | ReduceL2+Clip+Shape+Expand+Div                 | yes | yes   | yes   | yes    | yes   |       |
| Normalize                | Reduce + Clip + Expand + Div                   | yes | yes   | yes   | yes    | yes   |       |
| Normalize                | Mul(square)+Reduce+Max+Sqrt+Mul                | yes | yes   | yes   | yes    | yes   |       |
| OneHot                   | OneHot                                         | yes |       |       |        |       |       |
| PRelu                    | LeakyRelu / PRelu                              | yes | yes   | yes   | yes    | yes   | yes   |
| Pad                      | Pad                                            | yes | yes   | yes   | yes    | yes   | yes   |
| Permute                  | Transpose                                      | yes | yes   | yes   | yes    |       |       |
| Pooling (Avg)            | AveragePool                                    | yes | yes   | yes   | yes    | yes   | yes   |
| Pooling (GlobalAverage)  | GlobalAveragePool                              | yes | yes   | yes   | yes    | yes   | yes   |
| Pooling (GlobalMax)      | GlobalMaxPool                                  | yes | yes   | yes   | yes    | yes   | yes   |
| Pooling (Max)            | MaxPool                                        | yes | yes   | yes   | yes    | yes   | yes   |
| Power                    | Pow                                            | yes | yes   | yes   | yes    | yes   |       |
| PriorBox                 | PriorBox(custom operator)                      | yes |       |       | yes    |       | yes   |
| Range                    | Range                                          | yes |       |       |        |       |       |
| Reciprocal               | Reciprocal                                     | yes |       |       | yes    | yes   | yes   |
| ReduceL1                 | ReduceL1                                       | yes |       |       |        |       |       |
| ReduceL2                 | ReduceL2                                       | yes |       |       |        | yes   |       |
| ReduceLogSum             | ReduceLogSum                                   | yes |       |       |        | yes   |       |
| ReduceLogSumExp          | ReduceLogSumExp                                | yes |       |       |        | yes   |       |
| ReduceMax                | ReduceMax                                      | yes |       |       | yes    | yes   |       |
| ReduceMean               | ReduceMean                                     | yes | yes   | yes   | yes    | yes   |       |
| ReduceMin                | ReduceMin                                      | yes |       |       |        | yes   |       |
| ReduceProd               | ReduceProd                                     | yes |       |       |        | yes   | yes   |
| ReduceSum                | ReduceSum                                      | yes | yes   | yes   | yes    | yes   | yes   |
| ReduceSumSquare          | ReduceSumSquare                                | yes |       |       |        | yes   |       |
| Relu                     | Relu                                           | yes | yes   | yes   | yes    | yes   | yes   |
| Relu6                    | Clip                                           | yes | yes   | yes   | yes    | yes   | yes   |
| Reorg                    | DepthToSpace                                   | yes |       |       | yes    |       |       |
| Repeat                   | Tile                                           |     |       |       |        |       |       |
| Reshape                  | Reshape                                        | yes | yes   | yes   | yes    | yes   | yes   |
| RoiAlign                 | RoiAlign                                       | yes |       |       |        |       |       |
| ScatterND                | ScatterND                                      | yes |       |       |        |       |       |
| Selu                     | Selu                                           | yes |       |       | yes    | yes   | yes   |
| Shape                    | Shape                                          | yes |       |       |        |       |       |
| ShuffleChannel           | Reshape + Transpose + Reshape                  | yes | yes   | yes   | yes    | yes   | yes   |
| Sigmoid                  | Sigmoid                                        | yes | yes   | yes   | yes    | yes   | yes   |
| Sign                     | Sign                                           | yes | yes   | yes   | yes    | yes   | yes   |
| SignedMul                | Sub+Sign+Add+Div+Gather+Slice+Mul              |     |       |       |        |       |       |
| Sin                      | Sin                                            | yes |       |       | yes    | yes   |  yes  |
| Size                     | Size                                           | yes |       |       |        |       |       |
| Slice(StrideSlice)       | Slice                                          | yes | yes   | yes   | yes    | yes   |  yes  |
| Softmax                  | Softmax                                        | yes | yes   | yes   | yes    | yes   |  yes  |
| Softplus                 | Softplus                                       | yes | yes   | yes   | yes    | yes   |  yes  |
| Softsign                 | Softsign                                       | yes |       |       |        |       |       |
| Split                    | Split                                          |     |       |       | yes    |       |       |
| Sqrt                     | Sqrt                                           | yes | yes   | yes   | yes    | yes   | yes   |
| Squeeze                  | Squeeze                                        |     |       |       |        |       |       |
| Sub                      | Sub                                            | yes | yes   | yes   | yes    | yes   | yes   |
| Sum                      |                                                |     |       |       |        |       |       |
| Tan                      | Tan                                            | yes |       |       | yes    | yes   | yes   |
| Tanh                     | Tanh                                           | yes | yes   | yes   | yes    | yes   | yes   |
| Unsqueeze                | Unsqueeze                                      | yes |       |       |        |       |       |
| Upsample                 | Upsample / Resize                              | yes | yes   | yes   | yes    | yes   | yes   |
| Where                    | Where                                          | yes |       |       |        |       |       |
>>>>>>> 8cc3294b


1. In the above table, the TNN HardSwish operator maps to "Add + Clip + Div + Mul" in ONNX, which means that the four operators of ONNX are combined into the HardSwsh operator in TNN. The "+" symbol in the table represents the combination of operators. This applies to other similar operators.
2. In the table above, the PRelu operator of TNN maps to "LeakyRelu / PRelu" in ONNX, which means that the RRelu operator in TNN supports both PRelu and LeakyRelu operators in ONNX.

## TNN supported devices

<<<<<<< HEAD
| device | support |
|--------|---------|
| ARMv7  | Yes     |
| ARMv8  | Yes     |
| OpenCL | Yes     |
| Metal  | Yes     |
| HuaweiNPU | Yes     |
| RockchipNPU | Yes   |
=======
| device     | support |
|------------|---------|
| ARMv7      |  Yes    |
| ARMv8      |  Yes    |
| OpenCL     |  Yes    |
| Metal      |  Yes    |
| HuaweiNPU  |  Yes    |
| RKNPU      |  Yes    |
| X86        |  Yes    |
| CUDA       |  Yes    |
>>>>>>> 8cc3294b

1. HuaweiNPU is DaVinci NPU of Huawei, as follows: Kirin810, Kirin820, Kirin985, Kirin990, Kirin990 5G, Kirin990E, Kirin9000, Kirin9000E etc.
2. RockchipNPU only support fp16 mode of rk1808<|MERGE_RESOLUTION|>--- conflicted
+++ resolved
@@ -52,208 +52,115 @@
 
 ## TNN supported operators
 
-<<<<<<< HEAD
-| TNN Operators            | ONNX Operators                                 | Naive | armv7 | armv8 | opencl | metal | huawei npu | rknpu |
-|--------------------------|------------------------------------------------|-----|-------|-------|--------|-------|-------|----- |
-| Abs                      | Abs                                            | yes | yes   | yes   | yes    | yes   | yes   | yes  |
-| Acos                     | Acos                                           | yes |       |       | yes    | yes   | yes   |      |
-| Add                      | Add                                            | yes | yes   | yes   | yes    | yes   | yes   |      |
-| Asin                     | Asin                                           | yes |       |       | yes    | yes   | yes   |      |
-| Atan                     | Atan                                           | yes |       |       | yes    | yes   |       |      |
-| BatchNormCxx             | BatchNormalization                             | yes | yes   | yes   | yes    | yes   |       | yes  |
-| Cast                     | Cast                                           |     |       |       |        |       |       |      |
-| Ceil                     | Ceil                                           | yes |       |       |        | yes   |       |      |
-| Clip                     | Clip                                           | yes | yes   | yes   | yes    | yes   |       |      |
-| Concat                   | Concat                                         | yes | yes   | yes   | yes    | yes   | yes   | yes  |
-| Const                    | Constant                                       |     |       |       |        |       |       |      |
-| Convolution              | Conv                                           | yes | yes   | yes   | yes    | yes   | yes   | yes  |
-| Convolution(depthwise)   | Conv                                           | yes | yes   | yes   | yes    | yes   | yes   | yes  |
-| Convolution(group)       | Conv                                           | yes | yes   | yes   | yes    | yes   | yes   | yes  |
-| Cos                      | Cos                                            | yes |       |       | yes    | yes   | yes   |      |
-| Deconvolution            | ConvTranspose                                  | yes | yes   | yes   | yes    | yes   |       |      |
-| Deconvolution(depthwise) | ConvTranspose                                  | yes | yes   | yes   | yes    | yes   |       |      |
-| Deconvolution(group)     | ConvTranspose                                  | yes | yes   | yes   | yes    | yes   |       |      |
-| DepthToSpace             | DepthToSpace                                   |     |       |       |        |       |       |      |
-| DetectionOutput          | DectectionOutput(custom operator)              | yes |       |       |        |       |       |      |
-| Div                      | Div                                            | yes | yes   | yes   | yes    | yes   | yes   |      |
-| Dropout                  | Dropout                                        |     |       |       |        |       |       |      | 
-| Elu                      | Elu                                            | yes | yes   | yes   | yes    | yes   | yes   | yes  |
-| Exp                      | Exp                                            | yes | yes   | yes   | yes    | yes   | yes   | yes  |
-| Flatten                  | Flatten                                        |     |       |       |        |       |       |      |
-| Flatten                  | Shape+Gather+Constant+Unsqueeze+Concat+Reshape |     |       |       |        |       |       |      |
-| Floor                    | Floor                                          | yes |       |       | yes    | yes   |       |      |
-| Gather                   | Gather                                         |     |       |       |        |       |       | yes  |
-| HardSigmoid              | HardSigmoid                                    | yes | yes   | yes   | yes    | yes   |       |      |
-| HardSwish                | Add + Clip + Div + Mul                         | yes | yes   | yes   | yes    | yes   |       |      |
-| HardSwish                | Add + Clip + Mul + Div                         | yes | yes   | yes   | yes    | yes   |       |      |
-| HardSwish                | HardSigmoid + Mul                              | yes | yes   | yes   | yes    | yes   |       |      |
-| InnerProduct             | Gemm                                           | yes | yes   | yes   | yes    | yes   | yes   | yes  |
-| InstBatchNormCxx         | InstanceNormalization                          | yes | yes   | yes   | yes    | yes   | yes   | yes  |
-| LRN                      | LRN                                            | yes |       |       |        |       |       |      |
-| Log                      | Log                                            | yes |       |       | yes    | yes   | yes   |      |
-| LogSigmoid               | Sigmoid + Log                                  | yes | yes   | yes   | yes    | yes   |       |      |
-| MatMul                   | Matmul                                         |     |       |       |        |       |       |      |
-| Max                      | Max                                            | yes | yes   | yes   | yes    | yes   | yes   | yes  |
-| Min                      | Min                                            | yes | yes   | yes   | yes    | yes   | yes   |      |
-| Mul                      | Mul                                            | yes | yes   | yes   | yes    | yes   | yes   | yes  |
-| Neg                      | Neg                                            | yes | yes   | yes   | yes    |       |       | yes  |
-| Normalize                | ReduceL2+Clip+Shape+Expand+Div                 | yes | yes   | yes   | yes    | yes   |       |      |
-| Normalize                | Reduce + Clip + Expand + Div                   | yes | yes   | yes   | yes    | yes   |       |      |
-| Normalize                | Mul(square)+Reduce+Max+Sqrt+Mul                | yes | yes   | yes   | yes    | yes   |       |      |
-| PRelu                    | LeakyRelu / PRelu                              | yes | yes   | yes   | yes    | yes   |       | yes  |
-| Pad                      | Pad                                            | yes | yes   | yes   | yes    | yes   | yes   | yes  |
-| Permute                  | Transpose                                      | yes | yes   | yes   | yes    |       |       |      |
-| Pooling (Avg)            | AveragePool                                    | yes | yes   | yes   | yes    | yes   | yes   | yes  |
-| Pooling (GlobalAverage)  | GlobalAveragePool                              | yes | yes   | yes   | yes    | yes   | yes   | yes  |
-| Pooling (GlobalMax)      | GlobalMaxPool                                  | yes | yes   | yes   | yes    | yes   | yes   | yes  |
-| Pooling (Max)            | MaxPool                                        | yes | yes   | yes   | yes    | yes   | yes   | yes  |
-| Power                    | Pow                                            | yes | yes   | yes   | yes    | yes   |       |      |
-| PriorBox                 | PriorBox(custom operator)                      | yes |       |       | yes    |       |  yes  |      |
-| Reciprocal               | Reciprocal                                     | yes |       |       | yes    | yes   |       |      |
-| ReduceL1                 | ReduceL1                                       | yes |       |       |        |       |       |      |
-| ReduceL2                 | ReduceL2                                       | yes |       |       |        | yes   |       |      |
-| ReduceLogSum             | ReduceLogSum                                   | yes |       |       |        | yes   |       |      |
-| ReduceLogSumExp          | ReduceLogSumExp                                | yes |       |       |        | yes   |       |      |
-| ReduceMax                | ReduceMax                                      | yes |       |       | yes    | yes   |       |      |
-| ReduceMean               | ReduceMean                                     | yes | yes   | yes   | yes    | yes   |       | yes  |
-| ReduceMin                | ReduceMin                                      | yes |       |       |        | yes   |       |      |
-| ReduceProd               | ReduceProd                                     | yes |       |       |        | yes   |       | yes  |
-| ReduceSum                | ReduceSum                                      | yes | yes   | yes   | yes    | yes   |       | yes  |
-| ReduceSumSquare          | ReduceSumSquare                                | yes |       |       |        | yes   |       |      |
-| Relu                     | Relu                                           | yes | yes   | yes   | yes    | yes   | yes   | yes  |
-| Relu6                    | Clip                                           | yes | yes   | yes   | yes    | yes   | yes   | yes  |
-| Reorg                    | DepthToSpace                                   | yes |       |       | yes    |       |       |      |
-| Repeat                   | Tile                                           |     |       |       |        |       |       |      |
-| Reshape                  | Reshape                                        | yes | yes   | yes   | yes    | yes   | yes   | yes  |
-| Selu                     | Selu                                           | yes |       |       | yes    | yes   | yes   |      |
-| ShuffleChannel           | Reshape + Transpose + Reshape                  | yes | yes   | yes   | yes    | yes   | yes   |      |
-| Sigmoid                  | Sigmoid                                        | yes | yes   | yes   | yes    | yes   | yes   | yes  |
-| Sign                     | Sign                                           | yes | yes   | yes   | yes    | yes   |       |      |
-| SignedMul                | Sub+Sign+Add+Div+Gather+Slice+Mul              |     |       |       |        |       |       |      |
-| Sin                      | Sin                                            | yes |       |       | yes    | yes   | yes   |      |
-| Slice(StrideSlice)       | Slice                                          | yes | yes   | yes   | yes    | yes   | yes   | yes  |
-| Softmax                  | Softmax                                        | yes | yes   | yes   | yes    | yes   | yes   | yes  |
-| Softplus                 | Softplus                                       | yes | yes   | yes   | yes    | yes   | yes   |      |
-| Split                    | Split                                          |     |       |       | yes    |       | yes   |      |
-| Sqrt                     | Sqrt                                           | yes | yes   | yes   | yes    | yes   |       | yes  |
-| Squeeze                  | Squeeze                                        |     |       |       |        |       |       |      |
-| Sub                      | Sub                                            | yes | yes   | yes   | yes    | yes   | yes   | yes  |
-| Sum                      |                                                |     |       |       |        |       |       |      |
-| Tan                      | Tan                                            | yes |       |       | yes    | yes   | yes   |      |
-| Tanh                     | Tanh                                           | yes | yes   | yes   | yes    | yes   | yes   | yes  |
-| Unsqueeze                | Unsqueeze                                      | no  |       |       |        |       |       |      |
-| Upsample                 | Upsample / Resize                              | yes | yes   | yes   | yes    | yes   | yes   |      |
-=======
-| TNN Operators            | ONNX Operators                                 | Naive | armv7 | armv8 | opencl | metal | npu   |
-|--------------------------|------------------------------------------------|-----|-------|-------|--------|-------|-------|
-| Abs                      | Abs                                            | yes | yes   | yes   | yes    | yes   | yes   |
-| Acos                     | Acos                                           | yes |       |       | yes    | yes   | yes   |
-| Add                      | Add                                            | yes | yes   | yes   | yes    | yes   | yes   |
-| ArgMaxOrMin(ArgMax)      | ArgMax                                         | yes |       |       |        |       |       |
-| ArgMaxOrMin(ArgMin)      | ArgMin                                         | yes |       |       |        |       |       |
-| Asin                     | Asin                                           | yes |       |       | yes    | yes   | yes   |
-| Atan                     | Atan                                           | yes |       |       | yes    | yes   |       |
-| BatchNormCxx             | BatchNormalization                             | yes | yes   | yes   | yes    | yes   | yes   |
-| BitShift                 | BitShift                                       | yes |       |       |        |       |       |
-| Cast                     | Cast                                           |     |       |       |        |       |       |
-| Ceil                     | Ceil                                           | yes |       |       |        | yes   | yes   |
-| Clip                     | Clip                                           | yes | yes   | yes   | yes    | yes   |       |
-| Concat                   | Concat                                         | yes | yes   | yes   | yes    | yes   | yes   |
-| Const                    | Constant                                       |     |       |       |        |       |       |
-| ConstantOfShape          | ConstantOfShape                                | yes |       |       |        |       |       |
-| Convolution              | Conv                                           | yes | yes   | yes   | yes    | yes   | yes   |
-| Convolution(depthwise)   | Conv                                           | yes | yes   | yes   | yes    | yes   | yes   |
-| Convolution(group)       | Conv                                           | yes | yes   | yes   | yes    | yes   | yes   |
-| Cos                      | Cos                                            | yes |       |       | yes    | yes   | yes   |
-| Deconvolution            | ConvTranspose                                  | yes | yes   | yes   | yes    | yes   |       |
-| Deconvolution(depthwise) | ConvTranspose                                  | yes | yes   | yes   | yes    | yes   |       |
-| Deconvolution(group)     | ConvTranspose                                  | yes | yes   | yes   | yes    | yes   |       |
-| DepthToSpace             | DepthToSpace                                   |     |       |       |        |       |       |
-| DetectionOutput          | DectectionOutput(custom operator)              | yes |       |       |        |       |       |
-| Div                      | Div                                            | yes | yes   | yes   | yes    | yes   | yes   |
-| Dropout                  | Dropout                                        |     |       |       |        |       |       | 
-| Einsum                   | Einsum                                         | yes |       |       |        |       |       |
-| Elu                      | Elu                                            | yes | yes   | yes   | yes    | yes   | yes   |
-| Equal                    | Equal                                          | yes |       |       |        |       |       |
-| Erf                      | Erf                                            | yes |       |       |        |       |       |
-| Exp                      | Exp                                            | yes | yes   | yes   | yes    | yes   | yes   |
-| Expand                   | Expand                                         | yes |       |       |        |       |       |
-| Flatten                  | Flatten                                        |     |       |       |        |       |       |
-| Flatten                  | Shape+Gather+Constant+Unsqueeze+Concat+Reshape |     |       |       |        |       |       |
-| Floor                    | Floor                                          | yes |       |       | yes    | yes   | yes   |
-| Gather                   | Gather                                         |     |       |       |        |       |       |
-| GatherND                 | GatherND                                       | yes |       |       |        |       |       |
-| HardSigmoid              | HardSigmoid                                    | yes | yes   | yes   | yes    | yes   | yes   |
-| HardSwish                | Add + Clip + Div + Mul                         | yes | yes   | yes   | yes    | yes   |       |
-| HardSwish                | Add + Clip + Mul + Div                         | yes | yes   | yes   | yes    | yes   |       |
-| HardSwish                | HardSigmoid + Mul                              | yes | yes   | yes   | yes    | yes   |       |
-| InnerProduct             | Gemm                                           | yes | yes   | yes   | yes    | yes   | yes   |
-| InstBatchNormCxx         | InstanceNormalization                          | yes | yes   | yes   | yes    | yes   | yes   |
-| LSTMONNX                 | LSTM                                           | yes |       |       |        |       |       |
-| LRN                      | LRN                                            | yes |       |       |        |       | yes   |
-| Log                      | Log                                            | yes |       |       | yes    | yes   | yes   |
-| LogSigmoid               | Sigmoid + Log                                  | yes | yes   | yes   | yes    | yes   |       |
-| MatMul                   | Matmul                                         |     |       |       |        |       |       |
-| Max                      | Max                                            | yes | yes   | yes   | yes    | yes   | yes   |
-| Min                      | Min                                            | yes | yes   | yes   | yes    | yes   | yes   |
-| Mul                      | Mul                                            | yes | yes   | yes   | yes    | yes   | yes   |
-| Neg                      | Neg                                            | yes | yes   | yes   | yes    |       | yes   |
-| NonZero                  | NonZero                                        | yes |       |       |        |       |       |
-| Normalize                | ReduceL2+Clip+Shape+Expand+Div                 | yes | yes   | yes   | yes    | yes   |       |
-| Normalize                | Reduce + Clip + Expand + Div                   | yes | yes   | yes   | yes    | yes   |       |
-| Normalize                | Mul(square)+Reduce+Max+Sqrt+Mul                | yes | yes   | yes   | yes    | yes   |       |
-| OneHot                   | OneHot                                         | yes |       |       |        |       |       |
-| PRelu                    | LeakyRelu / PRelu                              | yes | yes   | yes   | yes    | yes   | yes   |
-| Pad                      | Pad                                            | yes | yes   | yes   | yes    | yes   | yes   |
-| Permute                  | Transpose                                      | yes | yes   | yes   | yes    |       |       |
-| Pooling (Avg)            | AveragePool                                    | yes | yes   | yes   | yes    | yes   | yes   |
-| Pooling (GlobalAverage)  | GlobalAveragePool                              | yes | yes   | yes   | yes    | yes   | yes   |
-| Pooling (GlobalMax)      | GlobalMaxPool                                  | yes | yes   | yes   | yes    | yes   | yes   |
-| Pooling (Max)            | MaxPool                                        | yes | yes   | yes   | yes    | yes   | yes   |
-| Power                    | Pow                                            | yes | yes   | yes   | yes    | yes   |       |
-| PriorBox                 | PriorBox(custom operator)                      | yes |       |       | yes    |       | yes   |
-| Range                    | Range                                          | yes |       |       |        |       |       |
-| Reciprocal               | Reciprocal                                     | yes |       |       | yes    | yes   | yes   |
-| ReduceL1                 | ReduceL1                                       | yes |       |       |        |       |       |
-| ReduceL2                 | ReduceL2                                       | yes |       |       |        | yes   |       |
-| ReduceLogSum             | ReduceLogSum                                   | yes |       |       |        | yes   |       |
-| ReduceLogSumExp          | ReduceLogSumExp                                | yes |       |       |        | yes   |       |
-| ReduceMax                | ReduceMax                                      | yes |       |       | yes    | yes   |       |
-| ReduceMean               | ReduceMean                                     | yes | yes   | yes   | yes    | yes   |       |
-| ReduceMin                | ReduceMin                                      | yes |       |       |        | yes   |       |
-| ReduceProd               | ReduceProd                                     | yes |       |       |        | yes   | yes   |
-| ReduceSum                | ReduceSum                                      | yes | yes   | yes   | yes    | yes   | yes   |
-| ReduceSumSquare          | ReduceSumSquare                                | yes |       |       |        | yes   |       |
-| Relu                     | Relu                                           | yes | yes   | yes   | yes    | yes   | yes   |
-| Relu6                    | Clip                                           | yes | yes   | yes   | yes    | yes   | yes   |
-| Reorg                    | DepthToSpace                                   | yes |       |       | yes    |       |       |
-| Repeat                   | Tile                                           |     |       |       |        |       |       |
-| Reshape                  | Reshape                                        | yes | yes   | yes   | yes    | yes   | yes   |
-| RoiAlign                 | RoiAlign                                       | yes |       |       |        |       |       |
-| ScatterND                | ScatterND                                      | yes |       |       |        |       |       |
-| Selu                     | Selu                                           | yes |       |       | yes    | yes   | yes   |
-| Shape                    | Shape                                          | yes |       |       |        |       |       |
-| ShuffleChannel           | Reshape + Transpose + Reshape                  | yes | yes   | yes   | yes    | yes   | yes   |
-| Sigmoid                  | Sigmoid                                        | yes | yes   | yes   | yes    | yes   | yes   |
-| Sign                     | Sign                                           | yes | yes   | yes   | yes    | yes   | yes   |
-| SignedMul                | Sub+Sign+Add+Div+Gather+Slice+Mul              |     |       |       |        |       |       |
-| Sin                      | Sin                                            | yes |       |       | yes    | yes   |  yes  |
-| Size                     | Size                                           | yes |       |       |        |       |       |
-| Slice(StrideSlice)       | Slice                                          | yes | yes   | yes   | yes    | yes   |  yes  |
-| Softmax                  | Softmax                                        | yes | yes   | yes   | yes    | yes   |  yes  |
-| Softplus                 | Softplus                                       | yes | yes   | yes   | yes    | yes   |  yes  |
-| Softsign                 | Softsign                                       | yes |       |       |        |       |       |
-| Split                    | Split                                          |     |       |       | yes    |       |       |
-| Sqrt                     | Sqrt                                           | yes | yes   | yes   | yes    | yes   | yes   |
-| Squeeze                  | Squeeze                                        |     |       |       |        |       |       |
-| Sub                      | Sub                                            | yes | yes   | yes   | yes    | yes   | yes   |
-| Sum                      |                                                |     |       |       |        |       |       |
-| Tan                      | Tan                                            | yes |       |       | yes    | yes   | yes   |
-| Tanh                     | Tanh                                           | yes | yes   | yes   | yes    | yes   | yes   |
-| Unsqueeze                | Unsqueeze                                      | yes |       |       |        |       |       |
-| Upsample                 | Upsample / Resize                              | yes | yes   | yes   | yes    | yes   | yes   |
-| Where                    | Where                                          | yes |       |       |        |       |       |
->>>>>>> 8cc3294b
+| TNN Operators            | ONNX Operators                                 | Naive | armv7 | armv8 | opencl | metal | Huawei_Npu | RKNPU |
+|--------------------------|------------------------------------------------|-----|-------|-------|--------|-------|----- |----- |
+| Abs                      | Abs                                            | yes | yes   | yes   | yes    | yes   | yes  | yes  |
+| Acos                     | Acos                                           | yes |       |       | yes    | yes   | yes  |      |
+| Add                      | Add                                            | yes | yes   | yes   | yes    | yes   | yes  |      |
+| ArgMaxOrMin(ArgMax)      | ArgMax                                         | yes |       |       |        |       |      |      |
+| ArgMaxOrMin(ArgMin)      | ArgMin                                         | yes |       |       |        |       |      |      |
+| Asin                     | Asin                                           | yes |       |       | yes    | yes   | yes  |      |
+| Atan                     | Atan                                           | yes |       |       | yes    | yes   |      |      |
+| BatchNormCxx             | BatchNormalization                             | yes | yes   | yes   | yes    | yes   | yes  | yes  |
+| BitShift                 | BitShift                                       | yes |       |       |        |       |      |      |
+| Cast                     | Cast                                           |     |       |       |        |       |      |      |
+| Ceil                     | Ceil                                           | yes |       |       |        | yes   | yes  |      |
+| Clip                     | Clip                                           | yes | yes   | yes   | yes    | yes   |      |      |
+| Concat                   | Concat                                         | yes | yes   | yes   | yes    | yes   | yes  | yes  |
+| Const                    | Constant                                       |     |       |       |        |       |      |      |
+| ConstantOfShape          | ConstantOfShape                                | yes |       |       |        |       |      |      |
+| Convolution              | Conv                                           | yes | yes   | yes   | yes    | yes   | yes  | yes  |
+| Convolution(depthwise)   | Conv                                           | yes | yes   | yes   | yes    | yes   | yes  | yes  |
+| Convolution(group)       | Conv                                           | yes | yes   | yes   | yes    | yes   | yes  | yes  |
+| Cos                      | Cos                                            | yes |       |       | yes    | yes   | yes  |      |
+| Deconvolution            | ConvTranspose                                  | yes | yes   | yes   | yes    | yes   |      |      |
+| Deconvolution(depthwise) | ConvTranspose                                  | yes | yes   | yes   | yes    | yes   |      |      |
+| Deconvolution(group)     | ConvTranspose                                  | yes | yes   | yes   | yes    | yes   |      |      |
+| DepthToSpace             | DepthToSpace                                   |     |       |       |        |       |      |      |
+| DetectionOutput          | DectectionOutput(custom operator)              | yes |       |       |        |       |      |      |
+| Div                      | Div                                            | yes | yes   | yes   | yes    | yes   | yes  |      |
+| Dropout                  | Dropout                                        |     |       |       |        |       |      |      |
+| Einsum                   | Einsum                                         | yes |       |       |        |       |      |      |
+| Elu                      | Elu                                            | yes | yes   | yes   | yes    | yes   | yes  | yes  |
+| Equal                    | Equal                                          | yes |       |       |        |       |      |      |
+| Erf                      | Erf                                            | yes |       |       |        |       |      |      |
+| Exp                      | Exp                                            | yes | yes   | yes   | yes    | yes   | yes  | yes  |
+| Expand                   | Expand                                         | yes |       |       |        |       |      |      |
+| Flatten                  | Flatten                                        |     |       |       |        |       |      |      |
+| Flatten                  | Shape+Gather+Constant+Unsqueeze+Concat+Reshape |     |       |       |        |       |      |      |
+| Floor                    | Floor                                          | yes |       |       | yes    | yes   | yes  |      |
+| Gather                   | Gather                                         |     |       |       |        |       |      | yes  |
+| GatherND                 | GatherND                                       | yes |       |       |        |       |      |      |
+| HardSigmoid              | HardSigmoid                                    | yes | yes   | yes   | yes    | yes   | yes  |      |
+| HardSwish                | Add + Clip + Div + Mul                         | yes | yes   | yes   | yes    | yes   |      |      |
+| HardSwish                | Add + Clip + Mul + Div                         | yes | yes   | yes   | yes    | yes   |      |      |
+| HardSwish                | HardSigmoid + Mul                              | yes | yes   | yes   | yes    | yes   |      |      |
+| InnerProduct             | Gemm                                           | yes | yes   | yes   | yes    | yes   | yes  | yes  |
+| InstBatchNormCxx         | InstanceNormalization                          | yes | yes   | yes   | yes    | yes   | yes  | yes  |
+| LSTMONNX                 | LSTM                                           | yes |       |       |        |       |      |      |
+| LRN                      | LRN                                            | yes |       |       |        |       | yes  |      |
+| Log                      | Log                                            | yes |       |       | yes    | yes   | yes  |      |
+| LogSigmoid               | Sigmoid + Log                                  | yes | yes   | yes   | yes    | yes   |      |      |
+| MatMul                   | Matmul                                         |     |       |       |        |       |      |      |
+| Max                      | Max                                            | yes | yes   | yes   | yes    | yes   | yes  | yes  |
+| Min                      | Min                                            | yes | yes   | yes   | yes    | yes   | yes  |      |
+| Mul                      | Mul                                            | yes | yes   | yes   | yes    | yes   | yes  | yes  |
+| Neg                      | Neg                                            | yes | yes   | yes   | yes    |       | yes  | yes  |
+| NonZero                  | NonZero                                        | yes |       |       |        |       |      |      |
+| Normalize                | ReduceL2+Clip+Shape+Expand+Div                 | yes | yes   | yes   | yes    | yes   |      |      |
+| Normalize                | Reduce + Clip + Expand + Div                   | yes | yes   | yes   | yes    | yes   |      |      |
+| Normalize                | Mul(square)+Reduce+Max+Sqrt+Mul                | yes | yes   | yes   | yes    | yes   |      |      |
+| OneHot                   | OneHot                                         | yes |       |       |        |       |      |      |
+| PRelu                    | LeakyRelu / PRelu                              | yes | yes   | yes   | yes    | yes   | yes  | yes  |
+| Pad                      | Pad                                            | yes | yes   | yes   | yes    | yes   | yes  | yes  |
+| Permute                  | Transpose                                      | yes | yes   | yes   | yes    |       |      |      |
+| Pooling (Avg)            | AveragePool                                    | yes | yes   | yes   | yes    | yes   | yes  | yes  |
+| Pooling (GlobalAverage)  | GlobalAveragePool                              | yes | yes   | yes   | yes    | yes   | yes  | yes  |
+| Pooling (GlobalMax)      | GlobalMaxPool                                  | yes | yes   | yes   | yes    | yes   | yes  | yes  |
+| Pooling (Max)            | MaxPool                                        | yes | yes   | yes   | yes    | yes   | yes  | yes  |
+| Power                    | Pow                                            | yes | yes   | yes   | yes    | yes   |      |      |
+| PriorBox                 | PriorBox(custom operator)                      | yes |       |       | yes    |       | yes  |      |
+| Range                    | Range                                          | yes |       |       |        |       |      |      |
+| Reciprocal               | Reciprocal                                     | yes |       |       | yes    | yes   | yes  |      |
+| ReduceL1                 | ReduceL1                                       | yes |       |       |        |       |      |      |
+| ReduceL2                 | ReduceL2                                       | yes |       |       |        | yes   |      |      |
+| ReduceLogSum             | ReduceLogSum                                   | yes |       |       |        | yes   |      |      |
+| ReduceLogSumExp          | ReduceLogSumExp                                | yes |       |       |        | yes   |      |      |
+| ReduceMax                | ReduceMax                                      | yes |       |       | yes    | yes   |      |      |
+| ReduceMean               | ReduceMean                                     | yes | yes   | yes   | yes    | yes   |      | yes  |
+| ReduceMin                | ReduceMin                                      | yes |       |       |        | yes   |      |      |
+| ReduceProd               | ReduceProd                                     | yes |       |       |        | yes   | yes  | yes  |
+| ReduceSum                | ReduceSum                                      | yes | yes   | yes   | yes    | yes   | yes  | yes  |
+| ReduceSumSquare          | ReduceSumSquare                                | yes |       |       |        | yes   |      |      |
+| Relu                     | Relu                                           | yes | yes   | yes   | yes    | yes   | yes  | yes  |
+| Relu6                    | Clip                                           | yes | yes   | yes   | yes    | yes   | yes  | yes  |
+| Reorg                    | DepthToSpace                                   | yes |       |       | yes    |       |      |      |
+| Repeat                   | Tile                                           |     |       |       |        |       |      |      |
+| Reshape                  | Reshape                                        | yes | yes   | yes   | yes    | yes   | yes  | yes  |
+| RoiAlign                 | RoiAlign                                       | yes |       |       |        |       |      |      |
+| ScatterND                | ScatterND                                      | yes |       |       |        |       |      |      |
+| Selu                     | Selu                                           | yes |       |       | yes    | yes   | yes  |      |
+| Shape                    | Shape                                          | yes |       |       |        |       |      |      |
+| ShuffleChannel           | Reshape + Transpose + Reshape                  | yes | yes   | yes   | yes    | yes   | yes  |      |
+| Sigmoid                  | Sigmoid                                        | yes | yes   | yes   | yes    | yes   | yes  | yes  |
+| Sign                     | Sign                                           | yes | yes   | yes   | yes    | yes   | yes  |      |
+| SignedMul                | Sub+Sign+Add+Div+Gather+Slice+Mul              |     |       |       |        |       |      |      |
+| Sin                      | Sin                                            | yes |       |       | yes    | yes   |  yes |      |
+| Size                     | Size                                           | yes |       |       |        |       |      |      |
+| Slice(StrideSlice)       | Slice                                          | yes | yes   | yes   | yes    | yes   |  yes | yes  |
+| Softmax                  | Softmax                                        | yes | yes   | yes   | yes    | yes   |  yes | yes  |
+| Softplus                 | Softplus                                       | yes | yes   | yes   | yes    | yes   |  yes |      |
+| Softsign                 | Softsign                                       | yes |       |       |        |       |      |      |
+| Split                    | Split                                          |     |       |       | yes    |       |      |      |
+| Sqrt                     | Sqrt                                           | yes | yes   | yes   | yes    | yes   | yes  | yes  |
+| Squeeze                  | Squeeze                                        |     |       |       |        |       |      |      |
+| Sub                      | Sub                                            | yes | yes   | yes   | yes    | yes   | yes  | yes  |
+| Sum                      |                                                |     |       |       |        |       |      |      |
+| Tan                      | Tan                                            | yes |       |       | yes    | yes   | yes  |      |
+| Tanh                     | Tanh                                           | yes | yes   | yes   | yes    | yes   | yes  | yes  |
+| Unsqueeze                | Unsqueeze                                      | yes |       |       |        |       |      |      |
+| Upsample                 | Upsample / Resize                              | yes | yes   | yes   | yes    | yes   | yes  |      |
+| Where                    | Where                                          | yes |       |       |        |       |      |      |
 
 
 1. In the above table, the TNN HardSwish operator maps to "Add + Clip + Div + Mul" in ONNX, which means that the four operators of ONNX are combined into the HardSwsh operator in TNN. The "+" symbol in the table represents the combination of operators. This applies to other similar operators.
@@ -261,16 +168,6 @@
 
 ## TNN supported devices
 
-<<<<<<< HEAD
-| device | support |
-|--------|---------|
-| ARMv7  | Yes     |
-| ARMv8  | Yes     |
-| OpenCL | Yes     |
-| Metal  | Yes     |
-| HuaweiNPU | Yes     |
-| RockchipNPU | Yes   |
-=======
 | device     | support |
 |------------|---------|
 | ARMv7      |  Yes    |
@@ -281,7 +178,6 @@
 | RKNPU      |  Yes    |
 | X86        |  Yes    |
 | CUDA       |  Yes    |
->>>>>>> 8cc3294b
 
 1. HuaweiNPU is DaVinci NPU of Huawei, as follows: Kirin810, Kirin820, Kirin985, Kirin990, Kirin990 5G, Kirin990E, Kirin9000, Kirin9000E etc.
 2. RockchipNPU only support fp16 mode of rk1808