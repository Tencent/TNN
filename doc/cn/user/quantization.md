# 模型量化  
## 一、量化的作用  
量化将网络中主要算子（Convolution，Pooling，Binary等）由原先的浮点计算转成低精度的Int8计算，减少模型大小并提升性能。  
PS：    
1、关于KL量化方法，可以参考：http://on-demand.gputechconf.com/gtc/2017/presentation/s7310-8-bit-inference-with-tensorrt.pdf  

## 二、编译  
### 1. 编译脚本  
```
cd <path_to_tnn>/platforms/linux/
./build_quanttool.sh -c
```
### 2. 编译输出  
量化模型命令：<path_to_tnn>/platforms/linux/build/quantization_cmd  
## 三、量化工具的使用  
### 1. 命令  
```
./quantization_cmd [-h] [-p] [-m] [-i] [-b] [-w] [-n] [-s] [-c] <param>
```
### 2. 参数说明  

|命令参数           |是否必须|带参数 |参数说明                                       |
|:------------------|:------:|:-----:|:----------------------------------------------|
|-h, --help         |        |       |输出命令提示。                                 |
<<<<<<< HEAD
|-p, --proto        |✅ |✅|指定rapidproto模型描述文件。                   |
|-m, --model        |✅ |✅|指定rapidmodel模型参数文件。                   |
|-i, --input_path   |✅ |✅|指定量化输入文件夹路径。目前支持格式为：<br>&bull; 文本文件（文件后缀为.txt）<br>&bull; 常用图片格式文件（文件后缀为 .jpg .jpeg .png .bmp）<br>会将此目录下面的所有文件作为输入。|
|-b, --blob_method  |        |✅|指定feature map的量化方法：<br>&bull; 0 Min-Max方法（默认）<br>&bull; 2 KL方法|
|-w, --weight_method|        |✅|指定weights的量化方法：<br>&bull; 0 Min-Max方法（默认）<br>&bull; 1 ADMM方法|
|-n, --bias         |        |✅|预处理，仅对输入为图片时起作用。对输入数据各通道进行bias操作，参数格式为：0.0,0.0,0.0|
|-s, --scale        |        |✅|预处理，仅对输入为图片时起作用。对输入数据各通道进行scale操作，参数格式为：1.0,1.0,1.0|
|-c, --merge_channel|        |✅|在量化feature map的时候是否对所有通道一起计算，否则是各通道单独计算。|  
=======
|-p, --proto        |&radic; |&radic;|指定tnnproto模型描述文件。                   |
|-m, --model        |&radic; |&radic;|指定tnnmodel模型参数文件。                   |
|-i, --input_path   |&radic; |&radic;|指定量化输入文件夹路径。目前支持格式为：<br>&bull; 文本文件（文件后缀为.txt）<br>&bull; 常用图片格式文件（文件后缀为 .jpg .jpeg .png .bmp）<br>会将此目录下面的所有文件作为输入。|
|-b, --blob_method  |        |&radic;|指定feature map的量化方法：<br>&bull; 0 Min-Max方法（默认）<br>&bull; 2 KL方法|
|-w, --weight_method|        |&radic;|指定weights的量化方法：<br>&bull; 0 Min-Max方法（默认）<br>&bull; 1 ADMM方法|
|-n, --bias         |        |&radic;|预处理，仅对输入为图片时起作用。对输入数据各通道进行bias操作，参数格式为：0.0,0.0,0.0|
|-s, --scale        |        |&radic;|预处理，仅对输入为图片时起作用。对输入数据各通道进行scale操作，参数格式为：1.0,1.0,1.0|
|-c, --merge_channel|        |&radic;|在量化feature map的时候是否对所有通道一起计算，否则是各通道单独计算。|  
>>>>>>> a592d975
  
### 3. 量化输入   
#### 3.1 输入数据的选取   
输入数据需要包括典型的输入，否则影响输出结果的精度，图片数量在20~50左右。  
#### 3.2 输入预处理    
对图片的输入数据进行预处理，主要通过bias和scale参数进行。公式为：   
input_pre = (input - bias) * scale  

### 4. 命令输出  
在执行命令的当前目录下会生成两个文件：    
* model_quantized.tnnproto　--　量化后的模型描述文件；
* model_quantized.tnnmodel　--　量化后的模型参数文件；

### 5. 注意事项  
（1）-n和-s参数仅对输入为图片的时候有作用；  
（2）输入为图片时，内部会转为RGB格式进行处理；  
（3）输入为txt时，输入数据存储方式是NCHW，且为float类型。存储格式为，一行存储一个数据，总共N\*C\*H\*W行。例如，  
```
0.01
1.1
0.1
255.0
...
```<|MERGE_RESOLUTION|>--- conflicted
+++ resolved
@@ -22,25 +22,14 @@
 |命令参数           |是否必须|带参数 |参数说明                                       |
 |:------------------|:------:|:-----:|:----------------------------------------------|
 |-h, --help         |        |       |输出命令提示。                                 |
-<<<<<<< HEAD
-|-p, --proto        |✅ |✅|指定rapidproto模型描述文件。                   |
-|-m, --model        |✅ |✅|指定rapidmodel模型参数文件。                   |
+|-p, --proto        |✅ |✅|指定tnnproto模型描述文件。                   |
+|-m, --model        |✅ |✅|指定tnnmodel模型参数文件。                   |
 |-i, --input_path   |✅ |✅|指定量化输入文件夹路径。目前支持格式为：<br>&bull; 文本文件（文件后缀为.txt）<br>&bull; 常用图片格式文件（文件后缀为 .jpg .jpeg .png .bmp）<br>会将此目录下面的所有文件作为输入。|
 |-b, --blob_method  |        |✅|指定feature map的量化方法：<br>&bull; 0 Min-Max方法（默认）<br>&bull; 2 KL方法|
 |-w, --weight_method|        |✅|指定weights的量化方法：<br>&bull; 0 Min-Max方法（默认）<br>&bull; 1 ADMM方法|
 |-n, --bias         |        |✅|预处理，仅对输入为图片时起作用。对输入数据各通道进行bias操作，参数格式为：0.0,0.0,0.0|
 |-s, --scale        |        |✅|预处理，仅对输入为图片时起作用。对输入数据各通道进行scale操作，参数格式为：1.0,1.0,1.0|
 |-c, --merge_channel|        |✅|在量化feature map的时候是否对所有通道一起计算，否则是各通道单独计算。|  
-=======
-|-p, --proto        |&radic; |&radic;|指定tnnproto模型描述文件。                   |
-|-m, --model        |&radic; |&radic;|指定tnnmodel模型参数文件。                   |
-|-i, --input_path   |&radic; |&radic;|指定量化输入文件夹路径。目前支持格式为：<br>&bull; 文本文件（文件后缀为.txt）<br>&bull; 常用图片格式文件（文件后缀为 .jpg .jpeg .png .bmp）<br>会将此目录下面的所有文件作为输入。|
-|-b, --blob_method  |        |&radic;|指定feature map的量化方法：<br>&bull; 0 Min-Max方法（默认）<br>&bull; 2 KL方法|
-|-w, --weight_method|        |&radic;|指定weights的量化方法：<br>&bull; 0 Min-Max方法（默认）<br>&bull; 1 ADMM方法|
-|-n, --bias         |        |&radic;|预处理，仅对输入为图片时起作用。对输入数据各通道进行bias操作，参数格式为：0.0,0.0,0.0|
-|-s, --scale        |        |&radic;|预处理，仅对输入为图片时起作用。对输入数据各通道进行scale操作，参数格式为：1.0,1.0,1.0|
-|-c, --merge_channel|        |&radic;|在量化feature map的时候是否对所有通道一起计算，否则是各通道单独计算。|  
->>>>>>> a592d975
   
 ### 3. 量化输入   
 #### 3.1 输入数据的选取   
