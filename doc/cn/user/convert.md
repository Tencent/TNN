# 模型转换
## 模型转换介绍

<div align=left ><img src="./resource/convert.png"/>

目前 TNN 支持业界主流的模型文件格式，包括ONNX、PyTorch、TensorFlow 以及 Caffe 等。如上图所示，TNN 将 ONNX 作为中间层，借助于ONNX 开源社区的力量，来支持多种模型文件格式。如果要将PyTorch、TensorFlow 以及 Caffe 等模型文件格式转换为 TNN，首先需要使用对应的模型转换工具，统一将各种模型格式转换成为 ONNX 模型格式，然后将 ONNX 模型转换成 TNN 模型。  

| 原始模型   | 转换工具        | 目标模型 |
|------------|-----------------|----------|
| PyTorch    | pytorch export  | ONNX     |
| TensorFlow | tensorflow-onnx | ONNX     |
| Caffe      | caffe2onnx      | ONNX     |
| ONNX       | onnx2tnn        | TNN      |

目前 TNN 目前仅支持 CNN 等常用网络结构，RNN、GAN等网络结构正在逐步开发中。

## TNN 模型转换工具

通过上面的模型转换的总体介绍，可以发现如果想将 TensorFlow 模型转换成 TNN 模型需要最少两步，稍显麻烦，所以我们提供了 convert2tnn 工具。这个工具提供了集成的转换工具，可以将 TensorFlow、Caffe 和 ONNX 模型转换成 TNN 模型。由于 PyTorch 可以直接导出为 ONNX 模型，然后再将 ONNX 模型转换成 TNN 模型，所以本工具不再提供对于 PyTorch 模型的模型转换，

大家可以使用 convert2tnn 工具对相关的模型直接进行转换，也可以基于后面文档的相关内容，先将对应的模型转换成 ONNX 模型，然后再将 ONNX 转换成 TNN 模型.

本文中提供了两种方式帮助大家使用 convert2tnn工具：
- 通过 docker image 的方式使用 covnert2tnn 转换工具；
- 手动安装依赖工具和编译工具的方式使用 convert2tnn 转换工具；

### Convert2tnn Docker (推荐)

为了简化 convert2tnn转换工具的安装和编译步骤，目前 TNN 提供了 Dockerfile 文件以及 Docker image 的方式，你可以自己根据 Dockerfile 文件自己构建 docker 镜像，也可以从公司内部的 docker hub 上直接拉取已经构建好的镜像。你可以选择自己喜欢的方式获取 docker 的镜像。
#### 构建 docker 镜像
``` shell script
cd <path-to-tnn>/tools/
docker build -t tnn-convert:latest .
```
docker 会根据 Dockerfile 文件进行构建，这需要等待一会。等构建完成之后，你可以通过下面的命令进行验证是否构建完成。
``` shell script
docker images
```
在输出的列表中会有下面类似的输出，这表明docker 的镜像已经构建好了。
``` text
REPOSITORY          TAG                 IMAGE ID            CREATED             SIZE
tnn-convert         latest              9e2a73fbfb3b        18 hours ago        2.53GB
```

#### convert2tnn 工具进行转换

首先验证下 docker 镜像能够正常使用，首先我们通过下面的命令来看下 convert2tnn 的帮助信息：

``` shell script
docker run  -it tnn-convert:latest  python3 ./converter.py -h
```
如果docker 镜像是正确的话，你会得到下面的输出：
```text

usage: convert [-h] {onnx2tnn,caffe2tnn,tf2tnn} ...

convert ONNX/Tensorflow/Caffe model to TNN model

positional arguments:
  {onnx2tnn,caffe2tnn,tf2tnn}
    onnx2tnn            convert onnx model to tnn model
    caffe2tnn           convert caffe model to tnn model
    tf2tnn              convert tensorflow model to tnn model

optional arguments:
  -h, --help            show this help message and exit
```
从上面的帮助信息中，我们可以得知，目前 convert2tnn 提供了 3 种模型格式的转换支持。假设我们这里想将 TensorFlow 模型转换成 TNN 模型，我们输入下面的命令继续获得帮助信息：

``` shell script
docker run  -it tnn-convert:latest  python3 ./converter.py tf2tnn -h
```
得到的输出信息如下：
``` text
usage: convert tf2tnn [-h] -tp TF_PATH -in input_name -on output_name
                      [-o OUTPUT_DIR] [-v v1.0] [-optimize] [-half]

optional arguments:
  -h, --help       show this help message and exit
  -tp TF_PATH      the path for tensorflow graphdef file
  -in input_name   the tensorflow model's input names
  -on output_name  the tensorflow model's output name
  -o OUTPUT_DIR    the output tnn directory
  -v v1.0          the version for model
  -optimize        optimize the model
  -half            optimize the model
```
通过上面的输出，可以发现针对 TF 模型的转换，convert2tnn 工具提供了很多参数，我们一次对下面的参数进行解释：

- tp 参数（必须）
    通过 “-tp” 参数指定需要转换的模型的路径。目前只支持单个 TF模型的转换，不支持多个 TF 模型的一起转换。
- in 参数（必须）
    通过 “-in” 参数指定模型输入的名称，如果模型有多个输入，请使用 “，”进行分割
- on 参数（必须）
    通过 “-on” 参数指定模型输入的名称，如果模型有多个输出，请使用 “，”进行分割
- output_dir 参数：
    可以通过 “-o <path>” 参数指定输出路径，但是在 docker 中我们一般不适用这个参数，默认会将生成的 TNN 模型放在当前和 TF 模型相同的路径下。
- optimize 参数（可选）
    可以通过 “-optimize” 参数来对模型进行优化，**我们强烈建议你开启这个选项，只有在开启这个选项模型转换失败时，我们才建议您去掉 “-optimize” 参数进行重新尝试**。
- v 参数（可选）
    可以通过 -v 来指定模型的版本号，以便于后期对模型进行追踪和区分。
- half 参数（可选）
    可以通过 -half 参数指定，模型数据通过 FP16 进行存储，减少模型的大小，默认是通过 FP32 的方式进行存储模型数据的。


**当前 convert2tnn 的模型只支持 graphdef 模型，不支持 checkpoint 以及 saved_model 格式的文件，如果想将 checkpoint 或者 saved_model 的模型进行转换，可以参看下面[tf2tnn](./tf2tnn.md)的部分，自行进行转换。**

下面我们通过一个例子来展示如何将 TF 模型转换到 TNN 模型，

``` shell script
docker run --volume=$(pwd):/workspace -it tnn-convert:latest  python3 ./converter.py tf2tnn -tp=/workspace/test.pb -in=input0,input2 -on=output0 -v=v2.0 -optimize
```

由于 convert2tnn工具是部署在 docker 镜像中的，如果要进行模型的转换,需要先将模型传输到 docker 容器中。我们可以通过 docker run 的参数--volume 将包含模型的模型挂载到 docker 容器的某个路径下。上面的例子中是将执行shell 的当前目录（pwd）挂载到 docker 容器中的 "/workspace” 文件夹下面。当然了测试用到的test.pb 也**必须执行 shell 命令的当前路径下**。执行完成上面的命令后，convert2tnn 工具会将生成的 TNN 模型存放在 test.pb文件的同一级目录下，当然了生成的文件也就是在当前目录下。

上面的文档中只是介绍了 TensorFlow 的模型的转换，其他模型的使用也是类似的，可以自行通过转换工具的帮助信息的提醒进行使用，我这里不在对这些转换命令进行详细的说明，只是简单的将这些转换命令列出来，你可以仿照着进行转换。

``` shell script
# convert onnx
docker run --volume=$(pwd):/workspace -it tnn-convert:latest python3 ./converter.py onnx2tnn /workspace/mobilenetv3-small-c7eb32fe.onnx -optimize -v=v3.0
# convert caffe
docker run --volume=$(pwd):/workspace -it tnn-convert:latest python3 ./converter.py caffe2tnn /workspace/squeezenet.prototxt /workspace/squeezenet.caffemodel -optimize -v=v1.0

```

<<<<<<< HEAD
## Convert2tnn 手动安装
如果你不想使用 docker 镜像的方式，也可以在自己的开发机上安装 convert2tnn 的依赖工具，并根据相关的说明进行编译，也可以同样使用 convert2tnn 工具机型模型转换。
=======
### Convert2tnn 手动安装
如果你不想使用 docker 镜像的方式，也可以在自己的开发机上安装 convert2tnn的依赖工具，并根据相关的说明进行编译，也可以同样使用 convert2tnn工具机型模型转换。
>>>>>>> a592d975

convert2tnn 的完整环境搭建包含下面的所有的工具的安装和编译。如果你只想转换某一类的模型，你只需要安装转换对应模型转换的依赖工具。例如你只想转换 caffe 的模型，你就不需要安装 转换 TensorFlow 模型依赖的工具。同理你需要转换 TensorFlow 的模型，就可以不用安装 Caffe 模型转换的依赖工具。但是 ONNX 模型依赖工具和安装和编译都是必须的。

针对 Linux 系统下的环境配置，我使用 Centos 7.2 为例，Ubuntu 系统也可以适用，只要将相应的安装命令修改为 Ubuntu 上的对应命令即可。  

#### 环境搭建及编译
##### 1. ONNX模型转换工具搭建（必须）

- 安装protobuf(version >= 3.4.0)  
Macos:
```shell script
brew install protobuf
```
## 设置代理（可选)
export http_proxy=http://{addr}:{port}
export https_proxy=http://{addr}:{port}
## 编译
cd <path-to-tnn>/tools/onnx2tnn/onnx-converter
./build.sh
```

- 安装python (version >=3.6)  

Macos
```shell script
brew install python3
```
centos:
```shell script
yum install  python3 python3-devel
```

- 安装 python 依赖库
onnx=1.6.0  
onnxruntime>=1.1.0   
numpy>=1.17.0  
onnx-simplifier>=0.2.4  
```shell script
pip3 install onnx==1.6.0 onnxruntime numpy onnx-simplifier
```

- cmake （version >= 3.0）
从的官网下载最新版本的 cmake，然后按照文档安装即可。建议使用最新版本的 cmake。

<<<<<<< HEAD
##### 编译
onnx2tnn 工具在 Mac 以及 Linux 上有自动编译脚本直接运行就可以。
=======
###### 编译
onnx2tnn 工具在 Mac 以及 Linux 上有自动编译脚本直接运行既可以。
>>>>>>> a592d975
 ```shell script
cd <path-to-tnn>/tools/onnx2tnn/onnx-converter
./build.sh
 ```

<<<<<<< HEAD
#### 2. TensorFlow 模型转换（可选）
=======
##### 2. TensorFlow模型转换（可选）
>>>>>>> a592d975

- tensorflow (version == 1.15.0)
建议使用 TensorFlow 1.15.0 的版本，目前 TensorFlow 2.+ 的版本的兼容性不好， 不建议使用。
```shell script
pip3 install tensorflow==1.15.0
```

- tf2onnx （version>= 1.5.5）
```shell script
pip3 install tf2onnx
```
- onnxruntime(version>=1.1.0)
```shell script
pip3 install onnxruntime
```
##### 3. Caffe 模型转换（可选）

- 安装protobuf(version >= 3.4.0)  

Macos:
```shell script
brew install protobuf
```

Linux:

对于 linux 系统，我们建议参考 protobuf 的官方[README](https://github.com/protocolbuffers/protobuf/blob/master/src/README.md)文档，直接从源码进行安装。  

如果你使用的是 Ubuntu 系统可以使用下面的指令进行安装：
```shell script
sudo apt-get install libprotobuf-dev protobuf-compiler
```

- 安装python (version >=3.6)  

Macos
```shell script
brew install python3
```
centos:
```shell script
yum install  python3 python3-devel
```

- onnx(version == 1.6.0)
```shell script
pip3 install onnx==1.6.0
```

- numpy(version >= 1.17.0)
```shell script
pip3 install numpy
```

#### convert2tnn 工具的使用
配置后上面的环境依赖之后，就可以使用 convert2tnn 进行相应模型的转换

```shell script
cd <path_to_tnn_root>/tools/convert2tnn/
python3 converter.py -h
```
执行上面的命令会打印下面的信息。目前 convert2tnn 提供了三个子命令，分别对相应的模型进行转换。

```text
usage: convert [-h] {onnx2tnn,caffe2tnn,tf2tnn} ...

convert ONNX/Tensorflow/Caffe model to TNN model

positional arguments:
  {onnx2tnn,caffe2tnn,tf2tnn}
    onnx2tnn            convert onnx model to tnn model
    caffe2tnn           convert caffe model to tnn model
    tf2tnn              convert tensorflow model to tnn model

optional arguments:
  -h, --help            show this help message and exit
```
- ONNX模型转换
如果想相对 ONNX 模型进行转换，可以直接使用 onnx2tnn 的子命令来查看帮助信息。

```shell script
python3 converter.py onnx2tnn -h
```
usage 信息如下：
```text
usage: convert onnx2tnn [-h] [-optimize] [-half] [-v v1.0.0] [-o OUTPUT_DIR]
                        onnx_path

positional arguments:
  onnx_path      the path for onnx file

optional arguments:
  -h, --help     show this help message and exit
  -optimize      optimize the model
  -half          save model using half
  -v v1.0.0      the version for model
  -o OUTPUT_DIR  the output tnn directory
```
示例：
```shell script
python3 converter.py onnx2tnn ~/mobilenetv3/mobilenetv3-small-c7eb32fe.onnx.opt.onnx -optimize -v=v3.0 -o ~/mobilenetv3/
```

- caffe2tnn

Caffe 格式转换

目前 convert2tnn 的工具目前只支持最新版本的 Caffe 的文件格式,所以如果想将 Caffe 模型转换为 TNN 模型。需要先将老版本的 Caffe 网络和模型转换为新版. Caffe 自带了工具可以把老版本的

Caffe 网络和模型转换为新版本的格式. 具体的使用方式如下:
```shell script
upgrade_net_proto_text [老prototxt] [新prototxt]
upgrade_net_proto_binary [老caffemodel] [新caffemodel]
```
修改后的输入的格式如下所示:

```text
layer {
  name: "data"
  type: "input"
  top: "data"
  input_param { shape: { dim: 1 dim: 3 dim: 224 dim: 224 } }
}
```


```shell script
python3 converter.py caffe2tnn -h
```
usage 信息如下：
```text
usage: convert caffe2tnn [-h] [-o OUTPUT_DIR] [-v v1.0] [-optimize] [-half]
                         prototxt_file_path caffemodel_file_path

positional arguments:
  prototxt_file_path    the path for prototxt file
  caffemodel_file_path  the path for caffemodel file

optional arguments:
  -h, --help            show this help message and exit
  -o OUTPUT_DIR         the output tnn directory
  -v v1.0               the version for model, default v1.0
  -optimize             optimize the model
  -half                 save model using half
```
示例：
```shell script
python3 converter.py caffe2tnn ~/squeezenet/squeezenet.prototxt ~/squeezenet/squeezenet.caffemodel -optimize -v=v1.0 -o ~/squeezenet/
```
- tensorflow2tnn

当前 convert2tnn 的模型只支持 graphdef 模型，不支持 checkpoint 以及 saved_model 格式的文件，如果想将 checkpoint 或者 saved_model 的模型进行转换，可以参看下面的 tf2onnx 的部分，自行进行转换。

``` shell script
python3 converter.py tf2tnn -h
```
usage 信息如下：
```
usage: convert tf2tnn [-h] -tp TF_PATH -in input_name -on output_name
                      [-o OUTPUT_DIR] [-v v1.0] [-optimize] [-half]

optional arguments:
  -h, --help       show this help message and exit
  -tp TF_PATH      the path for tensorflow graphdef file
  -in input_name   the tensorflow model's input names
  -on output_name  the tensorflow model's output name
  -o OUTPUT_DIR    the output tnn directory
  -v v1.0          the version for model
  -optimize        optimize the model
  -half            optimize the model
```
示例：
```shell script
python3 converter.py tf2tnn -tp ~/tf-model/test.pb -in=input0,input2 -on=output0 -v=v2.0 -optimize -o ~/tf-model/
```


<<<<<<< HEAD
# 模型转换详细介绍
convert2tnn 只是对多种模型转换的工具的封装，根据第一部分 “模型转换介绍”中原理说明，你也可以先将原始模型转换成 ONNX，然后再将 ONNX 模型转换成 TNN 模型。我们提供了如何手动的将 Caffe、PyTorch、TensorFlow 模型转换成 ONNX 模型，然后再将 ONNX 模型转换成 TNN 模型的文档。如果你在使用 convert2tnn 转换工具遇到问题时，我们建议你了解下相关的内容，这有可能帮助你更加顺利的进行模型转换。
=======
## 模型转换详细介绍
convert2tnn 只是对多种模型转换的工具的封装，根据第一部分 “模型转换介绍”中原理说明，你也可以先将原始模型转换成 ONNX，然后再将 ONNX 模型转换成 TNN 模型。我们提供了如何手动的将 Caffe、Pytorch、TensorFlow 模型转换成 ONNX 模型，然后再将 ONNX 模型转换成 TNN 模型的文档。如果你在使用 convert2tnn 转换工具遇到问题时，我们建议你了解下相关的内容，这有可能帮助你更加顺利的进行模型转换。
>>>>>>> a592d975

- [onnx2tnn](onnx2tnn.md)
- [pytorch2tnn](onnx2tnn.md)
- [tf2tnn](tf2tnn.md)
- [caffe2tnn](caffe2tnn.md)<|MERGE_RESOLUTION|>--- conflicted
+++ resolved
@@ -123,13 +123,8 @@
 
 ```
 
-<<<<<<< HEAD
 ## Convert2tnn 手动安装
 如果你不想使用 docker 镜像的方式，也可以在自己的开发机上安装 convert2tnn 的依赖工具，并根据相关的说明进行编译，也可以同样使用 convert2tnn 工具机型模型转换。
-=======
-### Convert2tnn 手动安装
-如果你不想使用 docker 镜像的方式，也可以在自己的开发机上安装 convert2tnn的依赖工具，并根据相关的说明进行编译，也可以同样使用 convert2tnn工具机型模型转换。
->>>>>>> a592d975
 
 convert2tnn 的完整环境搭建包含下面的所有的工具的安装和编译。如果你只想转换某一类的模型，你只需要安装转换对应模型转换的依赖工具。例如你只想转换 caffe 的模型，你就不需要安装 转换 TensorFlow 模型依赖的工具。同理你需要转换 TensorFlow 的模型，就可以不用安装 Caffe 模型转换的依赖工具。但是 ONNX 模型依赖工具和安装和编译都是必须的。
 
@@ -174,23 +169,14 @@
 - cmake （version >= 3.0）
 从的官网下载最新版本的 cmake，然后按照文档安装即可。建议使用最新版本的 cmake。
 
-<<<<<<< HEAD
 ##### 编译
 onnx2tnn 工具在 Mac 以及 Linux 上有自动编译脚本直接运行就可以。
-=======
-###### 编译
-onnx2tnn 工具在 Mac 以及 Linux 上有自动编译脚本直接运行既可以。
->>>>>>> a592d975
  ```shell script
 cd <path-to-tnn>/tools/onnx2tnn/onnx-converter
 ./build.sh
  ```
 
-<<<<<<< HEAD
-#### 2. TensorFlow 模型转换（可选）
-=======
-##### 2. TensorFlow模型转换（可选）
->>>>>>> a592d975
+##### 2. TensorFlow 模型转换（可选）
 
 - tensorflow (version == 1.15.0)
 建议使用 TensorFlow 1.15.0 的版本，目前 TensorFlow 2.+ 的版本的兼容性不好， 不建议使用。
@@ -368,13 +354,8 @@
 ```
 
 
-<<<<<<< HEAD
 # 模型转换详细介绍
 convert2tnn 只是对多种模型转换的工具的封装，根据第一部分 “模型转换介绍”中原理说明，你也可以先将原始模型转换成 ONNX，然后再将 ONNX 模型转换成 TNN 模型。我们提供了如何手动的将 Caffe、PyTorch、TensorFlow 模型转换成 ONNX 模型，然后再将 ONNX 模型转换成 TNN 模型的文档。如果你在使用 convert2tnn 转换工具遇到问题时，我们建议你了解下相关的内容，这有可能帮助你更加顺利的进行模型转换。
-=======
-## 模型转换详细介绍
-convert2tnn 只是对多种模型转换的工具的封装，根据第一部分 “模型转换介绍”中原理说明，你也可以先将原始模型转换成 ONNX，然后再将 ONNX 模型转换成 TNN 模型。我们提供了如何手动的将 Caffe、Pytorch、TensorFlow 模型转换成 ONNX 模型，然后再将 ONNX 模型转换成 TNN 模型的文档。如果你在使用 convert2tnn 转换工具遇到问题时，我们建议你了解下相关的内容，这有可能帮助你更加顺利的进行模型转换。
->>>>>>> a592d975
 
 - [onnx2tnn](onnx2tnn.md)
 - [pytorch2tnn](onnx2tnn.md)
