cmake_minimum_required(VERSION 3.1)

project(TNN)

ENABLE_LANGUAGE(ASM)

set(TNN_MAJOR_VERSION 0)
set(TNN_MINOR_VERSION 1)
set(TNN_PATCH_VERSION 0)
set(TNN_BUILD_VERSION 0)
set(TNN_VERSION "${TNN_MAJOR_VERSION}.${TNN_MINOR_VERSION}.${TNN_PATCH_VERSION}.${TNN_BUILD_VERSION}")

option(TNN_CPU_ENABLE "Enable Cpu" OFF)
option(TNN_X86_ENABLE  "Enable X86" OFF)
option(TNN_ARM_ENABLE "Enable Arm" OFF)
option(TNN_METAL_ENABLE "Enable Metal" OFF)
option(TNN_OPENCL_ENABLE "Enable OpenCL" OFF)
option(TNN_CUDA_ENABLE "Enable CUDA" OFF)
option(TNN_DSP_ENABLE "Enable DSP" OFF)
option(TNN_ATLAS_ENABLE "Enable Atlas" OFF)
<<<<<<< HEAD
option(TNN_TENSORRT_ENABLE "Enable TensorRT" OFF)
=======
>>>>>>> e6be9225
option(TNN_OPENVINO_ENABLE  "Enable OPENVINO" OFF)
option(TNN_NPU_ENABLE "Enable NPU" OFF)

option(TNN_SYMBOL_HIDE "Enable Hide Symbol Visibility" ON)

option(TNN_OPENMP_ENABLE "Enable OpenMP" OFF)
option(TNN_BUILD_SHARED "Build Shared Library" ON)
option(TNN_TEST_ENABLE "Enable Test" OFF)
option(TNN_UNIT_TEST_ENABLE "Enable Test" OFF)
option(TNN_PROFILER_ENABLE "Enable Test" OFF)
option(TNN_QUANTIZATION_ENABLE "Enable Test" OFF)
option(TNN_MODEL_CHECK_ENABLE "Enable Test" OFF)
option(TNN_BENCHMARK_MODE "Enable Benchmark" OFF)
option(TNN_UNIT_TEST_BENCHMARK "Enable Benchmark Layer" OFF)
option(TNN_TNN2MEM_ENABLE "Enable tnn2mem" OFF)

message(${CMAKE_SOURCE_DIR})
message(${CMAKE_CURRENT_SOURCE_DIR})

include(cmake/macros.cmake)

if (SYSTEM.Windows)
    add_definitions(-DBUILDING_DLL)
endif()

if(TNN_PROFILER_ENABLE)
    add_definitions(-DTNN_PROFILE)
    set(TNN_SYMBOL_HIDE OFF)
endif()

if(TNN_BENCHMARK_MODE)
    add_definitions(-DBENCHMARK)
endif()

# ignore loop-vectorize warning
if(SYSTEM.Windows)
    set(CMAKE_C_FLAGS "${CMAKE_C_FLAGS}")
    set(CMAKE_CXX_FLAGS "${CMAKE_CXX_FLAGS}")
else()
    set(CMAKE_C_FLAGS "${CMAKE_C_FLAGS} -Wno-pass-failed")
    set(CMAKE_CXX_FLAGS "${CMAKE_CXX_FLAGS} -Wno-pass-failed")
endif()

# ignore deprecated warning
if(SYSTEM.Windows)
    set(CMAKE_C_FLAGS "${CMAKE_C_FLAGS}")
    set(CMAKE_CXX_FLAGS "${CMAKE_CXX_FLAGS}")
else()
    set(CMAKE_C_FLAGS "${CMAKE_C_FLAGS} -Wno-deprecated-declarations -Wno-ignored-attributes")
    set(CMAKE_CXX_FLAGS "${CMAKE_CXX_FLAGS} -Wno-deprecated-declarations -Wno-ignored-attributes")
endif()

if(DEBUG)
    set(TNN_SYMBOL_HIDE OFF)
    add_definitions(-DDEBUG)
    if (NOT CMAKE_BUILD_TYPE OR CMAKE_BUILD_TYPE STREQUAL "")
        set(CMAKE_BUILD_TYPE "Debug" CACHE STRING "set build type to debug" FORCE)
    endif()
else()
    if (NOT CMAKE_BUILD_TYPE OR CMAKE_BUILD_TYPE STREQUAL "")
        set(CMAKE_BUILD_TYPE "Release" CACHE STRING "set build type to release" FORCE)
    endif()
    if(BUILD_FOR_ANDROID_COMMAND)
        set(CMAKE_SHARED_LINKER_FLAGS "${CMAKE_SHARED_LINKER_FLAGS} -s -Wl,--gc-sections")
    endif()
endif()

if(TNN_TEST_ENABLE)
    option(TNN_METAL_FLOAT32 "Enable Metal Float32" ON)
else()
    set(TNN_UNIT_TEST_ENABLE OFF)
endif()

if(TNN_UNIT_TEST_ENABLE)
    enable_testing()
    if (TNN_UNIT_TEST_BENCHMARK MATCHES OFF)
        add_definitions(-DOPENCL_FORCE_FP32)
    endif()
    set(TNN_CPU_ENABLE ON)
    set(TNN_SYMBOL_HIDE OFF)
endif()

if(TNN_QUANTIZATION_ENABLE OR TNN_MODEL_CHECK_ENABLE)
    set(TNN_SYMBOL_HIDE OFF)
    add_definitions(-DFORWARD_CALLBACK_ENABLE)
endif()

if(TNN_MODEL_CHECK_ENABLE)
    add_definitions(-DOPENCL_FORCE_FP32)
    option(TNN_METAL_FLOAT32 "Enable Metal Float32" ON)
endif()

if(TNN_METAL_FLOAT32)
    set(CMAKE_C_FLAGS "${CMAKE_C_FLAGS} -DTNN_METAL_FULL_PRECISION=1")
    set(CMAKE_CXX_FLAGS "${CMAKE_CXX_FLAGS} -DTNN_METAL_FULL_PRECISION=1")

    if(TNN_PROFILER_ENABLE OR TNN_MODEL_CHECK_ENABLE)
      set(CMAKE_C_FLAGS "${CMAKE_C_FLAGS} -DTNN_METAL_BENCHMARK=1 -DTNN_METAL_DEBUG=1")
      set(CMAKE_CXX_FLAGS "${CMAKE_CXX_FLAGS} -DTNN_METAL_BENCHMARK=1 -DTNN_METAL_DEBUG=1")
    endif()
endif()

if(TNN_OPENMP_ENABLE)
    FIND_PACKAGE(OpenMP REQUIRED)
    if(OPENMP_FOUND)
        set(CMAKE_C_FLAGS "${CMAKE_C_FLAGS} ${OpenMP_C_FLAGS}")
        set(CMAKE_CXX_FLAGS "${CMAKE_CXX_FLAGS} ${OpenMP_CXX_FLAGS}")
    else()
        error("OpenMP Not Found.")
    endif()
endif()


if(UNIX)
    set(CMAKE_CXX_FLAGS "${CMAKE_CXX_FLAGS} -pthread")
endif()

set(CMAKE_CXX_STANDARD 11)
set(CMAKE_POSITION_INDEPENDENT_CODE ON)

if(TNN_METAL_ENABLE)
    add_compile_options(-x objective-c++)
    set(CMAKE_C_FLAGS "${CMAKE_C_FLAGS} -fobjc-arc")
    set(CMAKE_CXX_FLAGS "${CMAKE_CXX_FLAGS} -fobjc-arc")
endif()

if(TNN_TNN2MEM_ENABLE)
    add_subdirectory(tools/tnn2mem)
endif()

message(STATUS ">>>>>>>>>>>>>")
message(STATUS "TNN BUILD INFO:")
message(STATUS "\tSystem: ${CMAKE_SYSTEM_NAME}")
message(STATUS "\tProcessor: ${CMAKE_SYSTEM_PROCESSOR}")
message(STATUS "\tCpu:\t${TNN_CPU_ENABLE}")
message(STATUS "\tX86:\t${TNN_X86_ENABLE}")
message(STATUS "\tArm:\t${TNN_ARM_ENABLE}")
message(STATUS "\tMetal:\t${TNN_METAL_ENABLE}")
message(STATUS "\tOpenCL:\t${TNN_OPENCL_ENABLE}")
message(STATUS "\tCUDA:\t${TNN_CUDA_ENABLE}")
message(STATUS "\tDSP:\t${TNN_DSP_ENABLE}")
message(STATUS "\tAtlas:\t${TNN_ATLAS_ENABLE}")
<<<<<<< HEAD
message(STATUS "\tTensorRT:\t${TNN_TENSORRT_ENABLE}")
=======
>>>>>>> e6be9225
message(STATUS "\tOpenVINO:\t${TNN_OPENVINO_ENABLE}")
message(STATUS "\tNPU:\t${TNN_NPU_ENABLE}")
message(STATUS "\tOpenMP:\t${TNN_OPENMP_ENABLE}")
message(STATUS "\tTEST:\t${TNN_TEST_ENABLE}")
message(STATUS "\t--Unit Test:\t${TNN_UNIT_TEST_ENABLE}")
message(STATUS "\tQantization:\t${TNN_QUANTIZATION_ENABLE}")
message(STATUS "\tModelCheck:\t${TNN_MODEL_CHECK_ENABLE}")
message(STATUS "\tDEBUG:\t${DEBUG}")
message(STATUS "\tPROFILE:\t${TNN_PROFILER_ENABLE}")
message(STATUS "\tBENCHMARK:\t${TNN_BENCHMARK_MODE}")
message(STATUS "\tBENCHMARK Layer:\t${TNN_UNIT_TEST_BENCHMARK}")
message(STATUS "\tTNN2MEM:\t${TNN_TNN2MEM_ENABLE}")

include_directories(include)
include_directories(source)

file(GLOB_RECURSE SRC "source/tnn/core/*.h"
                      "source/tnn/core/*.cc"
                      "source/tnn/layer/*.h"
                      "source/tnn/layer/*.cc"
                      "source/tnn/utils/*.h"
                      "source/tnn/utils/*.cc"
                      "source/tnn/interpreter/*.h"
                      "source/tnn/interpreter/*.cc"
                      "source/tnn/optimizer/*.h"
                      "source/tnn/optimizer/*.cc"
                      "source/tnn/extern_wrapper/*.h"
                      "source/tnn/extern_wrapper/*.cc"
                      "source/tnn/memory_manager/*.h"
                      "source/tnn/memory_manager/*.cc"
                      "source/tnn/network/*.h"
                      "source/tnn/network/*.cc")

if(TNN_CPU_ENABLE)
    add_subdirectory(source/tnn/device/cpu)
    set(TARGET_OBJECTS ${TARGET_OBJECTS} "$<TARGET_OBJECTS:TNNCpu>")
endif()

if(TNN_ARM_ENABLE)
    add_subdirectory(source/tnn/device/arm)
    set(TARGET_OBJECTS ${TARGET_OBJECTS} "$<TARGET_OBJECTS:TNNArm>")
endif()

if(TNN_X86_ENABLE)
    add_subdirectory(source/tnn/device/x86)
    set(TARGET_OBJECTS ${TARGET_OBJECTS} "$<TARGET_OBJECTS:TNNX86>")
endif()

if(TNN_OPENVINO_ENABLE)
<<<<<<< HEAD
    add_subdirectory(source/tnn/device/openvino)
=======
    add_subdirectory(source/tnn/network/openvino)
>>>>>>> e6be9225
    set(TARGET_OBJECTS ${TARGET_OBJECTS} "$<TARGET_OBJECTS:TNNOpenVINO>")
endif()

if(TNN_OPENCL_ENABLE)
    if(SHARING_MEM_WITH_OPENGL)
        add_definitions(-DSHARING_MEM_WITH_OPENGL)
        add_definitions(-DCL_HPP_TARGET_OPENCL_VERSION=120)
    endif()
    add_subdirectory(source/tnn/device/opencl)
    set(TARGET_OBJECTS ${TARGET_OBJECTS} "$<TARGET_OBJECTS:TNNOpenCL>")
endif()

if(TNN_METAL_ENABLE)
    add_subdirectory(source/tnn/device/metal)
    set(TARGET_OBJECTS ${TARGET_OBJECTS} "$<TARGET_OBJECTS:TNNMetal>")
endif()

if(TNN_CUDA_ENABLE)
    add_subdirectory(source/tnn/device/cuda)
    if(TNN_TENSORRT_ENABLE)
        include_directories(${CMAKE_CURRENT_SOURCE_DIR}/source/tnn/device/cuda/thirdparty/tensorRT_cuda10_0/include)
        include_directories(${CMAKE_CURRENT_SOURCE_DIR}/source/tnn/device/cuda/thirdparty/md5)
        link_directories(${CMAKE_CURRENT_SOURCE_DIR}/source/tnn/device/cuda/thirdparty/tensorRT_cuda10_0/lib/nvinfer)
        link_directories(${CMAKE_CURRENT_SOURCE_DIR}/source/tnn/device/cuda/thirdparty/tensorRT_cuda10_0/lib/nvinfer_plugin)
    endif()
    set(TARGET_OBJECTS ${TARGET_OBJECTS} "$<TARGET_OBJECTS:TNNCuda>")
endif()

if(TNN_DSP_ENABLE)
    add_subdirectory(source/tnn/device/dsp)
    set(TARGET_OBJECTS ${TARGET_OBJECTS} "$<TARGET_OBJECTS:TNNDSP>")
    if(ANDROID_ABI STREQUAL "armeabi-v7a")
        link_directories(
            ${CMAKE_CURRENT_SOURCE_DIR}/source/tnn/device/dsp/thirdparty/snpe/lib/arm-android-clang6.0
            ${CMAKE_CURRENT_SOURCE_DIR}/source/tnn/device/dsp/thirdparty/snpe/lib/dsp
            )
    else()
        link_directories(
            ${CMAKE_CURRENT_SOURCE_DIR}/source/tnn/device/dsp/thirdparty/snpe/lib/aarch64-android-clang6.0
            ${CMAKE_CURRENT_SOURCE_DIR}/source/tnn/device/dsp/thirdparty/snpe/lib/dsp
            )
    endif()
endif()

if(TNN_ATLAS_ENABLE)
    add_subdirectory(source/tnn/device/atlas)
    set(TARGET_OBJECTS ${TARGET_OBJECTS} "$<TARGET_OBJECTS:TNNAtlas>")

    set(CMAKE_MODULE_PATH ${CMAKE_SOURCE_DIR}/source/tnn/device/atlas/cmake)
    find_package(DDK REQUIRED)
    include_directories(${DDK_INCLUDE_DIRS} ${DDK_CEREAL_INCLUDE_DIRS} ${DDK_PROTOBUF_INCLUDE_DIRS})
    include_directories(${CMAKE_SOURCE_DIR}/source/tnn/device/atlas)
endif()

if(TNN_NPU_ENABLE)
    add_subdirectory(source/tnn/device/npu)
    set(TARGET_OBJECTS ${TARGET_OBJECTS} "$<TARGET_OBJECTS:TNNNPU>")
    if(ANDROID_ABI STREQUAL "armeabi-v7a")
        link_directories(
            ${CMAKE_CURRENT_SOURCE_DIR}/source/tnn/device/npu/thirdparty/hiai_ddk_200/lib
            )
    else()
        link_directories(
            ${CMAKE_CURRENT_SOURCE_DIR}/source/tnn/device/npu/thirdparty/hiai_ddk_200/lib64
            )
    endif()
endif()

if(TNN_SYMBOL_HIDE AND UNIX)
    set(CMAKE_CXX_FLAGS "${CMAKE_CXX_FLAGS} -fvisibility=hidden -fvisibility-inlines-hidden")
endif()

if(TNN_BUILD_SHARED)
    add_library(TNN SHARED ${SRC} ${TARGET_OBJECTS})
    set_target_properties(TNN PROPERTIES VERSION ${TNN_VERSION} SOVERSION ${TNN_MAJOR_VERSION})
    if(SHARING_MEM_WITH_OPENGL)
        target_link_libraries(TNN -lEGL -lGLESv2)
    endif()
else()
    add_library(TNN STATIC ${SRC} ${TARGET_OBJECTS})
    set_target_properties(TNN PROPERTIES VERSION ${TNN_VERSION})
    if(SHARING_MEM_WITH_OPENGL)
        target_link_libraries(TNN -lEGL -lGLESv2)
    endif()
endif()

if(TNN_QUANTIZATION_ENABLE)
    add_subdirectory(tools/quantization)
endif()

if(SYSTEM.Linux)
    include(platforms/linux/CMakeLists.txt)
elseif(SYSTEM.Android)
    include(platforms/android/CMakeLists.txt)
elseif(SYSTEM.iOS)
    include(platforms/ios/CMakeLists.txt)
elseif(SYSTEM.Darwin)
    include(platforms/mac/CMakeLists.txt)
elseif(SYSTEM.Windows)
    include(platforms/windows/CMakeLists.txt)
endif()

if(TNN_MODEL_CHECK_ENABLE)
    add_subdirectory(tools/model_check)
endif()

if(TNN_TEST_ENABLE)
    add_subdirectory(third_party/gflags)
    add_subdirectory(test)
endif()

if(TNN_COVERAGE)
    set(CMAKE_CXX_FLAGS "${CMAKE_CXX_FLAGS} -coverage -fprofile-arcs -ftest-coverage")
    set(CMAKE_EXE_LINKER_FLAGS "${CMAKE_EXE_LINKER_FLAGS} -coverage -lgcov")
endif()<|MERGE_RESOLUTION|>--- conflicted
+++ resolved
@@ -18,10 +18,7 @@
 option(TNN_CUDA_ENABLE "Enable CUDA" OFF)
 option(TNN_DSP_ENABLE "Enable DSP" OFF)
 option(TNN_ATLAS_ENABLE "Enable Atlas" OFF)
-<<<<<<< HEAD
 option(TNN_TENSORRT_ENABLE "Enable TensorRT" OFF)
-=======
->>>>>>> e6be9225
 option(TNN_OPENVINO_ENABLE  "Enable OPENVINO" OFF)
 option(TNN_NPU_ENABLE "Enable NPU" OFF)
 
@@ -164,10 +161,7 @@
 message(STATUS "\tCUDA:\t${TNN_CUDA_ENABLE}")
 message(STATUS "\tDSP:\t${TNN_DSP_ENABLE}")
 message(STATUS "\tAtlas:\t${TNN_ATLAS_ENABLE}")
-<<<<<<< HEAD
 message(STATUS "\tTensorRT:\t${TNN_TENSORRT_ENABLE}")
-=======
->>>>>>> e6be9225
 message(STATUS "\tOpenVINO:\t${TNN_OPENVINO_ENABLE}")
 message(STATUS "\tNPU:\t${TNN_NPU_ENABLE}")
 message(STATUS "\tOpenMP:\t${TNN_OPENMP_ENABLE}")
@@ -198,8 +192,8 @@
                       "source/tnn/extern_wrapper/*.cc"
                       "source/tnn/memory_manager/*.h"
                       "source/tnn/memory_manager/*.cc"
-                      "source/tnn/network/*.h"
-                      "source/tnn/network/*.cc")
+                      "source/tnn/network/tensorrt/*.h"
+                      "source/tnn/network/tensorrt/*.cc")
 
 if(TNN_CPU_ENABLE)
     add_subdirectory(source/tnn/device/cpu)
@@ -217,11 +211,7 @@
 endif()
 
 if(TNN_OPENVINO_ENABLE)
-<<<<<<< HEAD
-    add_subdirectory(source/tnn/device/openvino)
-=======
     add_subdirectory(source/tnn/network/openvino)
->>>>>>> e6be9225
     set(TARGET_OBJECTS ${TARGET_OBJECTS} "$<TARGET_OBJECTS:TNNOpenVINO>")
 endif()
 
@@ -242,10 +232,11 @@
 if(TNN_CUDA_ENABLE)
     add_subdirectory(source/tnn/device/cuda)
     if(TNN_TENSORRT_ENABLE)
-        include_directories(${CMAKE_CURRENT_SOURCE_DIR}/source/tnn/device/cuda/thirdparty/tensorRT_cuda10_0/include)
+        include_directories(${CMAKE_CURRENT_SOURCE_DIR}/source/tnn/device/cuda/thirdparty/TensorRT7.1/include)
         include_directories(${CMAKE_CURRENT_SOURCE_DIR}/source/tnn/device/cuda/thirdparty/md5)
-        link_directories(${CMAKE_CURRENT_SOURCE_DIR}/source/tnn/device/cuda/thirdparty/tensorRT_cuda10_0/lib/nvinfer)
-        link_directories(${CMAKE_CURRENT_SOURCE_DIR}/source/tnn/device/cuda/thirdparty/tensorRT_cuda10_0/lib/nvinfer_plugin)
+        include_directories(${CMAKE_CURRENT_SOURCE_DIR}/source/tnn/device/cuda/thirdparty/cub-1.7.4)
+        link_directories(${CMAKE_CURRENT_SOURCE_DIR}/source/tnn/device/cuda/thirdparty/TensorRT7/lib/nvinfer)
+        link_directories(${CMAKE_CURRENT_SOURCE_DIR}/source/tnn/device/cuda/thirdparty/TensorRT7/lib/nvinfer_plugin)
     endif()
     set(TARGET_OBJECTS ${TARGET_OBJECTS} "$<TARGET_OBJECTS:TNNCuda>")
 endif()
