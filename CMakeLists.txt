cmake_minimum_required(VERSION 3.1)

project(TNN)

ENABLE_LANGUAGE(ASM)

set(TNN_MAJOR_VERSION 0)
set(TNN_MINOR_VERSION 1)
set(TNN_PATCH_VERSION 0)
set(TNN_BUILD_VERSION 0)
set(TNN_VERSION "${TNN_MAJOR_VERSION}.${TNN_MINOR_VERSION}.${TNN_PATCH_VERSION}.${TNN_BUILD_VERSION}")

option(TNN_CPU_ENABLE "Enable Cpu" OFF)
option(TNN_X86_ENABLE  "Enable X86" OFF)
option(TNN_ARM_ENABLE "Enable Arm" OFF)
option(TNN_METAL_ENABLE "Enable Metal" OFF)
option(TNN_OPENCL_ENABLE "Enable OpenCL" OFF)
option(TNN_CUDA_ENABLE "Enable CUDA" OFF)
option(TNN_DSP_ENABLE "Enable DSP" OFF)
option(TNN_ATLAS_ENABLE "Enable Atlas" OFF)
option(TNN_HUAWEI_NPU_ENABLE "Enable NPU" OFF)
option(TNN_RK_NPU_ENABLE "Enable RKNPU" OFF)

option(TNN_SYMBOL_HIDE "Enable Hide Symbol Visibility" ON)

option(TNN_OPENMP_ENABLE "Enable OpenMP" OFF)
option(TNN_BUILD_SHARED "Build Shared Library" ON)
option(TNN_TEST_ENABLE "Enable Test" OFF)
option(TNN_UNIT_TEST_ENABLE "Enable Test" OFF)
option(TNN_PROFILER_ENABLE "Enable Test" OFF)
option(TNN_QUANTIZATION_ENABLE "Enable Test" OFF)
option(TNN_MODEL_CHECK_ENABLE "Enable Test" OFF)
option(TNN_MODEL_CONVERT_ENABLE "Enable Test" OFF)
option(TNN_BENCHMARK_MODE "Enable Benchmark" OFF)
option(TNN_UNIT_TEST_BENCHMARK "Enable Benchmark Layer" OFF)
option(TNN_CONVERTER_ENABLE "Enable Model Converter" OFF)
option(TNN_TNN2MEM_ENABLE "Enable tnn2mem" OFF)

message(${CMAKE_SOURCE_DIR})
message(${CMAKE_CURRENT_SOURCE_DIR})

include(cmake/macros.cmake)

if (SYSTEM.Windows)
    add_definitions(-DBUILDING_DLL)
endif()

if(TNN_PROFILER_ENABLE)
    add_definitions(-DTNN_PROFILE)
    set(TNN_SYMBOL_HIDE OFF)
endif()

if(TNN_BENCHMARK_MODE)
    add_definitions(-DBENCHMARK)
endif()

# ignore loop-vectorize warning
if(SYSTEM.Windows)
    set(CMAKE_C_FLAGS "${CMAKE_C_FLAGS}")
    set(CMAKE_CXX_FLAGS "${CMAKE_CXX_FLAGS}")
else()
    set(CMAKE_C_FLAGS "${CMAKE_C_FLAGS} -Wno-pass-failed")
    set(CMAKE_CXX_FLAGS "${CMAKE_CXX_FLAGS} -Wno-pass-failed")
endif()

# ignore deprecated warning
if(SYSTEM.Windows)
    set(CMAKE_C_FLAGS "${CMAKE_C_FLAGS}")
    set(CMAKE_CXX_FLAGS "${CMAKE_CXX_FLAGS}")
else()
    set(CMAKE_C_FLAGS "${CMAKE_C_FLAGS} -Wno-deprecated-declarations -Wno-ignored-attributes")
    set(CMAKE_CXX_FLAGS "${CMAKE_CXX_FLAGS} -Wno-deprecated-declarations -Wno-ignored-attributes")
endif()

if(DEBUG)
    set(TNN_SYMBOL_HIDE OFF)
    add_definitions(-DDEBUG)
    if (NOT CMAKE_BUILD_TYPE OR CMAKE_BUILD_TYPE STREQUAL "")
        set(CMAKE_BUILD_TYPE "Debug" CACHE STRING "set build type to debug" FORCE)
    endif()
else()
    if (NOT CMAKE_BUILD_TYPE OR CMAKE_BUILD_TYPE STREQUAL "")
        set(CMAKE_BUILD_TYPE "Release" CACHE STRING "set build type to release" FORCE)
    endif()
    if(BUILD_FOR_ANDROID_COMMAND)
        set(CMAKE_SHARED_LINKER_FLAGS "${CMAKE_SHARED_LINKER_FLAGS} -s -Wl,--gc-sections")
    endif()
endif()

if(TNN_TEST_ENABLE)
    option(TNN_METAL_FLOAT32 "Enable Metal Float32" ON)
else()
    set(TNN_UNIT_TEST_ENABLE OFF)
endif()

if(TNN_UNIT_TEST_ENABLE)
    enable_testing()
    if (TNN_UNIT_TEST_BENCHMARK MATCHES OFF)
        add_definitions(-DOPENCL_FORCE_FP32)
    endif()
    set(TNN_CPU_ENABLE ON)
    set(TNN_SYMBOL_HIDE OFF)
endif()

if(TNN_QUANTIZATION_ENABLE OR TNN_MODEL_CHECK_ENABLE OR TNN_MODEL_CONVERT_ENABLE)
    set(TNN_SYMBOL_HIDE OFF)
    add_definitions(-DFORWARD_CALLBACK_ENABLE)
endif()

if(TNN_MODEL_CHECK_ENABLE)
    add_definitions(-DOPENCL_FORCE_FP32)
    option(TNN_METAL_FLOAT32 "Enable Metal Float32" ON)
endif()

if(TNN_METAL_FLOAT32)
    set(CMAKE_C_FLAGS "${CMAKE_C_FLAGS} -DTNN_METAL_FULL_PRECISION=1")
    set(CMAKE_CXX_FLAGS "${CMAKE_CXX_FLAGS} -DTNN_METAL_FULL_PRECISION=1")

    if(TNN_PROFILER_ENABLE OR TNN_MODEL_CHECK_ENABLE)
      set(CMAKE_C_FLAGS "${CMAKE_C_FLAGS} -DTNN_METAL_BENCHMARK=1 -DTNN_METAL_DEBUG=1")
      set(CMAKE_CXX_FLAGS "${CMAKE_CXX_FLAGS} -DTNN_METAL_BENCHMARK=1 -DTNN_METAL_DEBUG=1")
    endif()
endif()

if(TNN_OPENMP_ENABLE)
    FIND_PACKAGE(OpenMP REQUIRED)
    if(OPENMP_FOUND)
        set(CMAKE_C_FLAGS "${CMAKE_C_FLAGS} ${OpenMP_C_FLAGS}")
        set(CMAKE_CXX_FLAGS "${CMAKE_CXX_FLAGS} ${OpenMP_CXX_FLAGS}")
    else()
        error("OpenMP Not Found.")
    endif()
endif()


if(UNIX)
    set(CMAKE_CXX_FLAGS "${CMAKE_CXX_FLAGS} -pthread")
endif()

set(CMAKE_CXX_STANDARD 11)
set(CMAKE_POSITION_INDEPENDENT_CODE ON)

if(TNN_METAL_ENABLE)
    add_compile_options(-x objective-c++)
    set(CMAKE_C_FLAGS "${CMAKE_C_FLAGS} -fobjc-arc")
    set(CMAKE_CXX_FLAGS "${CMAKE_CXX_FLAGS} -fobjc-arc")
endif()

if(TNN_TNN2MEM_ENABLE)
    add_subdirectory(tools/tnn2mem)
endif()

message(STATUS ">>>>>>>>>>>>>")
message(STATUS "TNN BUILD INFO:")
message(STATUS "\tSystem: ${CMAKE_SYSTEM_NAME}")
message(STATUS "\tProcessor: ${CMAKE_SYSTEM_PROCESSOR}")
message(STATUS "\tCpu:\t${TNN_CPU_ENABLE}")
message(STATUS "\tX86:\t${TNN_X86_ENABLE}")
message(STATUS "\tArm:\t${TNN_ARM_ENABLE}")
message(STATUS "\tMetal:\t${TNN_METAL_ENABLE}")
message(STATUS "\tOpenCL:\t${TNN_OPENCL_ENABLE}")
message(STATUS "\tCUDA:\t${TNN_CUDA_ENABLE}")
message(STATUS "\tDSP:\t${TNN_DSP_ENABLE}")
message(STATUS "\tAtlas:\t${TNN_ATLAS_ENABLE}")
message(STATUS "\tHuaweiNPU:\t${TNN_HUAWEI_NPU_ENABLE}")
message(STATUS "\tRKNPU:\t${TNN_RK_NPU_ENABLE}")
message(STATUS "\tOpenMP:\t${TNN_OPENMP_ENABLE}")
message(STATUS "\tTEST:\t${TNN_TEST_ENABLE}")
message(STATUS "\t--Unit Test:\t${TNN_UNIT_TEST_ENABLE}")
message(STATUS "\tQantization:\t${TNN_QUANTIZATION_ENABLE}")
message(STATUS "\tModelCheck:\t${TNN_MODEL_CHECK_ENABLE}")
message(STATUS "\tModelConverter:\t${TNN_MODEL_CONVERT_ENABLE}")
message(STATUS "\tDEBUG:\t${DEBUG}")
message(STATUS "\tPROFILE:\t${TNN_PROFILER_ENABLE}")
message(STATUS "\tBENCHMARK:\t${TNN_BENCHMARK_MODE}")
message(STATUS "\tBENCHMARK Layer:\t${TNN_UNIT_TEST_BENCHMARK}")
message(STATUS "\tModel Converter:\t${TNN_CONVERTER_ENABLE}")
message(STATUS "\tTNN2MEM:\t${TNN_TNN2MEM_ENABLE}")

include_directories(include)
include_directories(source)

file(GLOB_RECURSE SRC "source/tnn/core/*.h"
                      "source/tnn/core/*.cc"
                      "source/tnn/layer/*.h"
                      "source/tnn/layer/*.cc"
                      "source/tnn/utils/*.h"
                      "source/tnn/utils/*.cc"
                      "source/tnn/interpreter/*.h"
                      "source/tnn/interpreter/*.cc"
                      "source/tnn/optimizer/*.h"
                      "source/tnn/optimizer/*.cc"
                      "source/tnn/memory_manager/*.h"
                      "source/tnn/memory_manager/*.cc")

if(TNN_SYMBOL_HIDE AND UNIX)
    set(CMAKE_CXX_FLAGS "${CMAKE_CXX_FLAGS} -fvisibility=hidden -fvisibility-inlines-hidden")
endif()

if(TNN_CPU_ENABLE)
    add_subdirectory(source/tnn/device/cpu)
    set(TARGET_OBJECTS ${TARGET_OBJECTS} "$<TARGET_OBJECTS:TNNCpu>")
endif()

if(TNN_ARM_ENABLE)
    add_subdirectory(source/tnn/device/arm)
    set(TARGET_OBJECTS ${TARGET_OBJECTS} "$<TARGET_OBJECTS:TNNArm>")
endif()

if(TNN_X86_ENABLE)
    add_subdirectory(source/tnn/device/x86)
    set(TARGET_OBJECTS ${TARGET_OBJECTS} "$<TARGET_OBJECTS:TNNX86>")
endif()

if(TNN_OPENCL_ENABLE)
    if(SHARING_MEM_WITH_OPENGL)
        add_definitions(-DSHARING_MEM_WITH_OPENGL)
        add_definitions(-DCL_HPP_TARGET_OPENCL_VERSION=120)
    endif()
    add_subdirectory(source/tnn/device/opencl)
    set(TARGET_OBJECTS ${TARGET_OBJECTS} "$<TARGET_OBJECTS:TNNOpenCL>")
endif()

if(TNN_METAL_ENABLE)
    add_subdirectory(source/tnn/device/metal)
    set(TARGET_OBJECTS ${TARGET_OBJECTS} "$<TARGET_OBJECTS:TNNMetal>")
endif()

if(TNN_CUDA_ENABLE)
    add_subdirectory(source/tnn/device/cuda)
    set(TARGET_OBJECTS ${TARGET_OBJECTS} "$<TARGET_OBJECTS:TNNCuda>")
endif()

if(TNN_DSP_ENABLE)
    add_subdirectory(source/tnn/device/dsp)
    set(TARGET_OBJECTS ${TARGET_OBJECTS} "$<TARGET_OBJECTS:TNNDSP>")
    if(ANDROID_ABI STREQUAL "armeabi-v7a")
        link_directories(
            ${CMAKE_CURRENT_SOURCE_DIR}/source/tnn/device/dsp/thirdparty/snpe/lib/arm-android-clang6.0
            ${CMAKE_CURRENT_SOURCE_DIR}/source/tnn/device/dsp/thirdparty/snpe/lib/dsp
            )
    else()
        link_directories(
            ${CMAKE_CURRENT_SOURCE_DIR}/source/tnn/device/dsp/thirdparty/snpe/lib/aarch64-android-clang6.0
            ${CMAKE_CURRENT_SOURCE_DIR}/source/tnn/device/dsp/thirdparty/snpe/lib/dsp
            )
    endif()
endif()

if(TNN_HUAWEI_NPU_ENABLE)
    if(ANDROID_ABI STREQUAL "armeabi-v7a")
        link_directories(
                third_party/huawei_npu/hiai_ddk_latest/armeabi-v7a/
        )
    else()
        link_directories(
                third_party/huawei_npu/hiai_ddk_latest/arm64-v8a/
        )
    endif()
    add_subdirectory(source/tnn/device/huawei_npu)

    if(TNN_CPU_ENABLE)
        set(TARGET_OBJECTS ${TARGET_OBJECTS} "$<TARGET_OBJECTS:TNNNPU>")
    else()
        set(TARGET_OBJECTS ${TARGET_OBJECTS} "$<TARGET_OBJECTS:TNNNPU>" "$<TARGET_OBJECTS:TNNBLOB>")
    endif()
endif()

<<<<<<< HEAD
if(TNN_ATLAS_ENABLE)
    add_subdirectory(source/tnn/device/atlas)
    set(TARGET_OBJECTS ${TARGET_OBJECTS} "$<TARGET_OBJECTS:TNNAtlas>")
    include_directories(${CMAKE_SOURCE_DIR}/source/tnn/device/atlas)

    set(ASCEND_PATH $ENV{DDK_PATH})

    if (NOT DEFINED ENV{DDK_PATH})
        set(ASCEND_PATH "/usr/local/Ascend")
        message(STATUS "set default ASCEND_PATH: ${ASCEND_PATH}")
    else ()
        message(STATUS "env ASCEND_PATH: ${ASCEND_PATH}")
    endif()

    set(ACL_LIB_PATH $ENV{NPU_HOST_LIB})

    if (NOT DEFINED ENV{NPU_HOST_LIB})
        set(ACL_LIB_PATH "/usr/local/Ascend/acllib/lib64/stub/")
        message(STATUS "set default ACL_LIB_PATH: ${ACL_LIB_PATH}")
    else ()
        message(STATUS "env ACL_LIB_PATH: ${ACL_LIB_PATH}")
    endif()

    # Header path
    include_directories(
        ${ASCEND_PATH}/acllib/include/
        )

    # add host lib path
    link_directories(
        ${ACL_LIB_PATH}
        )
=======
if(TNN_RK_NPU_ENABLE)
    if(CMAKE_SIZEOF_VOID_P EQUAL 8)
        link_directories(
                ./third_party/rknpu/rknpu_ddk/lib64/
        )
    else()
        link_directories(
                ./third_party/rknpu/rknpu_ddk/lib/
        )
    endif()
    add_subdirectory(source/tnn/device/rknpu)
    set(TARGET_OBJECTS ${TARGET_OBJECTS} "$<TARGET_OBJECTS:TNNRKNPU>")
>>>>>>> afa360f4
endif()

if(TNN_BUILD_SHARED)
    add_library(TNN SHARED ${SRC} ${TARGET_OBJECTS})
    set_target_properties(TNN PROPERTIES VERSION ${TNN_VERSION} SOVERSION ${TNN_MAJOR_VERSION})
    if(SHARING_MEM_WITH_OPENGL)
        target_link_libraries(TNN -lEGL -lGLESv2)
    endif()
else()
    add_library(TNN STATIC ${SRC} ${TARGET_OBJECTS})
    set_target_properties(TNN PROPERTIES VERSION ${TNN_VERSION})
    if(SHARING_MEM_WITH_OPENGL)
        target_link_libraries(TNN -lEGL -lGLESv2)
    endif()
endif()

if(TNN_QUANTIZATION_ENABLE)
    add_subdirectory(tools/quantization)
endif()

if(TNN_MODEL_CONVERT_ENABLE)
    add_subdirectory(tools/model_convert)
endif()

if(SYSTEM.Linux)
    include(platforms/linux/CMakeLists.txt)
elseif(SYSTEM.Android)
    include(platforms/android/CMakeLists.txt)
elseif(SYSTEM.iOS)
    include(platforms/ios/CMakeLists.txt)
elseif(SYSTEM.Darwin)
    include(platforms/mac/CMakeLists.txt)
endif()

if(TNN_MODEL_CHECK_ENABLE)
    add_subdirectory(tools/model_check)
endif()


if (TNN_TEST_ENABLE OR TNN_CONVERTER_ENABLE)
    add_subdirectory(third_party/gflags)
    get_target_property(GFLAGS_INCLUDE_DIRS gflags INTERFACE_INCLUDE_DIRECTORIES)
    include_directories(BEFORE "${GFLAGS_INCLUDE_DIRS}")
endif ()


if(TNN_TEST_ENABLE)
    add_subdirectory(test)
endif()

if(TNN_COVERAGE)
    set(CMAKE_CXX_FLAGS "${CMAKE_CXX_FLAGS} -coverage -fprofile-arcs -ftest-coverage")
    set(CMAKE_EXE_LINKER_FLAGS "${CMAKE_EXE_LINKER_FLAGS} -coverage -lgcov")
endif()

if(TNN_CONVERTER_ENABLE)
    add_subdirectory(third_party/flatbuffers)
    add_subdirectory(tools/converter)
endif()
<|MERGE_RESOLUTION|>--- conflicted
+++ resolved
@@ -266,7 +266,6 @@
     endif()
 endif()
 
-<<<<<<< HEAD
 if(TNN_ATLAS_ENABLE)
     add_subdirectory(source/tnn/device/atlas)
     set(TARGET_OBJECTS ${TARGET_OBJECTS} "$<TARGET_OBJECTS:TNNAtlas>")
@@ -299,7 +298,8 @@
     link_directories(
         ${ACL_LIB_PATH}
         )
-=======
+endif()
+
 if(TNN_RK_NPU_ENABLE)
     if(CMAKE_SIZEOF_VOID_P EQUAL 8)
         link_directories(
@@ -312,7 +312,6 @@
     endif()
     add_subdirectory(source/tnn/device/rknpu)
     set(TARGET_OBJECTS ${TARGET_OBJECTS} "$<TARGET_OBJECTS:TNNRKNPU>")
->>>>>>> afa360f4
 endif()
 
 if(TNN_BUILD_SHARED)
