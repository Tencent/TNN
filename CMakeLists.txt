--- conflicted
+++ resolved
@@ -258,16 +258,7 @@
         )
     endif()
     add_subdirectory(source/tnn/device/huawei_npu)
-<<<<<<< HEAD
-
-    if(TNN_CPU_ENABLE)
-        set(TARGET_OBJECTS ${TARGET_OBJECTS} "$<TARGET_OBJECTS:TNNNPU>")
-    else()
-        set(TARGET_OBJECTS ${TARGET_OBJECTS} "$<TARGET_OBJECTS:TNNNPU>" "$<TARGET_OBJECTS:TNNBLOB>")
-    endif()
-=======
     set(TARGET_OBJECTS ${TARGET_OBJECTS} "$<TARGET_OBJECTS:TNNNPU>")
->>>>>>> 4b9ffbec
 endif()
 
 if(TNN_ATLAS_ENABLE)
