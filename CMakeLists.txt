cmake_minimum_required(VERSION 3.1)

project(TNN)

ENABLE_LANGUAGE(ASM)

set(TNN_MAJOR_VERSION 0)
set(TNN_MINOR_VERSION 1)
set(TNN_PATCH_VERSION 0)
set(TNN_BUILD_VERSION 0)
set(TNN_VERSION "${TNN_MAJOR_VERSION}.${TNN_MINOR_VERSION}.${TNN_PATCH_VERSION}.${TNN_BUILD_VERSION}")

option(TNN_CPU_ENABLE "Enable Cpu" OFF)
option(TNN_X86_ENABLE  "Enable X86" OFF)
option(TNN_ARM_ENABLE "Enable Arm" OFF)
option(TNN_METAL_ENABLE "Enable Metal" OFF)
option(TNN_OPENCL_ENABLE "Enable OpenCL" OFF)
option(TNN_CUDA_ENABLE "Enable CUDA" OFF)
option(TNN_DSP_ENABLE "Enable DSP" OFF)
option(TNN_ATLAS_ENABLE "Enable Atlas" OFF)
option(TNN_HUAWEI_NPU_ENABLE "Enable NPU" OFF)
option(TNN_RK_NPU_ENABLE "Enable RKNPU" OFF)

option(TNN_SYMBOL_HIDE "Enable Hide Symbol Visibility" ON)

option(TNN_OPENMP_ENABLE "Enable OpenMP" OFF)
option(TNN_BUILD_SHARED "Build Shared Library" ON)
option(TNN_TEST_ENABLE "Enable Test" OFF)
option(TNN_UNIT_TEST_ENABLE "Enable Test" OFF)
option(TNN_PROFILER_ENABLE "Enable Test" OFF)
option(TNN_QUANTIZATION_ENABLE "Enable Test" OFF)
option(TNN_MODEL_CHECK_ENABLE "Enable Test" OFF)
option(TNN_MODEL_CONVERT_ENABLE "Enable Test" OFF)
option(TNN_BENCHMARK_MODE "Enable Benchmark" OFF)
option(TNN_UNIT_TEST_BENCHMARK "Enable Benchmark Layer" OFF)
option(TNN_CONVERTER_ENABLE "Enable Model Converter" OFF)
option(TNN_TNN2MEM_ENABLE "Enable tnn2mem" OFF)

message(${CMAKE_SOURCE_DIR})
message(${CMAKE_CURRENT_SOURCE_DIR})

include(cmake/macros.cmake)

if (SYSTEM.Windows)
    add_definitions(-DBUILDING_DLL)
endif()

if(TNN_PROFILER_ENABLE)
    add_definitions(-DTNN_PROFILE)
    set(TNN_SYMBOL_HIDE OFF)
endif()

if(TNN_BENCHMARK_MODE)
    add_definitions(-DBENCHMARK)
endif()

# ignore loop-vectorize warning
if(SYSTEM.Windows)
    set(CMAKE_C_FLAGS "${CMAKE_C_FLAGS}")
    set(CMAKE_CXX_FLAGS "${CMAKE_CXX_FLAGS}")
else()
    set(CMAKE_C_FLAGS "${CMAKE_C_FLAGS} -Wno-pass-failed")
    set(CMAKE_CXX_FLAGS "${CMAKE_CXX_FLAGS} -Wno-pass-failed")
endif()

# ignore deprecated warning
if(SYSTEM.Windows)
    set(CMAKE_C_FLAGS "${CMAKE_C_FLAGS}")
    set(CMAKE_CXX_FLAGS "${CMAKE_CXX_FLAGS}")
else()
    set(CMAKE_C_FLAGS "${CMAKE_C_FLAGS} -Wno-deprecated-declarations -Wno-ignored-attributes")
    set(CMAKE_CXX_FLAGS "${CMAKE_CXX_FLAGS} -Wno-deprecated-declarations -Wno-ignored-attributes")
endif()

if(DEBUG)
    set(TNN_SYMBOL_HIDE OFF)
    add_definitions(-DDEBUG)
    if (NOT CMAKE_BUILD_TYPE OR CMAKE_BUILD_TYPE STREQUAL "")
        set(CMAKE_BUILD_TYPE "Debug" CACHE STRING "set build type to debug" FORCE)
    endif()
else()
    if (NOT CMAKE_BUILD_TYPE OR CMAKE_BUILD_TYPE STREQUAL "")
        set(CMAKE_BUILD_TYPE "Release" CACHE STRING "set build type to release" FORCE)
    endif()
    if(BUILD_FOR_ANDROID_COMMAND)
        set(CMAKE_SHARED_LINKER_FLAGS "${CMAKE_SHARED_LINKER_FLAGS} -s -Wl,--gc-sections")
    endif()
endif()

if(TNN_TEST_ENABLE)
    option(TNN_METAL_FLOAT32 "Enable Metal Float32" ON)
else()
    set(TNN_UNIT_TEST_ENABLE OFF)
endif()

if(TNN_UNIT_TEST_ENABLE)
    enable_testing()
    if (TNN_UNIT_TEST_BENCHMARK MATCHES OFF)
        add_definitions(-DOPENCL_FORCE_FP32)
    endif()
    set(TNN_CPU_ENABLE ON)
    set(TNN_SYMBOL_HIDE OFF)
endif()

<<<<<<< HEAD
if(TNN_QUANTIZATION_ENABLE OR TNN_MODEL_CHECK_ENABLE OR TNN_MODEL_CONVERT_ENABLE)
=======
if(TNN_CONVERTER_ENABLE)
    set(TNN_SYMBOL_HIDE OFF)
endif()

if(TNN_QUANTIZATION_ENABLE OR TNN_MODEL_CHECK_ENABLE)
>>>>>>> c06fa23f
    set(TNN_SYMBOL_HIDE OFF)
    add_definitions(-DFORWARD_CALLBACK_ENABLE)
endif()

if(TNN_MODEL_CHECK_ENABLE)
    add_definitions(-DOPENCL_FORCE_FP32)
    option(TNN_METAL_FLOAT32 "Enable Metal Float32" ON)
endif()

if(TNN_METAL_FLOAT32)
    set(CMAKE_C_FLAGS "${CMAKE_C_FLAGS} -DTNN_METAL_FULL_PRECISION=1")
    set(CMAKE_CXX_FLAGS "${CMAKE_CXX_FLAGS} -DTNN_METAL_FULL_PRECISION=1")

    if(TNN_PROFILER_ENABLE OR TNN_MODEL_CHECK_ENABLE)
      set(CMAKE_C_FLAGS "${CMAKE_C_FLAGS} -DTNN_METAL_BENCHMARK=1 -DTNN_METAL_DEBUG=1")
      set(CMAKE_CXX_FLAGS "${CMAKE_CXX_FLAGS} -DTNN_METAL_BENCHMARK=1 -DTNN_METAL_DEBUG=1")
    endif()
endif()

if(TNN_OPENMP_ENABLE)
    FIND_PACKAGE(OpenMP REQUIRED)
    if(OPENMP_FOUND)
        set(CMAKE_C_FLAGS "${CMAKE_C_FLAGS} ${OpenMP_C_FLAGS}")
        set(CMAKE_CXX_FLAGS "${CMAKE_CXX_FLAGS} ${OpenMP_CXX_FLAGS}")
    else()
        error("OpenMP Not Found.")
    endif()
endif()


if(UNIX)
    set(CMAKE_CXX_FLAGS "${CMAKE_CXX_FLAGS} -pthread")
endif()

set(CMAKE_CXX_STANDARD 11)
set(CMAKE_POSITION_INDEPENDENT_CODE ON)

if(TNN_METAL_ENABLE)
    add_compile_options(-x objective-c++)
    set(CMAKE_C_FLAGS "${CMAKE_C_FLAGS} -fobjc-arc")
    set(CMAKE_CXX_FLAGS "${CMAKE_CXX_FLAGS} -fobjc-arc")
endif()

if(TNN_TNN2MEM_ENABLE)
    add_subdirectory(tools/tnn2mem)
endif()

message(STATUS ">>>>>>>>>>>>>")
message(STATUS "TNN BUILD INFO:")
message(STATUS "\tSystem: ${CMAKE_SYSTEM_NAME}")
message(STATUS "\tProcessor: ${CMAKE_SYSTEM_PROCESSOR}")
message(STATUS "\tCpu:\t${TNN_CPU_ENABLE}")
message(STATUS "\tX86:\t${TNN_X86_ENABLE}")
message(STATUS "\tArm:\t${TNN_ARM_ENABLE}")
message(STATUS "\tMetal:\t${TNN_METAL_ENABLE}")
message(STATUS "\tOpenCL:\t${TNN_OPENCL_ENABLE}")
message(STATUS "\tCUDA:\t${TNN_CUDA_ENABLE}")
message(STATUS "\tDSP:\t${TNN_DSP_ENABLE}")
message(STATUS "\tAtlas:\t${TNN_ATLAS_ENABLE}")
message(STATUS "\tHuaweiNPU:\t${TNN_HUAWEI_NPU_ENABLE}")
message(STATUS "\tRKNPU:\t${TNN_RK_NPU_ENABLE}")
message(STATUS "\tOpenMP:\t${TNN_OPENMP_ENABLE}")
message(STATUS "\tTEST:\t${TNN_TEST_ENABLE}")
message(STATUS "\t--Unit Test:\t${TNN_UNIT_TEST_ENABLE}")
message(STATUS "\tQantization:\t${TNN_QUANTIZATION_ENABLE}")
message(STATUS "\tModelCheck:\t${TNN_MODEL_CHECK_ENABLE}")
message(STATUS "\tModelConverter:\t${TNN_MODEL_CONVERT_ENABLE}")
message(STATUS "\tDEBUG:\t${DEBUG}")
message(STATUS "\tPROFILE:\t${TNN_PROFILER_ENABLE}")
message(STATUS "\tBENCHMARK:\t${TNN_BENCHMARK_MODE}")
message(STATUS "\tBENCHMARK Layer:\t${TNN_UNIT_TEST_BENCHMARK}")
message(STATUS "\tModel Converter:\t${TNN_CONVERTER_ENABLE}")
message(STATUS "\tTNN2MEM:\t${TNN_TNN2MEM_ENABLE}")

include_directories(include)
include_directories(source)

file(GLOB_RECURSE SRC "source/tnn/core/*.h"
                      "source/tnn/core/*.cc"
                      "source/tnn/layer/*.h"
                      "source/tnn/layer/*.cc"
                      "source/tnn/utils/*.h"
                      "source/tnn/utils/*.cc"
                      "source/tnn/interpreter/*.h"
                      "source/tnn/interpreter/*.cc"
                      "source/tnn/optimizer/*.h"
                      "source/tnn/optimizer/*.cc"
                      "source/tnn/memory_manager/*.h"
                      "source/tnn/memory_manager/*.cc")

if(TNN_SYMBOL_HIDE AND UNIX)
    set(CMAKE_CXX_FLAGS "${CMAKE_CXX_FLAGS} -fvisibility=hidden -fvisibility-inlines-hidden")
endif()

if(TNN_CPU_ENABLE)
    add_subdirectory(source/tnn/device/cpu)
    set(TARGET_OBJECTS ${TARGET_OBJECTS} "$<TARGET_OBJECTS:TNNCpu>")
endif()

if(TNN_ARM_ENABLE)
    add_subdirectory(source/tnn/device/arm)
    set(TARGET_OBJECTS ${TARGET_OBJECTS} "$<TARGET_OBJECTS:TNNArm>")
endif()

if(TNN_X86_ENABLE)
    add_subdirectory(source/tnn/device/x86)
    set(TARGET_OBJECTS ${TARGET_OBJECTS} "$<TARGET_OBJECTS:TNNX86>")
endif()

if(TNN_OPENCL_ENABLE)
    if(SHARING_MEM_WITH_OPENGL)
        add_definitions(-DSHARING_MEM_WITH_OPENGL)
        add_definitions(-DCL_HPP_TARGET_OPENCL_VERSION=120)
    endif()
    add_subdirectory(source/tnn/device/opencl)
    set(TARGET_OBJECTS ${TARGET_OBJECTS} "$<TARGET_OBJECTS:TNNOpenCL>")
endif()

if(TNN_METAL_ENABLE)
    add_subdirectory(source/tnn/device/metal)
    set(TARGET_OBJECTS ${TARGET_OBJECTS} "$<TARGET_OBJECTS:TNNMetal>")
endif()

if(TNN_CUDA_ENABLE)
    add_subdirectory(source/tnn/device/cuda)
    set(TARGET_OBJECTS ${TARGET_OBJECTS} "$<TARGET_OBJECTS:TNNCuda>")
endif()

if(TNN_DSP_ENABLE)
    add_subdirectory(source/tnn/device/dsp)
    set(TARGET_OBJECTS ${TARGET_OBJECTS} "$<TARGET_OBJECTS:TNNDSP>")
    if(ANDROID_ABI STREQUAL "armeabi-v7a")
        link_directories(
            ${CMAKE_CURRENT_SOURCE_DIR}/source/tnn/device/dsp/thirdparty/snpe/lib/arm-android-clang6.0
            ${CMAKE_CURRENT_SOURCE_DIR}/source/tnn/device/dsp/thirdparty/snpe/lib/dsp
            )
    else()
        link_directories(
            ${CMAKE_CURRENT_SOURCE_DIR}/source/tnn/device/dsp/thirdparty/snpe/lib/aarch64-android-clang6.0
            ${CMAKE_CURRENT_SOURCE_DIR}/source/tnn/device/dsp/thirdparty/snpe/lib/dsp
            )
    endif()
endif()

if(TNN_HUAWEI_NPU_ENABLE)
    if(ANDROID_ABI STREQUAL "armeabi-v7a")
        link_directories(
                third_party/huawei_npu/hiai_ddk_latest/armeabi-v7a/
        )
    else()
        link_directories(
                third_party/huawei_npu/hiai_ddk_latest/arm64-v8a/
        )
    endif()
    add_subdirectory(source/tnn/device/huawei_npu)

    if(TNN_CPU_ENABLE)
        set(TARGET_OBJECTS ${TARGET_OBJECTS} "$<TARGET_OBJECTS:TNNNPU>")
    else()
        set(TARGET_OBJECTS ${TARGET_OBJECTS} "$<TARGET_OBJECTS:TNNNPU>" "$<TARGET_OBJECTS:TNNBLOB>")
    endif()
endif()

if(TNN_ATLAS_ENABLE)
    add_subdirectory(source/tnn/device/atlas)
    set(TARGET_OBJECTS ${TARGET_OBJECTS} "$<TARGET_OBJECTS:TNNAtlas>")
    include_directories(${CMAKE_SOURCE_DIR}/source/tnn/device/atlas)

    set(ASCEND_PATH $ENV{DDK_PATH})

    if (NOT DEFINED ENV{DDK_PATH})
        set(ASCEND_PATH "/usr/local/Ascend")
        message(STATUS "set default ASCEND_PATH: ${ASCEND_PATH}")
    else ()
        message(STATUS "env ASCEND_PATH: ${ASCEND_PATH}")
    endif()

    set(ACL_LIB_PATH $ENV{NPU_HOST_LIB})

    if (NOT DEFINED ENV{NPU_HOST_LIB})
        set(ACL_LIB_PATH "/usr/local/Ascend/acllib/lib64/stub/")
        message(STATUS "set default ACL_LIB_PATH: ${ACL_LIB_PATH}")
    else ()
        message(STATUS "env ACL_LIB_PATH: ${ACL_LIB_PATH}")
    endif()

    # Header path
    include_directories(
        ${ASCEND_PATH}/acllib/include/
        )

    # add host lib path
    link_directories(
        ${ACL_LIB_PATH}
        )
endif()

if(TNN_RK_NPU_ENABLE)
    if(CMAKE_SIZEOF_VOID_P EQUAL 8)
        link_directories(
                ./third_party/rknpu/rknpu_ddk/lib64/
        )
    else()
        link_directories(
                ./third_party/rknpu/rknpu_ddk/lib/
        )
    endif()
    add_subdirectory(source/tnn/device/rknpu)
    set(TARGET_OBJECTS ${TARGET_OBJECTS} "$<TARGET_OBJECTS:TNNRKNPU>")
endif()

if(TNN_BUILD_SHARED)
    add_library(TNN SHARED ${SRC} ${TARGET_OBJECTS})
    set_target_properties(TNN PROPERTIES VERSION ${TNN_VERSION} SOVERSION ${TNN_MAJOR_VERSION})
    if(SHARING_MEM_WITH_OPENGL)
        target_link_libraries(TNN -lEGL -lGLESv2)
    endif()
else()
    add_library(TNN STATIC ${SRC} ${TARGET_OBJECTS})
    set_target_properties(TNN PROPERTIES VERSION ${TNN_VERSION})
    if(SHARING_MEM_WITH_OPENGL)
        target_link_libraries(TNN -lEGL -lGLESv2)
    endif()
endif()

if(TNN_QUANTIZATION_ENABLE)
    add_subdirectory(tools/quantization)
endif()

if(TNN_MODEL_CONVERT_ENABLE)
    add_subdirectory(tools/model_convert)
endif()

if(SYSTEM.Linux)
    include(platforms/linux/CMakeLists.txt)
elseif(SYSTEM.Android)
    include(platforms/android/CMakeLists.txt)
elseif(SYSTEM.iOS)
    include(platforms/ios/CMakeLists.txt)
elseif(SYSTEM.Darwin)
    include(platforms/mac/CMakeLists.txt)
endif()

if(TNN_MODEL_CHECK_ENABLE)
    add_subdirectory(tools/model_check)
endif()


if (TNN_TEST_ENABLE OR TNN_CONVERTER_ENABLE)
    add_subdirectory(third_party/gflags)
    get_target_property(GFLAGS_INCLUDE_DIRS gflags INTERFACE_INCLUDE_DIRECTORIES)
    include_directories(BEFORE "${GFLAGS_INCLUDE_DIRS}")
endif ()


if(TNN_TEST_ENABLE)
    add_subdirectory(test)
endif()

if(TNN_CONVERTER_ENABLE)
    add_subdirectory(third_party/flatbuffers)
    add_subdirectory(tools/converter)
endif()

if(TNN_COVERAGE)
    if (CMAKE_CXX_COMPILER_ID STREQUAL "Clang")
        set(CMAKE_CXX_FLAGS "${CMAKE_CXX_FLAGS} -fprofile-instr-generate -fcoverage-mapping")
    elseif (CMAKE_CXX_COMPILER_ID STREQUAL "GNU")
        set(CMAKE_CXX_FLAGS "${CMAKE_CXX_FLAGS} -coverage -fprofile-arcs -ftest-coverage")
        set(CMAKE_EXE_LINKER_FLAGS "${CMAKE_EXE_LINKER_FLAGS} -coverage -lgcov")
    endif()
endif()<|MERGE_RESOLUTION|>--- conflicted
+++ resolved
@@ -102,15 +102,11 @@
     set(TNN_SYMBOL_HIDE OFF)
 endif()
 
-<<<<<<< HEAD
+if(TNN_CONVERTER_ENABLE)
+    set(TNN_SYMBOL_HIDE OFF)
+endif()
+
 if(TNN_QUANTIZATION_ENABLE OR TNN_MODEL_CHECK_ENABLE OR TNN_MODEL_CONVERT_ENABLE)
-=======
-if(TNN_CONVERTER_ENABLE)
-    set(TNN_SYMBOL_HIDE OFF)
-endif()
-
-if(TNN_QUANTIZATION_ENABLE OR TNN_MODEL_CHECK_ENABLE)
->>>>>>> c06fa23f
     set(TNN_SYMBOL_HIDE OFF)
     add_definitions(-DFORWARD_CALLBACK_ENABLE)
 endif()
