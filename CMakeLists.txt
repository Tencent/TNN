--- conflicted
+++ resolved
@@ -16,17 +16,14 @@
 option(TNN_METAL_ENABLE "Enable Metal" OFF)
 option(TNN_OPENCL_ENABLE "Enable OpenCL" OFF)
 option(TNN_CUDA_ENABLE "Enable CUDA" OFF)
-<<<<<<< HEAD
 option(TNN_DSP_ENABLE "Enable DSP" OFF)
 option(TNN_ATLAS_ENABLE "Enable Atlas" OFF)
 option(TNN_TENSORRT_ENABLE "Enable TensorRT" OFF)
 option(TNN_OPENVINO_ENABLE  "Enable OPENVINO" OFF)
 option(TNN_NPU_ENABLE "Enable NPU" OFF)
-=======
 option(TNN_HUAWEI_NPU_ENABLE "Enable NPU" OFF)
 option(TNN_RK_NPU_ENABLE "Enable RKNPU" OFF)
 option(TNN_OPENVINO_ENABLE  "Enable OPENVINO" OFF)
->>>>>>> 3413cac1
 option(TNN_SYMBOL_HIDE "Enable Hide Symbol Visibility" ON)
 option(TNN_OPENMP_ENABLE "Enable OpenMP" OFF)
 option(TNN_BUILD_SHARED "Build Shared Library" ON)
@@ -169,14 +166,11 @@
 message(STATUS "\tMetal:\t${TNN_METAL_ENABLE}")
 message(STATUS "\tOpenCL:\t${TNN_OPENCL_ENABLE}")
 message(STATUS "\tCUDA:\t${TNN_CUDA_ENABLE}")
-<<<<<<< HEAD
 message(STATUS "\tDSP:\t${TNN_DSP_ENABLE}")
 message(STATUS "\tAtlas:\t${TNN_ATLAS_ENABLE}")
 message(STATUS "\tTensorRT:\t${TNN_TENSORRT_ENABLE}")
-=======
 message(STATUS "\tHuaweiNPU:\t${TNN_HUAWEI_NPU_ENABLE}")
 message(STATUS "\tRKNPU:\t${TNN_RK_NPU_ENABLE}")
->>>>>>> 3413cac1
 message(STATUS "\tOpenVINO:\t${TNN_OPENVINO_ENABLE}")
 message(STATUS "\tOpenMP:\t${TNN_OPENMP_ENABLE}")
 message(STATUS "\tTEST:\t${TNN_TEST_ENABLE}")
@@ -206,9 +200,7 @@
                       "source/tnn/extern_wrapper/*.h"
                       "source/tnn/extern_wrapper/*.cc"
                       "source/tnn/memory_manager/*.h"
-                      "source/tnn/memory_manager/*.cc"
-                      "source/tnn/network/tensorrt/*.h"
-                      "source/tnn/network/tensorrt/*.cc")
+                      "source/tnn/memory_manager/*.cc")
 
 if(TNN_SYMBOL_HIDE AND UNIX)
     set(CMAKE_CXX_FLAGS "${CMAKE_CXX_FLAGS} -fvisibility=hidden -fvisibility-inlines-hidden")
@@ -251,11 +243,8 @@
 if(TNN_CUDA_ENABLE)
     add_subdirectory(source/tnn/device/cuda)
     if(TNN_TENSORRT_ENABLE)
-        include_directories(${CMAKE_CURRENT_SOURCE_DIR}/source/tnn/device/cuda/thirdparty/TensorRT7.1/include)
-        include_directories(${CMAKE_CURRENT_SOURCE_DIR}/source/tnn/device/cuda/thirdparty/md5)
-        include_directories(${CMAKE_CURRENT_SOURCE_DIR}/source/tnn/device/cuda/thirdparty/cub-1.7.4)
-        link_directories(${CMAKE_CURRENT_SOURCE_DIR}/source/tnn/device/cuda/thirdparty/TensorRT7/lib/nvinfer)
-        link_directories(${CMAKE_CURRENT_SOURCE_DIR}/source/tnn/device/cuda/thirdparty/TensorRT7/lib/nvinfer_plugin)
+        add_subdirectory(source/tnn/network/tensorrt)
+        set(TARGET_OBJECTS ${TARGET_OBJECTS} "$<TARGET_OBJECTS:TNNTensorRT>")
     endif()
     set(TARGET_OBJECTS ${TARGET_OBJECTS} "$<TARGET_OBJECTS:TNNCuda>")
 endif()
