--- conflicted
+++ resolved
@@ -16,6 +16,8 @@
 option(TNN_METAL_ENABLE "Enable Metal" OFF)
 option(TNN_OPENCL_ENABLE "Enable OpenCL" OFF)
 option(TNN_CUDA_ENABLE "Enable CUDA" OFF)
+option(TNN_DSP_ENABLE "Enable DSP" OFF)
+option(TNN_ATLAS_ENABLE "Enable Atlas" OFF)
 option(TNN_HUAWEI_NPU_ENABLE "Enable NPU" OFF)
 
 option(TNN_SYMBOL_HIDE "Enable Hide Symbol Visibility" ON)
@@ -157,6 +159,8 @@
 message(STATUS "\tMetal:\t${TNN_METAL_ENABLE}")
 message(STATUS "\tOpenCL:\t${TNN_OPENCL_ENABLE}")
 message(STATUS "\tCUDA:\t${TNN_CUDA_ENABLE}")
+message(STATUS "\tDSP:\t${TNN_DSP_ENABLE}")
+message(STATUS "\tAtlas:\t${TNN_ATLAS_ENABLE}")
 message(STATUS "\tHuaweiNPU:\t${TNN_HUAWEI_NPU_ENABLE}")
 message(STATUS "\tOpenMP:\t${TNN_OPENMP_ENABLE}")
 message(STATUS "\tTEST:\t${TNN_TEST_ENABLE}")
@@ -225,6 +229,22 @@
     set(TARGET_OBJECTS ${TARGET_OBJECTS} "$<TARGET_OBJECTS:TNNCuda>")
 endif()
 
+if(TNN_DSP_ENABLE)
+    add_subdirectory(source/tnn/device/dsp)
+    set(TARGET_OBJECTS ${TARGET_OBJECTS} "$<TARGET_OBJECTS:TNNDSP>")
+    if(ANDROID_ABI STREQUAL "armeabi-v7a")
+        link_directories(
+            ${CMAKE_CURRENT_SOURCE_DIR}/source/tnn/device/dsp/thirdparty/snpe/lib/arm-android-clang6.0
+            ${CMAKE_CURRENT_SOURCE_DIR}/source/tnn/device/dsp/thirdparty/snpe/lib/dsp
+            )
+    else()
+        link_directories(
+            ${CMAKE_CURRENT_SOURCE_DIR}/source/tnn/device/dsp/thirdparty/snpe/lib/aarch64-android-clang6.0
+            ${CMAKE_CURRENT_SOURCE_DIR}/source/tnn/device/dsp/thirdparty/snpe/lib/dsp
+            )
+    endif()
+endif()
+
 if(TNN_HUAWEI_NPU_ENABLE)
     if(ANDROID_ABI STREQUAL "armeabi-v7a")
         link_directories(
@@ -235,7 +255,13 @@
                 third_party/huawei_npu/hiai_ddk_latest/arm64-v8a/
         )
     endif()
-<<<<<<< HEAD
+    add_subdirectory(source/tnn/device/huawei_npu)
+
+    if(TNN_CPU_ENABLE)
+        set(TARGET_OBJECTS ${TARGET_OBJECTS} "$<TARGET_OBJECTS:TNNNPU>")
+    else()
+        set(TARGET_OBJECTS ${TARGET_OBJECTS} "$<TARGET_OBJECTS:TNNNPU>" "$<TARGET_OBJECTS:TNNBLOB>")
+    endif()
 endif()
 
 if(TNN_ATLAS_ENABLE)
@@ -270,23 +296,6 @@
     link_directories(
         ${ACL_LIB_PATH}
         )
-endif()
-
-if(TNN_NPU_ENABLE)
-    add_subdirectory(source/tnn/device/npu)
-    set(TARGET_OBJECTS ${TARGET_OBJECTS} "$<TARGET_OBJECTS:TNNNPU>")
-    if(ANDROID_ABI STREQUAL "armeabi-v7a")
-        link_directories(
-            ${CMAKE_CURRENT_SOURCE_DIR}/source/tnn/device/npu/thirdparty/hiai_ddk_200/lib
-            )
-=======
-    add_subdirectory(source/tnn/device/huawei_npu)
-    if(TNN_CPU_ENABLE)
-        set(TARGET_OBJECTS ${TARGET_OBJECTS} "$<TARGET_OBJECTS:TNNNPU>")
->>>>>>> 07464008
-    else()
-        set(TARGET_OBJECTS ${TARGET_OBJECTS} "$<TARGET_OBJECTS:TNNNPU>" "$<TARGET_OBJECTS:TNNBLOB>")
-    endif()
 endif()
 
 if(TNN_BUILD_SHARED)
