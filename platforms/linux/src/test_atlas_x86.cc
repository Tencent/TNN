--- conflicted
+++ resolved
@@ -29,157 +29,10 @@
 #include "test_common.h"
 #include "tnn/core/instance.h"
 #include "tnn/core/tnn.h"
-#include "tnn/utils/dims_vector_utils.h"
 #include "tnn/utils/mat_utils.h"
 
 using namespace TNN_NS;
 TNN net_;
-
-std::string ReplaceString(std::string s) {
-    char temp[128];
-    memset(temp, 0, 128);
-    memcpy(temp, s.c_str(), s.length());
-
-    for (int i = 0; i < s.length(); ++i) {
-        if ('/' == temp[i] || '\\' == temp[i]) {
-            temp[i] = '_';
-        }
-    }
-
-    std::string ret = temp;
-    return ret;
-}
-
-/* read input from text files */
-int ReadFromNchwtoNhwcU8FromTxt(unsigned char*& img, std::string file_path, std::vector<int> dims) {
-    printf("read from txt file! (%s)\n", file_path.c_str());
-    std::ifstream f(file_path);
-    int dim_size = DimsVectorUtils::Count(dims, 0);
-    int chw_size = DimsVectorUtils::Count(dims, 1);
-    printf("\tdim:[%d,%d,%d,%d]  size:%d\n", dims[0], dims[1], dims[2], dims[3], dim_size);
-
-    img = (unsigned char*)malloc(dim_size);
-    if (img == NULL) {
-        printf("allocate memory failed!\n");
-        return -1;
-    }
-
-    std::shared_ptr<unsigned char> img_org(new unsigned char[chw_size], [](unsigned char* p) { delete[] p; });
-
-    float tmp = 0;
-    for (int i = 0; i < chw_size; i++) {
-        f >> tmp;
-        *(img_org.get() + i) = (unsigned char)tmp;
-    }
-
-    int channel = dims[1];
-    int height  = dims[2];
-    int width   = dims[3];
-    for (int c = 0; c < channel; ++c) {
-        for (int h = 0; h < height; ++h) {
-            for (int w = 0; w < width; ++w) {
-                int src_idx  = c * height * width + h * width + w;
-                int dst_idx  = h * width * channel + w * channel + c;
-                img[dst_idx] = *(img_org.get() + src_idx);
-            }
-        }
-    }
-
-    int offset = chw_size;
-    for (int n = 1; n < dims[0]; ++n) {
-        memcpy(img + offset, img, chw_size);
-        offset += chw_size;
-    }
-
-    f.close();
-    return 0;
-}
-
-// Read input data from text files and copy to multi batch.
-int ReadFromTxtToBatch(float*& img, std::string file_path, std::vector<int> dims, bool nchw_to_nhwc) {
-    printf("read from txt file! (%s)\n", file_path.c_str());
-    std::ifstream f(file_path);
-    int dim_size = TNN_NS::DimsVectorUtils::Count(dims);
-    printf("\tdim:[%d,%d,%d,%d]  size:%d\n", dims[0], dims[1], dims[2], dims[3], dim_size);
-
-    img = (float*)malloc(dim_size * sizeof(float));
-    if (img == NULL) {
-        printf("allocate memory failed!\n");
-        return -1;
-    }
-    printf("allocate input memory size: %lu   addr: 0x%lx\n", dim_size * sizeof(float), (unsigned long)img);
-
-    int N   = dims[0];
-    int C   = dims[1];
-    int H   = dims[2];
-    int W   = dims[3];
-    int chw = C * H * W;
-
-    if (nchw_to_nhwc) {
-        // convert from nchw to nhwc
-        for (int c = 0; c < C; ++c) {
-            for (int h = 0; h < H; ++h) {
-                for (int w = 0; w < W; ++w) {
-                    int idx = h * W * C + w * C + c;
-                    f >> img[idx];
-    //                img[idx] = img[idx] / 255.0;
-                }
-            }
-        }
-    } else {
-        for (int i = 0; i < chw; i++) {
-            f >> img[i];
-    //        img[i] = img[i] / 255.0;
-        }
-    }
-
-    int offset = chw;
-    for (int n = 1; n < N; ++n) {
-        memcpy(img + offset, img, chw * sizeof(float));
-        offset += chw;
-    }
-
-    f.close();
-    return 0;
-}
-
-// Read input data from text files and copy to multi batch.
-int ReadFromTxtToNHWCU8_Batch(unsigned char*& img, std::string file_path, std::vector<int> dims) {
-    printf("read from txt file! (%s)\n", file_path.c_str());
-    std::ifstream f(file_path);
-    int dim_size = TNN_NS::DimsVectorUtils::Count(dims);
-    printf("\tdim:[%d,%d,%d,%d]  size:%d\n", dims[0], dims[1], dims[2], dims[3], dim_size);
-
-    img = (unsigned char*)malloc(dim_size);
-    if (img == NULL) {
-        printf("allocate memory failed!\n");
-        return -1;
-    }
-    printf("allocate input memory size: %d   addr: 0x%x\n", dim_size, (unsigned long)img);
-
-    int N   = dims[0];
-    int C   = dims[1];
-    int H   = dims[2];
-    int W   = dims[3];
-    int chw = C * H * W;
-
-    for (int i = 0; i < chw; i++) {
-        int temp;
-        f >> temp;
-        img[i] = (unsigned char)temp;
-        // img[i] = img[i] / 255.0;
-    }
-
-
-    int offset = chw;
-    for (int n = 1; n < N; ++n) {
-        memcpy(img + offset, img, chw);
-        offset += chw;
-    }
-
-    f.close();
-    return 0;
-}
 
 int main(int argc, char* argv[]) {
     printf("Run Atlas test ...\n");
@@ -261,20 +114,6 @@
     }
 
     // load input
-<<<<<<< HEAD
-    //float* input_data_ptr = nullptr;
-    unsigned char* input_data_ptr = nullptr;
-    auto input_dims = input->GetBlobDesc().dims;
-    auto input_format = input->GetBlobDesc().data_format;
-    if (DATA_FORMAT_NCHW == input_format) {
-        //ret = ReadFromTxtToBatch(input_data_ptr, argv[2], input_dims, false);
-        ret = ReadFromTxtToNHWCU8_Batch(input_data_ptr, argv[2], input_dims);
-        //ret = ReadFromNchwtoNhwcU8FromTxt(input_data_ptr, argv[2], input_dims);
-    } else if (DATA_FORMAT_NHWC == input_format) {
-        //ret = ReadFromTxtToBatch(input_data_ptr, argv[2], {input_dims[0], input_dims[3], input_dims[1], input_dims[2]}, false);
-        ret = ReadFromTxtToNHWCU8_Batch(input_data_ptr, argv[2], input_dims);
-        //ret = ReadFromNchwtoNhwcU8FromTxt(input_data_ptr, argv[2], {input_dims[0], input_dims[3], input_dims[1], input_dims[2]});
-=======
     // float* input_data_ptr = nullptr;
     unsigned char* input_data_ptr = nullptr;
     auto input_dims               = input->GetBlobDesc().dims;
@@ -287,7 +126,6 @@
         // input_dims[2]}, false);
         ret = ReadFromNchwtoNhwcU8FromTxt(input_data_ptr, argv[2],
                                           {input_dims[0], input_dims[3], input_dims[1], input_dims[2]});
->>>>>>> d10616d9
     } else {
         printf("invalid model input format\n");
         return -1;
@@ -307,32 +145,10 @@
 
     Status tnn_ret;
     // copy input data into atlas
-<<<<<<< HEAD
     //Mat input_mat(DEVICE_NAIVE, NCHW_FLOAT, input->GetBlobDesc().dims, input_data_ptr);
-    Mat input_mat(DEVICE_NAIVE, N8UC3, input->GetBlobDesc().dims, input_data_ptr);
-=======
-    // Mat input_mat(DEVICE_NAIVE, NCHW_FLOAT, input->GetBlobDesc().dims, input_data_ptr);
-    Mat input_mat_org(DEVICE_NAIVE, N8UC3, {input_dims[0], input_dims[3], input_dims[1], input_dims[2]}, input_data_ptr);
-    Mat input_mat(DEVICE_ATLAS, NNV12, {input_dims[0], input_dims[3], input_dims[1], input_dims[2]}, nullptr);
-
-    // resize
-    //ResizeParam param_resize;
-    //tnn_ret = MatUtils::Resize(input_mat_org, input_mat, param_resize, command_queue);
-    CropParam param_crop;
-    param_crop.top_left_x = 0;
-    param_crop.top_left_y = 0;
-    param_crop.width = input_dims[2];
-    param_crop.height = input_dims[1];
-    tnn_ret = MatUtils::Crop(input_mat_org, input_mat, param_crop, command_queue);
-    if (tnn_ret != TNN_OK) {
-        printf("Mat Resize falied (%s)\n", tnn_ret.description().c_str());
-        return -1;
-    }
-
->>>>>>> d10616d9
+    Mat input_mat(DEVICE_NAIVE, N8UC3, {input_dims[0], input_dims[3], input_dims[1], input_dims[2]}, input_data_ptr);
     MatConvertParam input_param;
     tnn_ret = input_cvt->ConvertFromMat(input_mat, input_param, command_queue);
-    //tnn_ret = input_cvt->ConvertFromMat(input_mat_org, input_param, command_queue);
     if (tnn_ret != TNN_OK) {
         printf("ConvertFromMat falied (%s)\n", tnn_ret.description().c_str());
         return -1;
