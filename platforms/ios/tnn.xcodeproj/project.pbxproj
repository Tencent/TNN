--- conflicted
+++ resolved
@@ -282,163 +282,11 @@
 		9D4C60CC246BF7A1006068D1 /* bbox_util.cc in Sources */ = {isa = PBXBuildFile; fileRef = 9D4C60CA246BF7A1006068D1 /* bbox_util.cc */; };
 		9D4C60CF246BF826006068D1 /* profile.cc in Sources */ = {isa = PBXBuildFile; fileRef = 9D4C60CD246BF826006068D1 /* profile.cc */; };
 		9D4C60D0246BF826006068D1 /* profile.h in Headers */ = {isa = PBXBuildFile; fileRef = 9D4C60CE246BF826006068D1 /* profile.h */; };
-		9D51D2D1251DC5E500097568 /* metal_mul_layer_acc.metal in Sources */ = {isa = PBXBuildFile; fileRef = 9D51D234251DC5E100097568 /* metal_mul_layer_acc.metal */; };
-		9D51D2D2251DC5E500097568 /* metal_hard_swish_layer_acc.metal in Sources */ = {isa = PBXBuildFile; fileRef = 9D51D235251DC5E100097568 /* metal_hard_swish_layer_acc.metal */; };
-		9D51D2D3251DC5E500097568 /* metal_div_layer_acc.metal in Sources */ = {isa = PBXBuildFile; fileRef = 9D51D236251DC5E100097568 /* metal_div_layer_acc.metal */; };
-		9D51D2D4251DC5E500097568 /* metal_reduce_l2_layer_acc.mm in Sources */ = {isa = PBXBuildFile; fileRef = 9D51D237251DC5E100097568 /* metal_reduce_l2_layer_acc.mm */; };
-		9D51D2D5251DC5E500097568 /* metal_permute_layer_acc.metal in Sources */ = {isa = PBXBuildFile; fileRef = 9D51D238251DC5E100097568 /* metal_permute_layer_acc.metal */; };
-		9D51D2D6251DC5E500097568 /* metal_cpu_adapter_acc.mm in Sources */ = {isa = PBXBuildFile; fileRef = 9D51D239251DC5E100097568 /* metal_cpu_adapter_acc.mm */; };
-		9D51D2D7251DC5E500097568 /* metal_pixel_shuffle_layer_acc.metal in Sources */ = {isa = PBXBuildFile; fileRef = 9D51D23A251DC5E100097568 /* metal_pixel_shuffle_layer_acc.metal */; };
-		9D51D2D8251DC5E500097568 /* metal_log_sigmoid_layer_acc.mm in Sources */ = {isa = PBXBuildFile; fileRef = 9D51D23B251DC5E100097568 /* metal_log_sigmoid_layer_acc.mm */; };
-		9D51D2D9251DC5E500097568 /* metal_splitv_layer_acc.mm in Sources */ = {isa = PBXBuildFile; fileRef = 9D51D23C251DC5E100097568 /* metal_splitv_layer_acc.mm */; };
-		9D51D2DA251DC5E500097568 /* metal_stride_slice_layer_acc.metal in Sources */ = {isa = PBXBuildFile; fileRef = 9D51D23D251DC5E100097568 /* metal_stride_slice_layer_acc.metal */; };
-		9D51D2DB251DC5E500097568 /* metal_tanh_layer_acc.metal in Sources */ = {isa = PBXBuildFile; fileRef = 9D51D23E251DC5E100097568 /* metal_tanh_layer_acc.metal */; };
-		9D51D2DC251DC5E500097568 /* metal_unary_layer_acc.mm in Sources */ = {isa = PBXBuildFile; fileRef = 9D51D23F251DC5E100097568 /* metal_unary_layer_acc.mm */; };
-		9D51D2DD251DC5E500097568 /* metal_reduce_sum_layer_acc.mm in Sources */ = {isa = PBXBuildFile; fileRef = 9D51D240251DC5E100097568 /* metal_reduce_sum_layer_acc.mm */; };
-		9D51D2DE251DC5E500097568 /* metal_instance_norm_layer_acc.metal in Sources */ = {isa = PBXBuildFile; fileRef = 9D51D241251DC5E100097568 /* metal_instance_norm_layer_acc.metal */; };
-		9D51D2DF251DC5E500097568 /* metal_softmax_layer_acc.mm in Sources */ = {isa = PBXBuildFile; fileRef = 9D51D242251DC5E100097568 /* metal_softmax_layer_acc.mm */; };
-		9D51D2E0251DC5E500097568 /* metal_batch_norm_layer_acc.mm in Sources */ = {isa = PBXBuildFile; fileRef = 9D51D243251DC5E100097568 /* metal_batch_norm_layer_acc.mm */; };
-		9D51D2E1251DC5E500097568 /* metal_concat_layer_acc.mm in Sources */ = {isa = PBXBuildFile; fileRef = 9D51D244251DC5E100097568 /* metal_concat_layer_acc.mm */; };
-		9D51D2E2251DC5E500097568 /* metal_ceil_layer_acc.mm in Sources */ = {isa = PBXBuildFile; fileRef = 9D51D245251DC5E100097568 /* metal_ceil_layer_acc.mm */; };
-		9D51D2E3251DC5E500097568 /* metal_prelu_layer_acc.mm in Sources */ = {isa = PBXBuildFile; fileRef = 9D51D246251DC5E100097568 /* metal_prelu_layer_acc.mm */; };
-		9D51D2E4251DC5E500097568 /* metal_common.h in Headers */ = {isa = PBXBuildFile; fileRef = 9D51D247251DC5E100097568 /* metal_common.h */; };
-		9D51D2E5251DC5E500097568 /* metal_selu_layer_acc.metal in Sources */ = {isa = PBXBuildFile; fileRef = 9D51D248251DC5E100097568 /* metal_selu_layer_acc.metal */; };
-		9D51D2E6251DC5E500097568 /* metal_tanh_layer_acc.mm in Sources */ = {isa = PBXBuildFile; fileRef = 9D51D249251DC5E100097568 /* metal_tanh_layer_acc.mm */; };
-		9D51D2E7251DC5E500097568 /* metal_signed_mul_layer_acc.metal in Sources */ = {isa = PBXBuildFile; fileRef = 9D51D24A251DC5E100097568 /* metal_signed_mul_layer_acc.metal */; };
-		9D51D2E8251DC5E500097568 /* metal_ceil_layer_acc.metal in Sources */ = {isa = PBXBuildFile; fileRef = 9D51D24B251DC5E100097568 /* metal_ceil_layer_acc.metal */; };
-		9D51D2E9251DC5E500097568 /* metal_layer_acc.mm in Sources */ = {isa = PBXBuildFile; fileRef = 9D51D24C251DC5E100097568 /* metal_layer_acc.mm */; };
-		9D51D2EA251DC5E500097568 /* metal_min_layer_acc.mm in Sources */ = {isa = PBXBuildFile; fileRef = 9D51D24D251DC5E100097568 /* metal_min_layer_acc.mm */; };
-		9D51D2EB251DC5E500097568 /* metal_lrn_layer_acc.mm in Sources */ = {isa = PBXBuildFile; fileRef = 9D51D24E251DC5E200097568 /* metal_lrn_layer_acc.mm */; };
-		9D51D2EC251DC5E500097568 /* metal_log_layer_acc.metal in Sources */ = {isa = PBXBuildFile; fileRef = 9D51D24F251DC5E200097568 /* metal_log_layer_acc.metal */; };
-		9D51D2ED251DC5E500097568 /* metal_hdrguide_layer_acc.mm in Sources */ = {isa = PBXBuildFile; fileRef = 9D51D250251DC5E200097568 /* metal_hdrguide_layer_acc.mm */; };
-		9D51D2EE251DC5E500097568 /* metal_multidir_broadcast_layer_acc.mm in Sources */ = {isa = PBXBuildFile; fileRef = 9D51D251251DC5E200097568 /* metal_multidir_broadcast_layer_acc.mm */; };
-		9D51D2EF251DC5E500097568 /* metal_concat_layer_acc.metal in Sources */ = {isa = PBXBuildFile; fileRef = 9D51D252251DC5E200097568 /* metal_concat_layer_acc.metal */; };
-		9D51D2F0251DC5E500097568 /* metal_abs_layer_acc.metal in Sources */ = {isa = PBXBuildFile; fileRef = 9D51D253251DC5E200097568 /* metal_abs_layer_acc.metal */; };
-		9D51D2F1251DC5E500097568 /* metal_add_layer_acc.metal in Sources */ = {isa = PBXBuildFile; fileRef = 9D51D254251DC5E200097568 /* metal_add_layer_acc.metal */; };
-		9D51D2F2251DC5E500097568 /* metal_reduce_max_layer_acc.mm in Sources */ = {isa = PBXBuildFile; fileRef = 9D51D255251DC5E200097568 /* metal_reduce_max_layer_acc.mm */; };
-		9D51D2F3251DC5E500097568 /* metal_normalize_layer_acc.mm in Sources */ = {isa = PBXBuildFile; fileRef = 9D51D256251DC5E200097568 /* metal_normalize_layer_acc.mm */; };
-		9D51D2F4251DC5E500097568 /* metal_neg_layer_acc.mm in Sources */ = {isa = PBXBuildFile; fileRef = 9D51D257251DC5E200097568 /* metal_neg_layer_acc.mm */; };
-		9D51D2F5251DC5E500097568 /* metal_sign_layer_acc.mm in Sources */ = {isa = PBXBuildFile; fileRef = 9D51D258251DC5E200097568 /* metal_sign_layer_acc.mm */; };
-		9D51D2F6251DC5E500097568 /* metal_reduce_layer_acc.mm in Sources */ = {isa = PBXBuildFile; fileRef = 9D51D259251DC5E200097568 /* metal_reduce_layer_acc.mm */; };
-		9D51D2F7251DC5E500097568 /* metal_atan_layer_acc.metal in Sources */ = {isa = PBXBuildFile; fileRef = 9D51D25A251DC5E200097568 /* metal_atan_layer_acc.metal */; };
-		9D51D2F8251DC5E500097568 /* metal_floor_layer_acc.metal in Sources */ = {isa = PBXBuildFile; fileRef = 9D51D25B251DC5E200097568 /* metal_floor_layer_acc.metal */; };
-		9D51D2F9251DC5E500097568 /* metal_layer_acc.h in Headers */ = {isa = PBXBuildFile; fileRef = 9D51D25C251DC5E200097568 /* metal_layer_acc.h */; };
-		9D51D2FA251DC5E500097568 /* metal_acos_layer_acc.metal in Sources */ = {isa = PBXBuildFile; fileRef = 9D51D25D251DC5E200097568 /* metal_acos_layer_acc.metal */; };
-		9D51D2FB251DC5E500097568 /* metal_add_layer_acc.mm in Sources */ = {isa = PBXBuildFile; fileRef = 9D51D25E251DC5E200097568 /* metal_add_layer_acc.mm */; };
-		9D51D2FC251DC5E500097568 /* metal_pow_layer_acc.mm in Sources */ = {isa = PBXBuildFile; fileRef = 9D51D25F251DC5E200097568 /* metal_pow_layer_acc.mm */; };
-		9D51D2FD251DC5E500097568 /* metal_asin_layer_acc.mm in Sources */ = {isa = PBXBuildFile; fileRef = 9D51D260251DC5E200097568 /* metal_asin_layer_acc.mm */; };
-		9D51D2FE251DC5E500097568 /* metal_max_layer_acc.metal in Sources */ = {isa = PBXBuildFile; fileRef = 9D51D261251DC5E200097568 /* metal_max_layer_acc.metal */; };
-		9D51D2FF251DC5E500097568 /* metal_mul_layer_acc.mm in Sources */ = {isa = PBXBuildFile; fileRef = 9D51D262251DC5E200097568 /* metal_mul_layer_acc.mm */; };
-		9D51D300251DC5E500097568 /* metal_reduce_sum_square_layer_acc.mm in Sources */ = {isa = PBXBuildFile; fileRef = 9D51D263251DC5E200097568 /* metal_reduce_sum_square_layer_acc.mm */; };
-		9D51D301251DC5E500097568 /* metal_reduce_min_layer_acc.mm in Sources */ = {isa = PBXBuildFile; fileRef = 9D51D264251DC5E200097568 /* metal_reduce_min_layer_acc.mm */; };
-		9D51D302251DC5E500097568 /* metal_permute_layer_acc.mm in Sources */ = {isa = PBXBuildFile; fileRef = 9D51D265251DC5E200097568 /* metal_permute_layer_acc.mm */; };
-		9D51D303251DC5E500097568 /* metal_hard_swish_layer_acc.mm in Sources */ = {isa = PBXBuildFile; fileRef = 9D51D266251DC5E200097568 /* metal_hard_swish_layer_acc.mm */; };
-		9D51D304251DC5E500097568 /* metal_pow_layer_acc.metal in Sources */ = {isa = PBXBuildFile; fileRef = 9D51D267251DC5E200097568 /* metal_pow_layer_acc.metal */; };
-		9D51D305251DC5E500097568 /* metal_stride_slice_layer_acc.mm in Sources */ = {isa = PBXBuildFile; fileRef = 9D51D268251DC5E200097568 /* metal_stride_slice_layer_acc.mm */; };
-		9D51D306251DC5E500097568 /* metal_cpu_adapter_acc.h in Headers */ = {isa = PBXBuildFile; fileRef = 9D51D269251DC5E200097568 /* metal_cpu_adapter_acc.h */; };
-		9D51D307251DC5E500097568 /* metal_neg_layer_acc.metal in Sources */ = {isa = PBXBuildFile; fileRef = 9D51D26A251DC5E200097568 /* metal_neg_layer_acc.metal */; };
-		9D51D308251DC5E500097568 /* metal_sigmoid_layer_acc.mm in Sources */ = {isa = PBXBuildFile; fileRef = 9D51D26B251DC5E200097568 /* metal_sigmoid_layer_acc.mm */; };
-		9D51D309251DC5E500097568 /* metal_cos_layer_acc.metal in Sources */ = {isa = PBXBuildFile; fileRef = 9D51D26C251DC5E200097568 /* metal_cos_layer_acc.metal */; };
-		9D51D30A251DC5E500097568 /* metal_floor_layer_acc.mm in Sources */ = {isa = PBXBuildFile; fileRef = 9D51D26D251DC5E300097568 /* metal_floor_layer_acc.mm */; };
-		9D51D30B251DC5E500097568 /* metal_relu_layer_acc.mm in Sources */ = {isa = PBXBuildFile; fileRef = 9D51D26E251DC5E300097568 /* metal_relu_layer_acc.mm */; };
-		9D51D30C251DC5E500097568 /* metal_signed_mul_layer_acc.mm in Sources */ = {isa = PBXBuildFile; fileRef = 9D51D26F251DC5E300097568 /* metal_signed_mul_layer_acc.mm */; };
-		9D51D30D251DC5E500097568 /* metal_prior_box_layer_acc.metal in Sources */ = {isa = PBXBuildFile; fileRef = 9D51D270251DC5E300097568 /* metal_prior_box_layer_acc.metal */; };
-		9D51D30E251DC5E500097568 /* metal_hdrguide_layer_acc.metal in Sources */ = {isa = PBXBuildFile; fileRef = 9D51D271251DC5E300097568 /* metal_hdrguide_layer_acc.metal */; };
-		9D51D30F251DC5E500097568 /* metal_reduce_layer_acc.h in Headers */ = {isa = PBXBuildFile; fileRef = 9D51D272251DC5E300097568 /* metal_reduce_layer_acc.h */; };
-		9D51D310251DC5E500097568 /* metal_tan_layer_acc.mm in Sources */ = {isa = PBXBuildFile; fileRef = 9D51D273251DC5E300097568 /* metal_tan_layer_acc.mm */; };
-		9D51D311251DC5E500097568 /* metal_sqrt_layer_acc.metal in Sources */ = {isa = PBXBuildFile; fileRef = 9D51D274251DC5E300097568 /* metal_sqrt_layer_acc.metal */; };
-		9D51D312251DC5E500097568 /* metal_arg_max_or_min_layer_acc.metal in Sources */ = {isa = PBXBuildFile; fileRef = 9D51D275251DC5E300097568 /* metal_arg_max_or_min_layer_acc.metal */; };
-		9D51D313251DC5E500097568 /* metal_common.metal in Sources */ = {isa = PBXBuildFile; fileRef = 9D51D276251DC5E300097568 /* metal_common.metal */; };
-		9D51D314251DC5E500097568 /* metal_splitv_layer_acc.metal in Sources */ = {isa = PBXBuildFile; fileRef = 9D51D277251DC5E300097568 /* metal_splitv_layer_acc.metal */; };
-		9D51D315251DC5E500097568 /* metal_relu_layer_acc.metal in Sources */ = {isa = PBXBuildFile; fileRef = 9D51D278251DC5E300097568 /* metal_relu_layer_acc.metal */; };
-		9D51D316251DC5E500097568 /* metal_pooling_layer_acc.mm in Sources */ = {isa = PBXBuildFile; fileRef = 9D51D279251DC5E300097568 /* metal_pooling_layer_acc.mm */; };
-		9D51D317251DC5E500097568 /* metal_acos_layer_acc.mm in Sources */ = {isa = PBXBuildFile; fileRef = 9D51D27A251DC5E300097568 /* metal_acos_layer_acc.mm */; };
-		9D51D318251DC5E500097568 /* metal_relu6_layer_acc.metal in Sources */ = {isa = PBXBuildFile; fileRef = 9D51D27B251DC5E300097568 /* metal_relu6_layer_acc.metal */; };
-		9D51D319251DC5E500097568 /* metal_shuffle_layer_acc.metal in Sources */ = {isa = PBXBuildFile; fileRef = 9D51D27C251DC5E300097568 /* metal_shuffle_layer_acc.metal */; };
-		9D51D31A251DC5E500097568 /* metal_normalize_layer_acc.metal in Sources */ = {isa = PBXBuildFile; fileRef = 9D51D27D251DC5E300097568 /* metal_normalize_layer_acc.metal */; };
-		9D51D31B251DC5E500097568 /* metal_log_layer_acc.mm in Sources */ = {isa = PBXBuildFile; fileRef = 9D51D27E251DC5E300097568 /* metal_log_layer_acc.mm */; };
-		9D51D31C251DC5E500097568 /* metal_instance_norm_layer_acc.mm in Sources */ = {isa = PBXBuildFile; fileRef = 9D51D27F251DC5E300097568 /* metal_instance_norm_layer_acc.mm */; };
-		9D51D31D251DC5E500097568 /* metal_batch_norm_layer_acc.metal in Sources */ = {isa = PBXBuildFile; fileRef = 9D51D280251DC5E300097568 /* metal_batch_norm_layer_acc.metal */; };
-		9D51D31E251DC5E500097568 /* metal_reshape_layer_acc.mm in Sources */ = {isa = PBXBuildFile; fileRef = 9D51D281251DC5E300097568 /* metal_reshape_layer_acc.mm */; };
-		9D51D31F251DC5E500097568 /* metal_cos_layer_acc.mm in Sources */ = {isa = PBXBuildFile; fileRef = 9D51D282251DC5E300097568 /* metal_cos_layer_acc.mm */; };
-		9D51D320251DC5E500097568 /* metal_conv_layer_common.mm in Sources */ = {isa = PBXBuildFile; fileRef = 9D51D284251DC5E300097568 /* metal_conv_layer_common.mm */; };
-		9D51D321251DC5E500097568 /* metal_conv_layer_common.h in Headers */ = {isa = PBXBuildFile; fileRef = 9D51D285251DC5E300097568 /* metal_conv_layer_common.h */; };
-		9D51D322251DC5E500097568 /* metal_inner_product_layer_acc.mm in Sources */ = {isa = PBXBuildFile; fileRef = 9D51D286251DC5E300097568 /* metal_inner_product_layer_acc.mm */; };
-		9D51D323251DC5E500097568 /* metal_conv_layer_winograd.h in Headers */ = {isa = PBXBuildFile; fileRef = 9D51D287251DC5E300097568 /* metal_conv_layer_winograd.h */; };
-		9D51D324251DC5E500097568 /* metal_conv_layer_acc.h in Headers */ = {isa = PBXBuildFile; fileRef = 9D51D288251DC5E300097568 /* metal_conv_layer_acc.h */; };
-		9D51D325251DC5E500097568 /* metal_conv_layer_depthwise.h in Headers */ = {isa = PBXBuildFile; fileRef = 9D51D289251DC5E300097568 /* metal_conv_layer_depthwise.h */; };
-		9D51D326251DC5E500097568 /* metal_conv_layer_depthwise.mm in Sources */ = {isa = PBXBuildFile; fileRef = 9D51D28A251DC5E300097568 /* metal_conv_layer_depthwise.mm */; };
-		9D51D327251DC5E500097568 /* metal_conv_layer_common.metal in Sources */ = {isa = PBXBuildFile; fileRef = 9D51D28B251DC5E300097568 /* metal_conv_layer_common.metal */; };
-		9D51D328251DC5E500097568 /* metal_conv_layer_1x1.h in Headers */ = {isa = PBXBuildFile; fileRef = 9D51D28C251DC5E300097568 /* metal_conv_layer_1x1.h */; };
-		9D51D329251DC5E500097568 /* metal_conv_layer_1x1.mm in Sources */ = {isa = PBXBuildFile; fileRef = 9D51D28D251DC5E300097568 /* metal_conv_layer_1x1.mm */; };
-		9D51D32A251DC5E500097568 /* metal_inner_product_layer_acc.h in Headers */ = {isa = PBXBuildFile; fileRef = 9D51D28E251DC5E300097568 /* metal_inner_product_layer_acc.h */; };
-		9D51D32B251DC5E500097568 /* metal_conv_layer_winograd.metal in Sources */ = {isa = PBXBuildFile; fileRef = 9D51D28F251DC5E300097568 /* metal_conv_layer_winograd.metal */; };
-		9D51D32C251DC5E500097568 /* metal_conv_layer_1x1.metal in Sources */ = {isa = PBXBuildFile; fileRef = 9D51D290251DC5E300097568 /* metal_conv_layer_1x1.metal */; };
-		9D51D32D251DC5E500097568 /* metal_inner_product_layer_acc.metal in Sources */ = {isa = PBXBuildFile; fileRef = 9D51D291251DC5E300097568 /* metal_inner_product_layer_acc.metal */; };
-		9D51D32E251DC5E500097568 /* metal_conv_layer_depthwise.metal in Sources */ = {isa = PBXBuildFile; fileRef = 9D51D292251DC5E300097568 /* metal_conv_layer_depthwise.metal */; };
-		9D51D32F251DC5E500097568 /* metal_conv_layer_winograd.mm in Sources */ = {isa = PBXBuildFile; fileRef = 9D51D293251DC5E300097568 /* metal_conv_layer_winograd.mm */; };
-		9D51D330251DC5E500097568 /* metal_conv_layer_acc.mm in Sources */ = {isa = PBXBuildFile; fileRef = 9D51D294251DC5E300097568 /* metal_conv_layer_acc.mm */; };
-		9D51D331251DC5E500097568 /* metal_prior_box_layer_acc.mm in Sources */ = {isa = PBXBuildFile; fileRef = 9D51D295251DC5E300097568 /* metal_prior_box_layer_acc.mm */; };
-		9D51D332251DC5E500097568 /* metal_reshape_layer_acc.metal in Sources */ = {isa = PBXBuildFile; fileRef = 9D51D296251DC5E300097568 /* metal_reshape_layer_acc.metal */; };
-		9D51D333251DC5E500097568 /* metal_log_sigmoid_layer_acc.metal in Sources */ = {isa = PBXBuildFile; fileRef = 9D51D297251DC5E300097568 /* metal_log_sigmoid_layer_acc.metal */; };
-		9D51D334251DC5E500097568 /* metal_reduce_layer_acc.metal in Sources */ = {isa = PBXBuildFile; fileRef = 9D51D298251DC5E300097568 /* metal_reduce_layer_acc.metal */; };
-		9D51D335251DC5E500097568 /* metal_sub_layer_acc.mm in Sources */ = {isa = PBXBuildFile; fileRef = 9D51D299251DC5E300097568 /* metal_sub_layer_acc.mm */; };
-		9D51D336251DC5E500097568 /* metal_hard_sigmoid_layer_acc.mm in Sources */ = {isa = PBXBuildFile; fileRef = 9D51D29A251DC5E400097568 /* metal_hard_sigmoid_layer_acc.mm */; };
-		9D51D337251DC5E500097568 /* metal_softplus_layer_acc.mm in Sources */ = {isa = PBXBuildFile; fileRef = 9D51D29B251DC5E400097568 /* metal_softplus_layer_acc.mm */; };
-		9D51D338251DC5E500097568 /* metal_reduce_log_sum_layer_acc.mm in Sources */ = {isa = PBXBuildFile; fileRef = 9D51D29C251DC5E400097568 /* metal_reduce_log_sum_layer_acc.mm */; };
-		9D51D339251DC5E500097568 /* metal_max_layer_acc.mm in Sources */ = {isa = PBXBuildFile; fileRef = 9D51D29D251DC5E400097568 /* metal_max_layer_acc.mm */; };
-		9D51D33A251DC5E500097568 /* metal_min_layer_acc.metal in Sources */ = {isa = PBXBuildFile; fileRef = 9D51D29E251DC5E400097568 /* metal_min_layer_acc.metal */; };
-		9D51D33B251DC5E500097568 /* metal_sign_layer_acc.metal in Sources */ = {isa = PBXBuildFile; fileRef = 9D51D29F251DC5E400097568 /* metal_sign_layer_acc.metal */; };
-		9D51D33C251DC5E500097568 /* metal_sub_layer_acc.metal in Sources */ = {isa = PBXBuildFile; fileRef = 9D51D2A0251DC5E400097568 /* metal_sub_layer_acc.metal */; };
-		9D51D33D251DC5E500097568 /* metal_reduce_l1_layer_acc.mm in Sources */ = {isa = PBXBuildFile; fileRef = 9D51D2A1251DC5E400097568 /* metal_reduce_l1_layer_acc.mm */; };
-		9D51D33E251DC5E500097568 /* metal_prelu_layer_acc.metal in Sources */ = {isa = PBXBuildFile; fileRef = 9D51D2A2251DC5E400097568 /* metal_prelu_layer_acc.metal */; };
-		9D51D33F251DC5E500097568 /* metal_clip_layer_acc.metal in Sources */ = {isa = PBXBuildFile; fileRef = 9D51D2A3251DC5E400097568 /* metal_clip_layer_acc.metal */; };
-		9D51D340251DC5E500097568 /* metal_sigmoid_layer_acc.metal in Sources */ = {isa = PBXBuildFile; fileRef = 9D51D2A4251DC5E400097568 /* metal_sigmoid_layer_acc.metal */; };
-		9D51D341251DC5E500097568 /* metal_asin_layer_acc.metal in Sources */ = {isa = PBXBuildFile; fileRef = 9D51D2A5251DC5E400097568 /* metal_asin_layer_acc.metal */; };
-		9D51D342251DC5E500097568 /* metal_softmax_layer_acc.metal in Sources */ = {isa = PBXBuildFile; fileRef = 9D51D2A6251DC5E400097568 /* metal_softmax_layer_acc.metal */; };
-		9D51D343251DC5E500097568 /* metal_hard_sigmoid_layer_acc.metal in Sources */ = {isa = PBXBuildFile; fileRef = 9D51D2A7251DC5E400097568 /* metal_hard_sigmoid_layer_acc.metal */; };
-		9D51D344251DC5E500097568 /* metal_arg_max_or_min_layer_acc.mm in Sources */ = {isa = PBXBuildFile; fileRef = 9D51D2A8251DC5E400097568 /* metal_arg_max_or_min_layer_acc.mm */; };
-		9D51D345251DC5E500097568 /* metal_sin_layer_acc.mm in Sources */ = {isa = PBXBuildFile; fileRef = 9D51D2A9251DC5E400097568 /* metal_sin_layer_acc.mm */; };
-		9D51D346251DC5E500097568 /* metal_exp_layer_acc.mm in Sources */ = {isa = PBXBuildFile; fileRef = 9D51D2AA251DC5E400097568 /* metal_exp_layer_acc.mm */; };
-		9D51D347251DC5E500097568 /* metal_pixel_shuffle_layer_acc.mm in Sources */ = {isa = PBXBuildFile; fileRef = 9D51D2AB251DC5E400097568 /* metal_pixel_shuffle_layer_acc.mm */; };
-		9D51D348251DC5E500097568 /* metal_lrn_layer_acc.metal in Sources */ = {isa = PBXBuildFile; fileRef = 9D51D2AC251DC5E400097568 /* metal_lrn_layer_acc.metal */; };
-		9D51D349251DC5E500097568 /* metal_reduce_prod_layer_acc.mm in Sources */ = {isa = PBXBuildFile; fileRef = 9D51D2AD251DC5E400097568 /* metal_reduce_prod_layer_acc.mm */; };
-		9D51D34A251DC5E500097568 /* metal_sin_layer_acc.metal in Sources */ = {isa = PBXBuildFile; fileRef = 9D51D2AE251DC5E400097568 /* metal_sin_layer_acc.metal */; };
-		9D51D34B251DC5E500097568 /* metal_relu6_layer_acc.mm in Sources */ = {isa = PBXBuildFile; fileRef = 9D51D2AF251DC5E400097568 /* metal_relu6_layer_acc.mm */; };
-		9D51D34C251DC5E500097568 /* metal_shuffle_layer_acc.mm in Sources */ = {isa = PBXBuildFile; fileRef = 9D51D2B0251DC5E400097568 /* metal_shuffle_layer_acc.mm */; };
-		9D51D34D251DC5E500097568 /* metal_pad_layer_acc.mm in Sources */ = {isa = PBXBuildFile; fileRef = 9D51D2B1251DC5E400097568 /* metal_pad_layer_acc.mm */; };
-		9D51D34E251DC5E500097568 /* metal_reduce_mean_layer_acc.mm in Sources */ = {isa = PBXBuildFile; fileRef = 9D51D2B2251DC5E400097568 /* metal_reduce_mean_layer_acc.mm */; };
-		9D51D34F251DC5E500097568 /* metal_abs_layer_acc.mm in Sources */ = {isa = PBXBuildFile; fileRef = 9D51D2B3251DC5E400097568 /* metal_abs_layer_acc.mm */; };
-		9D51D350251DC5E500097568 /* metal_div_layer_acc.mm in Sources */ = {isa = PBXBuildFile; fileRef = 9D51D2B4251DC5E400097568 /* metal_div_layer_acc.mm */; };
-		9D51D351251DC5E500097568 /* metal_deconv_layer_common.mm in Sources */ = {isa = PBXBuildFile; fileRef = 9D51D2B6251DC5E400097568 /* metal_deconv_layer_common.mm */; };
-		9D51D352251DC5E500097568 /* metal_deconv_layer_acc.h in Headers */ = {isa = PBXBuildFile; fileRef = 9D51D2B7251DC5E400097568 /* metal_deconv_layer_acc.h */; };
-		9D51D353251DC5E500097568 /* metal_deconv_layer_common.metal in Sources */ = {isa = PBXBuildFile; fileRef = 9D51D2B8251DC5E400097568 /* metal_deconv_layer_common.metal */; };
-		9D51D354251DC5E500097568 /* metal_deconv_layer_depthwise.h in Headers */ = {isa = PBXBuildFile; fileRef = 9D51D2B9251DC5E400097568 /* metal_deconv_layer_depthwise.h */; };
-		9D51D355251DC5E500097568 /* metal_deconv_layer_depthwise.mm in Sources */ = {isa = PBXBuildFile; fileRef = 9D51D2BA251DC5E400097568 /* metal_deconv_layer_depthwise.mm */; };
-		9D51D356251DC5E500097568 /* metal_deconv_layer_acc.mm in Sources */ = {isa = PBXBuildFile; fileRef = 9D51D2BB251DC5E400097568 /* metal_deconv_layer_acc.mm */; };
-		9D51D357251DC5E500097568 /* metal_deconv_layer_common.h in Headers */ = {isa = PBXBuildFile; fileRef = 9D51D2BC251DC5E400097568 /* metal_deconv_layer_common.h */; };
-		9D51D358251DC5E500097568 /* metal_deconv_layer_depthwise.metal in Sources */ = {isa = PBXBuildFile; fileRef = 9D51D2BD251DC5E400097568 /* metal_deconv_layer_depthwise.metal */; };
-		9D51D359251DC5E500097568 /* metal_unary_layer_acc.h in Headers */ = {isa = PBXBuildFile; fileRef = 9D51D2BE251DC5E500097568 /* metal_unary_layer_acc.h */; };
-		9D51D35A251DC5E500097568 /* metal_exp_layer_acc.metal in Sources */ = {isa = PBXBuildFile; fileRef = 9D51D2BF251DC5E500097568 /* metal_exp_layer_acc.metal */; };
-		9D51D35B251DC5E500097568 /* metal_clip_layer_acc.mm in Sources */ = {isa = PBXBuildFile; fileRef = 9D51D2C0251DC5E500097568 /* metal_clip_layer_acc.mm */; };
-		9D51D35C251DC5E500097568 /* metal_selu_layer_acc.mm in Sources */ = {isa = PBXBuildFile; fileRef = 9D51D2C1251DC5E500097568 /* metal_selu_layer_acc.mm */; };
-		9D51D35D251DC5E500097568 /* metal_softplus_layer_acc.metal in Sources */ = {isa = PBXBuildFile; fileRef = 9D51D2C2251DC5E500097568 /* metal_softplus_layer_acc.metal */; };
-		9D51D35E251DC5E500097568 /* metal_reduce_log_sum_exp_layer_acc.mm in Sources */ = {isa = PBXBuildFile; fileRef = 9D51D2C3251DC5E500097568 /* metal_reduce_log_sum_exp_layer_acc.mm */; };
-		9D51D35F251DC5E500097568 /* metal_multidir_broadcast_layer_acc.h in Headers */ = {isa = PBXBuildFile; fileRef = 9D51D2C4251DC5E500097568 /* metal_multidir_broadcast_layer_acc.h */; };
-		9D51D360251DC5E500097568 /* metal_atan_layer_acc.mm in Sources */ = {isa = PBXBuildFile; fileRef = 9D51D2C5251DC5E500097568 /* metal_atan_layer_acc.mm */; };
-		9D51D361251DC5E500097568 /* metal_upsample_layer_acc.metal in Sources */ = {isa = PBXBuildFile; fileRef = 9D51D2C6251DC5E500097568 /* metal_upsample_layer_acc.metal */; };
-		9D51D362251DC5E500097568 /* metal_pad_layer_acc.metal in Sources */ = {isa = PBXBuildFile; fileRef = 9D51D2C7251DC5E500097568 /* metal_pad_layer_acc.metal */; };
-		9D51D363251DC5E500097568 /* metal_reciprocal_layer_acc.metal in Sources */ = {isa = PBXBuildFile; fileRef = 9D51D2C8251DC5E500097568 /* metal_reciprocal_layer_acc.metal */; };
-		9D51D364251DC5E500097568 /* metal_pooling_layer_acc.metal in Sources */ = {isa = PBXBuildFile; fileRef = 9D51D2C9251DC5E500097568 /* metal_pooling_layer_acc.metal */; };
-		9D51D365251DC5E500097568 /* metal_tan_layer_acc.metal in Sources */ = {isa = PBXBuildFile; fileRef = 9D51D2CA251DC5E500097568 /* metal_tan_layer_acc.metal */; };
-		9D51D366251DC5E500097568 /* metal_upsample_layer_acc.mm in Sources */ = {isa = PBXBuildFile; fileRef = 9D51D2CB251DC5E500097568 /* metal_upsample_layer_acc.mm */; };
-		9D51D367251DC5E500097568 /* metal_elu_layer_acc.metal in Sources */ = {isa = PBXBuildFile; fileRef = 9D51D2CC251DC5E500097568 /* metal_elu_layer_acc.metal */; };
-		9D51D368251DC5E500097568 /* metal_prelu_layer_acc.h in Headers */ = {isa = PBXBuildFile; fileRef = 9D51D2CD251DC5E500097568 /* metal_prelu_layer_acc.h */; };
-		9D51D369251DC5E500097568 /* metal_sqrt_layer_acc.mm in Sources */ = {isa = PBXBuildFile; fileRef = 9D51D2CE251DC5E500097568 /* metal_sqrt_layer_acc.mm */; };
-		9D51D36A251DC5E500097568 /* metal_reciprocal_layer_acc.mm in Sources */ = {isa = PBXBuildFile; fileRef = 9D51D2CF251DC5E500097568 /* metal_reciprocal_layer_acc.mm */; };
-		9D51D36B251DC5E500097568 /* metal_elu_layer_acc.mm in Sources */ = {isa = PBXBuildFile; fileRef = 9D51D2D0251DC5E500097568 /* metal_elu_layer_acc.mm */; };
+		9D5B716024BF0A300062DF64 /* metal_prior_box_layer_acc.metal in Sources */ = {isa = PBXBuildFile; fileRef = 9D5B715E24BF0A300062DF64 /* metal_prior_box_layer_acc.metal */; };
+		9D5B716124BF0A300062DF64 /* metal_prior_box_layer_acc.mm in Sources */ = {isa = PBXBuildFile; fileRef = 9D5B715F24BF0A300062DF64 /* metal_prior_box_layer_acc.mm */; };
 		9D852BCB24584E6A003F4E41 /* bfp16_utils.cc in Sources */ = {isa = PBXBuildFile; fileRef = 9D852BC924584E6A003F4E41 /* bfp16_utils.cc */; };
 		9D852BCC24584E6A003F4E41 /* bfp16.h in Headers */ = {isa = PBXBuildFile; fileRef = 9D852BCA24584E6A003F4E41 /* bfp16.h */; };
+		9DB341FD249B0A9300F23F65 /* metal_cpu_adapter_acc.mm in Sources */ = {isa = PBXBuildFile; fileRef = 9DB341FB249B0A9300F23F65 /* metal_cpu_adapter_acc.mm */; };
 		9DD1FB31247CE9BE00800139 /* coreml_network.mm in Sources */ = {isa = PBXBuildFile; fileRef = 9DD1FA8D247CE9BE00800139 /* coreml_network.mm */; };
 		9DD1FB33247CE9BE00800139 /* metal_command_queue.h in Headers */ = {isa = PBXBuildFile; fileRef = 9DD1FA8F247CE9BE00800139 /* metal_command_queue.h */; };
 		9DD1FB34247CE9BE00800139 /* coreml_network.h in Headers */ = {isa = PBXBuildFile; fileRef = 9DD1FA90247CE9BE00800139 /* coreml_network.h */; };
@@ -452,6 +300,149 @@
 		9DD1FB3D247CE9BE00800139 /* metal_context.mm in Sources */ = {isa = PBXBuildFile; fileRef = 9DD1FA99247CE9BE00800139 /* metal_context.mm */; };
 		9DD1FB3E247CE9BE00800139 /* tnn_impl_coreml.mm in Sources */ = {isa = PBXBuildFile; fileRef = 9DD1FA9A247CE9BE00800139 /* tnn_impl_coreml.mm */; };
 		9DD1FB3F247CE9BE00800139 /* metal_context.h in Headers */ = {isa = PBXBuildFile; fileRef = 9DD1FA9B247CE9BE00800139 /* metal_context.h */; };
+		9DD1FB40247CE9BE00800139 /* metal_sigmoid_layer_acc.mm in Sources */ = {isa = PBXBuildFile; fileRef = 9DD1FA9D247CE9BE00800139 /* metal_sigmoid_layer_acc.mm */; };
+		9DD1FB41247CE9BE00800139 /* metal_permute_layer_acc.metal in Sources */ = {isa = PBXBuildFile; fileRef = 9DD1FA9E247CE9BE00800139 /* metal_permute_layer_acc.metal */; };
+		9DD1FB42247CE9BE00800139 /* metal_prelu_layer_acc.h in Headers */ = {isa = PBXBuildFile; fileRef = 9DD1FA9F247CE9BE00800139 /* metal_prelu_layer_acc.h */; };
+		9DD1FB43247CE9BE00800139 /* metal_floor_layer_acc.mm in Sources */ = {isa = PBXBuildFile; fileRef = 9DD1FAA0247CE9BE00800139 /* metal_floor_layer_acc.mm */; };
+		9DD1FB44247CE9BE00800139 /* metal_relu_layer_acc.mm in Sources */ = {isa = PBXBuildFile; fileRef = 9DD1FAA1247CE9BE00800139 /* metal_relu_layer_acc.mm */; };
+		9DD1FB45247CE9BE00800139 /* metal_hard_swish_layer_acc.metal in Sources */ = {isa = PBXBuildFile; fileRef = 9DD1FAA2247CE9BE00800139 /* metal_hard_swish_layer_acc.metal */; };
+		9DD1FB46247CE9BE00800139 /* metal_unary_layer_acc.h in Headers */ = {isa = PBXBuildFile; fileRef = 9DD1FAA3247CE9BE00800139 /* metal_unary_layer_acc.h */; };
+		9DD1FB47247CE9BE00800139 /* metal_multidir_broadcast_layer_acc.mm in Sources */ = {isa = PBXBuildFile; fileRef = 9DD1FAA4247CE9BE00800139 /* metal_multidir_broadcast_layer_acc.mm */; };
+		9DD1FB48247CE9BE00800139 /* metal_mul_layer_acc.mm in Sources */ = {isa = PBXBuildFile; fileRef = 9DD1FAA5247CE9BE00800139 /* metal_mul_layer_acc.mm */; };
+		9DD1FB49247CE9BE00800139 /* metal_ceil_layer_acc.metal in Sources */ = {isa = PBXBuildFile; fileRef = 9DD1FAA6247CE9BE00800139 /* metal_ceil_layer_acc.metal */; };
+		9DD1FB4A247CE9BE00800139 /* metal_tan_layer_acc.metal in Sources */ = {isa = PBXBuildFile; fileRef = 9DD1FAA7247CE9BE00800139 /* metal_tan_layer_acc.metal */; };
+		9DD1FB4B247CE9BE00800139 /* metal_stride_slice_layer_acc.mm in Sources */ = {isa = PBXBuildFile; fileRef = 9DD1FAA8247CE9BE00800139 /* metal_stride_slice_layer_acc.mm */; };
+		9DD1FB4C247CE9BE00800139 /* metal_reduce_mean_layer_acc.mm in Sources */ = {isa = PBXBuildFile; fileRef = 9DD1FAA9247CE9BE00800139 /* metal_reduce_mean_layer_acc.mm */; };
+		9DD1FB4D247CE9BE00800139 /* metal_common.metal in Sources */ = {isa = PBXBuildFile; fileRef = 9DD1FAAA247CE9BE00800139 /* metal_common.metal */; };
+		9DD1FB4E247CE9BE00800139 /* metal_tanh_layer_acc.mm in Sources */ = {isa = PBXBuildFile; fileRef = 9DD1FAAB247CE9BE00800139 /* metal_tanh_layer_acc.mm */; };
+		9DD1FB4F247CE9BE00800139 /* metal_instance_norm_layer_acc.mm in Sources */ = {isa = PBXBuildFile; fileRef = 9DD1FAAC247CE9BE00800139 /* metal_instance_norm_layer_acc.mm */; };
+		9DD1FB50247CE9BE00800139 /* metal_sin_layer_acc.mm in Sources */ = {isa = PBXBuildFile; fileRef = 9DD1FAAD247CE9BE00800139 /* metal_sin_layer_acc.mm */; };
+		9DD1FB51247CE9BE00800139 /* metal_sub_layer_acc.mm in Sources */ = {isa = PBXBuildFile; fileRef = 9DD1FAAE247CE9BE00800139 /* metal_sub_layer_acc.mm */; };
+		9DD1FB53247CE9BE00800139 /* metal_common.h in Headers */ = {isa = PBXBuildFile; fileRef = 9DD1FAB0247CE9BE00800139 /* metal_common.h */; };
+		9DD1FB54247CE9BE00800139 /* metal_add_layer_acc.metal in Sources */ = {isa = PBXBuildFile; fileRef = 9DD1FAB1247CE9BE00800139 /* metal_add_layer_acc.metal */; };
+		9DD1FB55247CE9BE00800139 /* metal_sqrt_layer_acc.mm in Sources */ = {isa = PBXBuildFile; fileRef = 9DD1FAB2247CE9BE00800139 /* metal_sqrt_layer_acc.mm */; };
+		9DD1FB56247CE9BE00800139 /* metal_layer_acc.mm in Sources */ = {isa = PBXBuildFile; fileRef = 9DD1FAB3247CE9BE00800139 /* metal_layer_acc.mm */; };
+		9DD1FB57247CE9BE00800139 /* metal_reduce_sum_layer_acc.mm in Sources */ = {isa = PBXBuildFile; fileRef = 9DD1FAB4247CE9BE00800139 /* metal_reduce_sum_layer_acc.mm */; };
+		9DD1FB58247CE9BE00800139 /* metal_splitv_layer_acc.metal in Sources */ = {isa = PBXBuildFile; fileRef = 9DD1FAB5247CE9BE00800139 /* metal_splitv_layer_acc.metal */; };
+		9DD1FB59247CE9BE00800139 /* metal_hard_swish_layer_acc.mm in Sources */ = {isa = PBXBuildFile; fileRef = 9DD1FAB6247CE9BE00800139 /* metal_hard_swish_layer_acc.mm */; };
+		9DD1FB5A247CE9BE00800139 /* metal_log_layer_acc.metal in Sources */ = {isa = PBXBuildFile; fileRef = 9DD1FAB7247CE9BE00800139 /* metal_log_layer_acc.metal */; };
+		9DD1FB5B247CE9BE00800139 /* metal_reshape_layer_acc.mm in Sources */ = {isa = PBXBuildFile; fileRef = 9DD1FAB8247CE9BE00800139 /* metal_reshape_layer_acc.mm */; };
+		9DD1FB5C247CE9BE00800139 /* metal_ceil_layer_acc.mm in Sources */ = {isa = PBXBuildFile; fileRef = 9DD1FAB9247CE9BE00800139 /* metal_ceil_layer_acc.mm */; };
+		9DD1FB5D247CE9BE00800139 /* metal_reduce_sum_square_layer_acc.mm in Sources */ = {isa = PBXBuildFile; fileRef = 9DD1FABA247CE9BE00800139 /* metal_reduce_sum_square_layer_acc.mm */; };
+		9DD1FB5E247CE9BE00800139 /* metal_reduce_log_sum_layer_acc.mm in Sources */ = {isa = PBXBuildFile; fileRef = 9DD1FABB247CE9BE00800139 /* metal_reduce_log_sum_layer_acc.mm */; };
+		9DD1FB5F247CE9BE00800139 /* metal_atan_layer_acc.metal in Sources */ = {isa = PBXBuildFile; fileRef = 9DD1FABC247CE9BE00800139 /* metal_atan_layer_acc.metal */; };
+		9DD1FB60247CE9BE00800139 /* metal_selu_layer_acc.metal in Sources */ = {isa = PBXBuildFile; fileRef = 9DD1FABD247CE9BE00800139 /* metal_selu_layer_acc.metal */; };
+		9DD1FB61247CE9BE00800139 /* metal_batch_norm_layer_acc.metal in Sources */ = {isa = PBXBuildFile; fileRef = 9DD1FABE247CE9BE00800139 /* metal_batch_norm_layer_acc.metal */; };
+		9DD1FB62247CE9BE00800139 /* metal_floor_layer_acc.metal in Sources */ = {isa = PBXBuildFile; fileRef = 9DD1FABF247CE9BE00800139 /* metal_floor_layer_acc.metal */; };
+		9DD1FB63247CE9BE00800139 /* metal_reduce_max_layer_acc.mm in Sources */ = {isa = PBXBuildFile; fileRef = 9DD1FAC0247CE9BE00800139 /* metal_reduce_max_layer_acc.mm */; };
+		9DD1FB64247CE9BE00800139 /* metal_reduce_min_layer_acc.mm in Sources */ = {isa = PBXBuildFile; fileRef = 9DD1FAC1247CE9BE00800139 /* metal_reduce_min_layer_acc.mm */; };
+		9DD1FB65247CE9BE00800139 /* metal_tanh_layer_acc.metal in Sources */ = {isa = PBXBuildFile; fileRef = 9DD1FAC2247CE9BE00800139 /* metal_tanh_layer_acc.metal */; };
+		9DD1FB66247CE9BE00800139 /* metal_atan_layer_acc.mm in Sources */ = {isa = PBXBuildFile; fileRef = 9DD1FAC3247CE9BE00800139 /* metal_atan_layer_acc.mm */; };
+		9DD1FB67247CE9BE00800139 /* metal_elu_layer_acc.metal in Sources */ = {isa = PBXBuildFile; fileRef = 9DD1FAC4247CE9BE00800139 /* metal_elu_layer_acc.metal */; };
+		9DD1FB68247CE9BE00800139 /* metal_neg_layer_acc.metal in Sources */ = {isa = PBXBuildFile; fileRef = 9DD1FAC5247CE9BE00800139 /* metal_neg_layer_acc.metal */; };
+		9DD1FB69247CE9BE00800139 /* metal_prelu_layer_acc.mm in Sources */ = {isa = PBXBuildFile; fileRef = 9DD1FAC6247CE9BE00800139 /* metal_prelu_layer_acc.mm */; };
+		9DD1FB6A247CE9BE00800139 /* metal_reduce_l1_layer_acc.mm in Sources */ = {isa = PBXBuildFile; fileRef = 9DD1FAC7247CE9BE00800139 /* metal_reduce_l1_layer_acc.mm */; };
+		9DD1FB6B247CE9BE00800139 /* metal_abs_layer_acc.metal in Sources */ = {isa = PBXBuildFile; fileRef = 9DD1FAC8247CE9BE00800139 /* metal_abs_layer_acc.metal */; };
+		9DD1FB6C247CE9BE00800139 /* metal_reduce_layer_acc.mm in Sources */ = {isa = PBXBuildFile; fileRef = 9DD1FAC9247CE9BE00800139 /* metal_reduce_layer_acc.mm */; };
+		9DD1FB6D247CE9BE00800139 /* metal_hard_sigmoid_layer_acc.metal in Sources */ = {isa = PBXBuildFile; fileRef = 9DD1FACA247CE9BE00800139 /* metal_hard_sigmoid_layer_acc.metal */; };
+		9DD1FB6F247CE9BE00800139 /* metal_acos_layer_acc.mm in Sources */ = {isa = PBXBuildFile; fileRef = 9DD1FACC247CE9BE00800139 /* metal_acos_layer_acc.mm */; };
+		9DD1FB70247CE9BE00800139 /* metal_selu_layer_acc.mm in Sources */ = {isa = PBXBuildFile; fileRef = 9DD1FACD247CE9BE00800139 /* metal_selu_layer_acc.mm */; };
+		9DD1FB71247CE9BE00800139 /* metal_batch_norm_layer_acc.mm in Sources */ = {isa = PBXBuildFile; fileRef = 9DD1FACE247CE9BE00800139 /* metal_batch_norm_layer_acc.mm */; };
+		9DD1FB72247CE9BE00800139 /* metal_deconv_layer_common.mm in Sources */ = {isa = PBXBuildFile; fileRef = 9DD1FAD0247CE9BE00800139 /* metal_deconv_layer_common.mm */; };
+		9DD1FB73247CE9BE00800139 /* metal_deconv_layer_acc.h in Headers */ = {isa = PBXBuildFile; fileRef = 9DD1FAD1247CE9BE00800139 /* metal_deconv_layer_acc.h */; };
+		9DD1FB74247CE9BE00800139 /* metal_deconv_layer_common.metal in Sources */ = {isa = PBXBuildFile; fileRef = 9DD1FAD2247CE9BE00800139 /* metal_deconv_layer_common.metal */; };
+		9DD1FB75247CE9BE00800139 /* metal_deconv_layer_depthwise.h in Headers */ = {isa = PBXBuildFile; fileRef = 9DD1FAD3247CE9BE00800139 /* metal_deconv_layer_depthwise.h */; };
+		9DD1FB76247CE9BE00800139 /* metal_deconv_layer_depthwise.mm in Sources */ = {isa = PBXBuildFile; fileRef = 9DD1FAD4247CE9BE00800139 /* metal_deconv_layer_depthwise.mm */; };
+		9DD1FB77247CE9BE00800139 /* metal_deconv_layer_acc.mm in Sources */ = {isa = PBXBuildFile; fileRef = 9DD1FAD5247CE9BE00800139 /* metal_deconv_layer_acc.mm */; };
+		9DD1FB78247CE9BE00800139 /* metal_deconv_layer_common.h in Headers */ = {isa = PBXBuildFile; fileRef = 9DD1FAD6247CE9BE00800139 /* metal_deconv_layer_common.h */; };
+		9DD1FB79247CE9BE00800139 /* metal_deconv_layer_depthwise.metal in Sources */ = {isa = PBXBuildFile; fileRef = 9DD1FAD7247CE9BE00800139 /* metal_deconv_layer_depthwise.metal */; };
+		9DD1FB7A247CE9BE00800139 /* metal_splitv_layer_acc.mm in Sources */ = {isa = PBXBuildFile; fileRef = 9DD1FAD8247CE9BE00800139 /* metal_splitv_layer_acc.mm */; };
+		9DD1FB7B247CE9BE00800139 /* metal_sign_layer_acc.mm in Sources */ = {isa = PBXBuildFile; fileRef = 9DD1FAD9247CE9BE00800139 /* metal_sign_layer_acc.mm */; };
+		9DD1FB7C247CE9BE00800139 /* metal_softplus_layer_acc.metal in Sources */ = {isa = PBXBuildFile; fileRef = 9DD1FADA247CE9BE00800139 /* metal_softplus_layer_acc.metal */; };
+		9DD1FB7D247CE9BE00800139 /* metal_relu6_layer_acc.metal in Sources */ = {isa = PBXBuildFile; fileRef = 9DD1FADB247CE9BE00800139 /* metal_relu6_layer_acc.metal */; };
+		9DD1FB7E247CE9BE00800139 /* metal_reciprocal_layer_acc.metal in Sources */ = {isa = PBXBuildFile; fileRef = 9DD1FADC247CE9BE00800139 /* metal_reciprocal_layer_acc.metal */; };
+		9DD1FB7F247CE9BE00800139 /* metal_log_sigmoid_layer_acc.mm in Sources */ = {isa = PBXBuildFile; fileRef = 9DD1FADD247CE9BE00800139 /* metal_log_sigmoid_layer_acc.mm */; };
+		9DD1FB80247CE9BE00800139 /* metal_shuffle_layer_acc.metal in Sources */ = {isa = PBXBuildFile; fileRef = 9DD1FADE247CE9BE00800139 /* metal_shuffle_layer_acc.metal */; };
+		9DD1FB81247CE9BE00800139 /* metal_reduce_layer_acc.h in Headers */ = {isa = PBXBuildFile; fileRef = 9DD1FADF247CE9BE00800139 /* metal_reduce_layer_acc.h */; };
+		9DD1FB82247CE9BE00800139 /* metal_div_layer_acc.mm in Sources */ = {isa = PBXBuildFile; fileRef = 9DD1FAE0247CE9BE00800139 /* metal_div_layer_acc.mm */; };
+		9DD1FB83247CE9BE00800139 /* metal_exp_layer_acc.mm in Sources */ = {isa = PBXBuildFile; fileRef = 9DD1FAE1247CE9BE00800139 /* metal_exp_layer_acc.mm */; };
+		9DD1FB84247CE9BE00800139 /* metal_reduce_prod_layer_acc.mm in Sources */ = {isa = PBXBuildFile; fileRef = 9DD1FAE2247CE9BE00800139 /* metal_reduce_prod_layer_acc.mm */; };
+		9DD1FB85247CE9BE00800139 /* metal_min_layer_acc.metal in Sources */ = {isa = PBXBuildFile; fileRef = 9DD1FAE3247CE9BE00800139 /* metal_min_layer_acc.metal */; };
+		9DD1FB86247CE9BE00800139 /* metal_hdrguide_layer_acc.metal in Sources */ = {isa = PBXBuildFile; fileRef = 9DD1FAE4247CE9BE00800139 /* metal_hdrguide_layer_acc.metal */; };
+		9DD1FB87247CE9BE00800139 /* metal_sin_layer_acc.metal in Sources */ = {isa = PBXBuildFile; fileRef = 9DD1FAE5247CE9BE00800139 /* metal_sin_layer_acc.metal */; };
+		9DD1FB88247CE9BE00800139 /* metal_pow_layer_acc.mm in Sources */ = {isa = PBXBuildFile; fileRef = 9DD1FAE6247CE9BE00800139 /* metal_pow_layer_acc.mm */; };
+		9DD1FB89247CE9BE00800139 /* metal_softmax_layer_acc.mm in Sources */ = {isa = PBXBuildFile; fileRef = 9DD1FAE7247CE9BE00800139 /* metal_softmax_layer_acc.mm */; };
+		9DD1FB8A247CE9BE00800139 /* metal_lrn_layer_acc.metal in Sources */ = {isa = PBXBuildFile; fileRef = 9DD1FAE8247CE9BE00800139 /* metal_lrn_layer_acc.metal */; };
+		9DD1FB8B247CE9BE00800139 /* metal_mul_layer_acc.metal in Sources */ = {isa = PBXBuildFile; fileRef = 9DD1FAE9247CE9BE00800139 /* metal_mul_layer_acc.metal */; };
+		9DD1FB8C247CE9BE00800139 /* metal_normalize_layer_acc.mm in Sources */ = {isa = PBXBuildFile; fileRef = 9DD1FAEA247CE9BE00800139 /* metal_normalize_layer_acc.mm */; };
+		9DD1FB8D247CE9BE00800139 /* metal_reduce_l2_layer_acc.mm in Sources */ = {isa = PBXBuildFile; fileRef = 9DD1FAEB247CE9BE00800139 /* metal_reduce_l2_layer_acc.mm */; };
+		9DD1FB8E247CE9BE00800139 /* metal_elu_layer_acc.mm in Sources */ = {isa = PBXBuildFile; fileRef = 9DD1FAEC247CE9BE00800139 /* metal_elu_layer_acc.mm */; };
+		9DD1FB8F247CE9BE00800139 /* metal_abs_layer_acc.mm in Sources */ = {isa = PBXBuildFile; fileRef = 9DD1FAED247CE9BE00800139 /* metal_abs_layer_acc.mm */; };
+		9DD1FB90247CE9BE00800139 /* metal_concat_layer_acc.mm in Sources */ = {isa = PBXBuildFile; fileRef = 9DD1FAEE247CE9BE00800139 /* metal_concat_layer_acc.mm */; };
+		9DD1FB91247CE9BE00800139 /* metal_concat_layer_acc.metal in Sources */ = {isa = PBXBuildFile; fileRef = 9DD1FAEF247CE9BE00800139 /* metal_concat_layer_acc.metal */; };
+		9DD1FB92247CE9BE00800139 /* metal_tan_layer_acc.mm in Sources */ = {isa = PBXBuildFile; fileRef = 9DD1FAF0247CE9BE00800139 /* metal_tan_layer_acc.mm */; };
+		9DD1FB93247CE9BE00800139 /* metal_clip_layer_acc.metal in Sources */ = {isa = PBXBuildFile; fileRef = 9DD1FAF1247CE9BE00800139 /* metal_clip_layer_acc.metal */; };
+		9DD1FB94247CE9BE00800139 /* metal_cos_layer_acc.mm in Sources */ = {isa = PBXBuildFile; fileRef = 9DD1FAF2247CE9BE00800139 /* metal_cos_layer_acc.mm */; };
+		9DD1FB95247CE9BE00800139 /* metal_min_layer_acc.mm in Sources */ = {isa = PBXBuildFile; fileRef = 9DD1FAF3247CE9BE00800139 /* metal_min_layer_acc.mm */; };
+		9DD1FB96247CE9BE00800139 /* metal_normalize_layer_acc.metal in Sources */ = {isa = PBXBuildFile; fileRef = 9DD1FAF4247CE9BE00800139 /* metal_normalize_layer_acc.metal */; };
+		9DD1FB97247CE9BE00800139 /* metal_relu_layer_acc.metal in Sources */ = {isa = PBXBuildFile; fileRef = 9DD1FAF5247CE9BE00800139 /* metal_relu_layer_acc.metal */; };
+		9DD1FB98247CE9BE00800139 /* metal_softmax_layer_acc.metal in Sources */ = {isa = PBXBuildFile; fileRef = 9DD1FAF6247CE9BE00800139 /* metal_softmax_layer_acc.metal */; };
+		9DD1FB99247CE9BE00800139 /* metal_clip_layer_acc.mm in Sources */ = {isa = PBXBuildFile; fileRef = 9DD1FAF7247CE9BE00800139 /* metal_clip_layer_acc.mm */; };
+		9DD1FB9A247CE9BE00800139 /* metal_exp_layer_acc.metal in Sources */ = {isa = PBXBuildFile; fileRef = 9DD1FAF8247CE9BE00800139 /* metal_exp_layer_acc.metal */; };
+		9DD1FB9B247CE9BE00800139 /* metal_max_layer_acc.mm in Sources */ = {isa = PBXBuildFile; fileRef = 9DD1FAF9247CE9BE00800139 /* metal_max_layer_acc.mm */; };
+		9DD1FB9C247CE9BE00800139 /* metal_sigmoid_layer_acc.metal in Sources */ = {isa = PBXBuildFile; fileRef = 9DD1FAFA247CE9BE00800139 /* metal_sigmoid_layer_acc.metal */; };
+		9DD1FB9D247CE9BE00800139 /* metal_softplus_layer_acc.mm in Sources */ = {isa = PBXBuildFile; fileRef = 9DD1FAFB247CE9BE00800139 /* metal_softplus_layer_acc.mm */; };
+		9DD1FB9E247CE9BE00800139 /* metal_div_layer_acc.metal in Sources */ = {isa = PBXBuildFile; fileRef = 9DD1FAFC247CE9BE00800139 /* metal_div_layer_acc.metal */; };
+		9DD1FB9F247CE9BE00800139 /* metal_cos_layer_acc.metal in Sources */ = {isa = PBXBuildFile; fileRef = 9DD1FAFD247CE9BE00800139 /* metal_cos_layer_acc.metal */; };
+		9DD1FBA0247CE9BE00800139 /* metal_reduce_layer_acc.metal in Sources */ = {isa = PBXBuildFile; fileRef = 9DD1FAFE247CE9BE00800139 /* metal_reduce_layer_acc.metal */; };
+		9DD1FBA1247CE9BE00800139 /* metal_prelu_layer_acc.metal in Sources */ = {isa = PBXBuildFile; fileRef = 9DD1FAFF247CE9BE00800139 /* metal_prelu_layer_acc.metal */; };
+		9DD1FBA2247CE9BE00800139 /* metal_pad_layer_acc.mm in Sources */ = {isa = PBXBuildFile; fileRef = 9DD1FB00247CE9BE00800139 /* metal_pad_layer_acc.mm */; };
+		9DD1FBA3247CE9BE00800139 /* metal_relu6_layer_acc.mm in Sources */ = {isa = PBXBuildFile; fileRef = 9DD1FB01247CE9BE00800139 /* metal_relu6_layer_acc.mm */; };
+		9DD1FBA4247CE9BE00800139 /* metal_stride_slice_layer_acc.metal in Sources */ = {isa = PBXBuildFile; fileRef = 9DD1FB02247CE9BE00800139 /* metal_stride_slice_layer_acc.metal */; };
+		9DD1FBA6247CE9BE00800139 /* metal_pad_layer_acc.metal in Sources */ = {isa = PBXBuildFile; fileRef = 9DD1FB04247CE9BE00800139 /* metal_pad_layer_acc.metal */; };
+		9DD1FBA7247CE9BE00800139 /* metal_add_layer_acc.mm in Sources */ = {isa = PBXBuildFile; fileRef = 9DD1FB05247CE9BE00800139 /* metal_add_layer_acc.mm */; };
+		9DD1FBA8247CE9BE00800139 /* metal_hdrguide_layer_acc.mm in Sources */ = {isa = PBXBuildFile; fileRef = 9DD1FB06247CE9BE00800139 /* metal_hdrguide_layer_acc.mm */; };
+		9DD1FBA9247CE9BE00800139 /* metal_reshape_layer_acc.metal in Sources */ = {isa = PBXBuildFile; fileRef = 9DD1FB07247CE9BE00800139 /* metal_reshape_layer_acc.metal */; };
+		9DD1FBAA247CE9BE00800139 /* metal_multidir_broadcast_layer_acc.h in Headers */ = {isa = PBXBuildFile; fileRef = 9DD1FB08247CE9BE00800139 /* metal_multidir_broadcast_layer_acc.h */; };
+		9DD1FBAB247CE9BE00800139 /* metal_instance_norm_layer_acc.metal in Sources */ = {isa = PBXBuildFile; fileRef = 9DD1FB09247CE9BE00800139 /* metal_instance_norm_layer_acc.metal */; };
+		9DD1FBAC247CE9BE00800139 /* metal_sign_layer_acc.metal in Sources */ = {isa = PBXBuildFile; fileRef = 9DD1FB0A247CE9BE00800139 /* metal_sign_layer_acc.metal */; };
+		9DD1FBAD247CE9BE00800139 /* metal_hard_sigmoid_layer_acc.mm in Sources */ = {isa = PBXBuildFile; fileRef = 9DD1FB0B247CE9BE00800139 /* metal_hard_sigmoid_layer_acc.mm */; };
+		9DD1FBAE247CE9BE00800139 /* metal_reciprocal_layer_acc.mm in Sources */ = {isa = PBXBuildFile; fileRef = 9DD1FB0C247CE9BE00800139 /* metal_reciprocal_layer_acc.mm */; };
+		9DD1FBAF247CE9BE00800139 /* metal_permute_layer_acc.mm in Sources */ = {isa = PBXBuildFile; fileRef = 9DD1FB0D247CE9BE00800139 /* metal_permute_layer_acc.mm */; };
+		9DD1FBB0247CE9BE00800139 /* metal_asin_layer_acc.metal in Sources */ = {isa = PBXBuildFile; fileRef = 9DD1FB0E247CE9BE00800139 /* metal_asin_layer_acc.metal */; };
+		9DD1FBB1247CE9BE00800139 /* metal_reduce_log_sum_exp_layer_acc.mm in Sources */ = {isa = PBXBuildFile; fileRef = 9DD1FB0F247CE9BE00800139 /* metal_reduce_log_sum_exp_layer_acc.mm */; };
+		9DD1FBB2247CE9BE00800139 /* metal_max_layer_acc.metal in Sources */ = {isa = PBXBuildFile; fileRef = 9DD1FB10247CE9BE00800139 /* metal_max_layer_acc.metal */; };
+		9DD1FBB3247CE9BE00800139 /* metal_asin_layer_acc.mm in Sources */ = {isa = PBXBuildFile; fileRef = 9DD1FB11247CE9BE00800139 /* metal_asin_layer_acc.mm */; };
+		9DD1FBB4247CE9BE00800139 /* metal_conv_layer_common.mm in Sources */ = {isa = PBXBuildFile; fileRef = 9DD1FB13247CE9BE00800139 /* metal_conv_layer_common.mm */; };
+		9DD1FBB5247CE9BE00800139 /* metal_conv_layer_common.h in Headers */ = {isa = PBXBuildFile; fileRef = 9DD1FB14247CE9BE00800139 /* metal_conv_layer_common.h */; };
+		9DD1FBB6247CE9BE00800139 /* metal_inner_product_layer_acc.mm in Sources */ = {isa = PBXBuildFile; fileRef = 9DD1FB15247CE9BE00800139 /* metal_inner_product_layer_acc.mm */; };
+		9DD1FBB7247CE9BE00800139 /* metal_conv_layer_winograd.h in Headers */ = {isa = PBXBuildFile; fileRef = 9DD1FB16247CE9BE00800139 /* metal_conv_layer_winograd.h */; };
+		9DD1FBB8247CE9BE00800139 /* metal_conv_layer_acc.h in Headers */ = {isa = PBXBuildFile; fileRef = 9DD1FB17247CE9BE00800139 /* metal_conv_layer_acc.h */; };
+		9DD1FBB9247CE9BE00800139 /* metal_conv_layer_depthwise.h in Headers */ = {isa = PBXBuildFile; fileRef = 9DD1FB18247CE9BE00800139 /* metal_conv_layer_depthwise.h */; };
+		9DD1FBBA247CE9BE00800139 /* metal_conv_layer_depthwise.mm in Sources */ = {isa = PBXBuildFile; fileRef = 9DD1FB19247CE9BE00800139 /* metal_conv_layer_depthwise.mm */; };
+		9DD1FBBB247CE9BE00800139 /* metal_conv_layer_common.metal in Sources */ = {isa = PBXBuildFile; fileRef = 9DD1FB1A247CE9BE00800139 /* metal_conv_layer_common.metal */; };
+		9DD1FBBC247CE9BE00800139 /* metal_conv_layer_1x1.h in Headers */ = {isa = PBXBuildFile; fileRef = 9DD1FB1B247CE9BE00800139 /* metal_conv_layer_1x1.h */; };
+		9DD1FBBD247CE9BE00800139 /* metal_conv_layer_1x1.mm in Sources */ = {isa = PBXBuildFile; fileRef = 9DD1FB1C247CE9BE00800139 /* metal_conv_layer_1x1.mm */; };
+		9DD1FBBE247CE9BE00800139 /* metal_inner_product_layer_acc.h in Headers */ = {isa = PBXBuildFile; fileRef = 9DD1FB1D247CE9BE00800139 /* metal_inner_product_layer_acc.h */; };
+		9DD1FBBF247CE9BE00800139 /* metal_conv_layer_winograd.metal in Sources */ = {isa = PBXBuildFile; fileRef = 9DD1FB1E247CE9BE00800139 /* metal_conv_layer_winograd.metal */; };
+		9DD1FBC0247CE9BE00800139 /* metal_conv_layer_1x1.metal in Sources */ = {isa = PBXBuildFile; fileRef = 9DD1FB1F247CE9BE00800139 /* metal_conv_layer_1x1.metal */; };
+		9DD1FBC1247CE9BE00800139 /* metal_inner_product_layer_acc.metal in Sources */ = {isa = PBXBuildFile; fileRef = 9DD1FB20247CE9BE00800139 /* metal_inner_product_layer_acc.metal */; };
+		9DD1FBC2247CE9BE00800139 /* metal_conv_layer_depthwise.metal in Sources */ = {isa = PBXBuildFile; fileRef = 9DD1FB21247CE9BE00800139 /* metal_conv_layer_depthwise.metal */; };
+		9DD1FBC3247CE9BE00800139 /* metal_conv_layer_winograd.mm in Sources */ = {isa = PBXBuildFile; fileRef = 9DD1FB22247CE9BE00800139 /* metal_conv_layer_winograd.mm */; };
+		9DD1FBC4247CE9BE00800139 /* metal_conv_layer_acc.mm in Sources */ = {isa = PBXBuildFile; fileRef = 9DD1FB23247CE9BE00800139 /* metal_conv_layer_acc.mm */; };
+		9DD1FBC5247CE9BE00800139 /* metal_unary_layer_acc.mm in Sources */ = {isa = PBXBuildFile; fileRef = 9DD1FB24247CE9BE00800139 /* metal_unary_layer_acc.mm */; };
+		9DD1FBC6247CE9BE00800139 /* metal_upsample_layer_acc.mm in Sources */ = {isa = PBXBuildFile; fileRef = 9DD1FB25247CE9BE00800139 /* metal_upsample_layer_acc.mm */; };
+		9DD1FBC7247CE9BE00800139 /* metal_upsample_layer_acc.metal in Sources */ = {isa = PBXBuildFile; fileRef = 9DD1FB26247CE9BE00800139 /* metal_upsample_layer_acc.metal */; };
+		9DD1FBC8247CE9BE00800139 /* metal_sqrt_layer_acc.metal in Sources */ = {isa = PBXBuildFile; fileRef = 9DD1FB27247CE9BE00800139 /* metal_sqrt_layer_acc.metal */; };
+		9DD1FBC9247CE9BE00800139 /* metal_layer_acc.h in Headers */ = {isa = PBXBuildFile; fileRef = 9DD1FB28247CE9BE00800139 /* metal_layer_acc.h */; };
+		9DD1FBCA247CE9BE00800139 /* metal_lrn_layer_acc.mm in Sources */ = {isa = PBXBuildFile; fileRef = 9DD1FB29247CE9BE00800139 /* metal_lrn_layer_acc.mm */; };
+		9DD1FBCB247CE9BF00800139 /* metal_shuffle_layer_acc.mm in Sources */ = {isa = PBXBuildFile; fileRef = 9DD1FB2A247CE9BE00800139 /* metal_shuffle_layer_acc.mm */; };
+		9DD1FBCC247CE9BF00800139 /* metal_pow_layer_acc.metal in Sources */ = {isa = PBXBuildFile; fileRef = 9DD1FB2B247CE9BE00800139 /* metal_pow_layer_acc.metal */; };
+		9DD1FBCD247CE9BF00800139 /* metal_neg_layer_acc.mm in Sources */ = {isa = PBXBuildFile; fileRef = 9DD1FB2C247CE9BE00800139 /* metal_neg_layer_acc.mm */; };
+		9DD1FBCE247CE9BF00800139 /* metal_log_sigmoid_layer_acc.metal in Sources */ = {isa = PBXBuildFile; fileRef = 9DD1FB2D247CE9BE00800139 /* metal_log_sigmoid_layer_acc.metal */; };
+		9DD1FBCF247CE9BF00800139 /* metal_log_layer_acc.mm in Sources */ = {isa = PBXBuildFile; fileRef = 9DD1FB2E247CE9BE00800139 /* metal_log_layer_acc.mm */; };
+		9DD1FBD0247CE9BF00800139 /* metal_sub_layer_acc.metal in Sources */ = {isa = PBXBuildFile; fileRef = 9DD1FB2F247CE9BE00800139 /* metal_sub_layer_acc.metal */; };
+		9DD1FBD1247CE9BF00800139 /* metal_acos_layer_acc.metal in Sources */ = {isa = PBXBuildFile; fileRef = 9DD1FB30247CE9BE00800139 /* metal_acos_layer_acc.metal */; };
 		9DD1FC65247CEA1400800139 /* arm_util.cc in Sources */ = {isa = PBXBuildFile; fileRef = 9DD1FBD2247CEA1200800139 /* arm_util.cc */; };
 		9DD1FC66247CEA1400800139 /* arm_util.h in Headers */ = {isa = PBXBuildFile; fileRef = 9DD1FBD3247CEA1200800139 /* arm_util.h */; };
 		9DD1FC67247CEA1400800139 /* arm_context.cc in Sources */ = {isa = PBXBuildFile; fileRef = 9DD1FBD4247CEA1200800139 /* arm_context.cc */; };
@@ -595,6 +586,9 @@
 		9DDA7090241F99E700F17A1C /* version.h in Headers */ = {isa = PBXBuildFile; fileRef = 9DDA7081241F99E600F17A1C /* version.h */; settings = {ATTRIBUTES = (Public, ); }; };
 		9DDA70A1241F9A0300F17A1C /* core in Headers */ = {isa = PBXBuildFile; fileRef = 9DDA709E241F99F800F17A1C /* core */; settings = {ATTRIBUTES = (Public, ); }; };
 		9DDA70A2241F9A0300F17A1C /* utils in Headers */ = {isa = PBXBuildFile; fileRef = 9DDA709D241F99F800F17A1C /* utils */; settings = {ATTRIBUTES = (Public, ); }; };
+		9DF19E9F24A1FE8E00E1376D /* metal_pooling_layer_acc.metal in Sources */ = {isa = PBXBuildFile; fileRef = 9DF19E9D24A1FE8E00E1376D /* metal_pooling_layer_acc.metal */; };
+		9DF19EA024A1FE8E00E1376D /* metal_pooling_layer_acc.mm in Sources */ = {isa = PBXBuildFile; fileRef = 9DF19E9E24A1FE8E00E1376D /* metal_pooling_layer_acc.mm */; };
+		9DF19EA224A200AC00E1376D /* metal_cpu_adapter_acc.h in Headers */ = {isa = PBXBuildFile; fileRef = 9DF19EA124A200AC00E1376D /* metal_cpu_adapter_acc.h */; };
 		9DF26BD924645EA500F22F0D /* naive_compute.cc in Sources */ = {isa = PBXBuildFile; fileRef = 9DF26BD724645EA500F22F0D /* naive_compute.cc */; };
 		9DF26BDA24645EA500F22F0D /* naive_compute.h in Headers */ = {isa = PBXBuildFile; fileRef = 9DF26BD824645EA500F22F0D /* naive_compute.h */; };
 		EC0BE13725144B5E009BD69A /* detection_post_process_utils.h in Headers */ = {isa = PBXBuildFile; fileRef = EC0BE13425144B5D009BD69A /* detection_post_process_utils.h */; };
@@ -637,8 +631,6 @@
 		EC2CF72625078C1200EE3899 /* metal_mat_converter.metal in Sources */ = {isa = PBXBuildFile; fileRef = EC2CF72425078C1200EE3899 /* metal_mat_converter.metal */; };
 		EC2CF7502508A99C00EE3899 /* arm_deconv_layer_stride.h in Headers */ = {isa = PBXBuildFile; fileRef = EC2CF74E2508A99C00EE3899 /* arm_deconv_layer_stride.h */; };
 		EC2CF7512508A99C00EE3899 /* arm_deconv_layer_stride.cc in Sources */ = {isa = PBXBuildFile; fileRef = EC2CF74F2508A99C00EE3899 /* arm_deconv_layer_stride.cc */; };
-<<<<<<< HEAD
-=======
 		EC2CF7822511F80500EE3899 /* metal_arg_max_or_min_layer_acc.mm in Sources */ = {isa = PBXBuildFile; fileRef = EC2CF7802511F80500EE3899 /* metal_arg_max_or_min_layer_acc.mm */; };
 		EC2CF7832511F80500EE3899 /* metal_arg_max_or_min_layer_acc.metal in Sources */ = {isa = PBXBuildFile; fileRef = EC2CF7812511F80500EE3899 /* metal_arg_max_or_min_layer_acc.metal */; };
 		ECD94591254ADC5900BF9214 /* net_optimizer_insert_int8_reformat.cc in Sources */ = {isa = PBXBuildFile; fileRef = ECD9458D254ADC5900BF9214 /* net_optimizer_insert_int8_reformat.cc */; };
@@ -658,7 +650,6 @@
 		ECD945B3254ADD7100BF9214 /* metal_pixel_shuffle_layer_acc.metal in Sources */ = {isa = PBXBuildFile; fileRef = ECD945AF254ADD7100BF9214 /* metal_pixel_shuffle_layer_acc.metal */; };
 		ECD945B6254ADD8400BF9214 /* pixel_shuffle_layer.cc in Sources */ = {isa = PBXBuildFile; fileRef = ECD945B5254ADD8400BF9214 /* pixel_shuffle_layer.cc */; };
 		ECD945B9254ADDA800BF9214 /* pixel_shuffle_layer_interpreter.cc in Sources */ = {isa = PBXBuildFile; fileRef = ECD945B8254ADDA800BF9214 /* pixel_shuffle_layer_interpreter.cc */; };
->>>>>>> 1c1a956f
 		ECEC5D6424FCDBA50044DDF1 /* arm_mat_converter.cc in Sources */ = {isa = PBXBuildFile; fileRef = ECEC5D6024FCDBA40044DDF1 /* arm_mat_converter.cc */; };
 		ECEC5D6524FCDBA50044DDF1 /* arm_mat_util.h in Headers */ = {isa = PBXBuildFile; fileRef = ECEC5D6124FCDBA40044DDF1 /* arm_mat_util.h */; };
 		ECEC5D6624FCDBA50044DDF1 /* arm_mat_converter.h in Headers */ = {isa = PBXBuildFile; fileRef = ECEC5D6224FCDBA40044DDF1 /* arm_mat_converter.h */; };
@@ -673,6 +664,7 @@
 /* Begin PBXFileReference section */
 		1FC98D8B25039D5F00A81D79 /* arm_conv_layer_group.cc */ = {isa = PBXFileReference; fileEncoding = 4; lastKnownFileType = sourcecode.cpp.cpp; path = arm_conv_layer_group.cc; sourceTree = "<group>"; };
 		1FC98D8C25039D6000A81D79 /* arm_conv_layer_group.h */ = {isa = PBXFileReference; fileEncoding = 4; lastKnownFileType = sourcecode.c.h; path = arm_conv_layer_group.h; sourceTree = "<group>"; };
+		9D24B9562351FFE1000E1F04 /* tnn copy-Info.plist */ = {isa = PBXFileReference; lastKnownFileType = text.plist.xml; name = "tnn copy-Info.plist"; path = "/Volumes/BANQ/Projects/MLProjects/tnn-open2/platforms/ios/tnn copy-Info.plist"; sourceTree = "<absolute>"; };
 		9D29E25022DC89300050DC63 /* Foundation.framework */ = {isa = PBXFileReference; lastKnownFileType = wrapper.framework; name = Foundation.framework; path = Platforms/iPhoneOS.platform/Developer/SDKs/iPhoneOS12.2.sdk/System/Library/Frameworks/Foundation.framework; sourceTree = DEVELOPER_DIR; };
 		9D2DB1D122D759C8000C508F /* tnn.framework */ = {isa = PBXFileReference; explicitFileType = wrapper.framework; includeInIndex = 0; path = tnn.framework; sourceTree = BUILT_PRODUCTS_DIR; };
 		9D2DB1D422D759C8000C508F /* tnn.h */ = {isa = PBXFileReference; lastKnownFileType = sourcecode.c.h; path = tnn.h; sourceTree = "<group>"; };
@@ -948,163 +940,11 @@
 		9D4C60CA246BF7A1006068D1 /* bbox_util.cc */ = {isa = PBXFileReference; fileEncoding = 4; lastKnownFileType = sourcecode.cpp.cpp; path = bbox_util.cc; sourceTree = "<group>"; };
 		9D4C60CD246BF826006068D1 /* profile.cc */ = {isa = PBXFileReference; fileEncoding = 4; lastKnownFileType = sourcecode.cpp.cpp; path = profile.cc; sourceTree = "<group>"; };
 		9D4C60CE246BF826006068D1 /* profile.h */ = {isa = PBXFileReference; fileEncoding = 4; lastKnownFileType = sourcecode.c.h; path = profile.h; sourceTree = "<group>"; };
-		9D51D234251DC5E100097568 /* metal_mul_layer_acc.metal */ = {isa = PBXFileReference; fileEncoding = 4; lastKnownFileType = sourcecode.metal; path = metal_mul_layer_acc.metal; sourceTree = "<group>"; };
-		9D51D235251DC5E100097568 /* metal_hard_swish_layer_acc.metal */ = {isa = PBXFileReference; fileEncoding = 4; lastKnownFileType = sourcecode.metal; path = metal_hard_swish_layer_acc.metal; sourceTree = "<group>"; };
-		9D51D236251DC5E100097568 /* metal_div_layer_acc.metal */ = {isa = PBXFileReference; fileEncoding = 4; lastKnownFileType = sourcecode.metal; path = metal_div_layer_acc.metal; sourceTree = "<group>"; };
-		9D51D237251DC5E100097568 /* metal_reduce_l2_layer_acc.mm */ = {isa = PBXFileReference; fileEncoding = 4; lastKnownFileType = sourcecode.cpp.objcpp; path = metal_reduce_l2_layer_acc.mm; sourceTree = "<group>"; };
-		9D51D238251DC5E100097568 /* metal_permute_layer_acc.metal */ = {isa = PBXFileReference; fileEncoding = 4; lastKnownFileType = sourcecode.metal; path = metal_permute_layer_acc.metal; sourceTree = "<group>"; };
-		9D51D239251DC5E100097568 /* metal_cpu_adapter_acc.mm */ = {isa = PBXFileReference; fileEncoding = 4; lastKnownFileType = sourcecode.cpp.objcpp; path = metal_cpu_adapter_acc.mm; sourceTree = "<group>"; };
-		9D51D23A251DC5E100097568 /* metal_pixel_shuffle_layer_acc.metal */ = {isa = PBXFileReference; fileEncoding = 4; lastKnownFileType = sourcecode.metal; path = metal_pixel_shuffle_layer_acc.metal; sourceTree = "<group>"; };
-		9D51D23B251DC5E100097568 /* metal_log_sigmoid_layer_acc.mm */ = {isa = PBXFileReference; fileEncoding = 4; lastKnownFileType = sourcecode.cpp.objcpp; path = metal_log_sigmoid_layer_acc.mm; sourceTree = "<group>"; };
-		9D51D23C251DC5E100097568 /* metal_splitv_layer_acc.mm */ = {isa = PBXFileReference; fileEncoding = 4; lastKnownFileType = sourcecode.cpp.objcpp; path = metal_splitv_layer_acc.mm; sourceTree = "<group>"; };
-		9D51D23D251DC5E100097568 /* metal_stride_slice_layer_acc.metal */ = {isa = PBXFileReference; fileEncoding = 4; lastKnownFileType = sourcecode.metal; path = metal_stride_slice_layer_acc.metal; sourceTree = "<group>"; };
-		9D51D23E251DC5E100097568 /* metal_tanh_layer_acc.metal */ = {isa = PBXFileReference; fileEncoding = 4; lastKnownFileType = sourcecode.metal; path = metal_tanh_layer_acc.metal; sourceTree = "<group>"; };
-		9D51D23F251DC5E100097568 /* metal_unary_layer_acc.mm */ = {isa = PBXFileReference; fileEncoding = 4; lastKnownFileType = sourcecode.cpp.objcpp; path = metal_unary_layer_acc.mm; sourceTree = "<group>"; };
-		9D51D240251DC5E100097568 /* metal_reduce_sum_layer_acc.mm */ = {isa = PBXFileReference; fileEncoding = 4; lastKnownFileType = sourcecode.cpp.objcpp; path = metal_reduce_sum_layer_acc.mm; sourceTree = "<group>"; };
-		9D51D241251DC5E100097568 /* metal_instance_norm_layer_acc.metal */ = {isa = PBXFileReference; fileEncoding = 4; lastKnownFileType = sourcecode.metal; path = metal_instance_norm_layer_acc.metal; sourceTree = "<group>"; };
-		9D51D242251DC5E100097568 /* metal_softmax_layer_acc.mm */ = {isa = PBXFileReference; fileEncoding = 4; lastKnownFileType = sourcecode.cpp.objcpp; path = metal_softmax_layer_acc.mm; sourceTree = "<group>"; };
-		9D51D243251DC5E100097568 /* metal_batch_norm_layer_acc.mm */ = {isa = PBXFileReference; fileEncoding = 4; lastKnownFileType = sourcecode.cpp.objcpp; path = metal_batch_norm_layer_acc.mm; sourceTree = "<group>"; };
-		9D51D244251DC5E100097568 /* metal_concat_layer_acc.mm */ = {isa = PBXFileReference; fileEncoding = 4; lastKnownFileType = sourcecode.cpp.objcpp; path = metal_concat_layer_acc.mm; sourceTree = "<group>"; };
-		9D51D245251DC5E100097568 /* metal_ceil_layer_acc.mm */ = {isa = PBXFileReference; fileEncoding = 4; lastKnownFileType = sourcecode.cpp.objcpp; path = metal_ceil_layer_acc.mm; sourceTree = "<group>"; };
-		9D51D246251DC5E100097568 /* metal_prelu_layer_acc.mm */ = {isa = PBXFileReference; fileEncoding = 4; lastKnownFileType = sourcecode.cpp.objcpp; path = metal_prelu_layer_acc.mm; sourceTree = "<group>"; };
-		9D51D247251DC5E100097568 /* metal_common.h */ = {isa = PBXFileReference; fileEncoding = 4; lastKnownFileType = sourcecode.c.h; path = metal_common.h; sourceTree = "<group>"; };
-		9D51D248251DC5E100097568 /* metal_selu_layer_acc.metal */ = {isa = PBXFileReference; fileEncoding = 4; lastKnownFileType = sourcecode.metal; path = metal_selu_layer_acc.metal; sourceTree = "<group>"; };
-		9D51D249251DC5E100097568 /* metal_tanh_layer_acc.mm */ = {isa = PBXFileReference; fileEncoding = 4; lastKnownFileType = sourcecode.cpp.objcpp; path = metal_tanh_layer_acc.mm; sourceTree = "<group>"; };
-		9D51D24A251DC5E100097568 /* metal_signed_mul_layer_acc.metal */ = {isa = PBXFileReference; fileEncoding = 4; lastKnownFileType = sourcecode.metal; path = metal_signed_mul_layer_acc.metal; sourceTree = "<group>"; };
-		9D51D24B251DC5E100097568 /* metal_ceil_layer_acc.metal */ = {isa = PBXFileReference; fileEncoding = 4; lastKnownFileType = sourcecode.metal; path = metal_ceil_layer_acc.metal; sourceTree = "<group>"; };
-		9D51D24C251DC5E100097568 /* metal_layer_acc.mm */ = {isa = PBXFileReference; fileEncoding = 4; lastKnownFileType = sourcecode.cpp.objcpp; path = metal_layer_acc.mm; sourceTree = "<group>"; };
-		9D51D24D251DC5E100097568 /* metal_min_layer_acc.mm */ = {isa = PBXFileReference; fileEncoding = 4; lastKnownFileType = sourcecode.cpp.objcpp; path = metal_min_layer_acc.mm; sourceTree = "<group>"; };
-		9D51D24E251DC5E200097568 /* metal_lrn_layer_acc.mm */ = {isa = PBXFileReference; fileEncoding = 4; lastKnownFileType = sourcecode.cpp.objcpp; path = metal_lrn_layer_acc.mm; sourceTree = "<group>"; };
-		9D51D24F251DC5E200097568 /* metal_log_layer_acc.metal */ = {isa = PBXFileReference; fileEncoding = 4; lastKnownFileType = sourcecode.metal; path = metal_log_layer_acc.metal; sourceTree = "<group>"; };
-		9D51D250251DC5E200097568 /* metal_hdrguide_layer_acc.mm */ = {isa = PBXFileReference; fileEncoding = 4; lastKnownFileType = sourcecode.cpp.objcpp; path = metal_hdrguide_layer_acc.mm; sourceTree = "<group>"; };
-		9D51D251251DC5E200097568 /* metal_multidir_broadcast_layer_acc.mm */ = {isa = PBXFileReference; fileEncoding = 4; lastKnownFileType = sourcecode.cpp.objcpp; path = metal_multidir_broadcast_layer_acc.mm; sourceTree = "<group>"; };
-		9D51D252251DC5E200097568 /* metal_concat_layer_acc.metal */ = {isa = PBXFileReference; fileEncoding = 4; lastKnownFileType = sourcecode.metal; path = metal_concat_layer_acc.metal; sourceTree = "<group>"; };
-		9D51D253251DC5E200097568 /* metal_abs_layer_acc.metal */ = {isa = PBXFileReference; fileEncoding = 4; lastKnownFileType = sourcecode.metal; path = metal_abs_layer_acc.metal; sourceTree = "<group>"; };
-		9D51D254251DC5E200097568 /* metal_add_layer_acc.metal */ = {isa = PBXFileReference; fileEncoding = 4; lastKnownFileType = sourcecode.metal; path = metal_add_layer_acc.metal; sourceTree = "<group>"; };
-		9D51D255251DC5E200097568 /* metal_reduce_max_layer_acc.mm */ = {isa = PBXFileReference; fileEncoding = 4; lastKnownFileType = sourcecode.cpp.objcpp; path = metal_reduce_max_layer_acc.mm; sourceTree = "<group>"; };
-		9D51D256251DC5E200097568 /* metal_normalize_layer_acc.mm */ = {isa = PBXFileReference; fileEncoding = 4; lastKnownFileType = sourcecode.cpp.objcpp; path = metal_normalize_layer_acc.mm; sourceTree = "<group>"; };
-		9D51D257251DC5E200097568 /* metal_neg_layer_acc.mm */ = {isa = PBXFileReference; fileEncoding = 4; lastKnownFileType = sourcecode.cpp.objcpp; path = metal_neg_layer_acc.mm; sourceTree = "<group>"; };
-		9D51D258251DC5E200097568 /* metal_sign_layer_acc.mm */ = {isa = PBXFileReference; fileEncoding = 4; lastKnownFileType = sourcecode.cpp.objcpp; path = metal_sign_layer_acc.mm; sourceTree = "<group>"; };
-		9D51D259251DC5E200097568 /* metal_reduce_layer_acc.mm */ = {isa = PBXFileReference; fileEncoding = 4; lastKnownFileType = sourcecode.cpp.objcpp; path = metal_reduce_layer_acc.mm; sourceTree = "<group>"; };
-		9D51D25A251DC5E200097568 /* metal_atan_layer_acc.metal */ = {isa = PBXFileReference; fileEncoding = 4; lastKnownFileType = sourcecode.metal; path = metal_atan_layer_acc.metal; sourceTree = "<group>"; };
-		9D51D25B251DC5E200097568 /* metal_floor_layer_acc.metal */ = {isa = PBXFileReference; fileEncoding = 4; lastKnownFileType = sourcecode.metal; path = metal_floor_layer_acc.metal; sourceTree = "<group>"; };
-		9D51D25C251DC5E200097568 /* metal_layer_acc.h */ = {isa = PBXFileReference; fileEncoding = 4; lastKnownFileType = sourcecode.c.h; path = metal_layer_acc.h; sourceTree = "<group>"; };
-		9D51D25D251DC5E200097568 /* metal_acos_layer_acc.metal */ = {isa = PBXFileReference; fileEncoding = 4; lastKnownFileType = sourcecode.metal; path = metal_acos_layer_acc.metal; sourceTree = "<group>"; };
-		9D51D25E251DC5E200097568 /* metal_add_layer_acc.mm */ = {isa = PBXFileReference; fileEncoding = 4; lastKnownFileType = sourcecode.cpp.objcpp; path = metal_add_layer_acc.mm; sourceTree = "<group>"; };
-		9D51D25F251DC5E200097568 /* metal_pow_layer_acc.mm */ = {isa = PBXFileReference; fileEncoding = 4; lastKnownFileType = sourcecode.cpp.objcpp; path = metal_pow_layer_acc.mm; sourceTree = "<group>"; };
-		9D51D260251DC5E200097568 /* metal_asin_layer_acc.mm */ = {isa = PBXFileReference; fileEncoding = 4; lastKnownFileType = sourcecode.cpp.objcpp; path = metal_asin_layer_acc.mm; sourceTree = "<group>"; };
-		9D51D261251DC5E200097568 /* metal_max_layer_acc.metal */ = {isa = PBXFileReference; fileEncoding = 4; lastKnownFileType = sourcecode.metal; path = metal_max_layer_acc.metal; sourceTree = "<group>"; };
-		9D51D262251DC5E200097568 /* metal_mul_layer_acc.mm */ = {isa = PBXFileReference; fileEncoding = 4; lastKnownFileType = sourcecode.cpp.objcpp; path = metal_mul_layer_acc.mm; sourceTree = "<group>"; };
-		9D51D263251DC5E200097568 /* metal_reduce_sum_square_layer_acc.mm */ = {isa = PBXFileReference; fileEncoding = 4; lastKnownFileType = sourcecode.cpp.objcpp; path = metal_reduce_sum_square_layer_acc.mm; sourceTree = "<group>"; };
-		9D51D264251DC5E200097568 /* metal_reduce_min_layer_acc.mm */ = {isa = PBXFileReference; fileEncoding = 4; lastKnownFileType = sourcecode.cpp.objcpp; path = metal_reduce_min_layer_acc.mm; sourceTree = "<group>"; };
-		9D51D265251DC5E200097568 /* metal_permute_layer_acc.mm */ = {isa = PBXFileReference; fileEncoding = 4; lastKnownFileType = sourcecode.cpp.objcpp; path = metal_permute_layer_acc.mm; sourceTree = "<group>"; };
-		9D51D266251DC5E200097568 /* metal_hard_swish_layer_acc.mm */ = {isa = PBXFileReference; fileEncoding = 4; lastKnownFileType = sourcecode.cpp.objcpp; path = metal_hard_swish_layer_acc.mm; sourceTree = "<group>"; };
-		9D51D267251DC5E200097568 /* metal_pow_layer_acc.metal */ = {isa = PBXFileReference; fileEncoding = 4; lastKnownFileType = sourcecode.metal; path = metal_pow_layer_acc.metal; sourceTree = "<group>"; };
-		9D51D268251DC5E200097568 /* metal_stride_slice_layer_acc.mm */ = {isa = PBXFileReference; fileEncoding = 4; lastKnownFileType = sourcecode.cpp.objcpp; path = metal_stride_slice_layer_acc.mm; sourceTree = "<group>"; };
-		9D51D269251DC5E200097568 /* metal_cpu_adapter_acc.h */ = {isa = PBXFileReference; fileEncoding = 4; lastKnownFileType = sourcecode.c.h; path = metal_cpu_adapter_acc.h; sourceTree = "<group>"; };
-		9D51D26A251DC5E200097568 /* metal_neg_layer_acc.metal */ = {isa = PBXFileReference; fileEncoding = 4; lastKnownFileType = sourcecode.metal; path = metal_neg_layer_acc.metal; sourceTree = "<group>"; };
-		9D51D26B251DC5E200097568 /* metal_sigmoid_layer_acc.mm */ = {isa = PBXFileReference; fileEncoding = 4; lastKnownFileType = sourcecode.cpp.objcpp; path = metal_sigmoid_layer_acc.mm; sourceTree = "<group>"; };
-		9D51D26C251DC5E200097568 /* metal_cos_layer_acc.metal */ = {isa = PBXFileReference; fileEncoding = 4; lastKnownFileType = sourcecode.metal; path = metal_cos_layer_acc.metal; sourceTree = "<group>"; };
-		9D51D26D251DC5E300097568 /* metal_floor_layer_acc.mm */ = {isa = PBXFileReference; fileEncoding = 4; lastKnownFileType = sourcecode.cpp.objcpp; path = metal_floor_layer_acc.mm; sourceTree = "<group>"; };
-		9D51D26E251DC5E300097568 /* metal_relu_layer_acc.mm */ = {isa = PBXFileReference; fileEncoding = 4; lastKnownFileType = sourcecode.cpp.objcpp; path = metal_relu_layer_acc.mm; sourceTree = "<group>"; };
-		9D51D26F251DC5E300097568 /* metal_signed_mul_layer_acc.mm */ = {isa = PBXFileReference; fileEncoding = 4; lastKnownFileType = sourcecode.cpp.objcpp; path = metal_signed_mul_layer_acc.mm; sourceTree = "<group>"; };
-		9D51D270251DC5E300097568 /* metal_prior_box_layer_acc.metal */ = {isa = PBXFileReference; fileEncoding = 4; lastKnownFileType = sourcecode.metal; path = metal_prior_box_layer_acc.metal; sourceTree = "<group>"; };
-		9D51D271251DC5E300097568 /* metal_hdrguide_layer_acc.metal */ = {isa = PBXFileReference; fileEncoding = 4; lastKnownFileType = sourcecode.metal; path = metal_hdrguide_layer_acc.metal; sourceTree = "<group>"; };
-		9D51D272251DC5E300097568 /* metal_reduce_layer_acc.h */ = {isa = PBXFileReference; fileEncoding = 4; lastKnownFileType = sourcecode.c.h; path = metal_reduce_layer_acc.h; sourceTree = "<group>"; };
-		9D51D273251DC5E300097568 /* metal_tan_layer_acc.mm */ = {isa = PBXFileReference; fileEncoding = 4; lastKnownFileType = sourcecode.cpp.objcpp; path = metal_tan_layer_acc.mm; sourceTree = "<group>"; };
-		9D51D274251DC5E300097568 /* metal_sqrt_layer_acc.metal */ = {isa = PBXFileReference; fileEncoding = 4; lastKnownFileType = sourcecode.metal; path = metal_sqrt_layer_acc.metal; sourceTree = "<group>"; };
-		9D51D275251DC5E300097568 /* metal_arg_max_or_min_layer_acc.metal */ = {isa = PBXFileReference; fileEncoding = 4; lastKnownFileType = sourcecode.metal; path = metal_arg_max_or_min_layer_acc.metal; sourceTree = "<group>"; };
-		9D51D276251DC5E300097568 /* metal_common.metal */ = {isa = PBXFileReference; fileEncoding = 4; lastKnownFileType = sourcecode.metal; path = metal_common.metal; sourceTree = "<group>"; };
-		9D51D277251DC5E300097568 /* metal_splitv_layer_acc.metal */ = {isa = PBXFileReference; fileEncoding = 4; lastKnownFileType = sourcecode.metal; path = metal_splitv_layer_acc.metal; sourceTree = "<group>"; };
-		9D51D278251DC5E300097568 /* metal_relu_layer_acc.metal */ = {isa = PBXFileReference; fileEncoding = 4; lastKnownFileType = sourcecode.metal; path = metal_relu_layer_acc.metal; sourceTree = "<group>"; };
-		9D51D279251DC5E300097568 /* metal_pooling_layer_acc.mm */ = {isa = PBXFileReference; fileEncoding = 4; lastKnownFileType = sourcecode.cpp.objcpp; path = metal_pooling_layer_acc.mm; sourceTree = "<group>"; };
-		9D51D27A251DC5E300097568 /* metal_acos_layer_acc.mm */ = {isa = PBXFileReference; fileEncoding = 4; lastKnownFileType = sourcecode.cpp.objcpp; path = metal_acos_layer_acc.mm; sourceTree = "<group>"; };
-		9D51D27B251DC5E300097568 /* metal_relu6_layer_acc.metal */ = {isa = PBXFileReference; fileEncoding = 4; lastKnownFileType = sourcecode.metal; path = metal_relu6_layer_acc.metal; sourceTree = "<group>"; };
-		9D51D27C251DC5E300097568 /* metal_shuffle_layer_acc.metal */ = {isa = PBXFileReference; fileEncoding = 4; lastKnownFileType = sourcecode.metal; path = metal_shuffle_layer_acc.metal; sourceTree = "<group>"; };
-		9D51D27D251DC5E300097568 /* metal_normalize_layer_acc.metal */ = {isa = PBXFileReference; fileEncoding = 4; lastKnownFileType = sourcecode.metal; path = metal_normalize_layer_acc.metal; sourceTree = "<group>"; };
-		9D51D27E251DC5E300097568 /* metal_log_layer_acc.mm */ = {isa = PBXFileReference; fileEncoding = 4; lastKnownFileType = sourcecode.cpp.objcpp; path = metal_log_layer_acc.mm; sourceTree = "<group>"; };
-		9D51D27F251DC5E300097568 /* metal_instance_norm_layer_acc.mm */ = {isa = PBXFileReference; fileEncoding = 4; lastKnownFileType = sourcecode.cpp.objcpp; path = metal_instance_norm_layer_acc.mm; sourceTree = "<group>"; };
-		9D51D280251DC5E300097568 /* metal_batch_norm_layer_acc.metal */ = {isa = PBXFileReference; fileEncoding = 4; lastKnownFileType = sourcecode.metal; path = metal_batch_norm_layer_acc.metal; sourceTree = "<group>"; };
-		9D51D281251DC5E300097568 /* metal_reshape_layer_acc.mm */ = {isa = PBXFileReference; fileEncoding = 4; lastKnownFileType = sourcecode.cpp.objcpp; path = metal_reshape_layer_acc.mm; sourceTree = "<group>"; };
-		9D51D282251DC5E300097568 /* metal_cos_layer_acc.mm */ = {isa = PBXFileReference; fileEncoding = 4; lastKnownFileType = sourcecode.cpp.objcpp; path = metal_cos_layer_acc.mm; sourceTree = "<group>"; };
-		9D51D284251DC5E300097568 /* metal_conv_layer_common.mm */ = {isa = PBXFileReference; fileEncoding = 4; lastKnownFileType = sourcecode.cpp.objcpp; path = metal_conv_layer_common.mm; sourceTree = "<group>"; };
-		9D51D285251DC5E300097568 /* metal_conv_layer_common.h */ = {isa = PBXFileReference; fileEncoding = 4; lastKnownFileType = sourcecode.c.h; path = metal_conv_layer_common.h; sourceTree = "<group>"; };
-		9D51D286251DC5E300097568 /* metal_inner_product_layer_acc.mm */ = {isa = PBXFileReference; fileEncoding = 4; lastKnownFileType = sourcecode.cpp.objcpp; path = metal_inner_product_layer_acc.mm; sourceTree = "<group>"; };
-		9D51D287251DC5E300097568 /* metal_conv_layer_winograd.h */ = {isa = PBXFileReference; fileEncoding = 4; lastKnownFileType = sourcecode.c.h; path = metal_conv_layer_winograd.h; sourceTree = "<group>"; };
-		9D51D288251DC5E300097568 /* metal_conv_layer_acc.h */ = {isa = PBXFileReference; fileEncoding = 4; lastKnownFileType = sourcecode.c.h; path = metal_conv_layer_acc.h; sourceTree = "<group>"; };
-		9D51D289251DC5E300097568 /* metal_conv_layer_depthwise.h */ = {isa = PBXFileReference; fileEncoding = 4; lastKnownFileType = sourcecode.c.h; path = metal_conv_layer_depthwise.h; sourceTree = "<group>"; };
-		9D51D28A251DC5E300097568 /* metal_conv_layer_depthwise.mm */ = {isa = PBXFileReference; fileEncoding = 4; lastKnownFileType = sourcecode.cpp.objcpp; path = metal_conv_layer_depthwise.mm; sourceTree = "<group>"; };
-		9D51D28B251DC5E300097568 /* metal_conv_layer_common.metal */ = {isa = PBXFileReference; fileEncoding = 4; lastKnownFileType = sourcecode.metal; path = metal_conv_layer_common.metal; sourceTree = "<group>"; };
-		9D51D28C251DC5E300097568 /* metal_conv_layer_1x1.h */ = {isa = PBXFileReference; fileEncoding = 4; lastKnownFileType = sourcecode.c.h; path = metal_conv_layer_1x1.h; sourceTree = "<group>"; };
-		9D51D28D251DC5E300097568 /* metal_conv_layer_1x1.mm */ = {isa = PBXFileReference; fileEncoding = 4; lastKnownFileType = sourcecode.cpp.objcpp; path = metal_conv_layer_1x1.mm; sourceTree = "<group>"; };
-		9D51D28E251DC5E300097568 /* metal_inner_product_layer_acc.h */ = {isa = PBXFileReference; fileEncoding = 4; lastKnownFileType = sourcecode.c.h; path = metal_inner_product_layer_acc.h; sourceTree = "<group>"; };
-		9D51D28F251DC5E300097568 /* metal_conv_layer_winograd.metal */ = {isa = PBXFileReference; fileEncoding = 4; lastKnownFileType = sourcecode.metal; path = metal_conv_layer_winograd.metal; sourceTree = "<group>"; };
-		9D51D290251DC5E300097568 /* metal_conv_layer_1x1.metal */ = {isa = PBXFileReference; fileEncoding = 4; lastKnownFileType = sourcecode.metal; path = metal_conv_layer_1x1.metal; sourceTree = "<group>"; };
-		9D51D291251DC5E300097568 /* metal_inner_product_layer_acc.metal */ = {isa = PBXFileReference; fileEncoding = 4; lastKnownFileType = sourcecode.metal; path = metal_inner_product_layer_acc.metal; sourceTree = "<group>"; };
-		9D51D292251DC5E300097568 /* metal_conv_layer_depthwise.metal */ = {isa = PBXFileReference; fileEncoding = 4; lastKnownFileType = sourcecode.metal; path = metal_conv_layer_depthwise.metal; sourceTree = "<group>"; };
-		9D51D293251DC5E300097568 /* metal_conv_layer_winograd.mm */ = {isa = PBXFileReference; fileEncoding = 4; lastKnownFileType = sourcecode.cpp.objcpp; path = metal_conv_layer_winograd.mm; sourceTree = "<group>"; };
-		9D51D294251DC5E300097568 /* metal_conv_layer_acc.mm */ = {isa = PBXFileReference; fileEncoding = 4; lastKnownFileType = sourcecode.cpp.objcpp; path = metal_conv_layer_acc.mm; sourceTree = "<group>"; };
-		9D51D295251DC5E300097568 /* metal_prior_box_layer_acc.mm */ = {isa = PBXFileReference; fileEncoding = 4; lastKnownFileType = sourcecode.cpp.objcpp; path = metal_prior_box_layer_acc.mm; sourceTree = "<group>"; };
-		9D51D296251DC5E300097568 /* metal_reshape_layer_acc.metal */ = {isa = PBXFileReference; fileEncoding = 4; lastKnownFileType = sourcecode.metal; path = metal_reshape_layer_acc.metal; sourceTree = "<group>"; };
-		9D51D297251DC5E300097568 /* metal_log_sigmoid_layer_acc.metal */ = {isa = PBXFileReference; fileEncoding = 4; lastKnownFileType = sourcecode.metal; path = metal_log_sigmoid_layer_acc.metal; sourceTree = "<group>"; };
-		9D51D298251DC5E300097568 /* metal_reduce_layer_acc.metal */ = {isa = PBXFileReference; fileEncoding = 4; lastKnownFileType = sourcecode.metal; path = metal_reduce_layer_acc.metal; sourceTree = "<group>"; };
-		9D51D299251DC5E300097568 /* metal_sub_layer_acc.mm */ = {isa = PBXFileReference; fileEncoding = 4; lastKnownFileType = sourcecode.cpp.objcpp; path = metal_sub_layer_acc.mm; sourceTree = "<group>"; };
-		9D51D29A251DC5E400097568 /* metal_hard_sigmoid_layer_acc.mm */ = {isa = PBXFileReference; fileEncoding = 4; lastKnownFileType = sourcecode.cpp.objcpp; path = metal_hard_sigmoid_layer_acc.mm; sourceTree = "<group>"; };
-		9D51D29B251DC5E400097568 /* metal_softplus_layer_acc.mm */ = {isa = PBXFileReference; fileEncoding = 4; lastKnownFileType = sourcecode.cpp.objcpp; path = metal_softplus_layer_acc.mm; sourceTree = "<group>"; };
-		9D51D29C251DC5E400097568 /* metal_reduce_log_sum_layer_acc.mm */ = {isa = PBXFileReference; fileEncoding = 4; lastKnownFileType = sourcecode.cpp.objcpp; path = metal_reduce_log_sum_layer_acc.mm; sourceTree = "<group>"; };
-		9D51D29D251DC5E400097568 /* metal_max_layer_acc.mm */ = {isa = PBXFileReference; fileEncoding = 4; lastKnownFileType = sourcecode.cpp.objcpp; path = metal_max_layer_acc.mm; sourceTree = "<group>"; };
-		9D51D29E251DC5E400097568 /* metal_min_layer_acc.metal */ = {isa = PBXFileReference; fileEncoding = 4; lastKnownFileType = sourcecode.metal; path = metal_min_layer_acc.metal; sourceTree = "<group>"; };
-		9D51D29F251DC5E400097568 /* metal_sign_layer_acc.metal */ = {isa = PBXFileReference; fileEncoding = 4; lastKnownFileType = sourcecode.metal; path = metal_sign_layer_acc.metal; sourceTree = "<group>"; };
-		9D51D2A0251DC5E400097568 /* metal_sub_layer_acc.metal */ = {isa = PBXFileReference; fileEncoding = 4; lastKnownFileType = sourcecode.metal; path = metal_sub_layer_acc.metal; sourceTree = "<group>"; };
-		9D51D2A1251DC5E400097568 /* metal_reduce_l1_layer_acc.mm */ = {isa = PBXFileReference; fileEncoding = 4; lastKnownFileType = sourcecode.cpp.objcpp; path = metal_reduce_l1_layer_acc.mm; sourceTree = "<group>"; };
-		9D51D2A2251DC5E400097568 /* metal_prelu_layer_acc.metal */ = {isa = PBXFileReference; fileEncoding = 4; lastKnownFileType = sourcecode.metal; path = metal_prelu_layer_acc.metal; sourceTree = "<group>"; };
-		9D51D2A3251DC5E400097568 /* metal_clip_layer_acc.metal */ = {isa = PBXFileReference; fileEncoding = 4; lastKnownFileType = sourcecode.metal; path = metal_clip_layer_acc.metal; sourceTree = "<group>"; };
-		9D51D2A4251DC5E400097568 /* metal_sigmoid_layer_acc.metal */ = {isa = PBXFileReference; fileEncoding = 4; lastKnownFileType = sourcecode.metal; path = metal_sigmoid_layer_acc.metal; sourceTree = "<group>"; };
-		9D51D2A5251DC5E400097568 /* metal_asin_layer_acc.metal */ = {isa = PBXFileReference; fileEncoding = 4; lastKnownFileType = sourcecode.metal; path = metal_asin_layer_acc.metal; sourceTree = "<group>"; };
-		9D51D2A6251DC5E400097568 /* metal_softmax_layer_acc.metal */ = {isa = PBXFileReference; fileEncoding = 4; lastKnownFileType = sourcecode.metal; path = metal_softmax_layer_acc.metal; sourceTree = "<group>"; };
-		9D51D2A7251DC5E400097568 /* metal_hard_sigmoid_layer_acc.metal */ = {isa = PBXFileReference; fileEncoding = 4; lastKnownFileType = sourcecode.metal; path = metal_hard_sigmoid_layer_acc.metal; sourceTree = "<group>"; };
-		9D51D2A8251DC5E400097568 /* metal_arg_max_or_min_layer_acc.mm */ = {isa = PBXFileReference; fileEncoding = 4; lastKnownFileType = sourcecode.cpp.objcpp; path = metal_arg_max_or_min_layer_acc.mm; sourceTree = "<group>"; };
-		9D51D2A9251DC5E400097568 /* metal_sin_layer_acc.mm */ = {isa = PBXFileReference; fileEncoding = 4; lastKnownFileType = sourcecode.cpp.objcpp; path = metal_sin_layer_acc.mm; sourceTree = "<group>"; };
-		9D51D2AA251DC5E400097568 /* metal_exp_layer_acc.mm */ = {isa = PBXFileReference; fileEncoding = 4; lastKnownFileType = sourcecode.cpp.objcpp; path = metal_exp_layer_acc.mm; sourceTree = "<group>"; };
-		9D51D2AB251DC5E400097568 /* metal_pixel_shuffle_layer_acc.mm */ = {isa = PBXFileReference; fileEncoding = 4; lastKnownFileType = sourcecode.cpp.objcpp; path = metal_pixel_shuffle_layer_acc.mm; sourceTree = "<group>"; };
-		9D51D2AC251DC5E400097568 /* metal_lrn_layer_acc.metal */ = {isa = PBXFileReference; fileEncoding = 4; lastKnownFileType = sourcecode.metal; path = metal_lrn_layer_acc.metal; sourceTree = "<group>"; };
-		9D51D2AD251DC5E400097568 /* metal_reduce_prod_layer_acc.mm */ = {isa = PBXFileReference; fileEncoding = 4; lastKnownFileType = sourcecode.cpp.objcpp; path = metal_reduce_prod_layer_acc.mm; sourceTree = "<group>"; };
-		9D51D2AE251DC5E400097568 /* metal_sin_layer_acc.metal */ = {isa = PBXFileReference; fileEncoding = 4; lastKnownFileType = sourcecode.metal; path = metal_sin_layer_acc.metal; sourceTree = "<group>"; };
-		9D51D2AF251DC5E400097568 /* metal_relu6_layer_acc.mm */ = {isa = PBXFileReference; fileEncoding = 4; lastKnownFileType = sourcecode.cpp.objcpp; path = metal_relu6_layer_acc.mm; sourceTree = "<group>"; };
-		9D51D2B0251DC5E400097568 /* metal_shuffle_layer_acc.mm */ = {isa = PBXFileReference; fileEncoding = 4; lastKnownFileType = sourcecode.cpp.objcpp; path = metal_shuffle_layer_acc.mm; sourceTree = "<group>"; };
-		9D51D2B1251DC5E400097568 /* metal_pad_layer_acc.mm */ = {isa = PBXFileReference; fileEncoding = 4; lastKnownFileType = sourcecode.cpp.objcpp; path = metal_pad_layer_acc.mm; sourceTree = "<group>"; };
-		9D51D2B2251DC5E400097568 /* metal_reduce_mean_layer_acc.mm */ = {isa = PBXFileReference; fileEncoding = 4; lastKnownFileType = sourcecode.cpp.objcpp; path = metal_reduce_mean_layer_acc.mm; sourceTree = "<group>"; };
-		9D51D2B3251DC5E400097568 /* metal_abs_layer_acc.mm */ = {isa = PBXFileReference; fileEncoding = 4; lastKnownFileType = sourcecode.cpp.objcpp; path = metal_abs_layer_acc.mm; sourceTree = "<group>"; };
-		9D51D2B4251DC5E400097568 /* metal_div_layer_acc.mm */ = {isa = PBXFileReference; fileEncoding = 4; lastKnownFileType = sourcecode.cpp.objcpp; path = metal_div_layer_acc.mm; sourceTree = "<group>"; };
-		9D51D2B6251DC5E400097568 /* metal_deconv_layer_common.mm */ = {isa = PBXFileReference; fileEncoding = 4; lastKnownFileType = sourcecode.cpp.objcpp; path = metal_deconv_layer_common.mm; sourceTree = "<group>"; };
-		9D51D2B7251DC5E400097568 /* metal_deconv_layer_acc.h */ = {isa = PBXFileReference; fileEncoding = 4; lastKnownFileType = sourcecode.c.h; path = metal_deconv_layer_acc.h; sourceTree = "<group>"; };
-		9D51D2B8251DC5E400097568 /* metal_deconv_layer_common.metal */ = {isa = PBXFileReference; fileEncoding = 4; lastKnownFileType = sourcecode.metal; path = metal_deconv_layer_common.metal; sourceTree = "<group>"; };
-		9D51D2B9251DC5E400097568 /* metal_deconv_layer_depthwise.h */ = {isa = PBXFileReference; fileEncoding = 4; lastKnownFileType = sourcecode.c.h; path = metal_deconv_layer_depthwise.h; sourceTree = "<group>"; };
-		9D51D2BA251DC5E400097568 /* metal_deconv_layer_depthwise.mm */ = {isa = PBXFileReference; fileEncoding = 4; lastKnownFileType = sourcecode.cpp.objcpp; path = metal_deconv_layer_depthwise.mm; sourceTree = "<group>"; };
-		9D51D2BB251DC5E400097568 /* metal_deconv_layer_acc.mm */ = {isa = PBXFileReference; fileEncoding = 4; lastKnownFileType = sourcecode.cpp.objcpp; path = metal_deconv_layer_acc.mm; sourceTree = "<group>"; };
-		9D51D2BC251DC5E400097568 /* metal_deconv_layer_common.h */ = {isa = PBXFileReference; fileEncoding = 4; lastKnownFileType = sourcecode.c.h; path = metal_deconv_layer_common.h; sourceTree = "<group>"; };
-		9D51D2BD251DC5E400097568 /* metal_deconv_layer_depthwise.metal */ = {isa = PBXFileReference; fileEncoding = 4; lastKnownFileType = sourcecode.metal; path = metal_deconv_layer_depthwise.metal; sourceTree = "<group>"; };
-		9D51D2BE251DC5E500097568 /* metal_unary_layer_acc.h */ = {isa = PBXFileReference; fileEncoding = 4; lastKnownFileType = sourcecode.c.h; path = metal_unary_layer_acc.h; sourceTree = "<group>"; };
-		9D51D2BF251DC5E500097568 /* metal_exp_layer_acc.metal */ = {isa = PBXFileReference; fileEncoding = 4; lastKnownFileType = sourcecode.metal; path = metal_exp_layer_acc.metal; sourceTree = "<group>"; };
-		9D51D2C0251DC5E500097568 /* metal_clip_layer_acc.mm */ = {isa = PBXFileReference; fileEncoding = 4; lastKnownFileType = sourcecode.cpp.objcpp; path = metal_clip_layer_acc.mm; sourceTree = "<group>"; };
-		9D51D2C1251DC5E500097568 /* metal_selu_layer_acc.mm */ = {isa = PBXFileReference; fileEncoding = 4; lastKnownFileType = sourcecode.cpp.objcpp; path = metal_selu_layer_acc.mm; sourceTree = "<group>"; };
-		9D51D2C2251DC5E500097568 /* metal_softplus_layer_acc.metal */ = {isa = PBXFileReference; fileEncoding = 4; lastKnownFileType = sourcecode.metal; path = metal_softplus_layer_acc.metal; sourceTree = "<group>"; };
-		9D51D2C3251DC5E500097568 /* metal_reduce_log_sum_exp_layer_acc.mm */ = {isa = PBXFileReference; fileEncoding = 4; lastKnownFileType = sourcecode.cpp.objcpp; path = metal_reduce_log_sum_exp_layer_acc.mm; sourceTree = "<group>"; };
-		9D51D2C4251DC5E500097568 /* metal_multidir_broadcast_layer_acc.h */ = {isa = PBXFileReference; fileEncoding = 4; lastKnownFileType = sourcecode.c.h; path = metal_multidir_broadcast_layer_acc.h; sourceTree = "<group>"; };
-		9D51D2C5251DC5E500097568 /* metal_atan_layer_acc.mm */ = {isa = PBXFileReference; fileEncoding = 4; lastKnownFileType = sourcecode.cpp.objcpp; path = metal_atan_layer_acc.mm; sourceTree = "<group>"; };
-		9D51D2C6251DC5E500097568 /* metal_upsample_layer_acc.metal */ = {isa = PBXFileReference; fileEncoding = 4; lastKnownFileType = sourcecode.metal; path = metal_upsample_layer_acc.metal; sourceTree = "<group>"; };
-		9D51D2C7251DC5E500097568 /* metal_pad_layer_acc.metal */ = {isa = PBXFileReference; fileEncoding = 4; lastKnownFileType = sourcecode.metal; path = metal_pad_layer_acc.metal; sourceTree = "<group>"; };
-		9D51D2C8251DC5E500097568 /* metal_reciprocal_layer_acc.metal */ = {isa = PBXFileReference; fileEncoding = 4; lastKnownFileType = sourcecode.metal; path = metal_reciprocal_layer_acc.metal; sourceTree = "<group>"; };
-		9D51D2C9251DC5E500097568 /* metal_pooling_layer_acc.metal */ = {isa = PBXFileReference; fileEncoding = 4; lastKnownFileType = sourcecode.metal; path = metal_pooling_layer_acc.metal; sourceTree = "<group>"; };
-		9D51D2CA251DC5E500097568 /* metal_tan_layer_acc.metal */ = {isa = PBXFileReference; fileEncoding = 4; lastKnownFileType = sourcecode.metal; path = metal_tan_layer_acc.metal; sourceTree = "<group>"; };
-		9D51D2CB251DC5E500097568 /* metal_upsample_layer_acc.mm */ = {isa = PBXFileReference; fileEncoding = 4; lastKnownFileType = sourcecode.cpp.objcpp; path = metal_upsample_layer_acc.mm; sourceTree = "<group>"; };
-		9D51D2CC251DC5E500097568 /* metal_elu_layer_acc.metal */ = {isa = PBXFileReference; fileEncoding = 4; lastKnownFileType = sourcecode.metal; path = metal_elu_layer_acc.metal; sourceTree = "<group>"; };
-		9D51D2CD251DC5E500097568 /* metal_prelu_layer_acc.h */ = {isa = PBXFileReference; fileEncoding = 4; lastKnownFileType = sourcecode.c.h; path = metal_prelu_layer_acc.h; sourceTree = "<group>"; };
-		9D51D2CE251DC5E500097568 /* metal_sqrt_layer_acc.mm */ = {isa = PBXFileReference; fileEncoding = 4; lastKnownFileType = sourcecode.cpp.objcpp; path = metal_sqrt_layer_acc.mm; sourceTree = "<group>"; };
-		9D51D2CF251DC5E500097568 /* metal_reciprocal_layer_acc.mm */ = {isa = PBXFileReference; fileEncoding = 4; lastKnownFileType = sourcecode.cpp.objcpp; path = metal_reciprocal_layer_acc.mm; sourceTree = "<group>"; };
-		9D51D2D0251DC5E500097568 /* metal_elu_layer_acc.mm */ = {isa = PBXFileReference; fileEncoding = 4; lastKnownFileType = sourcecode.cpp.objcpp; path = metal_elu_layer_acc.mm; sourceTree = "<group>"; };
+		9D5B715E24BF0A300062DF64 /* metal_prior_box_layer_acc.metal */ = {isa = PBXFileReference; fileEncoding = 4; lastKnownFileType = sourcecode.metal; path = metal_prior_box_layer_acc.metal; sourceTree = "<group>"; };
+		9D5B715F24BF0A300062DF64 /* metal_prior_box_layer_acc.mm */ = {isa = PBXFileReference; fileEncoding = 4; lastKnownFileType = sourcecode.cpp.objcpp; path = metal_prior_box_layer_acc.mm; sourceTree = "<group>"; };
 		9D852BC924584E6A003F4E41 /* bfp16_utils.cc */ = {isa = PBXFileReference; fileEncoding = 4; lastKnownFileType = sourcecode.cpp.cpp; path = bfp16_utils.cc; sourceTree = "<group>"; };
 		9D852BCA24584E6A003F4E41 /* bfp16.h */ = {isa = PBXFileReference; fileEncoding = 4; lastKnownFileType = sourcecode.c.h; path = bfp16.h; sourceTree = "<group>"; };
+		9DB341FB249B0A9300F23F65 /* metal_cpu_adapter_acc.mm */ = {isa = PBXFileReference; fileEncoding = 4; lastKnownFileType = sourcecode.cpp.objcpp; path = metal_cpu_adapter_acc.mm; sourceTree = "<group>"; };
 		9DD1FA8D247CE9BE00800139 /* coreml_network.mm */ = {isa = PBXFileReference; fileEncoding = 4; lastKnownFileType = sourcecode.cpp.objcpp; path = coreml_network.mm; sourceTree = "<group>"; };
 		9DD1FA8F247CE9BE00800139 /* metal_command_queue.h */ = {isa = PBXFileReference; fileEncoding = 4; lastKnownFileType = sourcecode.c.h; path = metal_command_queue.h; sourceTree = "<group>"; };
 		9DD1FA90247CE9BE00800139 /* coreml_network.h */ = {isa = PBXFileReference; fileEncoding = 4; lastKnownFileType = sourcecode.c.h; path = coreml_network.h; sourceTree = "<group>"; };
@@ -1118,6 +958,149 @@
 		9DD1FA99247CE9BE00800139 /* metal_context.mm */ = {isa = PBXFileReference; fileEncoding = 4; lastKnownFileType = sourcecode.cpp.objcpp; path = metal_context.mm; sourceTree = "<group>"; };
 		9DD1FA9A247CE9BE00800139 /* tnn_impl_coreml.mm */ = {isa = PBXFileReference; fileEncoding = 4; lastKnownFileType = sourcecode.cpp.objcpp; path = tnn_impl_coreml.mm; sourceTree = "<group>"; };
 		9DD1FA9B247CE9BE00800139 /* metal_context.h */ = {isa = PBXFileReference; fileEncoding = 4; lastKnownFileType = sourcecode.c.h; path = metal_context.h; sourceTree = "<group>"; };
+		9DD1FA9D247CE9BE00800139 /* metal_sigmoid_layer_acc.mm */ = {isa = PBXFileReference; fileEncoding = 4; lastKnownFileType = sourcecode.cpp.objcpp; path = metal_sigmoid_layer_acc.mm; sourceTree = "<group>"; };
+		9DD1FA9E247CE9BE00800139 /* metal_permute_layer_acc.metal */ = {isa = PBXFileReference; fileEncoding = 4; lastKnownFileType = sourcecode.metal; path = metal_permute_layer_acc.metal; sourceTree = "<group>"; };
+		9DD1FA9F247CE9BE00800139 /* metal_prelu_layer_acc.h */ = {isa = PBXFileReference; fileEncoding = 4; lastKnownFileType = sourcecode.c.h; path = metal_prelu_layer_acc.h; sourceTree = "<group>"; };
+		9DD1FAA0247CE9BE00800139 /* metal_floor_layer_acc.mm */ = {isa = PBXFileReference; fileEncoding = 4; lastKnownFileType = sourcecode.cpp.objcpp; path = metal_floor_layer_acc.mm; sourceTree = "<group>"; };
+		9DD1FAA1247CE9BE00800139 /* metal_relu_layer_acc.mm */ = {isa = PBXFileReference; fileEncoding = 4; lastKnownFileType = sourcecode.cpp.objcpp; path = metal_relu_layer_acc.mm; sourceTree = "<group>"; };
+		9DD1FAA2247CE9BE00800139 /* metal_hard_swish_layer_acc.metal */ = {isa = PBXFileReference; fileEncoding = 4; lastKnownFileType = sourcecode.metal; path = metal_hard_swish_layer_acc.metal; sourceTree = "<group>"; };
+		9DD1FAA3247CE9BE00800139 /* metal_unary_layer_acc.h */ = {isa = PBXFileReference; fileEncoding = 4; lastKnownFileType = sourcecode.c.h; path = metal_unary_layer_acc.h; sourceTree = "<group>"; };
+		9DD1FAA4247CE9BE00800139 /* metal_multidir_broadcast_layer_acc.mm */ = {isa = PBXFileReference; fileEncoding = 4; lastKnownFileType = sourcecode.cpp.objcpp; path = metal_multidir_broadcast_layer_acc.mm; sourceTree = "<group>"; };
+		9DD1FAA5247CE9BE00800139 /* metal_mul_layer_acc.mm */ = {isa = PBXFileReference; fileEncoding = 4; lastKnownFileType = sourcecode.cpp.objcpp; path = metal_mul_layer_acc.mm; sourceTree = "<group>"; };
+		9DD1FAA6247CE9BE00800139 /* metal_ceil_layer_acc.metal */ = {isa = PBXFileReference; fileEncoding = 4; lastKnownFileType = sourcecode.metal; path = metal_ceil_layer_acc.metal; sourceTree = "<group>"; };
+		9DD1FAA7247CE9BE00800139 /* metal_tan_layer_acc.metal */ = {isa = PBXFileReference; fileEncoding = 4; lastKnownFileType = sourcecode.metal; path = metal_tan_layer_acc.metal; sourceTree = "<group>"; };
+		9DD1FAA8247CE9BE00800139 /* metal_stride_slice_layer_acc.mm */ = {isa = PBXFileReference; fileEncoding = 4; lastKnownFileType = sourcecode.cpp.objcpp; path = metal_stride_slice_layer_acc.mm; sourceTree = "<group>"; };
+		9DD1FAA9247CE9BE00800139 /* metal_reduce_mean_layer_acc.mm */ = {isa = PBXFileReference; fileEncoding = 4; lastKnownFileType = sourcecode.cpp.objcpp; path = metal_reduce_mean_layer_acc.mm; sourceTree = "<group>"; };
+		9DD1FAAA247CE9BE00800139 /* metal_common.metal */ = {isa = PBXFileReference; fileEncoding = 4; lastKnownFileType = sourcecode.metal; path = metal_common.metal; sourceTree = "<group>"; };
+		9DD1FAAB247CE9BE00800139 /* metal_tanh_layer_acc.mm */ = {isa = PBXFileReference; fileEncoding = 4; lastKnownFileType = sourcecode.cpp.objcpp; path = metal_tanh_layer_acc.mm; sourceTree = "<group>"; };
+		9DD1FAAC247CE9BE00800139 /* metal_instance_norm_layer_acc.mm */ = {isa = PBXFileReference; fileEncoding = 4; lastKnownFileType = sourcecode.cpp.objcpp; path = metal_instance_norm_layer_acc.mm; sourceTree = "<group>"; };
+		9DD1FAAD247CE9BE00800139 /* metal_sin_layer_acc.mm */ = {isa = PBXFileReference; fileEncoding = 4; lastKnownFileType = sourcecode.cpp.objcpp; path = metal_sin_layer_acc.mm; sourceTree = "<group>"; };
+		9DD1FAAE247CE9BE00800139 /* metal_sub_layer_acc.mm */ = {isa = PBXFileReference; fileEncoding = 4; lastKnownFileType = sourcecode.cpp.objcpp; path = metal_sub_layer_acc.mm; sourceTree = "<group>"; };
+		9DD1FAB0247CE9BE00800139 /* metal_common.h */ = {isa = PBXFileReference; fileEncoding = 4; lastKnownFileType = sourcecode.c.h; path = metal_common.h; sourceTree = "<group>"; };
+		9DD1FAB1247CE9BE00800139 /* metal_add_layer_acc.metal */ = {isa = PBXFileReference; fileEncoding = 4; lastKnownFileType = sourcecode.metal; path = metal_add_layer_acc.metal; sourceTree = "<group>"; };
+		9DD1FAB2247CE9BE00800139 /* metal_sqrt_layer_acc.mm */ = {isa = PBXFileReference; fileEncoding = 4; lastKnownFileType = sourcecode.cpp.objcpp; path = metal_sqrt_layer_acc.mm; sourceTree = "<group>"; };
+		9DD1FAB3247CE9BE00800139 /* metal_layer_acc.mm */ = {isa = PBXFileReference; fileEncoding = 4; lastKnownFileType = sourcecode.cpp.objcpp; path = metal_layer_acc.mm; sourceTree = "<group>"; };
+		9DD1FAB4247CE9BE00800139 /* metal_reduce_sum_layer_acc.mm */ = {isa = PBXFileReference; fileEncoding = 4; lastKnownFileType = sourcecode.cpp.objcpp; path = metal_reduce_sum_layer_acc.mm; sourceTree = "<group>"; };
+		9DD1FAB5247CE9BE00800139 /* metal_splitv_layer_acc.metal */ = {isa = PBXFileReference; fileEncoding = 4; lastKnownFileType = sourcecode.metal; path = metal_splitv_layer_acc.metal; sourceTree = "<group>"; };
+		9DD1FAB6247CE9BE00800139 /* metal_hard_swish_layer_acc.mm */ = {isa = PBXFileReference; fileEncoding = 4; lastKnownFileType = sourcecode.cpp.objcpp; path = metal_hard_swish_layer_acc.mm; sourceTree = "<group>"; };
+		9DD1FAB7247CE9BE00800139 /* metal_log_layer_acc.metal */ = {isa = PBXFileReference; fileEncoding = 4; lastKnownFileType = sourcecode.metal; path = metal_log_layer_acc.metal; sourceTree = "<group>"; };
+		9DD1FAB8247CE9BE00800139 /* metal_reshape_layer_acc.mm */ = {isa = PBXFileReference; fileEncoding = 4; lastKnownFileType = sourcecode.cpp.objcpp; path = metal_reshape_layer_acc.mm; sourceTree = "<group>"; };
+		9DD1FAB9247CE9BE00800139 /* metal_ceil_layer_acc.mm */ = {isa = PBXFileReference; fileEncoding = 4; lastKnownFileType = sourcecode.cpp.objcpp; path = metal_ceil_layer_acc.mm; sourceTree = "<group>"; };
+		9DD1FABA247CE9BE00800139 /* metal_reduce_sum_square_layer_acc.mm */ = {isa = PBXFileReference; fileEncoding = 4; lastKnownFileType = sourcecode.cpp.objcpp; path = metal_reduce_sum_square_layer_acc.mm; sourceTree = "<group>"; };
+		9DD1FABB247CE9BE00800139 /* metal_reduce_log_sum_layer_acc.mm */ = {isa = PBXFileReference; fileEncoding = 4; lastKnownFileType = sourcecode.cpp.objcpp; path = metal_reduce_log_sum_layer_acc.mm; sourceTree = "<group>"; };
+		9DD1FABC247CE9BE00800139 /* metal_atan_layer_acc.metal */ = {isa = PBXFileReference; fileEncoding = 4; lastKnownFileType = sourcecode.metal; path = metal_atan_layer_acc.metal; sourceTree = "<group>"; };
+		9DD1FABD247CE9BE00800139 /* metal_selu_layer_acc.metal */ = {isa = PBXFileReference; fileEncoding = 4; lastKnownFileType = sourcecode.metal; path = metal_selu_layer_acc.metal; sourceTree = "<group>"; };
+		9DD1FABE247CE9BE00800139 /* metal_batch_norm_layer_acc.metal */ = {isa = PBXFileReference; fileEncoding = 4; lastKnownFileType = sourcecode.metal; path = metal_batch_norm_layer_acc.metal; sourceTree = "<group>"; };
+		9DD1FABF247CE9BE00800139 /* metal_floor_layer_acc.metal */ = {isa = PBXFileReference; fileEncoding = 4; lastKnownFileType = sourcecode.metal; path = metal_floor_layer_acc.metal; sourceTree = "<group>"; };
+		9DD1FAC0247CE9BE00800139 /* metal_reduce_max_layer_acc.mm */ = {isa = PBXFileReference; fileEncoding = 4; lastKnownFileType = sourcecode.cpp.objcpp; path = metal_reduce_max_layer_acc.mm; sourceTree = "<group>"; };
+		9DD1FAC1247CE9BE00800139 /* metal_reduce_min_layer_acc.mm */ = {isa = PBXFileReference; fileEncoding = 4; lastKnownFileType = sourcecode.cpp.objcpp; path = metal_reduce_min_layer_acc.mm; sourceTree = "<group>"; };
+		9DD1FAC2247CE9BE00800139 /* metal_tanh_layer_acc.metal */ = {isa = PBXFileReference; fileEncoding = 4; lastKnownFileType = sourcecode.metal; path = metal_tanh_layer_acc.metal; sourceTree = "<group>"; };
+		9DD1FAC3247CE9BE00800139 /* metal_atan_layer_acc.mm */ = {isa = PBXFileReference; fileEncoding = 4; lastKnownFileType = sourcecode.cpp.objcpp; path = metal_atan_layer_acc.mm; sourceTree = "<group>"; };
+		9DD1FAC4247CE9BE00800139 /* metal_elu_layer_acc.metal */ = {isa = PBXFileReference; fileEncoding = 4; lastKnownFileType = sourcecode.metal; path = metal_elu_layer_acc.metal; sourceTree = "<group>"; };
+		9DD1FAC5247CE9BE00800139 /* metal_neg_layer_acc.metal */ = {isa = PBXFileReference; fileEncoding = 4; lastKnownFileType = sourcecode.metal; path = metal_neg_layer_acc.metal; sourceTree = "<group>"; };
+		9DD1FAC6247CE9BE00800139 /* metal_prelu_layer_acc.mm */ = {isa = PBXFileReference; fileEncoding = 4; lastKnownFileType = sourcecode.cpp.objcpp; path = metal_prelu_layer_acc.mm; sourceTree = "<group>"; };
+		9DD1FAC7247CE9BE00800139 /* metal_reduce_l1_layer_acc.mm */ = {isa = PBXFileReference; fileEncoding = 4; lastKnownFileType = sourcecode.cpp.objcpp; path = metal_reduce_l1_layer_acc.mm; sourceTree = "<group>"; };
+		9DD1FAC8247CE9BE00800139 /* metal_abs_layer_acc.metal */ = {isa = PBXFileReference; fileEncoding = 4; lastKnownFileType = sourcecode.metal; path = metal_abs_layer_acc.metal; sourceTree = "<group>"; };
+		9DD1FAC9247CE9BE00800139 /* metal_reduce_layer_acc.mm */ = {isa = PBXFileReference; fileEncoding = 4; lastKnownFileType = sourcecode.cpp.objcpp; path = metal_reduce_layer_acc.mm; sourceTree = "<group>"; };
+		9DD1FACA247CE9BE00800139 /* metal_hard_sigmoid_layer_acc.metal */ = {isa = PBXFileReference; fileEncoding = 4; lastKnownFileType = sourcecode.metal; path = metal_hard_sigmoid_layer_acc.metal; sourceTree = "<group>"; };
+		9DD1FACC247CE9BE00800139 /* metal_acos_layer_acc.mm */ = {isa = PBXFileReference; fileEncoding = 4; lastKnownFileType = sourcecode.cpp.objcpp; path = metal_acos_layer_acc.mm; sourceTree = "<group>"; };
+		9DD1FACD247CE9BE00800139 /* metal_selu_layer_acc.mm */ = {isa = PBXFileReference; fileEncoding = 4; lastKnownFileType = sourcecode.cpp.objcpp; path = metal_selu_layer_acc.mm; sourceTree = "<group>"; };
+		9DD1FACE247CE9BE00800139 /* metal_batch_norm_layer_acc.mm */ = {isa = PBXFileReference; fileEncoding = 4; lastKnownFileType = sourcecode.cpp.objcpp; path = metal_batch_norm_layer_acc.mm; sourceTree = "<group>"; };
+		9DD1FAD0247CE9BE00800139 /* metal_deconv_layer_common.mm */ = {isa = PBXFileReference; fileEncoding = 4; lastKnownFileType = sourcecode.cpp.objcpp; path = metal_deconv_layer_common.mm; sourceTree = "<group>"; };
+		9DD1FAD1247CE9BE00800139 /* metal_deconv_layer_acc.h */ = {isa = PBXFileReference; fileEncoding = 4; lastKnownFileType = sourcecode.c.h; path = metal_deconv_layer_acc.h; sourceTree = "<group>"; };
+		9DD1FAD2247CE9BE00800139 /* metal_deconv_layer_common.metal */ = {isa = PBXFileReference; fileEncoding = 4; lastKnownFileType = sourcecode.metal; path = metal_deconv_layer_common.metal; sourceTree = "<group>"; };
+		9DD1FAD3247CE9BE00800139 /* metal_deconv_layer_depthwise.h */ = {isa = PBXFileReference; fileEncoding = 4; lastKnownFileType = sourcecode.c.h; path = metal_deconv_layer_depthwise.h; sourceTree = "<group>"; };
+		9DD1FAD4247CE9BE00800139 /* metal_deconv_layer_depthwise.mm */ = {isa = PBXFileReference; fileEncoding = 4; lastKnownFileType = sourcecode.cpp.objcpp; path = metal_deconv_layer_depthwise.mm; sourceTree = "<group>"; };
+		9DD1FAD5247CE9BE00800139 /* metal_deconv_layer_acc.mm */ = {isa = PBXFileReference; fileEncoding = 4; lastKnownFileType = sourcecode.cpp.objcpp; path = metal_deconv_layer_acc.mm; sourceTree = "<group>"; };
+		9DD1FAD6247CE9BE00800139 /* metal_deconv_layer_common.h */ = {isa = PBXFileReference; fileEncoding = 4; lastKnownFileType = sourcecode.c.h; path = metal_deconv_layer_common.h; sourceTree = "<group>"; };
+		9DD1FAD7247CE9BE00800139 /* metal_deconv_layer_depthwise.metal */ = {isa = PBXFileReference; fileEncoding = 4; lastKnownFileType = sourcecode.metal; path = metal_deconv_layer_depthwise.metal; sourceTree = "<group>"; };
+		9DD1FAD8247CE9BE00800139 /* metal_splitv_layer_acc.mm */ = {isa = PBXFileReference; fileEncoding = 4; lastKnownFileType = sourcecode.cpp.objcpp; path = metal_splitv_layer_acc.mm; sourceTree = "<group>"; };
+		9DD1FAD9247CE9BE00800139 /* metal_sign_layer_acc.mm */ = {isa = PBXFileReference; fileEncoding = 4; lastKnownFileType = sourcecode.cpp.objcpp; path = metal_sign_layer_acc.mm; sourceTree = "<group>"; };
+		9DD1FADA247CE9BE00800139 /* metal_softplus_layer_acc.metal */ = {isa = PBXFileReference; fileEncoding = 4; lastKnownFileType = sourcecode.metal; path = metal_softplus_layer_acc.metal; sourceTree = "<group>"; };
+		9DD1FADB247CE9BE00800139 /* metal_relu6_layer_acc.metal */ = {isa = PBXFileReference; fileEncoding = 4; lastKnownFileType = sourcecode.metal; path = metal_relu6_layer_acc.metal; sourceTree = "<group>"; };
+		9DD1FADC247CE9BE00800139 /* metal_reciprocal_layer_acc.metal */ = {isa = PBXFileReference; fileEncoding = 4; lastKnownFileType = sourcecode.metal; path = metal_reciprocal_layer_acc.metal; sourceTree = "<group>"; };
+		9DD1FADD247CE9BE00800139 /* metal_log_sigmoid_layer_acc.mm */ = {isa = PBXFileReference; fileEncoding = 4; lastKnownFileType = sourcecode.cpp.objcpp; path = metal_log_sigmoid_layer_acc.mm; sourceTree = "<group>"; };
+		9DD1FADE247CE9BE00800139 /* metal_shuffle_layer_acc.metal */ = {isa = PBXFileReference; fileEncoding = 4; lastKnownFileType = sourcecode.metal; path = metal_shuffle_layer_acc.metal; sourceTree = "<group>"; };
+		9DD1FADF247CE9BE00800139 /* metal_reduce_layer_acc.h */ = {isa = PBXFileReference; fileEncoding = 4; lastKnownFileType = sourcecode.c.h; path = metal_reduce_layer_acc.h; sourceTree = "<group>"; };
+		9DD1FAE0247CE9BE00800139 /* metal_div_layer_acc.mm */ = {isa = PBXFileReference; fileEncoding = 4; lastKnownFileType = sourcecode.cpp.objcpp; path = metal_div_layer_acc.mm; sourceTree = "<group>"; };
+		9DD1FAE1247CE9BE00800139 /* metal_exp_layer_acc.mm */ = {isa = PBXFileReference; fileEncoding = 4; lastKnownFileType = sourcecode.cpp.objcpp; path = metal_exp_layer_acc.mm; sourceTree = "<group>"; };
+		9DD1FAE2247CE9BE00800139 /* metal_reduce_prod_layer_acc.mm */ = {isa = PBXFileReference; fileEncoding = 4; lastKnownFileType = sourcecode.cpp.objcpp; path = metal_reduce_prod_layer_acc.mm; sourceTree = "<group>"; };
+		9DD1FAE3247CE9BE00800139 /* metal_min_layer_acc.metal */ = {isa = PBXFileReference; fileEncoding = 4; lastKnownFileType = sourcecode.metal; path = metal_min_layer_acc.metal; sourceTree = "<group>"; };
+		9DD1FAE4247CE9BE00800139 /* metal_hdrguide_layer_acc.metal */ = {isa = PBXFileReference; fileEncoding = 4; lastKnownFileType = sourcecode.metal; path = metal_hdrguide_layer_acc.metal; sourceTree = "<group>"; };
+		9DD1FAE5247CE9BE00800139 /* metal_sin_layer_acc.metal */ = {isa = PBXFileReference; fileEncoding = 4; lastKnownFileType = sourcecode.metal; path = metal_sin_layer_acc.metal; sourceTree = "<group>"; };
+		9DD1FAE6247CE9BE00800139 /* metal_pow_layer_acc.mm */ = {isa = PBXFileReference; fileEncoding = 4; lastKnownFileType = sourcecode.cpp.objcpp; path = metal_pow_layer_acc.mm; sourceTree = "<group>"; };
+		9DD1FAE7247CE9BE00800139 /* metal_softmax_layer_acc.mm */ = {isa = PBXFileReference; fileEncoding = 4; lastKnownFileType = sourcecode.cpp.objcpp; path = metal_softmax_layer_acc.mm; sourceTree = "<group>"; };
+		9DD1FAE8247CE9BE00800139 /* metal_lrn_layer_acc.metal */ = {isa = PBXFileReference; fileEncoding = 4; lastKnownFileType = sourcecode.metal; path = metal_lrn_layer_acc.metal; sourceTree = "<group>"; };
+		9DD1FAE9247CE9BE00800139 /* metal_mul_layer_acc.metal */ = {isa = PBXFileReference; fileEncoding = 4; lastKnownFileType = sourcecode.metal; path = metal_mul_layer_acc.metal; sourceTree = "<group>"; };
+		9DD1FAEA247CE9BE00800139 /* metal_normalize_layer_acc.mm */ = {isa = PBXFileReference; fileEncoding = 4; lastKnownFileType = sourcecode.cpp.objcpp; path = metal_normalize_layer_acc.mm; sourceTree = "<group>"; };
+		9DD1FAEB247CE9BE00800139 /* metal_reduce_l2_layer_acc.mm */ = {isa = PBXFileReference; fileEncoding = 4; lastKnownFileType = sourcecode.cpp.objcpp; path = metal_reduce_l2_layer_acc.mm; sourceTree = "<group>"; };
+		9DD1FAEC247CE9BE00800139 /* metal_elu_layer_acc.mm */ = {isa = PBXFileReference; fileEncoding = 4; lastKnownFileType = sourcecode.cpp.objcpp; path = metal_elu_layer_acc.mm; sourceTree = "<group>"; };
+		9DD1FAED247CE9BE00800139 /* metal_abs_layer_acc.mm */ = {isa = PBXFileReference; fileEncoding = 4; lastKnownFileType = sourcecode.cpp.objcpp; path = metal_abs_layer_acc.mm; sourceTree = "<group>"; };
+		9DD1FAEE247CE9BE00800139 /* metal_concat_layer_acc.mm */ = {isa = PBXFileReference; fileEncoding = 4; lastKnownFileType = sourcecode.cpp.objcpp; path = metal_concat_layer_acc.mm; sourceTree = "<group>"; };
+		9DD1FAEF247CE9BE00800139 /* metal_concat_layer_acc.metal */ = {isa = PBXFileReference; fileEncoding = 4; lastKnownFileType = sourcecode.metal; path = metal_concat_layer_acc.metal; sourceTree = "<group>"; };
+		9DD1FAF0247CE9BE00800139 /* metal_tan_layer_acc.mm */ = {isa = PBXFileReference; fileEncoding = 4; lastKnownFileType = sourcecode.cpp.objcpp; path = metal_tan_layer_acc.mm; sourceTree = "<group>"; };
+		9DD1FAF1247CE9BE00800139 /* metal_clip_layer_acc.metal */ = {isa = PBXFileReference; fileEncoding = 4; lastKnownFileType = sourcecode.metal; path = metal_clip_layer_acc.metal; sourceTree = "<group>"; };
+		9DD1FAF2247CE9BE00800139 /* metal_cos_layer_acc.mm */ = {isa = PBXFileReference; fileEncoding = 4; lastKnownFileType = sourcecode.cpp.objcpp; path = metal_cos_layer_acc.mm; sourceTree = "<group>"; };
+		9DD1FAF3247CE9BE00800139 /* metal_min_layer_acc.mm */ = {isa = PBXFileReference; fileEncoding = 4; lastKnownFileType = sourcecode.cpp.objcpp; path = metal_min_layer_acc.mm; sourceTree = "<group>"; };
+		9DD1FAF4247CE9BE00800139 /* metal_normalize_layer_acc.metal */ = {isa = PBXFileReference; fileEncoding = 4; lastKnownFileType = sourcecode.metal; path = metal_normalize_layer_acc.metal; sourceTree = "<group>"; };
+		9DD1FAF5247CE9BE00800139 /* metal_relu_layer_acc.metal */ = {isa = PBXFileReference; fileEncoding = 4; lastKnownFileType = sourcecode.metal; path = metal_relu_layer_acc.metal; sourceTree = "<group>"; };
+		9DD1FAF6247CE9BE00800139 /* metal_softmax_layer_acc.metal */ = {isa = PBXFileReference; fileEncoding = 4; lastKnownFileType = sourcecode.metal; path = metal_softmax_layer_acc.metal; sourceTree = "<group>"; };
+		9DD1FAF7247CE9BE00800139 /* metal_clip_layer_acc.mm */ = {isa = PBXFileReference; fileEncoding = 4; lastKnownFileType = sourcecode.cpp.objcpp; path = metal_clip_layer_acc.mm; sourceTree = "<group>"; };
+		9DD1FAF8247CE9BE00800139 /* metal_exp_layer_acc.metal */ = {isa = PBXFileReference; fileEncoding = 4; lastKnownFileType = sourcecode.metal; path = metal_exp_layer_acc.metal; sourceTree = "<group>"; };
+		9DD1FAF9247CE9BE00800139 /* metal_max_layer_acc.mm */ = {isa = PBXFileReference; fileEncoding = 4; lastKnownFileType = sourcecode.cpp.objcpp; path = metal_max_layer_acc.mm; sourceTree = "<group>"; };
+		9DD1FAFA247CE9BE00800139 /* metal_sigmoid_layer_acc.metal */ = {isa = PBXFileReference; fileEncoding = 4; lastKnownFileType = sourcecode.metal; path = metal_sigmoid_layer_acc.metal; sourceTree = "<group>"; };
+		9DD1FAFB247CE9BE00800139 /* metal_softplus_layer_acc.mm */ = {isa = PBXFileReference; fileEncoding = 4; lastKnownFileType = sourcecode.cpp.objcpp; path = metal_softplus_layer_acc.mm; sourceTree = "<group>"; };
+		9DD1FAFC247CE9BE00800139 /* metal_div_layer_acc.metal */ = {isa = PBXFileReference; fileEncoding = 4; lastKnownFileType = sourcecode.metal; path = metal_div_layer_acc.metal; sourceTree = "<group>"; };
+		9DD1FAFD247CE9BE00800139 /* metal_cos_layer_acc.metal */ = {isa = PBXFileReference; fileEncoding = 4; lastKnownFileType = sourcecode.metal; path = metal_cos_layer_acc.metal; sourceTree = "<group>"; };
+		9DD1FAFE247CE9BE00800139 /* metal_reduce_layer_acc.metal */ = {isa = PBXFileReference; fileEncoding = 4; lastKnownFileType = sourcecode.metal; path = metal_reduce_layer_acc.metal; sourceTree = "<group>"; };
+		9DD1FAFF247CE9BE00800139 /* metal_prelu_layer_acc.metal */ = {isa = PBXFileReference; fileEncoding = 4; lastKnownFileType = sourcecode.metal; path = metal_prelu_layer_acc.metal; sourceTree = "<group>"; };
+		9DD1FB00247CE9BE00800139 /* metal_pad_layer_acc.mm */ = {isa = PBXFileReference; fileEncoding = 4; lastKnownFileType = sourcecode.cpp.objcpp; path = metal_pad_layer_acc.mm; sourceTree = "<group>"; };
+		9DD1FB01247CE9BE00800139 /* metal_relu6_layer_acc.mm */ = {isa = PBXFileReference; fileEncoding = 4; lastKnownFileType = sourcecode.cpp.objcpp; path = metal_relu6_layer_acc.mm; sourceTree = "<group>"; };
+		9DD1FB02247CE9BE00800139 /* metal_stride_slice_layer_acc.metal */ = {isa = PBXFileReference; fileEncoding = 4; lastKnownFileType = sourcecode.metal; path = metal_stride_slice_layer_acc.metal; sourceTree = "<group>"; };
+		9DD1FB04247CE9BE00800139 /* metal_pad_layer_acc.metal */ = {isa = PBXFileReference; fileEncoding = 4; lastKnownFileType = sourcecode.metal; path = metal_pad_layer_acc.metal; sourceTree = "<group>"; };
+		9DD1FB05247CE9BE00800139 /* metal_add_layer_acc.mm */ = {isa = PBXFileReference; fileEncoding = 4; lastKnownFileType = sourcecode.cpp.objcpp; path = metal_add_layer_acc.mm; sourceTree = "<group>"; };
+		9DD1FB06247CE9BE00800139 /* metal_hdrguide_layer_acc.mm */ = {isa = PBXFileReference; fileEncoding = 4; lastKnownFileType = sourcecode.cpp.objcpp; path = metal_hdrguide_layer_acc.mm; sourceTree = "<group>"; };
+		9DD1FB07247CE9BE00800139 /* metal_reshape_layer_acc.metal */ = {isa = PBXFileReference; fileEncoding = 4; lastKnownFileType = sourcecode.metal; path = metal_reshape_layer_acc.metal; sourceTree = "<group>"; };
+		9DD1FB08247CE9BE00800139 /* metal_multidir_broadcast_layer_acc.h */ = {isa = PBXFileReference; fileEncoding = 4; lastKnownFileType = sourcecode.c.h; path = metal_multidir_broadcast_layer_acc.h; sourceTree = "<group>"; };
+		9DD1FB09247CE9BE00800139 /* metal_instance_norm_layer_acc.metal */ = {isa = PBXFileReference; fileEncoding = 4; lastKnownFileType = sourcecode.metal; path = metal_instance_norm_layer_acc.metal; sourceTree = "<group>"; };
+		9DD1FB0A247CE9BE00800139 /* metal_sign_layer_acc.metal */ = {isa = PBXFileReference; fileEncoding = 4; lastKnownFileType = sourcecode.metal; path = metal_sign_layer_acc.metal; sourceTree = "<group>"; };
+		9DD1FB0B247CE9BE00800139 /* metal_hard_sigmoid_layer_acc.mm */ = {isa = PBXFileReference; fileEncoding = 4; lastKnownFileType = sourcecode.cpp.objcpp; path = metal_hard_sigmoid_layer_acc.mm; sourceTree = "<group>"; };
+		9DD1FB0C247CE9BE00800139 /* metal_reciprocal_layer_acc.mm */ = {isa = PBXFileReference; fileEncoding = 4; lastKnownFileType = sourcecode.cpp.objcpp; path = metal_reciprocal_layer_acc.mm; sourceTree = "<group>"; };
+		9DD1FB0D247CE9BE00800139 /* metal_permute_layer_acc.mm */ = {isa = PBXFileReference; fileEncoding = 4; lastKnownFileType = sourcecode.cpp.objcpp; path = metal_permute_layer_acc.mm; sourceTree = "<group>"; };
+		9DD1FB0E247CE9BE00800139 /* metal_asin_layer_acc.metal */ = {isa = PBXFileReference; fileEncoding = 4; lastKnownFileType = sourcecode.metal; path = metal_asin_layer_acc.metal; sourceTree = "<group>"; };
+		9DD1FB0F247CE9BE00800139 /* metal_reduce_log_sum_exp_layer_acc.mm */ = {isa = PBXFileReference; fileEncoding = 4; lastKnownFileType = sourcecode.cpp.objcpp; path = metal_reduce_log_sum_exp_layer_acc.mm; sourceTree = "<group>"; };
+		9DD1FB10247CE9BE00800139 /* metal_max_layer_acc.metal */ = {isa = PBXFileReference; fileEncoding = 4; lastKnownFileType = sourcecode.metal; path = metal_max_layer_acc.metal; sourceTree = "<group>"; };
+		9DD1FB11247CE9BE00800139 /* metal_asin_layer_acc.mm */ = {isa = PBXFileReference; fileEncoding = 4; lastKnownFileType = sourcecode.cpp.objcpp; path = metal_asin_layer_acc.mm; sourceTree = "<group>"; };
+		9DD1FB13247CE9BE00800139 /* metal_conv_layer_common.mm */ = {isa = PBXFileReference; fileEncoding = 4; lastKnownFileType = sourcecode.cpp.objcpp; path = metal_conv_layer_common.mm; sourceTree = "<group>"; };
+		9DD1FB14247CE9BE00800139 /* metal_conv_layer_common.h */ = {isa = PBXFileReference; fileEncoding = 4; lastKnownFileType = sourcecode.c.h; path = metal_conv_layer_common.h; sourceTree = "<group>"; };
+		9DD1FB15247CE9BE00800139 /* metal_inner_product_layer_acc.mm */ = {isa = PBXFileReference; fileEncoding = 4; lastKnownFileType = sourcecode.cpp.objcpp; path = metal_inner_product_layer_acc.mm; sourceTree = "<group>"; };
+		9DD1FB16247CE9BE00800139 /* metal_conv_layer_winograd.h */ = {isa = PBXFileReference; fileEncoding = 4; lastKnownFileType = sourcecode.c.h; path = metal_conv_layer_winograd.h; sourceTree = "<group>"; };
+		9DD1FB17247CE9BE00800139 /* metal_conv_layer_acc.h */ = {isa = PBXFileReference; fileEncoding = 4; lastKnownFileType = sourcecode.c.h; path = metal_conv_layer_acc.h; sourceTree = "<group>"; };
+		9DD1FB18247CE9BE00800139 /* metal_conv_layer_depthwise.h */ = {isa = PBXFileReference; fileEncoding = 4; lastKnownFileType = sourcecode.c.h; path = metal_conv_layer_depthwise.h; sourceTree = "<group>"; };
+		9DD1FB19247CE9BE00800139 /* metal_conv_layer_depthwise.mm */ = {isa = PBXFileReference; fileEncoding = 4; lastKnownFileType = sourcecode.cpp.objcpp; path = metal_conv_layer_depthwise.mm; sourceTree = "<group>"; };
+		9DD1FB1A247CE9BE00800139 /* metal_conv_layer_common.metal */ = {isa = PBXFileReference; fileEncoding = 4; lastKnownFileType = sourcecode.metal; path = metal_conv_layer_common.metal; sourceTree = "<group>"; };
+		9DD1FB1B247CE9BE00800139 /* metal_conv_layer_1x1.h */ = {isa = PBXFileReference; fileEncoding = 4; lastKnownFileType = sourcecode.c.h; path = metal_conv_layer_1x1.h; sourceTree = "<group>"; };
+		9DD1FB1C247CE9BE00800139 /* metal_conv_layer_1x1.mm */ = {isa = PBXFileReference; fileEncoding = 4; lastKnownFileType = sourcecode.cpp.objcpp; path = metal_conv_layer_1x1.mm; sourceTree = "<group>"; };
+		9DD1FB1D247CE9BE00800139 /* metal_inner_product_layer_acc.h */ = {isa = PBXFileReference; fileEncoding = 4; lastKnownFileType = sourcecode.c.h; path = metal_inner_product_layer_acc.h; sourceTree = "<group>"; };
+		9DD1FB1E247CE9BE00800139 /* metal_conv_layer_winograd.metal */ = {isa = PBXFileReference; fileEncoding = 4; lastKnownFileType = sourcecode.metal; path = metal_conv_layer_winograd.metal; sourceTree = "<group>"; };
+		9DD1FB1F247CE9BE00800139 /* metal_conv_layer_1x1.metal */ = {isa = PBXFileReference; fileEncoding = 4; lastKnownFileType = sourcecode.metal; path = metal_conv_layer_1x1.metal; sourceTree = "<group>"; };
+		9DD1FB20247CE9BE00800139 /* metal_inner_product_layer_acc.metal */ = {isa = PBXFileReference; fileEncoding = 4; lastKnownFileType = sourcecode.metal; path = metal_inner_product_layer_acc.metal; sourceTree = "<group>"; };
+		9DD1FB21247CE9BE00800139 /* metal_conv_layer_depthwise.metal */ = {isa = PBXFileReference; fileEncoding = 4; lastKnownFileType = sourcecode.metal; path = metal_conv_layer_depthwise.metal; sourceTree = "<group>"; };
+		9DD1FB22247CE9BE00800139 /* metal_conv_layer_winograd.mm */ = {isa = PBXFileReference; fileEncoding = 4; lastKnownFileType = sourcecode.cpp.objcpp; path = metal_conv_layer_winograd.mm; sourceTree = "<group>"; };
+		9DD1FB23247CE9BE00800139 /* metal_conv_layer_acc.mm */ = {isa = PBXFileReference; fileEncoding = 4; lastKnownFileType = sourcecode.cpp.objcpp; path = metal_conv_layer_acc.mm; sourceTree = "<group>"; };
+		9DD1FB24247CE9BE00800139 /* metal_unary_layer_acc.mm */ = {isa = PBXFileReference; fileEncoding = 4; lastKnownFileType = sourcecode.cpp.objcpp; path = metal_unary_layer_acc.mm; sourceTree = "<group>"; };
+		9DD1FB25247CE9BE00800139 /* metal_upsample_layer_acc.mm */ = {isa = PBXFileReference; fileEncoding = 4; lastKnownFileType = sourcecode.cpp.objcpp; path = metal_upsample_layer_acc.mm; sourceTree = "<group>"; };
+		9DD1FB26247CE9BE00800139 /* metal_upsample_layer_acc.metal */ = {isa = PBXFileReference; fileEncoding = 4; lastKnownFileType = sourcecode.metal; path = metal_upsample_layer_acc.metal; sourceTree = "<group>"; };
+		9DD1FB27247CE9BE00800139 /* metal_sqrt_layer_acc.metal */ = {isa = PBXFileReference; fileEncoding = 4; lastKnownFileType = sourcecode.metal; path = metal_sqrt_layer_acc.metal; sourceTree = "<group>"; };
+		9DD1FB28247CE9BE00800139 /* metal_layer_acc.h */ = {isa = PBXFileReference; fileEncoding = 4; lastKnownFileType = sourcecode.c.h; path = metal_layer_acc.h; sourceTree = "<group>"; };
+		9DD1FB29247CE9BE00800139 /* metal_lrn_layer_acc.mm */ = {isa = PBXFileReference; fileEncoding = 4; lastKnownFileType = sourcecode.cpp.objcpp; path = metal_lrn_layer_acc.mm; sourceTree = "<group>"; };
+		9DD1FB2A247CE9BE00800139 /* metal_shuffle_layer_acc.mm */ = {isa = PBXFileReference; fileEncoding = 4; lastKnownFileType = sourcecode.cpp.objcpp; path = metal_shuffle_layer_acc.mm; sourceTree = "<group>"; };
+		9DD1FB2B247CE9BE00800139 /* metal_pow_layer_acc.metal */ = {isa = PBXFileReference; fileEncoding = 4; lastKnownFileType = sourcecode.metal; path = metal_pow_layer_acc.metal; sourceTree = "<group>"; };
+		9DD1FB2C247CE9BE00800139 /* metal_neg_layer_acc.mm */ = {isa = PBXFileReference; fileEncoding = 4; lastKnownFileType = sourcecode.cpp.objcpp; path = metal_neg_layer_acc.mm; sourceTree = "<group>"; };
+		9DD1FB2D247CE9BE00800139 /* metal_log_sigmoid_layer_acc.metal */ = {isa = PBXFileReference; fileEncoding = 4; lastKnownFileType = sourcecode.metal; path = metal_log_sigmoid_layer_acc.metal; sourceTree = "<group>"; };
+		9DD1FB2E247CE9BE00800139 /* metal_log_layer_acc.mm */ = {isa = PBXFileReference; fileEncoding = 4; lastKnownFileType = sourcecode.cpp.objcpp; path = metal_log_layer_acc.mm; sourceTree = "<group>"; };
+		9DD1FB2F247CE9BE00800139 /* metal_sub_layer_acc.metal */ = {isa = PBXFileReference; fileEncoding = 4; lastKnownFileType = sourcecode.metal; path = metal_sub_layer_acc.metal; sourceTree = "<group>"; };
+		9DD1FB30247CE9BE00800139 /* metal_acos_layer_acc.metal */ = {isa = PBXFileReference; fileEncoding = 4; lastKnownFileType = sourcecode.metal; path = metal_acos_layer_acc.metal; sourceTree = "<group>"; };
 		9DD1FBD2247CEA1200800139 /* arm_util.cc */ = {isa = PBXFileReference; fileEncoding = 4; lastKnownFileType = sourcecode.cpp.cpp; path = arm_util.cc; sourceTree = "<group>"; };
 		9DD1FBD3247CEA1200800139 /* arm_util.h */ = {isa = PBXFileReference; fileEncoding = 4; lastKnownFileType = sourcecode.c.h; path = arm_util.h; sourceTree = "<group>"; };
 		9DD1FBD4247CEA1200800139 /* arm_context.cc */ = {isa = PBXFileReference; fileEncoding = 4; lastKnownFileType = sourcecode.cpp.cpp; path = arm_context.cc; sourceTree = "<group>"; };
@@ -1261,6 +1244,9 @@
 		9DDA7081241F99E600F17A1C /* version.h */ = {isa = PBXFileReference; fileEncoding = 4; lastKnownFileType = sourcecode.c.h; path = version.h; sourceTree = "<group>"; };
 		9DDA709D241F99F800F17A1C /* utils */ = {isa = PBXFileReference; lastKnownFileType = folder; path = utils; sourceTree = "<group>"; };
 		9DDA709E241F99F800F17A1C /* core */ = {isa = PBXFileReference; lastKnownFileType = folder; path = core; sourceTree = "<group>"; };
+		9DF19E9D24A1FE8E00E1376D /* metal_pooling_layer_acc.metal */ = {isa = PBXFileReference; fileEncoding = 4; lastKnownFileType = sourcecode.metal; path = metal_pooling_layer_acc.metal; sourceTree = "<group>"; };
+		9DF19E9E24A1FE8E00E1376D /* metal_pooling_layer_acc.mm */ = {isa = PBXFileReference; fileEncoding = 4; lastKnownFileType = sourcecode.cpp.objcpp; path = metal_pooling_layer_acc.mm; sourceTree = "<group>"; };
+		9DF19EA124A200AC00E1376D /* metal_cpu_adapter_acc.h */ = {isa = PBXFileReference; fileEncoding = 4; lastKnownFileType = sourcecode.c.h; path = metal_cpu_adapter_acc.h; sourceTree = "<group>"; };
 		9DF26BD724645EA500F22F0D /* naive_compute.cc */ = {isa = PBXFileReference; fileEncoding = 4; lastKnownFileType = sourcecode.cpp.cpp; path = naive_compute.cc; sourceTree = "<group>"; };
 		9DF26BD824645EA500F22F0D /* naive_compute.h */ = {isa = PBXFileReference; fileEncoding = 4; lastKnownFileType = sourcecode.c.h; path = naive_compute.h; sourceTree = "<group>"; };
 		EC0BE13425144B5D009BD69A /* detection_post_process_utils.h */ = {isa = PBXFileReference; fileEncoding = 4; lastKnownFileType = sourcecode.c.h; path = detection_post_process_utils.h; sourceTree = "<group>"; };
@@ -1303,8 +1289,6 @@
 		EC2CF72425078C1200EE3899 /* metal_mat_converter.metal */ = {isa = PBXFileReference; fileEncoding = 4; lastKnownFileType = sourcecode.metal; path = metal_mat_converter.metal; sourceTree = "<group>"; };
 		EC2CF74E2508A99C00EE3899 /* arm_deconv_layer_stride.h */ = {isa = PBXFileReference; fileEncoding = 4; lastKnownFileType = sourcecode.c.h; path = arm_deconv_layer_stride.h; sourceTree = "<group>"; };
 		EC2CF74F2508A99C00EE3899 /* arm_deconv_layer_stride.cc */ = {isa = PBXFileReference; fileEncoding = 4; lastKnownFileType = sourcecode.cpp.cpp; path = arm_deconv_layer_stride.cc; sourceTree = "<group>"; };
-<<<<<<< HEAD
-=======
 		EC2CF7802511F80500EE3899 /* metal_arg_max_or_min_layer_acc.mm */ = {isa = PBXFileReference; fileEncoding = 4; lastKnownFileType = sourcecode.cpp.objcpp; path = metal_arg_max_or_min_layer_acc.mm; sourceTree = "<group>"; };
 		EC2CF7812511F80500EE3899 /* metal_arg_max_or_min_layer_acc.metal */ = {isa = PBXFileReference; fileEncoding = 4; lastKnownFileType = sourcecode.metal; path = metal_arg_max_or_min_layer_acc.metal; sourceTree = "<group>"; };
 		ECD9458D254ADC5900BF9214 /* net_optimizer_insert_int8_reformat.cc */ = {isa = PBXFileReference; fileEncoding = 4; lastKnownFileType = sourcecode.cpp.cpp; path = net_optimizer_insert_int8_reformat.cc; sourceTree = "<group>"; };
@@ -1324,7 +1308,6 @@
 		ECD945AF254ADD7100BF9214 /* metal_pixel_shuffle_layer_acc.metal */ = {isa = PBXFileReference; fileEncoding = 4; lastKnownFileType = sourcecode.metal; path = metal_pixel_shuffle_layer_acc.metal; sourceTree = "<group>"; };
 		ECD945B5254ADD8400BF9214 /* pixel_shuffle_layer.cc */ = {isa = PBXFileReference; fileEncoding = 4; lastKnownFileType = sourcecode.cpp.cpp; path = pixel_shuffle_layer.cc; sourceTree = "<group>"; };
 		ECD945B8254ADDA800BF9214 /* pixel_shuffle_layer_interpreter.cc */ = {isa = PBXFileReference; fileEncoding = 4; lastKnownFileType = sourcecode.cpp.cpp; path = pixel_shuffle_layer_interpreter.cc; sourceTree = "<group>"; };
->>>>>>> 1c1a956f
 		ECEC5D6024FCDBA40044DDF1 /* arm_mat_converter.cc */ = {isa = PBXFileReference; fileEncoding = 4; lastKnownFileType = sourcecode.cpp.cpp; path = arm_mat_converter.cc; sourceTree = "<group>"; };
 		ECEC5D6124FCDBA40044DDF1 /* arm_mat_util.h */ = {isa = PBXFileReference; fileEncoding = 4; lastKnownFileType = sourcecode.c.h; path = arm_mat_util.h; sourceTree = "<group>"; };
 		ECEC5D6224FCDBA40044DDF1 /* arm_mat_converter.h */ = {isa = PBXFileReference; fileEncoding = 4; lastKnownFileType = sourcecode.c.h; path = arm_mat_converter.h; sourceTree = "<group>"; };
@@ -1382,6 +1365,7 @@
 				9D2DB1D322D759C8000C508F /* tnn */,
 				9D2DB1D222D759C8000C508F /* Products */,
 				9D29E24F22DC89300050DC63 /* Frameworks */,
+				9D24B9562351FFE1000E1F04 /* tnn copy-Info.plist */,
 			);
 			sourceTree = "<group>";
 		};
@@ -1833,45 +1817,6 @@
 			path = core;
 			sourceTree = "<group>";
 		};
-		9D51D283251DC5E300097568 /* convolution */ = {
-			isa = PBXGroup;
-			children = (
-				9D51D284251DC5E300097568 /* metal_conv_layer_common.mm */,
-				9D51D285251DC5E300097568 /* metal_conv_layer_common.h */,
-				9D51D286251DC5E300097568 /* metal_inner_product_layer_acc.mm */,
-				9D51D287251DC5E300097568 /* metal_conv_layer_winograd.h */,
-				9D51D288251DC5E300097568 /* metal_conv_layer_acc.h */,
-				9D51D289251DC5E300097568 /* metal_conv_layer_depthwise.h */,
-				9D51D28A251DC5E300097568 /* metal_conv_layer_depthwise.mm */,
-				9D51D28B251DC5E300097568 /* metal_conv_layer_common.metal */,
-				9D51D28C251DC5E300097568 /* metal_conv_layer_1x1.h */,
-				9D51D28D251DC5E300097568 /* metal_conv_layer_1x1.mm */,
-				9D51D28E251DC5E300097568 /* metal_inner_product_layer_acc.h */,
-				9D51D28F251DC5E300097568 /* metal_conv_layer_winograd.metal */,
-				9D51D290251DC5E300097568 /* metal_conv_layer_1x1.metal */,
-				9D51D291251DC5E300097568 /* metal_inner_product_layer_acc.metal */,
-				9D51D292251DC5E300097568 /* metal_conv_layer_depthwise.metal */,
-				9D51D293251DC5E300097568 /* metal_conv_layer_winograd.mm */,
-				9D51D294251DC5E300097568 /* metal_conv_layer_acc.mm */,
-			);
-			path = convolution;
-			sourceTree = "<group>";
-		};
-		9D51D2B5251DC5E400097568 /* deconvolution */ = {
-			isa = PBXGroup;
-			children = (
-				9D51D2B6251DC5E400097568 /* metal_deconv_layer_common.mm */,
-				9D51D2B7251DC5E400097568 /* metal_deconv_layer_acc.h */,
-				9D51D2B8251DC5E400097568 /* metal_deconv_layer_common.metal */,
-				9D51D2B9251DC5E400097568 /* metal_deconv_layer_depthwise.h */,
-				9D51D2BA251DC5E400097568 /* metal_deconv_layer_depthwise.mm */,
-				9D51D2BB251DC5E400097568 /* metal_deconv_layer_acc.mm */,
-				9D51D2BC251DC5E400097568 /* metal_deconv_layer_common.h */,
-				9D51D2BD251DC5E400097568 /* metal_deconv_layer_depthwise.metal */,
-			);
-			path = deconvolution;
-			sourceTree = "<group>";
-		};
 		9DD1FA8C247CE9BE00800139 /* metal */ = {
 			isa = PBXGroup;
 			children = (
@@ -1898,140 +1843,6 @@
 		9DD1FA9C247CE9BE00800139 /* acc */ = {
 			isa = PBXGroup;
 			children = (
-<<<<<<< HEAD
-				9D51D283251DC5E300097568 /* convolution */,
-				9D51D2B5251DC5E400097568 /* deconvolution */,
-				9D51D253251DC5E200097568 /* metal_abs_layer_acc.metal */,
-				9D51D2B3251DC5E400097568 /* metal_abs_layer_acc.mm */,
-				9D51D25D251DC5E200097568 /* metal_acos_layer_acc.metal */,
-				9D51D27A251DC5E300097568 /* metal_acos_layer_acc.mm */,
-				9D51D254251DC5E200097568 /* metal_add_layer_acc.metal */,
-				9D51D25E251DC5E200097568 /* metal_add_layer_acc.mm */,
-				9D51D275251DC5E300097568 /* metal_arg_max_or_min_layer_acc.metal */,
-				9D51D2A8251DC5E400097568 /* metal_arg_max_or_min_layer_acc.mm */,
-				9D51D2A5251DC5E400097568 /* metal_asin_layer_acc.metal */,
-				9D51D260251DC5E200097568 /* metal_asin_layer_acc.mm */,
-				9D51D25A251DC5E200097568 /* metal_atan_layer_acc.metal */,
-				9D51D2C5251DC5E500097568 /* metal_atan_layer_acc.mm */,
-				9D51D280251DC5E300097568 /* metal_batch_norm_layer_acc.metal */,
-				9D51D243251DC5E100097568 /* metal_batch_norm_layer_acc.mm */,
-				9D51D24B251DC5E100097568 /* metal_ceil_layer_acc.metal */,
-				9D51D245251DC5E100097568 /* metal_ceil_layer_acc.mm */,
-				9D51D2A3251DC5E400097568 /* metal_clip_layer_acc.metal */,
-				9D51D2C0251DC5E500097568 /* metal_clip_layer_acc.mm */,
-				9D51D247251DC5E100097568 /* metal_common.h */,
-				9D51D276251DC5E300097568 /* metal_common.metal */,
-				9D51D252251DC5E200097568 /* metal_concat_layer_acc.metal */,
-				9D51D244251DC5E100097568 /* metal_concat_layer_acc.mm */,
-				9D51D26C251DC5E200097568 /* metal_cos_layer_acc.metal */,
-				9D51D282251DC5E300097568 /* metal_cos_layer_acc.mm */,
-				9D51D269251DC5E200097568 /* metal_cpu_adapter_acc.h */,
-				9D51D239251DC5E100097568 /* metal_cpu_adapter_acc.mm */,
-				9D51D236251DC5E100097568 /* metal_div_layer_acc.metal */,
-				9D51D2B4251DC5E400097568 /* metal_div_layer_acc.mm */,
-				9D51D2CC251DC5E500097568 /* metal_elu_layer_acc.metal */,
-				9D51D2D0251DC5E500097568 /* metal_elu_layer_acc.mm */,
-				9D51D2BF251DC5E500097568 /* metal_exp_layer_acc.metal */,
-				9D51D2AA251DC5E400097568 /* metal_exp_layer_acc.mm */,
-				9D51D25B251DC5E200097568 /* metal_floor_layer_acc.metal */,
-				9D51D26D251DC5E300097568 /* metal_floor_layer_acc.mm */,
-				9D51D2A7251DC5E400097568 /* metal_hard_sigmoid_layer_acc.metal */,
-				9D51D29A251DC5E400097568 /* metal_hard_sigmoid_layer_acc.mm */,
-				9D51D235251DC5E100097568 /* metal_hard_swish_layer_acc.metal */,
-				9D51D266251DC5E200097568 /* metal_hard_swish_layer_acc.mm */,
-				9D51D271251DC5E300097568 /* metal_hdrguide_layer_acc.metal */,
-				9D51D250251DC5E200097568 /* metal_hdrguide_layer_acc.mm */,
-				9D51D241251DC5E100097568 /* metal_instance_norm_layer_acc.metal */,
-				9D51D27F251DC5E300097568 /* metal_instance_norm_layer_acc.mm */,
-				9D51D25C251DC5E200097568 /* metal_layer_acc.h */,
-				9D51D24C251DC5E100097568 /* metal_layer_acc.mm */,
-				9D51D24F251DC5E200097568 /* metal_log_layer_acc.metal */,
-				9D51D27E251DC5E300097568 /* metal_log_layer_acc.mm */,
-				9D51D297251DC5E300097568 /* metal_log_sigmoid_layer_acc.metal */,
-				9D51D23B251DC5E100097568 /* metal_log_sigmoid_layer_acc.mm */,
-				9D51D2AC251DC5E400097568 /* metal_lrn_layer_acc.metal */,
-				9D51D24E251DC5E200097568 /* metal_lrn_layer_acc.mm */,
-				9D51D261251DC5E200097568 /* metal_max_layer_acc.metal */,
-				9D51D29D251DC5E400097568 /* metal_max_layer_acc.mm */,
-				9D51D29E251DC5E400097568 /* metal_min_layer_acc.metal */,
-				9D51D24D251DC5E100097568 /* metal_min_layer_acc.mm */,
-				9D51D234251DC5E100097568 /* metal_mul_layer_acc.metal */,
-				9D51D262251DC5E200097568 /* metal_mul_layer_acc.mm */,
-				9D51D2C4251DC5E500097568 /* metal_multidir_broadcast_layer_acc.h */,
-				9D51D251251DC5E200097568 /* metal_multidir_broadcast_layer_acc.mm */,
-				9D51D26A251DC5E200097568 /* metal_neg_layer_acc.metal */,
-				9D51D257251DC5E200097568 /* metal_neg_layer_acc.mm */,
-				9D51D27D251DC5E300097568 /* metal_normalize_layer_acc.metal */,
-				9D51D256251DC5E200097568 /* metal_normalize_layer_acc.mm */,
-				9D51D2C7251DC5E500097568 /* metal_pad_layer_acc.metal */,
-				9D51D2B1251DC5E400097568 /* metal_pad_layer_acc.mm */,
-				9D51D238251DC5E100097568 /* metal_permute_layer_acc.metal */,
-				9D51D265251DC5E200097568 /* metal_permute_layer_acc.mm */,
-				9D51D23A251DC5E100097568 /* metal_pixel_shuffle_layer_acc.metal */,
-				9D51D2AB251DC5E400097568 /* metal_pixel_shuffle_layer_acc.mm */,
-				9D51D2C9251DC5E500097568 /* metal_pooling_layer_acc.metal */,
-				9D51D279251DC5E300097568 /* metal_pooling_layer_acc.mm */,
-				9D51D267251DC5E200097568 /* metal_pow_layer_acc.metal */,
-				9D51D25F251DC5E200097568 /* metal_pow_layer_acc.mm */,
-				9D51D2CD251DC5E500097568 /* metal_prelu_layer_acc.h */,
-				9D51D2A2251DC5E400097568 /* metal_prelu_layer_acc.metal */,
-				9D51D246251DC5E100097568 /* metal_prelu_layer_acc.mm */,
-				9D51D270251DC5E300097568 /* metal_prior_box_layer_acc.metal */,
-				9D51D295251DC5E300097568 /* metal_prior_box_layer_acc.mm */,
-				9D51D2C8251DC5E500097568 /* metal_reciprocal_layer_acc.metal */,
-				9D51D2CF251DC5E500097568 /* metal_reciprocal_layer_acc.mm */,
-				9D51D2A1251DC5E400097568 /* metal_reduce_l1_layer_acc.mm */,
-				9D51D237251DC5E100097568 /* metal_reduce_l2_layer_acc.mm */,
-				9D51D272251DC5E300097568 /* metal_reduce_layer_acc.h */,
-				9D51D298251DC5E300097568 /* metal_reduce_layer_acc.metal */,
-				9D51D259251DC5E200097568 /* metal_reduce_layer_acc.mm */,
-				9D51D2C3251DC5E500097568 /* metal_reduce_log_sum_exp_layer_acc.mm */,
-				9D51D29C251DC5E400097568 /* metal_reduce_log_sum_layer_acc.mm */,
-				9D51D255251DC5E200097568 /* metal_reduce_max_layer_acc.mm */,
-				9D51D2B2251DC5E400097568 /* metal_reduce_mean_layer_acc.mm */,
-				9D51D264251DC5E200097568 /* metal_reduce_min_layer_acc.mm */,
-				9D51D2AD251DC5E400097568 /* metal_reduce_prod_layer_acc.mm */,
-				9D51D240251DC5E100097568 /* metal_reduce_sum_layer_acc.mm */,
-				9D51D263251DC5E200097568 /* metal_reduce_sum_square_layer_acc.mm */,
-				9D51D278251DC5E300097568 /* metal_relu_layer_acc.metal */,
-				9D51D26E251DC5E300097568 /* metal_relu_layer_acc.mm */,
-				9D51D27B251DC5E300097568 /* metal_relu6_layer_acc.metal */,
-				9D51D2AF251DC5E400097568 /* metal_relu6_layer_acc.mm */,
-				9D51D296251DC5E300097568 /* metal_reshape_layer_acc.metal */,
-				9D51D281251DC5E300097568 /* metal_reshape_layer_acc.mm */,
-				9D51D248251DC5E100097568 /* metal_selu_layer_acc.metal */,
-				9D51D2C1251DC5E500097568 /* metal_selu_layer_acc.mm */,
-				9D51D27C251DC5E300097568 /* metal_shuffle_layer_acc.metal */,
-				9D51D2B0251DC5E400097568 /* metal_shuffle_layer_acc.mm */,
-				9D51D2A4251DC5E400097568 /* metal_sigmoid_layer_acc.metal */,
-				9D51D26B251DC5E200097568 /* metal_sigmoid_layer_acc.mm */,
-				9D51D29F251DC5E400097568 /* metal_sign_layer_acc.metal */,
-				9D51D258251DC5E200097568 /* metal_sign_layer_acc.mm */,
-				9D51D24A251DC5E100097568 /* metal_signed_mul_layer_acc.metal */,
-				9D51D26F251DC5E300097568 /* metal_signed_mul_layer_acc.mm */,
-				9D51D2AE251DC5E400097568 /* metal_sin_layer_acc.metal */,
-				9D51D2A9251DC5E400097568 /* metal_sin_layer_acc.mm */,
-				9D51D2A6251DC5E400097568 /* metal_softmax_layer_acc.metal */,
-				9D51D242251DC5E100097568 /* metal_softmax_layer_acc.mm */,
-				9D51D2C2251DC5E500097568 /* metal_softplus_layer_acc.metal */,
-				9D51D29B251DC5E400097568 /* metal_softplus_layer_acc.mm */,
-				9D51D277251DC5E300097568 /* metal_splitv_layer_acc.metal */,
-				9D51D23C251DC5E100097568 /* metal_splitv_layer_acc.mm */,
-				9D51D274251DC5E300097568 /* metal_sqrt_layer_acc.metal */,
-				9D51D2CE251DC5E500097568 /* metal_sqrt_layer_acc.mm */,
-				9D51D23D251DC5E100097568 /* metal_stride_slice_layer_acc.metal */,
-				9D51D268251DC5E200097568 /* metal_stride_slice_layer_acc.mm */,
-				9D51D2A0251DC5E400097568 /* metal_sub_layer_acc.metal */,
-				9D51D299251DC5E300097568 /* metal_sub_layer_acc.mm */,
-				9D51D2CA251DC5E500097568 /* metal_tan_layer_acc.metal */,
-				9D51D273251DC5E300097568 /* metal_tan_layer_acc.mm */,
-				9D51D23E251DC5E100097568 /* metal_tanh_layer_acc.metal */,
-				9D51D249251DC5E100097568 /* metal_tanh_layer_acc.mm */,
-				9D51D2BE251DC5E500097568 /* metal_unary_layer_acc.h */,
-				9D51D23F251DC5E100097568 /* metal_unary_layer_acc.mm */,
-				9D51D2C6251DC5E500097568 /* metal_upsample_layer_acc.metal */,
-				9D51D2CB251DC5E500097568 /* metal_upsample_layer_acc.mm */,
-=======
 				ECD945AF254ADD7100BF9214 /* metal_pixel_shuffle_layer_acc.metal */,
 				ECD945AC254ADD7100BF9214 /* metal_pixel_shuffle_layer_acc.mm */,
 				ECD945AD254ADD7100BF9214 /* metal_signed_mul_layer_acc.metal */,
@@ -2164,9 +1975,47 @@
 				9DD1FB24247CE9BE00800139 /* metal_unary_layer_acc.mm */,
 				9DD1FB26247CE9BE00800139 /* metal_upsample_layer_acc.metal */,
 				9DD1FB25247CE9BE00800139 /* metal_upsample_layer_acc.mm */,
->>>>>>> 1c1a956f
 			);
 			path = acc;
+			sourceTree = "<group>";
+		};
+		9DD1FACF247CE9BE00800139 /* deconvolution */ = {
+			isa = PBXGroup;
+			children = (
+				9DD1FAD0247CE9BE00800139 /* metal_deconv_layer_common.mm */,
+				9DD1FAD1247CE9BE00800139 /* metal_deconv_layer_acc.h */,
+				9DD1FAD2247CE9BE00800139 /* metal_deconv_layer_common.metal */,
+				9DD1FAD3247CE9BE00800139 /* metal_deconv_layer_depthwise.h */,
+				9DD1FAD4247CE9BE00800139 /* metal_deconv_layer_depthwise.mm */,
+				9DD1FAD5247CE9BE00800139 /* metal_deconv_layer_acc.mm */,
+				9DD1FAD6247CE9BE00800139 /* metal_deconv_layer_common.h */,
+				9DD1FAD7247CE9BE00800139 /* metal_deconv_layer_depthwise.metal */,
+			);
+			path = deconvolution;
+			sourceTree = "<group>";
+		};
+		9DD1FB12247CE9BE00800139 /* convolution */ = {
+			isa = PBXGroup;
+			children = (
+				9DD1FB13247CE9BE00800139 /* metal_conv_layer_common.mm */,
+				9DD1FB14247CE9BE00800139 /* metal_conv_layer_common.h */,
+				9DD1FB15247CE9BE00800139 /* metal_inner_product_layer_acc.mm */,
+				9DD1FB16247CE9BE00800139 /* metal_conv_layer_winograd.h */,
+				9DD1FB17247CE9BE00800139 /* metal_conv_layer_acc.h */,
+				9DD1FB18247CE9BE00800139 /* metal_conv_layer_depthwise.h */,
+				9DD1FB19247CE9BE00800139 /* metal_conv_layer_depthwise.mm */,
+				9DD1FB1A247CE9BE00800139 /* metal_conv_layer_common.metal */,
+				9DD1FB1B247CE9BE00800139 /* metal_conv_layer_1x1.h */,
+				9DD1FB1C247CE9BE00800139 /* metal_conv_layer_1x1.mm */,
+				9DD1FB1D247CE9BE00800139 /* metal_inner_product_layer_acc.h */,
+				9DD1FB1E247CE9BE00800139 /* metal_conv_layer_winograd.metal */,
+				9DD1FB1F247CE9BE00800139 /* metal_conv_layer_1x1.metal */,
+				9DD1FB20247CE9BE00800139 /* metal_inner_product_layer_acc.metal */,
+				9DD1FB21247CE9BE00800139 /* metal_conv_layer_depthwise.metal */,
+				9DD1FB22247CE9BE00800139 /* metal_conv_layer_winograd.mm */,
+				9DD1FB23247CE9BE00800139 /* metal_conv_layer_acc.mm */,
+			);
+			path = convolution;
 			sourceTree = "<group>";
 		};
 		9DD1FBD7247CEA1300800139 /* acc */ = {
@@ -2394,11 +2243,10 @@
 			buildActionMask = 2147483647;
 			files = (
 				9D32FCCC24557EEC002DCDAB /* reduce_layer.h in Headers */,
-				9D51D359251DC5E500097568 /* metal_unary_layer_acc.h in Headers */,
-				9D51D306251DC5E500097568 /* metal_cpu_adapter_acc.h in Headers */,
 				9DD1FCD9247CEA1500800139 /* arm_conv_layer_acc.h in Headers */,
 				9D32FF4924557EED002DCDAB /* serializer.h in Headers */,
 				9D32FF7324557EED002DCDAB /* abstract_network.h in Headers */,
+				9DD1FBB7247CE9BE00800139 /* metal_conv_layer_winograd.h in Headers */,
 				9D32FF0924557EED002DCDAB /* objseri.h in Headers */,
 				9DD1FCC8247CEA1500800139 /* arm_inner_product_layer_acc.h in Headers */,
 				9D32FCA424557EEC002DCDAB /* memory_seperate_assign_strategy.h in Headers */,
@@ -2406,14 +2254,13 @@
 				9D32FF3A24557EED002DCDAB /* layer_resource.h in Headers */,
 				ECD94594254ADC5900BF9214 /* net_optimizer_insert_int8_reformat.h in Headers */,
 				9DD1FC95247CEA1400800139 /* arm_add_layer_acc.h in Headers */,
-				9D51D328251DC5E500097568 /* metal_conv_layer_1x1.h in Headers */,
 				9D32FCA024557EEC002DCDAB /* memory_mode_state.h in Headers */,
 				9D32FCBD24557EEC002DCDAB /* pribox_generator_utils.h in Headers */,
-				9D51D357251DC5E500097568 /* metal_deconv_layer_common.h in Headers */,
-				9D51D2F9251DC5E500097568 /* metal_layer_acc.h in Headers */,
 				9DD1FC68247CEA1400800139 /* arm_context.h in Headers */,
 				9DD1FC69247CEA1400800139 /* arm_common.h in Headers */,
 				ECEC5D6C24FCE0780044DDF1 /* mat_converter_acc.h in Headers */,
+				9DD1FBC9247CE9BE00800139 /* metal_layer_acc.h in Headers */,
+				9DD1FB46247CE9BE00800139 /* metal_unary_layer_acc.h in Headers */,
 				9DD1FCD4247CEA1500800139 /* arm_conv_layer_1x1.h in Headers */,
 				9D32FCB124557EEC002DCDAB /* data_format_converter.h in Headers */,
 				9D32FC8424557EEC002DCDAB /* net_optimizer_manager.h in Headers */,
@@ -2434,20 +2281,16 @@
 				9D32FC8A24557EEC002DCDAB /* shared_memory_manager.h in Headers */,
 				ECEC5D6524FCDBA50044DDF1 /* arm_mat_util.h in Headers */,
 				9D852BCC24584E6A003F4E41 /* bfp16.h in Headers */,
-				9D51D323251DC5E500097568 /* metal_conv_layer_winograd.h in Headers */,
 				9D32FC9824557EEC002DCDAB /* memory_assign_strategy.h in Headers */,
 				9D32FC8C24557EEC002DCDAB /* blob_1d_memory_pool.h in Headers */,
 				9D32FCA924557EEC002DCDAB /* blob_memory_size_utils.h in Headers */,
 				9D32FCCA24557EEC002DCDAB /* base_layer.h in Headers */,
 				9DDA70A2241F9A0300F17A1C /* utils in Headers */,
-<<<<<<< HEAD
-				9DD1FCEC247CEA1500800139 /* arm_softmax_layer_acc.h in Headers */,
-=======
 				9DD1FB53247CE9BE00800139 /* metal_common.h in Headers */,
->>>>>>> 1c1a956f
 				ECEC5D6624FCDBA50044DDF1 /* arm_mat_converter.h in Headers */,
 				9D32FCD624557EEC002DCDAB /* elementwise_layer.h in Headers */,
 				9DD1FC66247CEA1400800139 /* arm_util.h in Headers */,
+				9DD1FBB9247CE9BE00800139 /* metal_conv_layer_depthwise.h in Headers */,
 				9D32FF3D24557EED002DCDAB /* abstract_model_interpreter.h in Headers */,
 				9DDA7090241F99E700F17A1C /* version.h in Headers */,
 				9DD1FCE3247CEA1500800139 /* arm_reduce_layer_acc.h in Headers */,
@@ -2455,7 +2298,6 @@
 				9D32FC9D24557EEC002DCDAB /* memory_unify_assign_strategy.h in Headers */,
 				EC0BE18425144C4F009BD69A /* arm_reshape_layer_acc.h in Headers */,
 				9DD1FCC9247CEA1500800139 /* Float4.h in Headers */,
-				9D51D30F251DC5E500097568 /* metal_reduce_layer_acc.h in Headers */,
 				9D32FF6424557EED002DCDAB /* layer_resource_generator.h in Headers */,
 				9DD1FCA8247CEA1400800139 /* gemm_function.h in Headers */,
 				9DD1FC90247CEA1400800139 /* arm_pool_layer_acc.h in Headers */,
@@ -2465,29 +2307,31 @@
 				9D32FF0624557EED002DCDAB /* model_interpreter.h in Headers */,
 				9D32FF6924557EED002DCDAB /* abstract_layer_acc.h in Headers */,
 				9D32FC8724557EEC002DCDAB /* blob_2d_memory_pool.h in Headers */,
+				9DF19EA224A200AC00E1376D /* metal_cpu_adapter_acc.h in Headers */,
+				9DD1FB78247CE9BE00800139 /* metal_deconv_layer_common.h in Headers */,
 				9DD1FB33247CE9BE00800139 /* metal_command_queue.h in Headers */,
 				9D32FF7C24557EED002DCDAB /* blob_manager.h in Headers */,
 				9D32FF0F24557EED002DCDAB /* unary_op_layer_interpreter.h in Headers */,
+				9DD1FB42247CE9BE00800139 /* metal_prelu_layer_acc.h in Headers */,
+				9DD1FBB8247CE9BE00800139 /* metal_conv_layer_acc.h in Headers */,
 				9DF26BDA24645EA500F22F0D /* naive_compute.h in Headers */,
 				EC0BE1BC251DBE65009BD69A /* mat_converter_utils.h in Headers */,
 				9DD1FB36247CE9BE00800139 /* tnn_impl_coreml.h in Headers */,
 				9D32FC9924557EEC002DCDAB /* memory_mode_state_factory.h in Headers */,
 				9D4C60CB246BF7A1006068D1 /* bbox_util.h in Headers */,
 				9D32FF4824557EED002DCDAB /* ncnn_layer_type.h in Headers */,
-				9D51D354251DC5E500097568 /* metal_deconv_layer_depthwise.h in Headers */,
 				9D32FF3624557EED002DCDAB /* reduce_op_interpreter.h in Headers */,
 				9D32FF0724557EED002DCDAB /* model_packer.h in Headers */,
 				EC0BE13725144B5E009BD69A /* detection_post_process_utils.h in Headers */,
 				9D32FC9624557EEC002DCDAB /* blob_memory_size_info.h in Headers */,
 				9D32FCA224557EEC002DCDAB /* blob_memory_pool.h in Headers */,
 				9D32FF4224557EED002DCDAB /* ncnn_optimizer.h in Headers */,
-				9D51D32A251DC5E500097568 /* metal_inner_product_layer_acc.h in Headers */,
 				9DD1FB37247CE9BE00800139 /* metal_macro.h in Headers */,
 				9D32FC9724557EEC002DCDAB /* blob_memory.h in Headers */,
 				9D32FF4B24557EED002DCDAB /* ncnn_model_interpreter.h in Headers */,
 				9D32FCE624557EEC002DCDAB /* multidir_broadcast_layer.h in Headers */,
+				9DD1FBAA247CE9BE00800139 /* metal_multidir_broadcast_layer_acc.h in Headers */,
 				9D32FC9A24557EEC002DCDAB /* others_memory_mode_state.h in Headers */,
-				9D51D368251DC5E500097568 /* metal_prelu_layer_acc.h in Headers */,
 				9D32FF0124557EED002DCDAB /* default_model_interpreter.h in Headers */,
 				9D32FC9B24557EEC002DCDAB /* blob_2d_memory.h in Headers */,
 				9D32FF4624557EED002DCDAB /* ncnn_optimizer_manager.h in Headers */,
@@ -2496,9 +2340,12 @@
 				9DD1FC89247CEA1400800139 /* arm_deconv_layer_acc.h in Headers */,
 				ECD94592254ADC5900BF9214 /* net_optimizer_insert_fp16_reformat.h in Headers */,
 				9DD1FC8A247CEA1400800139 /* arm_deconv_layer_depthwise.h in Headers */,
+				9DD1FB73247CE9BE00800139 /* metal_deconv_layer_acc.h in Headers */,
 				9D32FF6324557EED002DCDAB /* net_structure.h in Headers */,
 				9D32FCB224557EEC002DCDAB /* wingorad_generater.h in Headers */,
 				9D32FF3824557EED002DCDAB /* raw_buffer.h in Headers */,
+				9DD1FB81247CE9BE00800139 /* metal_reduce_layer_acc.h in Headers */,
+				9DD1FBB5247CE9BE00800139 /* metal_conv_layer_common.h in Headers */,
 				9D32FCA124557EEC002DCDAB /* share_one_thread_memory_mode_state.h in Headers */,
 				ECD9459B254ADCF500BF9214 /* arm_conv_int8_layer_1x1.h in Headers */,
 				9D32FC9124557EEC002DCDAB /* blob_memory_pool_factory.h in Headers */,
@@ -2506,20 +2353,17 @@
 				ECD9459C254ADCF500BF9214 /* arm_conv_layer_acc_factory.h in Headers */,
 				9DD1FCAA247CEA1400800139 /* winograd_function.h in Headers */,
 				9D32FF6C24557EED002DCDAB /* tnn_impl_default.h in Headers */,
-				9D51D352251DC5E500097568 /* metal_deconv_layer_acc.h in Headers */,
 				9D32FC9524557EEC002DCDAB /* blob_1d_memory.h in Headers */,
 				9D32FF6724557EED002DCDAB /* default_network.h in Headers */,
+				9DD1FBBC247CE9BE00800139 /* metal_conv_layer_1x1.h in Headers */,
 				9D4C60D0246BF826006068D1 /* profile.h in Headers */,
-				9D51D324251DC5E500097568 /* metal_conv_layer_acc.h in Headers */,
 				9D32FF7124557EED002DCDAB /* abstract_device.h in Headers */,
 				9D32FF7724557EED002DCDAB /* layer_type.h in Headers */,
 				9DD1FCD2247CEA1500800139 /* arm_conv_layer_depthwise_s1.h in Headers */,
 				9D32FF5224557EED002DCDAB /* abstract_layer_interpreter.h in Headers */,
-				9D51D325251DC5E500097568 /* metal_conv_layer_depthwise.h in Headers */,
 				9D32FF0324557EED002DCDAB /* layer_param.h in Headers */,
 				9D32FF7B24557EED002DCDAB /* blob_int8.h in Headers */,
 				9D32FF4C24557EED002DCDAB /* ncnn_param_utils.h in Headers */,
-				9D51D2E4251DC5E500097568 /* metal_common.h in Headers */,
 				9D32FCA624557EEC002DCDAB /* blob_dump_utils.h in Headers */,
 				9D32FF3924557EED002DCDAB /* default_model_packer.h in Headers */,
 				EC2CF7502508A99C00EE3899 /* arm_deconv_layer_stride.h in Headers */,
@@ -2533,14 +2377,14 @@
 				9DD1FC7F247CEA1400800139 /* arm_unary_layer_acc.h in Headers */,
 				9D32FF3B24557EED002DCDAB /* net_resource.h in Headers */,
 				9D32FC7E24557EEB002DCDAB /* net_optimizer_remove_layers.h in Headers */,
+				9DD1FBBE247CE9BE00800139 /* metal_inner_product_layer_acc.h in Headers */,
 				9D32FCB524557EEC002DCDAB /* half.hpp in Headers */,
-				9D51D321251DC5E500097568 /* metal_conv_layer_common.h in Headers */,
 				9DD1FCDF247CEA1500800139 /* arm_conv_int8_layer_depthwise.h in Headers */,
 				9DD1FC8B247CEA1400800139 /* arm_deconv_layer_common.h in Headers */,
 				9D32FCAB24557EEC002DCDAB /* blob_transfer_utils.h in Headers */,
 				9DD1FC8C247CEA1400800139 /* arm_hard_swish_acc.h in Headers */,
 				9DD1FCF0247CEA1500800139 /* arm_device.h in Headers */,
-				9D51D35F251DC5E500097568 /* metal_multidir_broadcast_layer_acc.h in Headers */,
+				9DD1FB75247CE9BE00800139 /* metal_deconv_layer_depthwise.h in Headers */,
 				9DD1FCEE247CEA1500800139 /* arm_blob_converter.h in Headers */,
 				9D32FCAC24557EEC002DCDAB /* split_utils.h in Headers */,
 				9D32FCBC24557EEC002DCDAB /* string_format.h in Headers */,
@@ -2616,45 +2460,45 @@
 			isa = PBXSourcesBuildPhase;
 			buildActionMask = 2147483647;
 			files = (
-				9D51D2E7251DC5E500097568 /* metal_signed_mul_layer_acc.metal in Sources */,
 				9D32FCF824557EEC002DCDAB /* elu_layer.cc in Sources */,
 				1FC98D8D25039D6000A81D79 /* arm_conv_layer_group.cc in Sources */,
+				9DD1FB4D247CE9BE00800139 /* metal_common.metal in Sources */,
 				9DD1FC9B247CEA1400800139 /* compute_int8.cc in Sources */,
 				9D32FF2724557EED002DCDAB /* pooling_3d_layer_interpreter.cc in Sources */,
 				9D32FCC624557EEC002DCDAB /* reduce_prod_layer.cc in Sources */,
 				9DD1FCE6247CEA1500800139 /* arm_reduce_max_layer_acc.cc in Sources */,
 				9D32FF1F24557EED002DCDAB /* hard_swish_layer_interpreter.cc in Sources */,
+				9DD1FB5E247CE9BE00800139 /* metal_reduce_log_sum_layer_acc.mm in Sources */,
 				9D32FCC924557EEC002DCDAB /* exp_layer.cc in Sources */,
 				9D32FF6A24557EED002DCDAB /* status.cc in Sources */,
-				9D51D31C251DC5E500097568 /* metal_instance_norm_layer_acc.mm in Sources */,
+				9DD1FBA2247CE9BE00800139 /* metal_pad_layer_acc.mm in Sources */,
 				9DD1FCE7247CEA1500800139 /* arm_reduce_min_layer_acc.cc in Sources */,
-				9D51D35D251DC5E500097568 /* metal_softplus_layer_acc.metal in Sources */,
+				9DD1FB55247CE9BE00800139 /* metal_sqrt_layer_acc.mm in Sources */,
+				9DD1FB6A247CE9BE00800139 /* metal_reduce_l1_layer_acc.mm in Sources */,
 				9DD1FCA5247CEA1400800139 /* CONV_DW_5X5_FLOAT_SLIDEW.S in Sources */,
 				9D32FF2324557EED002DCDAB /* roi_pooling_layer_interpreter.cc in Sources */,
 				9DD1FCBC247CEA1400800139 /* arm_detection_output_layer_acc.cc in Sources */,
-				9D51D30C251DC5E500097568 /* metal_signed_mul_layer_acc.mm in Sources */,
 				9D32FC9E24557EEC002DCDAB /* share_one_thread_memory_mode_state.cc in Sources */,
 				9DD1FC98247CEA1400800139 /* compute.cc in Sources */,
 				9D32FCDC24557EEC002DCDAB /* selu_layer.cc in Sources */,
+				9DF19EA024A1FE8E00E1376D /* metal_pooling_layer_acc.mm in Sources */,
 				9DD1FCA4247CEA1400800139 /* CONV_BFP16_SLIDEW_C3.S in Sources */,
 				9DD1FCA0247CEA1400800139 /* DECONV_FLOAT_O4.S in Sources */,
 				9DD1FCE0247CEA1500800139 /* arm_conv_layer_acc.cc in Sources */,
 				EC0BE15225144BB8009BD69A /* squared_difference_layer.cc in Sources */,
-				9D51D367251DC5E500097568 /* metal_elu_layer_acc.metal in Sources */,
+				9DD1FB50247CE9BE00800139 /* metal_sin_layer_acc.mm in Sources */,
+				9DD1FB58247CE9BE00800139 /* metal_splitv_layer_acc.metal in Sources */,
 				9D32FF1824557EED002DCDAB /* sub_layer_interpreter.cc in Sources */,
 				9D32FF0224557EED002DCDAB /* layer_resource_generator.cc in Sources */,
-<<<<<<< HEAD
-=======
 				9DD1FBA6247CE9BE00800139 /* metal_pad_layer_acc.metal in Sources */,
 				ECD94591254ADC5900BF9214 /* net_optimizer_insert_int8_reformat.cc in Sources */,
 				ECD945B1254ADD7100BF9214 /* metal_signed_mul_layer_acc.metal in Sources */,
 				9DD1FB70247CE9BE00800139 /* metal_selu_layer_acc.mm in Sources */,
->>>>>>> 1c1a956f
 				9DD1FCBA247CEA1400800139 /* arm_div_layer_acc.cc in Sources */,
-				9D51D2FC251DC5E500097568 /* metal_pow_layer_acc.mm in Sources */,
 				9D32FF1624557EED002DCDAB /* pooling_layer_interpreter.cc in Sources */,
 				ECD945B6254ADD8400BF9214 /* pixel_shuffle_layer.cc in Sources */,
 				9D32FF1924557EED002DCDAB /* normalize_layer_interpreter.cc in Sources */,
+				9DD1FB64247CE9BE00800139 /* metal_reduce_min_layer_acc.mm in Sources */,
 				9DD1FCA1247CEA1400800139 /* CONV_DW_3X3_FLOAT_SLIDEW.S in Sources */,
 				9D32FF0B24557EED002DCDAB /* batch_norm_layer_interpreter.cc in Sources */,
 				9D32FF5124557EED002DCDAB /* pooling_layer_interpreter.cc in Sources */,
@@ -2662,214 +2506,187 @@
 				9D32FCB924557EEC002DCDAB /* wingorad_generater.cc in Sources */,
 				9D32FF2024557EED002DCDAB /* elu_layer_interpreter.cc in Sources */,
 				9D32FF1524557EED002DCDAB /* stride_slice_layer_interpreter.cc in Sources */,
-				9D51D33C251DC5E500097568 /* metal_sub_layer_acc.metal in Sources */,
 				9DD1FC6E247CEA1400800139 /* arm_log_acc_layer_acc.cc in Sources */,
 				9DD1FCBD247CEA1400800139 /* arm_layer_acc.cc in Sources */,
 				9D32FF4124557EED002DCDAB /* ncnn_model_interpreter.cc in Sources */,
 				9DD1FC79247CEA1400800139 /* arm_mul_layer_acc.cc in Sources */,
 				9DD1FCEA247CEA1500800139 /* arm_softplus_layer_acc.cc in Sources */,
 				9DD1FCB0247CEA1400800139 /* GEMM_FLOAT_N8.S in Sources */,
-				9D51D31E251DC5E500097568 /* metal_reshape_layer_acc.mm in Sources */,
+				9DD1FB7A247CE9BE00800139 /* metal_splitv_layer_acc.mm in Sources */,
 				9DD1FCC0247CEA1400800139 /* arm_pow_layer_acc.cc in Sources */,
 				9D32FF6B24557EED002DCDAB /* blob.cc in Sources */,
-				9D51D2F8251DC5E500097568 /* metal_floor_layer_acc.metal in Sources */,
 				9D32FCC124557EEC002DCDAB /* pow_layer.cc in Sources */,
 				9D32FF5E24557EED002DCDAB /* interp_layer_interpreter.cc in Sources */,
+				9DD1FBD1247CE9BF00800139 /* metal_acos_layer_acc.metal in Sources */,
 				9D32FCC824557EEC002DCDAB /* add_layer.cc in Sources */,
 				9D32FF1124557EED002DCDAB /* reorg_layer_interpreter.cc in Sources */,
+				9DD1FB74247CE9BE00800139 /* metal_deconv_layer_common.metal in Sources */,
 				9D32FCEF24557EEC002DCDAB /* concat_layer.cc in Sources */,
-				9D51D304251DC5E500097568 /* metal_pow_layer_acc.metal in Sources */,
+				9DD1FB4A247CE9BE00800139 /* metal_tan_layer_acc.metal in Sources */,
 				9D32FCD524557EEC002DCDAB /* sub_layer.cc in Sources */,
 				9DD1FC94247CEA1400800139 /* arm_pool_layer_acc.cc in Sources */,
 				EC0BE17425144C10009BD69A /* normalize_layer_interpreter.cc in Sources */,
+				9DD1FBCF247CE9BF00800139 /* metal_log_layer_acc.mm in Sources */,
 				9D32FC8D24557EEC002DCDAB /* blob_1d_memory.cc in Sources */,
 				9DD1FCBB247CEA1400800139 /* arm_exp_layer_acc.cc in Sources */,
-<<<<<<< HEAD
-=======
 				ECD9459A254ADCF500BF9214 /* arm_conv_layer_acc_factory.cc in Sources */,
 				9DD1FBC6247CE9BE00800139 /* metal_upsample_layer_acc.mm in Sources */,
 				9DD1FBA9247CE9BE00800139 /* metal_reshape_layer_acc.metal in Sources */,
->>>>>>> 1c1a956f
 				9DD1FCA2247CEA1400800139 /* GEMM_INT8_4X4.S in Sources */,
 				9D32FF7924557EED002DCDAB /* blob_manager.cc in Sources */,
 				9DD1FC75247CEA1400800139 /* arm_inner_product_layer_acc.cc in Sources */,
-				9D51D2FE251DC5E500097568 /* metal_max_layer_acc.metal in Sources */,
 				9D32FD0824557EEC002DCDAB /* lrn_layer.cc in Sources */,
 				9DD1FC9C247CEA1400800139 /* CONV_BFP16_O4.S in Sources */,
-				9D51D34A251DC5E500097568 /* metal_sin_layer_acc.metal in Sources */,
 				9DD1FC7A247CEA1400800139 /* arm_normalize_layer_acc.cc in Sources */,
 				9DD1FC65247CEA1400800139 /* arm_util.cc in Sources */,
-				9D51D2F4251DC5E500097568 /* metal_neg_layer_acc.mm in Sources */,
 				9D32FCB824557EEC002DCDAB /* blob_memory_size_utils.cc in Sources */,
+				9DD1FB9E247CE9BE00800139 /* metal_div_layer_acc.metal in Sources */,
 				9D32FF2624557EED002DCDAB /* pow_layer_interpreter.cc in Sources */,
-				9D51D303251DC5E500097568 /* metal_hard_swish_layer_acc.mm in Sources */,
 				9D32FF3024557EED002DCDAB /* min_layer_interpreter.cc in Sources */,
+				9DD1FBB0247CE9BE00800139 /* metal_asin_layer_acc.metal in Sources */,
 				EC0BE14F25144BB8009BD69A /* reduce_l1_layer.cc in Sources */,
-				9D51D327251DC5E500097568 /* metal_conv_layer_common.metal in Sources */,
 				9D32FCD124557EEC002DCDAB /* elementwise_layer.cc in Sources */,
 				EC0BE16125144BE4009BD69A /* squeeze_layer_interpreter.cc in Sources */,
+				9DD1FB67247CE9BE00800139 /* metal_elu_layer_acc.metal in Sources */,
+				9DD1FBC0247CE9BE00800139 /* metal_conv_layer_1x1.metal in Sources */,
 				9D32FCFC24557EEC002DCDAB /* upsample_layer.cc in Sources */,
-				9D51D2E0251DC5E500097568 /* metal_batch_norm_layer_acc.mm in Sources */,
 				9D32FC9F24557EEC002DCDAB /* memory_mode_state_factory.cc in Sources */,
 				9DD1FCE5247CEA1500800139 /* arm_add_layer_acc.cc in Sources */,
 				9D32FCCE24557EEC002DCDAB /* flatten_layer.cc in Sources */,
 				9DD1FC9D247CEA1400800139 /* GEMM_BFP16_N4.S in Sources */,
+				9DD1FB95247CE9BE00800139 /* metal_min_layer_acc.mm in Sources */,
 				9D32FF5F24557EED002DCDAB /* inner_product_layer_interpreter.cc in Sources */,
-				9D51D2F2251DC5E500097568 /* metal_reduce_max_layer_acc.mm in Sources */,
+				9DD1FB84247CE9BE00800139 /* metal_reduce_prod_layer_acc.mm in Sources */,
 				9D32FC9024557EEC002DCDAB /* blob_2d_memory_pool.cc in Sources */,
 				9D32FF7624557EED002DCDAB /* abstract_layer_acc.cc in Sources */,
-				9D51D2EF251DC5E500097568 /* metal_concat_layer_acc.metal in Sources */,
-				9D51D2FB251DC5E500097568 /* metal_add_layer_acc.mm in Sources */,
+				9DD1FBAF247CE9BE00800139 /* metal_permute_layer_acc.mm in Sources */,
 				9D32FF0A24557EED002DCDAB /* model_interpreter.cc in Sources */,
+				9DD1FB99247CE9BE00800139 /* metal_clip_layer_acc.mm in Sources */,
 				9D32FCD824557EEC002DCDAB /* floor_layer.cc in Sources */,
-				9D51D310251DC5E500097568 /* metal_tan_layer_acc.mm in Sources */,
 				9D32FD0A24557EEC002DCDAB /* reduce_log_sum_layer.cc in Sources */,
+				9DD1FB4E247CE9BE00800139 /* metal_tanh_layer_acc.mm in Sources */,
 				9D32FF4424557EED002DCDAB /* ncnn_optimizer_manager.cc in Sources */,
-				9D51D33E251DC5E500097568 /* metal_prelu_layer_acc.metal in Sources */,
 				9D32FF4724557EED002DCDAB /* ncnn_param_utils.cc in Sources */,
 				9D32FCE024557EEC002DCDAB /* relu6_layer.cc in Sources */,
 				9D32FCAD24557EEC002DCDAB /* string_format.cc in Sources */,
 				9D32FCD324557EEC002DCDAB /* inner_product_layer.cc in Sources */,
-				9D51D307251DC5E500097568 /* metal_neg_layer_acc.metal in Sources */,
 				9D32FF3E24557EED002DCDAB /* net_structure.cc in Sources */,
 				9D32FCA824557EEC002DCDAB /* half_utils.cc in Sources */,
-				9D51D360251DC5E500097568 /* metal_atan_layer_acc.mm in Sources */,
 				9D32FCFA24557EEC002DCDAB /* scale_layer.cc in Sources */,
 				9D32FCBF24557EEC002DCDAB /* pribox_generator_utils.cc in Sources */,
-				9D51D340251DC5E500097568 /* metal_sigmoid_layer_acc.metal in Sources */,
 				9D32FF5A24557EED002DCDAB /* eltwise_layer_interpreter.cc in Sources */,
 				9D32FF6624557EED002DCDAB /* abstract_network.cc in Sources */,
 				EC0BE17225144C10009BD69A /* elu_layer_interpreter.cc in Sources */,
-				9D51D2D2251DC5E500097568 /* metal_hard_swish_layer_acc.metal in Sources */,
-				9D51D333251DC5E500097568 /* metal_log_sigmoid_layer_acc.metal in Sources */,
 				9DD1FCAD247CEA1400800139 /* CONV_FLOAT_SLIDEW_C3.S in Sources */,
 				9D32FCEE24557EEC002DCDAB /* reformat_layer.cc in Sources */,
-				9D51D2E9251DC5E500097568 /* metal_layer_acc.mm in Sources */,
-				9D51D313251DC5E500097568 /* metal_common.metal in Sources */,
 				9D32FD0424557EEC002DCDAB /* deconv_layer.cc in Sources */,
-				9D51D2E1251DC5E500097568 /* metal_concat_layer_acc.mm in Sources */,
+				9DD1FBB3247CE9BE00800139 /* metal_asin_layer_acc.mm in Sources */,
 				9D32FCC324557EEC002DCDAB /* sign_layer.cc in Sources */,
-				9D51D356251DC5E500097568 /* metal_deconv_layer_acc.mm in Sources */,
-				9D51D312251DC5E500097568 /* metal_arg_max_or_min_layer_acc.metal in Sources */,
 				9D32FF2524557EED002DCDAB /* softmax_layer_interpreter.cc in Sources */,
-				9D51D345251DC5E500097568 /* metal_sin_layer_acc.mm in Sources */,
 				9DD1FC6B247CEA1400800139 /* arm_sigmoid_layer_acc.cc in Sources */,
-<<<<<<< HEAD
-				9D51D32B251DC5E500097568 /* metal_conv_layer_winograd.metal in Sources */,
-=======
 				9DD1FBAC247CE9BE00800139 /* metal_sign_layer_acc.metal in Sources */,
 				ECD945B9254ADDA800BF9214 /* pixel_shuffle_layer_interpreter.cc in Sources */,
->>>>>>> 1c1a956f
 				9DD1FC77247CEA1400800139 /* arm_reduce_layer_acc.cc in Sources */,
 				9D32FF2E24557EED002DCDAB /* instance_norm_layer_interpreter.cc in Sources */,
+				9DD1FB8C247CE9BE00800139 /* metal_normalize_layer_acc.mm in Sources */,
 				9DD1FC92247CEA1400800139 /* arm_max_layer_acc.cc in Sources */,
 				9D32FC8B24557EEC002DCDAB /* memory_unify_assign_strategy.cc in Sources */,
-				9D51D305251DC5E500097568 /* metal_stride_slice_layer_acc.mm in Sources */,
 				EC0BE17B25144C10009BD69A /* reduce_op_layer_interpreter.cc in Sources */,
 				EC0BE15125144BB8009BD69A /* signed_mul_layer.cc in Sources */,
 				9D32FCF724557EEC002DCDAB /* pooling_layer.cc in Sources */,
+				9DD1FB66247CE9BE00800139 /* metal_atan_layer_acc.mm in Sources */,
 				9D32FF3324557EED002DCDAB /* conv_3d_layer_interpreter.cc in Sources */,
-				9D51D2DF251DC5E500097568 /* metal_softmax_layer_acc.mm in Sources */,
 				9D32FCCD24557EEC002DCDAB /* sqrt_layer.cc in Sources */,
 				ECEC5D6B24FCE0780044DDF1 /* mat_converter_acc.cc in Sources */,
+				9DD1FBC3247CE9BE00800139 /* metal_conv_layer_winograd.mm in Sources */,
 				9DD1FCC1247CEA1400800139 /* arm_binary_layer_acc.cc in Sources */,
-				9D51D2E6251DC5E500097568 /* metal_tanh_layer_acc.mm in Sources */,
+				9DD1FBC5247CE9BE00800139 /* metal_unary_layer_acc.mm in Sources */,
 				9D32FF1024557EED002DCDAB /* detection_output_interpreter.cc in Sources */,
 				9D32FCDB24557EEC002DCDAB /* instance_norm_layer.cc in Sources */,
-				9D51D2F7251DC5E500097568 /* metal_atan_layer_acc.metal in Sources */,
 				9DD1FC70247CEA1400800139 /* arm_splitv_layer_acc.cc in Sources */,
 				9D32FF4024557EED002DCDAB /* abstract_model_interpreter.cc in Sources */,
-				9D51D322251DC5E500097568 /* metal_inner_product_layer_acc.mm in Sources */,
+				9DD1FB5A247CE9BE00800139 /* metal_log_layer_acc.metal in Sources */,
 				9D32FC9424557EEC002DCDAB /* memory_seperate_assign_strategy.cc in Sources */,
-				9D51D2D1251DC5E500097568 /* metal_mul_layer_acc.metal in Sources */,
 				9D32FF5C24557EED002DCDAB /* relu_layer_interpreter.cc in Sources */,
+				9DD1FBD0247CE9BF00800139 /* metal_sub_layer_acc.metal in Sources */,
 				9D32FF6524557EED002DCDAB /* layer_type.cc in Sources */,
 				9DD1FCC5247CEA1400800139 /* arm_nchw_layer_acc.cc in Sources */,
 				9D32FF0D24557EED002DCDAB /* conv_layer_interpreter.cc in Sources */,
 				9D32FCD424557EEC002DCDAB /* atan_layer.cc in Sources */,
 				9DD1FC97247CEA1400800139 /* arm_pad_layer_acc.cc in Sources */,
-				9D51D350251DC5E500097568 /* metal_div_layer_acc.mm in Sources */,
-				9D51D316251DC5E500097568 /* metal_pooling_layer_acc.mm in Sources */,
 				9D32FF2124557EED002DCDAB /* selu_layer_interpreter.cc in Sources */,
 				9D32FF2224557EED002DCDAB /* lrn_layer_interpreter.cc in Sources */,
-<<<<<<< HEAD
-=======
 				9DD1FB83247CE9BE00800139 /* metal_exp_layer_acc.mm in Sources */,
 				ECD9459D254ADCF500BF9214 /* arm_conv_int8_layer_1x1.cc in Sources */,
->>>>>>> 1c1a956f
 				EC0BE17A25144C10009BD69A /* detection_output_layer_interpreter.cc in Sources */,
-				9D51D347251DC5E500097568 /* metal_pixel_shuffle_layer_acc.mm in Sources */,
+				9DD1FB88247CE9BE00800139 /* metal_pow_layer_acc.mm in Sources */,
 				9D32FF5B24557EED002DCDAB /* reshape_layer_interpreter.cc in Sources */,
-				9D51D34C251DC5E500097568 /* metal_shuffle_layer_acc.mm in Sources */,
-				9D51D353251DC5E500097568 /* metal_deconv_layer_common.metal in Sources */,
-				9D51D362251DC5E500097568 /* metal_pad_layer_acc.metal in Sources */,
 				9D32FF5624557EED002DCDAB /* hard_swish_layer_interpreter.cc in Sources */,
-				9D51D309251DC5E500097568 /* metal_cos_layer_acc.metal in Sources */,
 				9DD1FB38247CE9BE00800139 /* metal_blob_converter.mm in Sources */,
 				9DD1FC8E247CEA1400800139 /* arm_hard_sigmoid_acc.cc in Sources */,
-				9D51D2D4251DC5E500097568 /* metal_reduce_l2_layer_acc.mm in Sources */,
+				9DF19E9F24A1FE8E00E1376D /* metal_pooling_layer_acc.metal in Sources */,
 				EC0BE18725144C4F009BD69A /* arm_signed_mul_layer_acc.cc in Sources */,
-				9D51D32E251DC5E500097568 /* metal_conv_layer_depthwise.metal in Sources */,
-				9D51D365251DC5E500097568 /* metal_tan_layer_acc.metal in Sources */,
 				9DD1FCB2247CEA1400800139 /* GEMM_BFP16_N8.S in Sources */,
 				9DD1FCE8247CEA1500800139 /* arm_floor_layer_acc.cc in Sources */,
-				9D51D32C251DC5E500097568 /* metal_conv_layer_1x1.metal in Sources */,
 				9D32FCDF24557EEC002DCDAB /* conv3d_layer.cc in Sources */,
 				9D32FC8524557EEC002DCDAB /* net_optimizer_remove_layers.cc in Sources */,
-				9D51D2FF251DC5E500097568 /* metal_mul_layer_acc.mm in Sources */,
-				9D51D35C251DC5E500097568 /* metal_selu_layer_acc.mm in Sources */,
 				9D32FF2D24557EED002DCDAB /* reshape_layer_interpreter.cc in Sources */,
 				9DD1FC8D247CEA1400800139 /* arm_reorg_layer_acc.cc in Sources */,
-				9D51D329251DC5E500097568 /* metal_conv_layer_1x1.mm in Sources */,
 				ECEC5D6424FCDBA50044DDF1 /* arm_mat_converter.cc in Sources */,
 				EC0BE17825144C10009BD69A /* clip_layer_interpreter.cc in Sources */,
 				9DD1FB31247CE9BE00800139 /* coreml_network.mm in Sources */,
-				9D51D311251DC5E500097568 /* metal_sqrt_layer_acc.metal in Sources */,
-				9D51D342251DC5E500097568 /* metal_softmax_layer_acc.metal in Sources */,
 				9D32FF7424557EED002DCDAB /* abstract_device.cc in Sources */,
 				EC0BE16325144BE4009BD69A /* arg_max_or_min_layer_interpreter.cc in Sources */,
 				9D32FCD224557EEC002DCDAB /* div_layer.cc in Sources */,
+				9DD1FB87247CE9BE00800139 /* metal_sin_layer_acc.metal in Sources */,
+				9DD1FB8B247CE9BE00800139 /* metal_mul_layer_acc.metal in Sources */,
 				9D32FCEC24557EEC002DCDAB /* reduce_min_layer.cc in Sources */,
-				9D51D34B251DC5E500097568 /* metal_relu6_layer_acc.mm in Sources */,
 				EC0BE15F25144BE4009BD69A /* squared_difference_layer_interpreter.cc in Sources */,
+				9DD1FBB2247CE9BE00800139 /* metal_max_layer_acc.metal in Sources */,
 				9DD1FCA9247CEA1400800139 /* asm_func_name.S in Sources */,
+				9DD1FB91247CE9BE00800139 /* metal_concat_layer_acc.metal in Sources */,
 				9D32FC8F24557EEC002DCDAB /* shared_memory_manager.cc in Sources */,
 				9D32FCF024557EEC002DCDAB /* mul_layer.cc in Sources */,
 				9D32FF2B24557EED002DCDAB /* hdrguide_layer_interpreter.cc in Sources */,
 				9DD1FC78247CEA1400800139 /* arm_relu_layer_acc.cc in Sources */,
-				9D51D349251DC5E500097568 /* metal_reduce_prod_layer_acc.mm in Sources */,
+				9DD1FB9D247CE9BE00800139 /* metal_softplus_layer_acc.mm in Sources */,
 				9DD1FCB6247CEA1400800139 /* CONV_DW_5X5_FLOAT_SLIDEW.S in Sources */,
+				9DD1FB48247CE9BE00800139 /* metal_mul_layer_acc.mm in Sources */,
 				9DD1FC67247CEA1400800139 /* arm_context.cc in Sources */,
 				9DD1FCCE247CEA1500800139 /* arm_log_sigmoid_layer_acc.cc in Sources */,
 				9D32FC9224557EEC002DCDAB /* blob_memory.cc in Sources */,
-				9D51D2F0251DC5E500097568 /* metal_abs_layer_acc.metal in Sources */,
-				9D51D30A251DC5E500097568 /* metal_floor_layer_acc.mm in Sources */,
+				9DD1FB76247CE9BE00800139 /* metal_deconv_layer_depthwise.mm in Sources */,
 				9DD1FC76247CEA1400800139 /* arm_reduce_l2_layer_acc.cc in Sources */,
-				9D51D2D9251DC5E500097568 /* metal_splitv_layer_acc.mm in Sources */,
 				9D32FF5424557EED002DCDAB /* permute_layer_interpreter.cc in Sources */,
 				9D32FD0124557EEC002DCDAB /* asin_layer.cc in Sources */,
 				9D32FF3424557EED002DCDAB /* unary_op_layer_interpreter.cc in Sources */,
 				9DD1FCCF247CEA1500800139 /* arm_reduce_l1_layer_acc.cc in Sources */,
+				9DD1FB54247CE9BE00800139 /* metal_add_layer_acc.metal in Sources */,
 				9DD1FC71247CEA1400800139 /* arm_reduce_prod_layer_acc.cc in Sources */,
 				9DD1FCB7247CEA1400800139 /* CONV_FLOAT_O4.S in Sources */,
+				9DD1FB5D247CE9BE00800139 /* metal_reduce_sum_square_layer_acc.mm in Sources */,
 				9D32FF4E24557EED002DCDAB /* conv_layer_interpreter.cc in Sources */,
+				9DD1FB82247CE9BE00800139 /* metal_div_layer_acc.mm in Sources */,
 				EC0BE17D25144C10009BD69A /* roi_pooling_layer_interpreter.cc in Sources */,
 				9DD1FCD8247CEA1500800139 /* arm_conv_layer_1x1.cc in Sources */,
 				9DD1FCD3247CEA1500800139 /* arm_conv_layer_common.cc in Sources */,
 				9D32FF1C24557EED002DCDAB /* max_layer_interpreter.cc in Sources */,
+				9DD1FB65247CE9BE00800139 /* metal_tanh_layer_acc.metal in Sources */,
 				9D32FD0924557EEC002DCDAB /* permute_layer.cc in Sources */,
+				9DD1FBCC247CE9BF00800139 /* metal_pow_layer_acc.metal in Sources */,
 				EC0BE17325144C10009BD69A /* selu_layer_interpreter.cc in Sources */,
 				9DD1FC99247CEA1400800139 /* winograd_function.cc in Sources */,
-				9D51D344251DC5E500097568 /* metal_arg_max_or_min_layer_acc.mm in Sources */,
 				9DD1FCDC247CEA1500800139 /* arm_conv_int8_layer_common.cc in Sources */,
+				9DD1FB4B247CE9BE00800139 /* metal_stride_slice_layer_acc.mm in Sources */,
 				9D32FF4F24557EED002DCDAB /* memory_data_layer_interpreter.cc in Sources */,
 				9D32FCF224557EEC002DCDAB /* roi_pooling_layer.cc in Sources */,
-				9D51D2EA251DC5E500097568 /* metal_min_layer_acc.mm in Sources */,
+				9DD1FBA3247CE9BE00800139 /* metal_relu6_layer_acc.mm in Sources */,
 				9DD1FB39247CE9BE00800139 /* metal_blob_converter.metal in Sources */,
-				9D51D351251DC5E500097568 /* metal_deconv_layer_common.mm in Sources */,
+				9DD1FBBD247CE9BE00800139 /* metal_conv_layer_1x1.mm in Sources */,
+				9DD1FBC2247CE9BE00800139 /* metal_conv_layer_depthwise.metal in Sources */,
 				ECEC5D6724FCDBA50044DDF1 /* arm_mat_util.cc in Sources */,
+				9DD1FB47247CE9BE00800139 /* metal_multidir_broadcast_layer_acc.mm in Sources */,
 				9D32FCCB24557EEC002DCDAB /* shuffle_layer.cc in Sources */,
-				9D51D317251DC5E500097568 /* metal_acos_layer_acc.mm in Sources */,
 				EC2CF72525078C1200EE3899 /* metal_mat_converter.mm in Sources */,
 				ECD945B3254ADD7100BF9214 /* metal_pixel_shuffle_layer_acc.metal in Sources */,
 				EC0BE13925144B5E009BD69A /* string_utils.cc in Sources */,
@@ -2877,70 +2694,73 @@
 				9DD1FCEB247CEA1500800139 /* arm_reduce_sum_layer_acc.cc in Sources */,
 				9D32FCD024557EEC002DCDAB /* reshape_layer.cc in Sources */,
 				9D32FF5324557EED002DCDAB /* slice_layer_interpreter.cc in Sources */,
-				9D51D308251DC5E500097568 /* metal_sigmoid_layer_acc.mm in Sources */,
+				9DD1FB71247CE9BE00800139 /* metal_batch_norm_layer_acc.mm in Sources */,
 				EC2CF7512508A99C00EE3899 /* arm_deconv_layer_stride.cc in Sources */,
+				9DD1FBAD247CE9BE00800139 /* metal_hard_sigmoid_layer_acc.mm in Sources */,
 				9DD1FC7D247CEA1400800139 /* arm_sign_layer_acc.cc in Sources */,
+				9DD1FBAB247CE9BE00800139 /* metal_instance_norm_layer_acc.metal in Sources */,
+				9DB341FD249B0A9300F23F65 /* metal_cpu_adapter_acc.mm in Sources */,
+				9DD1FB51247CE9BE00800139 /* metal_sub_layer_acc.mm in Sources */,
 				9D32FF1D24557EED002DCDAB /* add_layer_interpreter.cc in Sources */,
 				9D32FCAF24557EEC002DCDAB /* blob_transfer_utils.cc in Sources */,
+				9DD1FB9B247CE9BE00800139 /* metal_max_layer_acc.mm in Sources */,
 				9DD1FCB1247CEA1400800139 /* CONV_DW_3X3_FLOAT_SLIDEW.S in Sources */,
-				9D51D2DC251DC5E500097568 /* metal_unary_layer_acc.mm in Sources */,
-				9D51D2E3251DC5E500097568 /* metal_prelu_layer_acc.mm in Sources */,
+				9DD1FB92247CE9BE00800139 /* metal_tan_layer_acc.mm in Sources */,
+				9DD1FB8E247CE9BE00800139 /* metal_elu_layer_acc.mm in Sources */,
 				9D32FCD724557EEC002DCDAB /* reciprocal_layer.cc in Sources */,
 				9D32FC9324557EEC002DCDAB /* memory_mode_state.cc in Sources */,
 				9DD1FC6C247CEA1400800139 /* arm_unary_layer_acc.cc in Sources */,
 				9D32FF4D24557EED002DCDAB /* batch_norm_layer_interpreter.cc in Sources */,
 				9D4C60CF246BF826006068D1 /* profile.cc in Sources */,
-				9D51D2FD251DC5E500097568 /* metal_asin_layer_acc.mm in Sources */,
 				EC0BE15425144BB8009BD69A /* arg_max_or_min_layer.cc in Sources */,
-				9D51D319251DC5E500097568 /* metal_shuffle_layer_acc.metal in Sources */,
 				9D32FCE124557EEC002DCDAB /* prelu_layer.cc in Sources */,
 				9D32FCA524557EEC002DCDAB /* blob_1d_memory_pool.cc in Sources */,
 				9D32FC8824557EEC002DCDAB /* others_memory_mode_state.cc in Sources */,
-				9D51D30E251DC5E500097568 /* metal_hdrguide_layer_acc.metal in Sources */,
 				9D32FF2424557EED002DCDAB /* hard_sigmoid_layer_interpreter.cc in Sources */,
+				9DD1FB72247CE9BE00800139 /* metal_deconv_layer_common.mm in Sources */,
 				9DD1FC6A247CEA1400800139 /* arm_sqrt_layer_acc.cc in Sources */,
 				9D32FCB724557EEC002DCDAB /* dims_vector_utils.cc in Sources */,
 				9DD1FCE2247CEA1500800139 /* arm_conv_layer_depthwise_s1.cc in Sources */,
 				9D32FF3F24557EED002DCDAB /* raw_buffer.cc in Sources */,
+				9DD1FBA4247CE9BE00800139 /* metal_stride_slice_layer_acc.metal in Sources */,
 				9D32FF7A24557EED002DCDAB /* default_network.cc in Sources */,
-<<<<<<< HEAD
-=======
 				ECD945B0254ADD7100BF9214 /* metal_pixel_shuffle_layer_acc.mm in Sources */,
 				9DD1FB77247CE9BE00800139 /* metal_deconv_layer_acc.mm in Sources */,
->>>>>>> 1c1a956f
 				ECEC5DA824FFC6FE0044DDF1 /* mat.cc in Sources */,
 				9D32FF1324557EED002DCDAB /* clip_layer_interpreter.cc in Sources */,
 				9D32FF0824557EED002DCDAB /* model_packer.cc in Sources */,
+				9DD1FB9A247CE9BE00800139 /* metal_exp_layer_acc.metal in Sources */,
 				9D32FCBA24557EEC002DCDAB /* data_type_utils.cc in Sources */,
-				9D51D334251DC5E500097568 /* metal_reduce_layer_acc.metal in Sources */,
 				9D32FCE824557EEC002DCDAB /* reduce_sum_layer.cc in Sources */,
-				9D51D31A251DC5E500097568 /* metal_normalize_layer_acc.metal in Sources */,
-				9D51D35A251DC5E500097568 /* metal_exp_layer_acc.metal in Sources */,
 				9D32FCE424557EEC002DCDAB /* acos_layer.cc in Sources */,
 				9D32FF5024557EED002DCDAB /* default_layer_interpreter.cc in Sources */,
 				9DD1FCAF247CEA1400800139 /* DECONV_FLOAT_O4.S in Sources */,
-				9D51D339251DC5E500097568 /* metal_max_layer_acc.mm in Sources */,
+				9DD1FB94247CE9BE00800139 /* metal_cos_layer_acc.mm in Sources */,
+				9DD1FBBF247CE9BE00800139 /* metal_conv_layer_winograd.metal in Sources */,
+				9DD1FB43247CE9BE00800139 /* metal_floor_layer_acc.mm in Sources */,
 				9DD1FCB4247CEA1400800139 /* CONV_DW_3x3_BFP16_SLIDEW.S in Sources */,
+				9DD1FBC8247CE9BE00800139 /* metal_sqrt_layer_acc.metal in Sources */,
 				9D32FCFF24557EEC002DCDAB /* cos_layer.cc in Sources */,
-				9D51D36B251DC5E500097568 /* metal_elu_layer_acc.mm in Sources */,
+				9DD1FB98247CE9BE00800139 /* metal_softmax_layer_acc.metal in Sources */,
 				9D32FF6824557EED002DCDAB /* tnn_impl.cc in Sources */,
-				9D51D36A251DC5E500097568 /* metal_reciprocal_layer_acc.mm in Sources */,
-				9D51D338251DC5E500097568 /* metal_reduce_log_sum_layer_acc.mm in Sources */,
-				9D51D32F251DC5E500097568 /* metal_conv_layer_winograd.mm in Sources */,
-				9D51D33D251DC5E500097568 /* metal_reduce_l1_layer_acc.mm in Sources */,
-				9D51D34F251DC5E500097568 /* metal_abs_layer_acc.mm in Sources */,
+				9DD1FB8D247CE9BE00800139 /* metal_reduce_l2_layer_acc.mm in Sources */,
+				9DD1FBCA247CE9BE00800139 /* metal_lrn_layer_acc.mm in Sources */,
 				9D32FCB624557EEC002DCDAB /* blob_converter_internal.cc in Sources */,
+				9DD1FB4F247CE9BE00800139 /* metal_instance_norm_layer_acc.mm in Sources */,
 				9DD1FCAE247CEA1400800139 /* CONV_DW_5x5_BFP16_SLIDEW.S in Sources */,
 				9D32FC9C24557EEC002DCDAB /* blob_2d_memory.cc in Sources */,
 				9D32FF6124557EED002DCDAB /* crop_layer_interpreter.cc in Sources */,
 				9DD1FC7E247CEA1400800139 /* arm_reformat_layer_acc.cc in Sources */,
+				9DD1FBCB247CE9BF00800139 /* metal_shuffle_layer_acc.mm in Sources */,
+				9DD1FBAE247CE9BE00800139 /* metal_reciprocal_layer_acc.mm in Sources */,
+				9DD1FB56247CE9BE00800139 /* metal_layer_acc.mm in Sources */,
+				9DD1FB7C247CE9BE00800139 /* metal_softplus_layer_acc.metal in Sources */,
 				9DD1FCF1247CEA1500800139 /* arm_device.cc in Sources */,
 				9DD1FC91247CEA1400800139 /* arm_min_layer_acc.cc in Sources */,
 				9DD1FCB5247CEA1400800139 /* CONV_BFP16_SLIDEW_C3.S in Sources */,
-				9D51D31B251DC5E500097568 /* metal_log_layer_acc.mm in Sources */,
 				EC0BE16225144BE4009BD69A /* signed_mul_layer_interpreter.cc in Sources */,
-				9D51D300251DC5E500097568 /* metal_reduce_sum_square_layer_acc.mm in Sources */,
 				9D32FCFD24557EEC002DCDAB /* reduce_layer.cc in Sources */,
+				9DD1FB90247CE9BE00800139 /* metal_concat_layer_acc.mm in Sources */,
 				9D32FF5D24557EED002DCDAB /* deconv_layer_interpreter.cc in Sources */,
 				EC0BE15025144BB8009BD69A /* ceil_layer.cc in Sources */,
 				9DD1FCCB247CEA1500800139 /* arm_permute_layer_acc.cc in Sources */,
@@ -2951,85 +2771,84 @@
 				9D32FF3224557EED002DCDAB /* concat_layer_interpreter.cc in Sources */,
 				9DD1FC7C247CEA1400800139 /* arm_reshape_layer_acc.cc in Sources */,
 				9DD1FCBF247CEA1400800139 /* arm_hard_swish_acc.cc in Sources */,
-				9D51D320251DC5E500097568 /* metal_conv_layer_common.mm in Sources */,
 				9D32FCD924557EEC002DCDAB /* detection_output_layer.cc in Sources */,
-				9D51D2E2251DC5E500097568 /* metal_ceil_layer_acc.mm in Sources */,
+				9DD1FBBB247CE9BE00800139 /* metal_conv_layer_common.metal in Sources */,
 				9DD1FCD0247CEA1500800139 /* arm_priorbox_layer_acc.cc in Sources */,
 				9D32FCE924557EEC002DCDAB /* pad_layer.cc in Sources */,
+				9DD1FB7B247CE9BE00800139 /* metal_sign_layer_acc.mm in Sources */,
+				9DD1FBB1247CE9BE00800139 /* metal_reduce_log_sum_exp_layer_acc.mm in Sources */,
 				9D32FD0224557EEC002DCDAB /* reorg_layer.cc in Sources */,
 				9D32FCF124557EEC002DCDAB /* base_layer.cc in Sources */,
 				9D32FF2924557EED002DCDAB /* mul_layer_interpreter.cc in Sources */,
 				9D32FF4324557EED002DCDAB /* memory_data_optimizer.cc in Sources */,
 				9DD1FC6F247CEA1400800139 /* arm_reduce_log_sum_exp_layer_acc.cc in Sources */,
-				9D51D2DB251DC5E500097568 /* metal_tanh_layer_acc.metal in Sources */,
-				9D51D348251DC5E500097568 /* metal_lrn_layer_acc.metal in Sources */,
-				9D51D33F251DC5E500097568 /* metal_clip_layer_acc.metal in Sources */,
 				9D32FD0724557EEC002DCDAB /* log_sigmoid_layer.cc in Sources */,
-				9D51D358251DC5E500097568 /* metal_deconv_layer_depthwise.metal in Sources */,
 				9D32FCDA24557EEC002DCDAB /* splitv_layer.cc in Sources */,
 				9D32FCEA24557EEC002DCDAB /* abs_layer.cc in Sources */,
-				9D51D335251DC5E500097568 /* metal_sub_layer_acc.mm in Sources */,
-				9D51D330251DC5E500097568 /* metal_conv_layer_acc.mm in Sources */,
 				9DD1FCC6247CEA1400800139 /* arm_prelu_layer_acc.cc in Sources */,
 				9D32FCB324557EEC002DCDAB /* data_format_converter.cc in Sources */,
-<<<<<<< HEAD
-				9D51D346251DC5E500097568 /* metal_exp_layer_acc.mm in Sources */,
-				9D51D366251DC5E500097568 /* metal_upsample_layer_acc.mm in Sources */,
-=======
 				ECD945B2254ADD7100BF9214 /* metal_signed_mul_layer_acc.mm in Sources */,
->>>>>>> 1c1a956f
 				EC0BE18525144C4F009BD69A /* arm_arg_max_or_min_layer_acc.cc in Sources */,
-				9D51D2EE251DC5E500097568 /* metal_multidir_broadcast_layer_acc.mm in Sources */,
 				9D32FF4A24557EED002DCDAB /* ncnn_layer_type.cc in Sources */,
 				9DD1FC83247CEA1400800139 /* arm_reduce_log_sum_layer_acc.cc in Sources */,
 				9D32FD0C24557EEC002DCDAB /* max_layer.cc in Sources */,
 				9D32FD0324557EEC002DCDAB /* batch_norm_layer.cc in Sources */,
-				9D51D2F3251DC5E500097568 /* metal_normalize_layer_acc.mm in Sources */,
-				9D51D326251DC5E500097568 /* metal_conv_layer_depthwise.mm in Sources */,
 				9DD1FCEF247CEA1500800139 /* arm_blob_converter.cc in Sources */,
+				EC2CF7832511F80500EE3899 /* metal_arg_max_or_min_layer_acc.metal in Sources */,
+				9DD1FB49247CE9BE00800139 /* metal_ceil_layer_acc.metal in Sources */,
 				9D32FF0424557EED002DCDAB /* default_model_interpreter.cc in Sources */,
+				9DD1FB5F247CE9BE00800139 /* metal_atan_layer_acc.metal in Sources */,
 				9DD1FC74247CEA1400800139 /* arm_instance_norm_layer_acc.cc in Sources */,
 				EC0BE17F25144C10009BD69A /* unary_op_layer_interpreter.cc in Sources */,
 				9DD1FCC2247CEA1400800139 /* arm_elu_layer_acc.cc in Sources */,
-				9D51D302251DC5E500097568 /* metal_permute_layer_acc.mm in Sources */,
-				9D51D364251DC5E500097568 /* metal_pooling_layer_acc.metal in Sources */,
 				9D32FF6E24557EED002DCDAB /* context.cc in Sources */,
 				EC0BE17725144C10009BD69A /* pad_layer_interpreter.cc in Sources */,
-				9D51D31F251DC5E500097568 /* metal_cos_layer_acc.mm in Sources */,
-				9D51D332251DC5E500097568 /* metal_reshape_layer_acc.metal in Sources */,
 				9D32FF5724557EED002DCDAB /* lrn_layer_interpreter.cc in Sources */,
 				9DD1FC6D247CEA1400800139 /* arm_sub_layer_acc.cc in Sources */,
 				9DD1FC85247CEA1400800139 /* arm_reciprocal_layer_acc.cc in Sources */,
 				ECD945A3254ADD2F00BF9214 /* GEMM_INT8_8X8.S in Sources */,
 				9DD1FC81247CEA1400800139 /* arm_relu6_layer_acc.cc in Sources */,
+				9DD1FB7F247CE9BE00800139 /* metal_log_sigmoid_layer_acc.mm in Sources */,
 				9DF26BD924645EA500F22F0D /* naive_compute.cc in Sources */,
 				9DD1FC88247CEA1400800139 /* arm_deconv_layer_common.cc in Sources */,
-				9D51D363251DC5E500097568 /* metal_reciprocal_layer_acc.metal in Sources */,
-				9D51D2EB251DC5E500097568 /* metal_lrn_layer_acc.mm in Sources */,
+				9DD1FBC4247CE9BE00800139 /* metal_conv_layer_acc.mm in Sources */,
 				9D32FCF524557EEC002DCDAB /* reduce_l2_layer.cc in Sources */,
-				9D51D2D8251DC5E500097568 /* metal_log_sigmoid_layer_acc.mm in Sources */,
-				9D51D30B251DC5E500097568 /* metal_relu_layer_acc.mm in Sources */,
 				9D32FF0E24557EED002DCDAB /* flatten_layer_interpreter.cc in Sources */,
 				EC0BE15525144BB8009BD69A /* rsqrt_layer.cc in Sources */,
+				9DD1FB7D247CE9BE00800139 /* metal_relu6_layer_acc.metal in Sources */,
 				9D32FCBE24557EEC002DCDAB /* cpu_utils.cc in Sources */,
-				9D51D361251DC5E500097568 /* metal_upsample_layer_acc.metal in Sources */,
 				9DD1FCB3247CEA1400800139 /* GEMM_INT8_4X4.S in Sources */,
+				9DD1FB6F247CE9BE00800139 /* metal_acos_layer_acc.mm in Sources */,
 				9D32FF3524557EED002DCDAB /* scale_layer_interpreter.cc in Sources */,
+				9DD1FB59247CE9BE00800139 /* metal_hard_swish_layer_acc.mm in Sources */,
+				9D5B716024BF0A300062DF64 /* metal_prior_box_layer_acc.metal in Sources */,
+				9DD1FB6C247CE9BE00800139 /* metal_reduce_layer_acc.mm in Sources */,
 				9D32FF0524557EED002DCDAB /* net_resource.cc in Sources */,
 				EC0BE1BB251DBE65009BD69A /* mat_converter_utils.cc in Sources */,
 				9D32FCAE24557EEC002DCDAB /* blob_dump_utils.cc in Sources */,
+				9DD1FBC1247CE9BE00800139 /* metal_inner_product_layer_acc.metal in Sources */,
+				9DD1FB57247CE9BE00800139 /* metal_reduce_sum_layer_acc.mm in Sources */,
 				9D32FCED24557EEC002DCDAB /* sin_layer.cc in Sources */,
-				9D51D301251DC5E500097568 /* metal_reduce_min_layer_acc.mm in Sources */,
 				9DD1FCA3247CEA1400800139 /* CONV_DW_3X3_BFP16_SLIDEW.S in Sources */,
+				9DD1FBCE247CE9BF00800139 /* metal_log_sigmoid_layer_acc.metal in Sources */,
 				9D32FCC224557EEC002DCDAB /* tanh_layer.cc in Sources */,
 				9D32FD0524557EEC002DCDAB /* stride_slice_layer.cc in Sources */,
 				9D32FC7D24557EEB002DCDAB /* net_optimizer_fuse_conv_relu.cc in Sources */,
 				EC0BE17525144C10009BD69A /* prior_box_layer_interpreter.cc in Sources */,
 				EC0BE15325144BB8009BD69A /* detection_post_process_layer.cc in Sources */,
+				9DD1FB9C247CE9BE00800139 /* metal_sigmoid_layer_acc.metal in Sources */,
 				9D32FCBB24557EEC002DCDAB /* split_utils.cc in Sources */,
+				9DD1FB63247CE9BE00800139 /* metal_reduce_max_layer_acc.mm in Sources */,
+				9DD1FB89247CE9BE00800139 /* metal_softmax_layer_acc.mm in Sources */,
+				9DD1FB96247CE9BE00800139 /* metal_normalize_layer_acc.metal in Sources */,
+				9DD1FB5C247CE9BE00800139 /* metal_ceil_layer_acc.mm in Sources */,
+				9DD1FB8A247CE9BE00800139 /* metal_lrn_layer_acc.metal in Sources */,
+				9DD1FB9F247CE9BE00800139 /* metal_cos_layer_acc.metal in Sources */,
 				9D32FC8924557EEC002DCDAB /* blob_memory_size_info.cc in Sources */,
 				9D4C60CC246BF7A1006068D1 /* bbox_util.cc in Sources */,
+				9DD1FBB4247CE9BE00800139 /* metal_conv_layer_common.mm in Sources */,
 				9DD1FC86247CEA1400800139 /* arm_deconv_layer_acc.cc in Sources */,
+				9DD1FBB6247CE9BE00800139 /* metal_inner_product_layer_acc.mm in Sources */,
 				9DD1FB3D247CE9BE00800139 /* metal_context.mm in Sources */,
 				EC0BE17E25144C10009BD69A /* prelu_layer_interpreter.cc in Sources */,
 				9D32FF4524557EED002DCDAB /* expand_slice_optimizer.cc in Sources */,
@@ -3037,128 +2856,112 @@
 				9DD1FCE9247CEA1500800139 /* arm_shuffle_layer_acc.cc in Sources */,
 				9D32FF1724557EED002DCDAB /* pad_layer_interpreter.cc in Sources */,
 				9DD1FB35247CE9BE00800139 /* metal_device.mm in Sources */,
+				9DD1FBBA247CE9BE00800139 /* metal_conv_layer_depthwise.mm in Sources */,
 				9DD1FC9F247CEA1400800139 /* CONV_DW_5X5_BFP16_SLIDEW.S in Sources */,
+				9DD1FB93247CE9BE00800139 /* metal_clip_layer_acc.metal in Sources */,
 				9D32FCC424557EEC002DCDAB /* softplus_layer.cc in Sources */,
 				ECEC5D6D24FCE0780044DDF1 /* mat_utils.cc in Sources */,
 				9DD1FB3C247CE9BE00800139 /* metal_command_queue.mm in Sources */,
 				9D32FCC024557EEC002DCDAB /* sigmoid_layer.cc in Sources */,
 				9D32FCE724557EEC002DCDAB /* reduce_mean_layer.cc in Sources */,
-				9D51D2D5251DC5E500097568 /* metal_permute_layer_acc.metal in Sources */,
 				EC0BE17925144C10009BD69A /* reorg_layer_interpreter.cc in Sources */,
-				9D51D35B251DC5E500097568 /* metal_clip_layer_acc.mm in Sources */,
-				9D51D2DE251DC5E500097568 /* metal_instance_norm_layer_acc.metal in Sources */,
-				9D51D35E251DC5E500097568 /* metal_reduce_log_sum_exp_layer_acc.mm in Sources */,
 				9DD1FC80247CEA1400800139 /* arm_selu_layer_acc.cc in Sources */,
+				9DD1FB45247CE9BE00800139 /* metal_hard_swish_layer_acc.metal in Sources */,
 				9DD1FC96247CEA1400800139 /* arm_clip_layer_acc.cc in Sources */,
 				9D32FCEB24557EEC002DCDAB /* min_layer.cc in Sources */,
-				9D51D2DA251DC5E500097568 /* metal_stride_slice_layer_acc.metal in Sources */,
+				9DD1FB4C247CE9BE00800139 /* metal_reduce_mean_layer_acc.mm in Sources */,
+				9DD1FB69247CE9BE00800139 /* metal_prelu_layer_acc.mm in Sources */,
 				9D32FC8624557EEC002DCDAB /* net_optimizer_manager.cc in Sources */,
-				9D51D2F1251DC5E500097568 /* metal_add_layer_acc.metal in Sources */,
 				9D32FF1E24557EED002DCDAB /* permute_layer_interpreter.cc in Sources */,
-				9D51D341251DC5E500097568 /* metal_asin_layer_acc.metal in Sources */,
-				9D51D2E5251DC5E500097568 /* metal_selu_layer_acc.metal in Sources */,
-				9D51D2D3251DC5E500097568 /* metal_div_layer_acc.metal in Sources */,
+				9DD1FB61247CE9BE00800139 /* metal_batch_norm_layer_acc.metal in Sources */,
+				9DD1FB79247CE9BE00800139 /* metal_deconv_layer_depthwise.metal in Sources */,
 				9D32FCDE24557EEC002DCDAB /* conv_layer.cc in Sources */,
 				9D32FCF424557EEC002DCDAB /* reduce_log_sum_exp_layer.cc in Sources */,
-				9D51D2F5251DC5E500097568 /* metal_sign_layer_acc.mm in Sources */,
-				9D51D2EC251DC5E500097568 /* metal_log_layer_acc.metal in Sources */,
 				EC0BE13825144B5E009BD69A /* detection_post_process_utils.cc in Sources */,
 				9D32FCF924557EEC002DCDAB /* log_layer.cc in Sources */,
 				9D32FF6024557EED002DCDAB /* concat_layer_interpreter.cc in Sources */,
 				9D32FF2F24557EED002DCDAB /* splitv_layer_interpreter.cc in Sources */,
+				9DD1FB85247CE9BE00800139 /* metal_min_layer_acc.metal in Sources */,
 				9DD1FCC7247CEA1400800139 /* arm_stride_slice_layer_acc.cc in Sources */,
 				9D32FD0D24557EEC002DCDAB /* reduce_max_layer.cc in Sources */,
 				9D32FF2824557EED002DCDAB /* blob_scale_layer_interpreter.cc in Sources */,
-<<<<<<< HEAD
-				9D51D2ED251DC5E500097568 /* metal_hdrguide_layer_acc.mm in Sources */,
-=======
 				9DD1FB8F247CE9BE00800139 /* metal_abs_layer_acc.mm in Sources */,
 				ECD945A0254ADD2500BF9214 /* GEMM_INT8_4X8.S in Sources */,
 				9DD1FB6B247CE9BE00800139 /* metal_abs_layer_acc.metal in Sources */,
->>>>>>> 1c1a956f
 				9DD1FC8F247CEA1400800139 /* arm_reduce_mean_layer_acc.cc in Sources */,
-				9D51D337251DC5E500097568 /* metal_softplus_layer_acc.mm in Sources */,
+				9DD1FB44247CE9BE00800139 /* metal_relu_layer_acc.mm in Sources */,
+				9DD1FBA8247CE9BE00800139 /* metal_hdrguide_layer_acc.mm in Sources */,
+				9DD1FB62247CE9BE00800139 /* metal_floor_layer_acc.metal in Sources */,
+				9DD1FBA7247CE9BE00800139 /* metal_add_layer_acc.mm in Sources */,
 				9D32FF7024557EED002DCDAB /* tnn.cc in Sources */,
+				9DD1FBA1247CE9BE00800139 /* metal_prelu_layer_acc.metal in Sources */,
+				9DD1FB41247CE9BE00800139 /* metal_permute_layer_acc.metal in Sources */,
 				9D852BCB24584E6A003F4E41 /* bfp16_utils.cc in Sources */,
 				9D32FF1424557EED002DCDAB /* div_layer_interpreter.cc in Sources */,
 				9D32FCA324557EEC002DCDAB /* blob_memory_pool_factory.cc in Sources */,
 				9DD1FC82247CEA1400800139 /* arm_trig_layer_acc.cc in Sources */,
-				9D51D2DD251DC5E500097568 /* metal_reduce_sum_layer_acc.mm in Sources */,
-				9D51D30D251DC5E500097568 /* metal_prior_box_layer_acc.metal in Sources */,
 				9DD1FCCA247CEA1500800139 /* arm_batch_norm_layer_acc.cc in Sources */,
 				9D32FF6224557EED002DCDAB /* shuffle_channel_layer_interpreter.cc in Sources */,
-				9D51D343251DC5E500097568 /* metal_hard_sigmoid_layer_acc.metal in Sources */,
-				9D51D318251DC5E500097568 /* metal_relu6_layer_acc.metal in Sources */,
-				9D51D33A251DC5E500097568 /* metal_min_layer_acc.metal in Sources */,
 				9D32FF3124557EED002DCDAB /* inner_product_layer_interpreter.cc in Sources */,
 				9D32FD0024557EEC002DCDAB /* relu_layer.cc in Sources */,
+				9DD1FB7E247CE9BE00800139 /* metal_reciprocal_layer_acc.metal in Sources */,
+				9DD1FB80247CE9BE00800139 /* metal_shuffle_layer_acc.metal in Sources */,
 				EC0BE17625144C10009BD69A /* scale_layer_interpreter.cc in Sources */,
 				9D32FF5524557EED002DCDAB /* binary_op_interpreter.cc in Sources */,
 				9D32FF7824557EED002DCDAB /* instance.cc in Sources */,
-				9D51D315251DC5E500097568 /* metal_relu_layer_acc.metal in Sources */,
 				9D32FF3C24557EED002DCDAB /* default_model_packer.cc in Sources */,
-<<<<<<< HEAD
-=======
 				9DD1FB60247CE9BE00800139 /* metal_selu_layer_acc.metal in Sources */,
 				ECD94593254ADC5900BF9214 /* net_optimizer_insert_fp16_reformat.cc in Sources */,
->>>>>>> 1c1a956f
 				9DD1FC73247CEA1400800139 /* arm_scale_layer_acc.cc in Sources */,
 				9DD1FCCC247CEA1500800139 /* arm_neg_layer_acc.cc in Sources */,
 				9DD1FCA6247CEA1400800139 /* CONV_FLOAT_O4.S in Sources */,
+				9DD1FB5B247CE9BE00800139 /* metal_reshape_layer_acc.mm in Sources */,
 				9DD1FCC3247CEA1400800139 /* arm_upsample_layer_acc.cc in Sources */,
 				9D32FF5924557EED002DCDAB /* softmax_layer_interpreter.cc in Sources */,
-				9D51D33B251DC5E500097568 /* metal_sign_layer_acc.metal in Sources */,
+				9DD1FBA0247CE9BE00800139 /* metal_reduce_layer_acc.metal in Sources */,
 				9DD1FCE4247CEA1500800139 /* arm_concat_layer_acc.cc in Sources */,
 				EC0BE16025144BE4009BD69A /* detection_post_process_layer_interpreter.cc in Sources */,
 				9D32FCF624557EEC002DCDAB /* normalize_layer.cc in Sources */,
+				EC2CF7822511F80500EE3899 /* metal_arg_max_or_min_layer_acc.mm in Sources */,
 				9DD1FCDE247CEA1500800139 /* arm_conv_layer_c3.cc in Sources */,
 				9D32FD0624557EEC002DCDAB /* split_layer.cc in Sources */,
 				9D32FCFE24557EEC002DCDAB /* multidir_broadcast_layer.cc in Sources */,
 				9D32FCE524557EEC002DCDAB /* clip_layer.cc in Sources */,
 				9D32FF0C24557EED002DCDAB /* shuffle_layer_interpreter.cc in Sources */,
-				9D51D331251DC5E500097568 /* metal_prior_box_layer_acc.mm in Sources */,
 				9DD1FCD1247CEA1500800139 /* arm_conv_int8_layer_depthwise.cc in Sources */,
 				ECEC5D8D24FF97DF0044DDF1 /* mat.cc in Sources */,
-				9D51D369251DC5E500097568 /* metal_sqrt_layer_acc.mm in Sources */,
 				9D32FCE324557EEC002DCDAB /* softmax_layer.cc in Sources */,
-<<<<<<< HEAD
-				9D51D34D251DC5E500097568 /* metal_pad_layer_acc.mm in Sources */,
-=======
 				ECD945A6254ADD3D00BF9214 /* arm_pixel_shuffle_layer_acc.cc in Sources */,
->>>>>>> 1c1a956f
 				9D32FF5824557EED002DCDAB /* hard_sigmoid_layer_interpreter.cc in Sources */,
-				9D51D314251DC5E500097568 /* metal_splitv_layer_acc.metal in Sources */,
 				9D32FF2A24557EED002DCDAB /* reduce_op_interpreter.cc in Sources */,
 				9DD1FCAC247CEA1400800139 /* CONV_BFP16_O4.S in Sources */,
-				9D51D336251DC5E500097568 /* metal_hard_sigmoid_layer_acc.mm in Sources */,
+				9DD1FBCD247CE9BF00800139 /* metal_neg_layer_acc.mm in Sources */,
 				9DD1FCA7247CEA1400800139 /* GEMM_FLOAT_N4.S in Sources */,
 				9D32FC8E24557EEC002DCDAB /* blob_memory_pool.cc in Sources */,
 				9DD1FC9E247CEA1400800139 /* CONV_FLOAT_SLIDEW_C3.S in Sources */,
+				9DD1FB40247CE9BE00800139 /* metal_sigmoid_layer_acc.mm in Sources */,
 				9DD1FC87247CEA1400800139 /* arm_deconv_layer_depthwise.cc in Sources */,
-				9D51D2D6251DC5E500097568 /* metal_cpu_adapter_acc.mm in Sources */,
-				9D51D355251DC5E500097568 /* metal_deconv_layer_depthwise.mm in Sources */,
+				9DD1FB97247CE9BE00800139 /* metal_relu_layer_acc.metal in Sources */,
 				9D32FF1224557EED002DCDAB /* prelu_layer_interpreter.cc in Sources */,
-				9D51D2F6251DC5E500097568 /* metal_reduce_layer_acc.mm in Sources */,
 				9D32FCCF24557EEC002DCDAB /* pooling_3d_layer.cc in Sources */,
 				9D32FF7224557EED002DCDAB /* tnn_impl_default.cc in Sources */,
-				9D51D34E251DC5E500097568 /* metal_reduce_mean_layer_acc.mm in Sources */,
-				9D51D2E8251DC5E500097568 /* metal_ceil_layer_acc.metal in Sources */,
+				9D5B716124BF0A300062DF64 /* metal_prior_box_layer_acc.mm in Sources */,
+				9DD1FBC7247CE9BE00800139 /* metal_upsample_layer_acc.metal in Sources */,
 				9D32FCDD24557EEC002DCDAB /* prior_box_layer.cc in Sources */,
-				9D51D2FA251DC5E500097568 /* metal_acos_layer_acc.metal in Sources */,
-				9D51D31D251DC5E500097568 /* metal_batch_norm_layer_acc.metal in Sources */,
 				9D32FCF324557EEC002DCDAB /* hdrguide_layer.cc in Sources */,
 				9DD1FCB8247CEA1400800139 /* gemm_function.cc in Sources */,
 				9DD1FB3E247CE9BE00800139 /* tnn_impl_coreml.mm in Sources */,
+				9DD1FB68247CE9BE00800139 /* metal_neg_layer_acc.metal in Sources */,
 				9DD1FCCD247CEA1500800139 /* arm_reduce_sum_square_layer_acc.cc in Sources */,
+				9DD1FB6D247CE9BE00800139 /* metal_hard_sigmoid_layer_acc.metal in Sources */,
 				9D32FCE224557EEC002DCDAB /* neg_layer.cc in Sources */,
-				9D51D2D7251DC5E500097568 /* metal_pixel_shuffle_layer_acc.metal in Sources */,
 				9D32FF6D24557EED002DCDAB /* blob_int8.cc in Sources */,
 				9DD1FC93247CEA1400800139 /* arm_softmax_layer_acc.cc in Sources */,
 				9D32FCC524557EEC002DCDAB /* tan_layer.cc in Sources */,
-				9D51D32D251DC5E500097568 /* metal_inner_product_layer_acc.metal in Sources */,
 				9DD1FCDB247CEA1500800139 /* arm_conv_layer_depthwise.cc in Sources */,
 				EC0BE17C25144C10009BD69A /* instance_norm_layer_interpreter.cc in Sources */,
 				EC2CF72625078C1200EE3899 /* metal_mat_converter.metal in Sources */,
+				9DD1FB86247CE9BE00800139 /* metal_hdrguide_layer_acc.metal in Sources */,
 			);
 			runOnlyForDeploymentPostprocessing = 0;
 		};
