// !$*UTF8*$!
{
	archiveVersion = 1;
	classes = {
	};
	objectVersion = 50;
	objects = {

/* Begin PBXBuildFile section */
		6178F34B2590AA8C00B4B153 /* winograd_generator.cc in Sources */ = {isa = PBXBuildFile; fileRef = 6178F3472590AA8C00B4B153 /* winograd_generator.cc */; };
		6178F34C2590AA8C00B4B153 /* winograd_generator.h in Headers */ = {isa = PBXBuildFile; fileRef = 6178F3482590AA8C00B4B153 /* winograd_generator.h */; };
		6178F34D2590AA8C00B4B153 /* md5.h in Headers */ = {isa = PBXBuildFile; fileRef = 6178F3492590AA8C00B4B153 /* md5.h */; };
		6178F34E2590AA8C00B4B153 /* md5.cc in Sources */ = {isa = PBXBuildFile; fileRef = 6178F34A2590AA8C00B4B153 /* md5.cc */; };
		9D29E25122DC89310050DC63 /* Foundation.framework in Frameworks */ = {isa = PBXBuildFile; fileRef = 9D29E25022DC89300050DC63 /* Foundation.framework */; };
		9D2DB1D622D759C8000C508F /* tnn.h in Headers */ = {isa = PBXBuildFile; fileRef = 9D2DB1D422D759C8000C508F /* tnn.h */; settings = {ATTRIBUTES = (Public, ); }; };
		9D31636023169B1600531250 /* CoreML.framework in Frameworks */ = {isa = PBXBuildFile; fileRef = 9D31635F23169B1600531250 /* CoreML.framework */; };
		9D32FC7E24557EEB002DCDAB /* net_optimizer_remove_layers.h in Headers */ = {isa = PBXBuildFile; fileRef = 9D32F95F24557EE7002DCDAB /* net_optimizer_remove_layers.h */; };
		9D32FC8124557EEC002DCDAB /* net_optimizer.h in Headers */ = {isa = PBXBuildFile; fileRef = 9D32F96224557EE7002DCDAB /* net_optimizer.h */; };
		9D32FC8324557EEC002DCDAB /* optimizer_const.h in Headers */ = {isa = PBXBuildFile; fileRef = 9D32F96424557EE7002DCDAB /* optimizer_const.h */; };
		9D32FC8424557EEC002DCDAB /* net_optimizer_manager.h in Headers */ = {isa = PBXBuildFile; fileRef = 9D32F96524557EE7002DCDAB /* net_optimizer_manager.h */; };
		9D32FC8524557EEC002DCDAB /* net_optimizer_remove_layers.cc in Sources */ = {isa = PBXBuildFile; fileRef = 9D32F96624557EE7002DCDAB /* net_optimizer_remove_layers.cc */; };
		9D32FC8624557EEC002DCDAB /* net_optimizer_manager.cc in Sources */ = {isa = PBXBuildFile; fileRef = 9D32F96724557EE7002DCDAB /* net_optimizer_manager.cc */; };
		9D32FC8724557EEC002DCDAB /* blob_2d_memory_pool.h in Headers */ = {isa = PBXBuildFile; fileRef = 9D32F96924557EE7002DCDAB /* blob_2d_memory_pool.h */; };
		9D32FC8824557EEC002DCDAB /* others_memory_mode_state.cc in Sources */ = {isa = PBXBuildFile; fileRef = 9D32F96A24557EE7002DCDAB /* others_memory_mode_state.cc */; };
		9D32FC8924557EEC002DCDAB /* blob_memory_size_info.cc in Sources */ = {isa = PBXBuildFile; fileRef = 9D32F96B24557EE7002DCDAB /* blob_memory_size_info.cc */; };
		9D32FC8A24557EEC002DCDAB /* shared_memory_manager.h in Headers */ = {isa = PBXBuildFile; fileRef = 9D32F96C24557EE7002DCDAB /* shared_memory_manager.h */; };
		9D32FC8B24557EEC002DCDAB /* memory_unify_assign_strategy.cc in Sources */ = {isa = PBXBuildFile; fileRef = 9D32F96D24557EE7002DCDAB /* memory_unify_assign_strategy.cc */; };
		9D32FC8C24557EEC002DCDAB /* blob_1d_memory_pool.h in Headers */ = {isa = PBXBuildFile; fileRef = 9D32F96E24557EE7002DCDAB /* blob_1d_memory_pool.h */; };
		9D32FC8D24557EEC002DCDAB /* blob_1d_memory.cc in Sources */ = {isa = PBXBuildFile; fileRef = 9D32F96F24557EE7002DCDAB /* blob_1d_memory.cc */; };
		9D32FC8E24557EEC002DCDAB /* blob_memory_pool.cc in Sources */ = {isa = PBXBuildFile; fileRef = 9D32F97024557EE7002DCDAB /* blob_memory_pool.cc */; };
		9D32FC8F24557EEC002DCDAB /* shared_memory_manager.cc in Sources */ = {isa = PBXBuildFile; fileRef = 9D32F97124557EE7002DCDAB /* shared_memory_manager.cc */; };
		9D32FC9024557EEC002DCDAB /* blob_2d_memory_pool.cc in Sources */ = {isa = PBXBuildFile; fileRef = 9D32F97224557EE7002DCDAB /* blob_2d_memory_pool.cc */; };
		9D32FC9124557EEC002DCDAB /* blob_memory_pool_factory.h in Headers */ = {isa = PBXBuildFile; fileRef = 9D32F97324557EE7002DCDAB /* blob_memory_pool_factory.h */; };
		9D32FC9224557EEC002DCDAB /* blob_memory.cc in Sources */ = {isa = PBXBuildFile; fileRef = 9D32F97424557EE7002DCDAB /* blob_memory.cc */; };
		9D32FC9324557EEC002DCDAB /* memory_mode_state.cc in Sources */ = {isa = PBXBuildFile; fileRef = 9D32F97524557EE7002DCDAB /* memory_mode_state.cc */; };
		9D32FC9424557EEC002DCDAB /* memory_seperate_assign_strategy.cc in Sources */ = {isa = PBXBuildFile; fileRef = 9D32F97624557EE7002DCDAB /* memory_seperate_assign_strategy.cc */; };
		9D32FC9524557EEC002DCDAB /* blob_1d_memory.h in Headers */ = {isa = PBXBuildFile; fileRef = 9D32F97724557EE7002DCDAB /* blob_1d_memory.h */; };
		9D32FC9624557EEC002DCDAB /* blob_memory_size_info.h in Headers */ = {isa = PBXBuildFile; fileRef = 9D32F97824557EE7002DCDAB /* blob_memory_size_info.h */; };
		9D32FC9724557EEC002DCDAB /* blob_memory.h in Headers */ = {isa = PBXBuildFile; fileRef = 9D32F97924557EE7002DCDAB /* blob_memory.h */; };
		9D32FC9824557EEC002DCDAB /* memory_assign_strategy.h in Headers */ = {isa = PBXBuildFile; fileRef = 9D32F97A24557EE7002DCDAB /* memory_assign_strategy.h */; };
		9D32FC9924557EEC002DCDAB /* memory_mode_state_factory.h in Headers */ = {isa = PBXBuildFile; fileRef = 9D32F97B24557EE7002DCDAB /* memory_mode_state_factory.h */; };
		9D32FC9A24557EEC002DCDAB /* others_memory_mode_state.h in Headers */ = {isa = PBXBuildFile; fileRef = 9D32F97C24557EE7002DCDAB /* others_memory_mode_state.h */; };
		9D32FC9B24557EEC002DCDAB /* blob_2d_memory.h in Headers */ = {isa = PBXBuildFile; fileRef = 9D32F97D24557EE7002DCDAB /* blob_2d_memory.h */; };
		9D32FC9C24557EEC002DCDAB /* blob_2d_memory.cc in Sources */ = {isa = PBXBuildFile; fileRef = 9D32F97E24557EE7002DCDAB /* blob_2d_memory.cc */; };
		9D32FC9D24557EEC002DCDAB /* memory_unify_assign_strategy.h in Headers */ = {isa = PBXBuildFile; fileRef = 9D32F97F24557EE7002DCDAB /* memory_unify_assign_strategy.h */; };
		9D32FC9E24557EEC002DCDAB /* share_one_thread_memory_mode_state.cc in Sources */ = {isa = PBXBuildFile; fileRef = 9D32F98024557EE7002DCDAB /* share_one_thread_memory_mode_state.cc */; };
		9D32FC9F24557EEC002DCDAB /* memory_mode_state_factory.cc in Sources */ = {isa = PBXBuildFile; fileRef = 9D32F98124557EE7002DCDAB /* memory_mode_state_factory.cc */; };
		9D32FCA024557EEC002DCDAB /* memory_mode_state.h in Headers */ = {isa = PBXBuildFile; fileRef = 9D32F98224557EE7002DCDAB /* memory_mode_state.h */; };
		9D32FCA124557EEC002DCDAB /* share_one_thread_memory_mode_state.h in Headers */ = {isa = PBXBuildFile; fileRef = 9D32F98324557EE7002DCDAB /* share_one_thread_memory_mode_state.h */; };
		9D32FCA224557EEC002DCDAB /* blob_memory_pool.h in Headers */ = {isa = PBXBuildFile; fileRef = 9D32F98424557EE7002DCDAB /* blob_memory_pool.h */; };
		9D32FCA324557EEC002DCDAB /* blob_memory_pool_factory.cc in Sources */ = {isa = PBXBuildFile; fileRef = 9D32F98524557EE7002DCDAB /* blob_memory_pool_factory.cc */; };
		9D32FCA424557EEC002DCDAB /* memory_seperate_assign_strategy.h in Headers */ = {isa = PBXBuildFile; fileRef = 9D32F98624557EE7002DCDAB /* memory_seperate_assign_strategy.h */; };
		9D32FCA524557EEC002DCDAB /* blob_1d_memory_pool.cc in Sources */ = {isa = PBXBuildFile; fileRef = 9D32F98724557EE7002DCDAB /* blob_1d_memory_pool.cc */; };
		9D32FCA624557EEC002DCDAB /* blob_dump_utils.h in Headers */ = {isa = PBXBuildFile; fileRef = 9D32F98924557EE7002DCDAB /* blob_dump_utils.h */; };
		9D32FCA724557EEC002DCDAB /* omp_utils.h in Headers */ = {isa = PBXBuildFile; fileRef = 9D32F98A24557EE7002DCDAB /* omp_utils.h */; };
		9D32FCA824557EEC002DCDAB /* half_utils.cc in Sources */ = {isa = PBXBuildFile; fileRef = 9D32F98B24557EE7002DCDAB /* half_utils.cc */; };
		9D32FCA924557EEC002DCDAB /* blob_memory_size_utils.h in Headers */ = {isa = PBXBuildFile; fileRef = 9D32F98C24557EE7002DCDAB /* blob_memory_size_utils.h */; };
		9D32FCAA24557EEC002DCDAB /* string_utils_inner.h in Headers */ = {isa = PBXBuildFile; fileRef = 9D32F98D24557EE7002DCDAB /* string_utils_inner.h */; };
		9D32FCAB24557EEC002DCDAB /* blob_transfer_utils.h in Headers */ = {isa = PBXBuildFile; fileRef = 9D32F98E24557EE7002DCDAB /* blob_transfer_utils.h */; };
		9D32FCAC24557EEC002DCDAB /* split_utils.h in Headers */ = {isa = PBXBuildFile; fileRef = 9D32F98F24557EE7002DCDAB /* split_utils.h */; };
		9D32FCAD24557EEC002DCDAB /* string_format.cc in Sources */ = {isa = PBXBuildFile; fileRef = 9D32F99024557EE7002DCDAB /* string_format.cc */; };
		9D32FCAE24557EEC002DCDAB /* blob_dump_utils.cc in Sources */ = {isa = PBXBuildFile; fileRef = 9D32F99124557EE7002DCDAB /* blob_dump_utils.cc */; };
		9D32FCAF24557EEC002DCDAB /* blob_transfer_utils.cc in Sources */ = {isa = PBXBuildFile; fileRef = 9D32F99224557EE7002DCDAB /* blob_transfer_utils.cc */; };
		9D32FCB124557EEC002DCDAB /* data_format_converter.h in Headers */ = {isa = PBXBuildFile; fileRef = 9D32F99424557EE7002DCDAB /* data_format_converter.h */; };
		9D32FCB324557EEC002DCDAB /* data_format_converter.cc in Sources */ = {isa = PBXBuildFile; fileRef = 9D32F99624557EE7002DCDAB /* data_format_converter.cc */; };
		9D32FCB424557EEC002DCDAB /* blob_converter_internal.h in Headers */ = {isa = PBXBuildFile; fileRef = 9D32F99724557EE7002DCDAB /* blob_converter_internal.h */; };
		9D32FCB624557EEC002DCDAB /* blob_converter_internal.cc in Sources */ = {isa = PBXBuildFile; fileRef = 9D32F99924557EE7002DCDAB /* blob_converter_internal.cc */; };
		9D32FCB724557EEC002DCDAB /* dims_vector_utils.cc in Sources */ = {isa = PBXBuildFile; fileRef = 9D32F99A24557EE7002DCDAB /* dims_vector_utils.cc */; };
		9D32FCB824557EEC002DCDAB /* blob_memory_size_utils.cc in Sources */ = {isa = PBXBuildFile; fileRef = 9D32F99B24557EE7002DCDAB /* blob_memory_size_utils.cc */; };
		9D32FCBA24557EEC002DCDAB /* data_type_utils.cc in Sources */ = {isa = PBXBuildFile; fileRef = 9D32F99D24557EE7002DCDAB /* data_type_utils.cc */; };
		9D32FCBB24557EEC002DCDAB /* split_utils.cc in Sources */ = {isa = PBXBuildFile; fileRef = 9D32F99E24557EE7002DCDAB /* split_utils.cc */; };
		9D32FCBC24557EEC002DCDAB /* string_format.h in Headers */ = {isa = PBXBuildFile; fileRef = 9D32F99F24557EE7002DCDAB /* string_format.h */; };
		9D32FCBD24557EEC002DCDAB /* pribox_generator_utils.h in Headers */ = {isa = PBXBuildFile; fileRef = 9D32F9A024557EE7002DCDAB /* pribox_generator_utils.h */; };
		9D32FCBE24557EEC002DCDAB /* cpu_utils.cc in Sources */ = {isa = PBXBuildFile; fileRef = 9D32F9A124557EE7002DCDAB /* cpu_utils.cc */; };
		9D32FCBF24557EEC002DCDAB /* pribox_generator_utils.cc in Sources */ = {isa = PBXBuildFile; fileRef = 9D32F9A224557EE7002DCDAB /* pribox_generator_utils.cc */; };
		9D32FCC024557EEC002DCDAB /* sigmoid_layer.cc in Sources */ = {isa = PBXBuildFile; fileRef = 9D32F9A424557EE7002DCDAB /* sigmoid_layer.cc */; };
		9D32FCC124557EEC002DCDAB /* pow_layer.cc in Sources */ = {isa = PBXBuildFile; fileRef = 9D32F9A524557EE7002DCDAB /* pow_layer.cc */; };
		9D32FCC224557EEC002DCDAB /* tanh_layer.cc in Sources */ = {isa = PBXBuildFile; fileRef = 9D32F9A624557EE7002DCDAB /* tanh_layer.cc */; };
		9D32FCC324557EEC002DCDAB /* sign_layer.cc in Sources */ = {isa = PBXBuildFile; fileRef = 9D32F9A724557EE7002DCDAB /* sign_layer.cc */; };
		9D32FCC424557EEC002DCDAB /* softplus_layer.cc in Sources */ = {isa = PBXBuildFile; fileRef = 9D32F9A824557EE7002DCDAB /* softplus_layer.cc */; };
		9D32FCC524557EEC002DCDAB /* tan_layer.cc in Sources */ = {isa = PBXBuildFile; fileRef = 9D32F9A924557EE7002DCDAB /* tan_layer.cc */; };
		9D32FCC624557EEC002DCDAB /* reduce_prod_layer.cc in Sources */ = {isa = PBXBuildFile; fileRef = 9D32F9AA24557EE7002DCDAB /* reduce_prod_layer.cc */; };
		9D32FCC724557EEC002DCDAB /* reduce_sum_square_layer.cc in Sources */ = {isa = PBXBuildFile; fileRef = 9D32F9AB24557EE7002DCDAB /* reduce_sum_square_layer.cc */; };
		9D32FCC824557EEC002DCDAB /* add_layer.cc in Sources */ = {isa = PBXBuildFile; fileRef = 9D32F9AC24557EE7002DCDAB /* add_layer.cc */; };
		9D32FCC924557EEC002DCDAB /* exp_layer.cc in Sources */ = {isa = PBXBuildFile; fileRef = 9D32F9AD24557EE7002DCDAB /* exp_layer.cc */; };
		9D32FCCA24557EEC002DCDAB /* base_layer.h in Headers */ = {isa = PBXBuildFile; fileRef = 9D32F9AE24557EE7002DCDAB /* base_layer.h */; };
		9D32FCCB24557EEC002DCDAB /* shuffle_layer.cc in Sources */ = {isa = PBXBuildFile; fileRef = 9D32F9AF24557EE7002DCDAB /* shuffle_layer.cc */; };
		9D32FCCC24557EEC002DCDAB /* reduce_layer.h in Headers */ = {isa = PBXBuildFile; fileRef = 9D32F9B024557EE7002DCDAB /* reduce_layer.h */; };
		9D32FCCD24557EEC002DCDAB /* sqrt_layer.cc in Sources */ = {isa = PBXBuildFile; fileRef = 9D32F9B124557EE7002DCDAB /* sqrt_layer.cc */; };
		9D32FCCE24557EEC002DCDAB /* flatten_layer.cc in Sources */ = {isa = PBXBuildFile; fileRef = 9D32F9B224557EE7002DCDAB /* flatten_layer.cc */; };
		9D32FCCF24557EEC002DCDAB /* pooling_3d_layer.cc in Sources */ = {isa = PBXBuildFile; fileRef = 9D32F9B324557EE7002DCDAB /* pooling_3d_layer.cc */; };
		9D32FCD024557EEC002DCDAB /* reshape_layer.cc in Sources */ = {isa = PBXBuildFile; fileRef = 9D32F9B424557EE7002DCDAB /* reshape_layer.cc */; };
		9D32FCD124557EEC002DCDAB /* elementwise_layer.cc in Sources */ = {isa = PBXBuildFile; fileRef = 9D32F9B524557EE7002DCDAB /* elementwise_layer.cc */; };
		9D32FCD224557EEC002DCDAB /* div_layer.cc in Sources */ = {isa = PBXBuildFile; fileRef = 9D32F9B624557EE7002DCDAB /* div_layer.cc */; };
		9D32FCD324557EEC002DCDAB /* inner_product_layer.cc in Sources */ = {isa = PBXBuildFile; fileRef = 9D32F9B724557EE7002DCDAB /* inner_product_layer.cc */; };
		9D32FCD424557EEC002DCDAB /* atan_layer.cc in Sources */ = {isa = PBXBuildFile; fileRef = 9D32F9B824557EE7002DCDAB /* atan_layer.cc */; };
		9D32FCD524557EEC002DCDAB /* sub_layer.cc in Sources */ = {isa = PBXBuildFile; fileRef = 9D32F9B924557EE7002DCDAB /* sub_layer.cc */; };
		9D32FCD624557EEC002DCDAB /* elementwise_layer.h in Headers */ = {isa = PBXBuildFile; fileRef = 9D32F9BA24557EE7002DCDAB /* elementwise_layer.h */; };
		9D32FCD724557EEC002DCDAB /* reciprocal_layer.cc in Sources */ = {isa = PBXBuildFile; fileRef = 9D32F9BB24557EE7002DCDAB /* reciprocal_layer.cc */; };
		9D32FCD824557EEC002DCDAB /* floor_layer.cc in Sources */ = {isa = PBXBuildFile; fileRef = 9D32F9BC24557EE7002DCDAB /* floor_layer.cc */; };
		9D32FCD924557EEC002DCDAB /* detection_output_layer.cc in Sources */ = {isa = PBXBuildFile; fileRef = 9D32F9BD24557EE7002DCDAB /* detection_output_layer.cc */; };
		9D32FCDA24557EEC002DCDAB /* splitv_layer.cc in Sources */ = {isa = PBXBuildFile; fileRef = 9D32F9BE24557EE7002DCDAB /* splitv_layer.cc */; };
		9D32FCDB24557EEC002DCDAB /* instance_norm_layer.cc in Sources */ = {isa = PBXBuildFile; fileRef = 9D32F9BF24557EE7002DCDAB /* instance_norm_layer.cc */; };
		9D32FCDC24557EEC002DCDAB /* selu_layer.cc in Sources */ = {isa = PBXBuildFile; fileRef = 9D32F9C024557EE7002DCDAB /* selu_layer.cc */; };
		9D32FCDD24557EEC002DCDAB /* prior_box_layer.cc in Sources */ = {isa = PBXBuildFile; fileRef = 9D32F9C124557EE7002DCDAB /* prior_box_layer.cc */; };
		9D32FCDE24557EEC002DCDAB /* conv_layer.cc in Sources */ = {isa = PBXBuildFile; fileRef = 9D32F9C224557EE7002DCDAB /* conv_layer.cc */; };
		9D32FCDF24557EEC002DCDAB /* conv3d_layer.cc in Sources */ = {isa = PBXBuildFile; fileRef = 9D32F9C324557EE7002DCDAB /* conv3d_layer.cc */; };
		9D32FCE024557EEC002DCDAB /* relu6_layer.cc in Sources */ = {isa = PBXBuildFile; fileRef = 9D32F9C424557EE7002DCDAB /* relu6_layer.cc */; };
		9D32FCE124557EEC002DCDAB /* prelu_layer.cc in Sources */ = {isa = PBXBuildFile; fileRef = 9D32F9C524557EE7002DCDAB /* prelu_layer.cc */; };
		9D32FCE224557EEC002DCDAB /* neg_layer.cc in Sources */ = {isa = PBXBuildFile; fileRef = 9D32F9C624557EE7002DCDAB /* neg_layer.cc */; };
		9D32FCE324557EEC002DCDAB /* softmax_layer.cc in Sources */ = {isa = PBXBuildFile; fileRef = 9D32F9C724557EE7002DCDAB /* softmax_layer.cc */; };
		9D32FCE424557EEC002DCDAB /* acos_layer.cc in Sources */ = {isa = PBXBuildFile; fileRef = 9D32F9C824557EE7002DCDAB /* acos_layer.cc */; };
		9D32FCE524557EEC002DCDAB /* clip_layer.cc in Sources */ = {isa = PBXBuildFile; fileRef = 9D32F9C924557EE7002DCDAB /* clip_layer.cc */; };
		9D32FCE624557EEC002DCDAB /* multidir_broadcast_layer.h in Headers */ = {isa = PBXBuildFile; fileRef = 9D32F9CA24557EE7002DCDAB /* multidir_broadcast_layer.h */; };
		9D32FCE724557EEC002DCDAB /* reduce_mean_layer.cc in Sources */ = {isa = PBXBuildFile; fileRef = 9D32F9CB24557EE7002DCDAB /* reduce_mean_layer.cc */; };
		9D32FCE824557EEC002DCDAB /* reduce_sum_layer.cc in Sources */ = {isa = PBXBuildFile; fileRef = 9D32F9CC24557EE7002DCDAB /* reduce_sum_layer.cc */; };
		9D32FCE924557EEC002DCDAB /* pad_layer.cc in Sources */ = {isa = PBXBuildFile; fileRef = 9D32F9CD24557EE7002DCDAB /* pad_layer.cc */; };
		9D32FCEA24557EEC002DCDAB /* abs_layer.cc in Sources */ = {isa = PBXBuildFile; fileRef = 9D32F9CE24557EE7002DCDAB /* abs_layer.cc */; };
		9D32FCEB24557EEC002DCDAB /* min_layer.cc in Sources */ = {isa = PBXBuildFile; fileRef = 9D32F9CF24557EE7002DCDAB /* min_layer.cc */; };
		9D32FCEC24557EEC002DCDAB /* reduce_min_layer.cc in Sources */ = {isa = PBXBuildFile; fileRef = 9D32F9D024557EE7002DCDAB /* reduce_min_layer.cc */; };
		9D32FCED24557EEC002DCDAB /* sin_layer.cc in Sources */ = {isa = PBXBuildFile; fileRef = 9D32F9D124557EE7002DCDAB /* sin_layer.cc */; };
		9D32FCEE24557EEC002DCDAB /* reformat_layer.cc in Sources */ = {isa = PBXBuildFile; fileRef = 9D32F9D224557EE7002DCDAB /* reformat_layer.cc */; };
		9D32FCEF24557EEC002DCDAB /* concat_layer.cc in Sources */ = {isa = PBXBuildFile; fileRef = 9D32F9D324557EE7002DCDAB /* concat_layer.cc */; };
		9D32FCF024557EEC002DCDAB /* mul_layer.cc in Sources */ = {isa = PBXBuildFile; fileRef = 9D32F9D424557EE7002DCDAB /* mul_layer.cc */; };
		9D32FCF124557EEC002DCDAB /* base_layer.cc in Sources */ = {isa = PBXBuildFile; fileRef = 9D32F9D524557EE7002DCDAB /* base_layer.cc */; };
		9D32FCF224557EEC002DCDAB /* roi_pooling_layer.cc in Sources */ = {isa = PBXBuildFile; fileRef = 9D32F9D624557EE7002DCDAB /* roi_pooling_layer.cc */; };
		9D32FCF324557EEC002DCDAB /* hdrguide_layer.cc in Sources */ = {isa = PBXBuildFile; fileRef = 9D32F9D724557EE7002DCDAB /* hdrguide_layer.cc */; };
		9D32FCF424557EEC002DCDAB /* reduce_log_sum_exp_layer.cc in Sources */ = {isa = PBXBuildFile; fileRef = 9D32F9D824557EE7002DCDAB /* reduce_log_sum_exp_layer.cc */; };
		9D32FCF524557EEC002DCDAB /* reduce_l2_layer.cc in Sources */ = {isa = PBXBuildFile; fileRef = 9D32F9D924557EE7002DCDAB /* reduce_l2_layer.cc */; };
		9D32FCF624557EEC002DCDAB /* normalize_layer.cc in Sources */ = {isa = PBXBuildFile; fileRef = 9D32F9DA24557EE7002DCDAB /* normalize_layer.cc */; };
		9D32FCF724557EEC002DCDAB /* pooling_layer.cc in Sources */ = {isa = PBXBuildFile; fileRef = 9D32F9DB24557EE7002DCDAB /* pooling_layer.cc */; };
		9D32FCF824557EEC002DCDAB /* elu_layer.cc in Sources */ = {isa = PBXBuildFile; fileRef = 9D32F9DC24557EE7002DCDAB /* elu_layer.cc */; };
		9D32FCF924557EEC002DCDAB /* log_layer.cc in Sources */ = {isa = PBXBuildFile; fileRef = 9D32F9DD24557EE7002DCDAB /* log_layer.cc */; };
		9D32FCFA24557EEC002DCDAB /* scale_layer.cc in Sources */ = {isa = PBXBuildFile; fileRef = 9D32F9DE24557EE7002DCDAB /* scale_layer.cc */; };
		9D32FCFB24557EEC002DCDAB /* hard_swish_layer.cc in Sources */ = {isa = PBXBuildFile; fileRef = 9D32F9DF24557EE7002DCDAB /* hard_swish_layer.cc */; };
		9D32FCFC24557EEC002DCDAB /* upsample_layer.cc in Sources */ = {isa = PBXBuildFile; fileRef = 9D32F9E024557EE7002DCDAB /* upsample_layer.cc */; };
		9D32FCFD24557EEC002DCDAB /* reduce_layer.cc in Sources */ = {isa = PBXBuildFile; fileRef = 9D32F9E124557EE7002DCDAB /* reduce_layer.cc */; };
		9D32FCFE24557EEC002DCDAB /* multidir_broadcast_layer.cc in Sources */ = {isa = PBXBuildFile; fileRef = 9D32F9E224557EE7002DCDAB /* multidir_broadcast_layer.cc */; };
		9D32FCFF24557EEC002DCDAB /* cos_layer.cc in Sources */ = {isa = PBXBuildFile; fileRef = 9D32F9E324557EE7002DCDAB /* cos_layer.cc */; };
		9D32FD0024557EEC002DCDAB /* relu_layer.cc in Sources */ = {isa = PBXBuildFile; fileRef = 9D32F9E424557EE7002DCDAB /* relu_layer.cc */; };
		9D32FD0124557EEC002DCDAB /* asin_layer.cc in Sources */ = {isa = PBXBuildFile; fileRef = 9D32F9E524557EE7002DCDAB /* asin_layer.cc */; };
		9D32FD0224557EEC002DCDAB /* reorg_layer.cc in Sources */ = {isa = PBXBuildFile; fileRef = 9D32F9E624557EE7002DCDAB /* reorg_layer.cc */; };
		9D32FD0324557EEC002DCDAB /* batch_norm_layer.cc in Sources */ = {isa = PBXBuildFile; fileRef = 9D32F9E724557EE7002DCDAB /* batch_norm_layer.cc */; };
		9D32FD0424557EEC002DCDAB /* deconv_layer.cc in Sources */ = {isa = PBXBuildFile; fileRef = 9D32F9E824557EE7002DCDAB /* deconv_layer.cc */; };
		9D32FD0524557EEC002DCDAB /* stride_slice_layer.cc in Sources */ = {isa = PBXBuildFile; fileRef = 9D32F9E924557EE7002DCDAB /* stride_slice_layer.cc */; };
		9D32FD0624557EEC002DCDAB /* split_layer.cc in Sources */ = {isa = PBXBuildFile; fileRef = 9D32F9EA24557EE8002DCDAB /* split_layer.cc */; };
		9D32FD0724557EEC002DCDAB /* log_sigmoid_layer.cc in Sources */ = {isa = PBXBuildFile; fileRef = 9D32F9EB24557EE8002DCDAB /* log_sigmoid_layer.cc */; };
		9D32FD0824557EEC002DCDAB /* lrn_layer.cc in Sources */ = {isa = PBXBuildFile; fileRef = 9D32F9EC24557EE8002DCDAB /* lrn_layer.cc */; };
		9D32FD0924557EEC002DCDAB /* permute_layer.cc in Sources */ = {isa = PBXBuildFile; fileRef = 9D32F9ED24557EE8002DCDAB /* permute_layer.cc */; };
		9D32FD0A24557EEC002DCDAB /* reduce_log_sum_layer.cc in Sources */ = {isa = PBXBuildFile; fileRef = 9D32F9EE24557EE8002DCDAB /* reduce_log_sum_layer.cc */; };
		9D32FD0B24557EEC002DCDAB /* hard_sigmoid_layer.cc in Sources */ = {isa = PBXBuildFile; fileRef = 9D32F9EF24557EE8002DCDAB /* hard_sigmoid_layer.cc */; };
		9D32FD0C24557EEC002DCDAB /* max_layer.cc in Sources */ = {isa = PBXBuildFile; fileRef = 9D32F9F024557EE8002DCDAB /* max_layer.cc */; };
		9D32FD0D24557EEC002DCDAB /* reduce_max_layer.cc in Sources */ = {isa = PBXBuildFile; fileRef = 9D32F9F124557EE8002DCDAB /* reduce_max_layer.cc */; };
		9D32FF0124557EED002DCDAB /* default_model_interpreter.h in Headers */ = {isa = PBXBuildFile; fileRef = 9D32FBFB24557EEB002DCDAB /* default_model_interpreter.h */; };
		9D32FF0224557EED002DCDAB /* layer_resource_generator.cc in Sources */ = {isa = PBXBuildFile; fileRef = 9D32FBFC24557EEB002DCDAB /* layer_resource_generator.cc */; };
		9D32FF0324557EED002DCDAB /* layer_param.h in Headers */ = {isa = PBXBuildFile; fileRef = 9D32FBFD24557EEB002DCDAB /* layer_param.h */; };
		9D32FF0424557EED002DCDAB /* default_model_interpreter.cc in Sources */ = {isa = PBXBuildFile; fileRef = 9D32FBFE24557EEB002DCDAB /* default_model_interpreter.cc */; };
		9D32FF0524557EED002DCDAB /* net_resource.cc in Sources */ = {isa = PBXBuildFile; fileRef = 9D32FBFF24557EEB002DCDAB /* net_resource.cc */; };
		9D32FF0624557EED002DCDAB /* model_interpreter.h in Headers */ = {isa = PBXBuildFile; fileRef = 9D32FC0124557EEB002DCDAB /* model_interpreter.h */; };
		9D32FF0724557EED002DCDAB /* model_packer.h in Headers */ = {isa = PBXBuildFile; fileRef = 9D32FC0224557EEB002DCDAB /* model_packer.h */; };
		9D32FF0824557EED002DCDAB /* model_packer.cc in Sources */ = {isa = PBXBuildFile; fileRef = 9D32FC0324557EEB002DCDAB /* model_packer.cc */; };
		9D32FF0924557EED002DCDAB /* objseri.h in Headers */ = {isa = PBXBuildFile; fileRef = 9D32FC0424557EEB002DCDAB /* objseri.h */; };
		9D32FF0A24557EED002DCDAB /* model_interpreter.cc in Sources */ = {isa = PBXBuildFile; fileRef = 9D32FC0524557EEB002DCDAB /* model_interpreter.cc */; };
		9D32FF0B24557EED002DCDAB /* batch_norm_layer_interpreter.cc in Sources */ = {isa = PBXBuildFile; fileRef = 9D32FC0724557EEB002DCDAB /* batch_norm_layer_interpreter.cc */; };
		9D32FF0C24557EED002DCDAB /* shuffle_layer_interpreter.cc in Sources */ = {isa = PBXBuildFile; fileRef = 9D32FC0824557EEB002DCDAB /* shuffle_layer_interpreter.cc */; };
		9D32FF0D24557EED002DCDAB /* conv_layer_interpreter.cc in Sources */ = {isa = PBXBuildFile; fileRef = 9D32FC0924557EEB002DCDAB /* conv_layer_interpreter.cc */; };
		9D32FF0E24557EED002DCDAB /* flatten_layer_interpreter.cc in Sources */ = {isa = PBXBuildFile; fileRef = 9D32FC0A24557EEB002DCDAB /* flatten_layer_interpreter.cc */; };
		9D32FF0F24557EED002DCDAB /* unary_op_layer_interpreter.h in Headers */ = {isa = PBXBuildFile; fileRef = 9D32FC0B24557EEB002DCDAB /* unary_op_layer_interpreter.h */; };
		9D32FF1024557EED002DCDAB /* detection_output_interpreter.cc in Sources */ = {isa = PBXBuildFile; fileRef = 9D32FC0C24557EEB002DCDAB /* detection_output_interpreter.cc */; };
		9D32FF1124557EED002DCDAB /* reorg_layer_interpreter.cc in Sources */ = {isa = PBXBuildFile; fileRef = 9D32FC0D24557EEB002DCDAB /* reorg_layer_interpreter.cc */; };
		9D32FF1224557EED002DCDAB /* prelu_layer_interpreter.cc in Sources */ = {isa = PBXBuildFile; fileRef = 9D32FC0E24557EEB002DCDAB /* prelu_layer_interpreter.cc */; };
		9D32FF1324557EED002DCDAB /* clip_layer_interpreter.cc in Sources */ = {isa = PBXBuildFile; fileRef = 9D32FC0F24557EEB002DCDAB /* clip_layer_interpreter.cc */; };
		9D32FF1424557EED002DCDAB /* div_layer_interpreter.cc in Sources */ = {isa = PBXBuildFile; fileRef = 9D32FC1024557EEB002DCDAB /* div_layer_interpreter.cc */; };
		9D32FF1524557EED002DCDAB /* stride_slice_layer_interpreter.cc in Sources */ = {isa = PBXBuildFile; fileRef = 9D32FC1124557EEB002DCDAB /* stride_slice_layer_interpreter.cc */; };
		9D32FF1624557EED002DCDAB /* pooling_layer_interpreter.cc in Sources */ = {isa = PBXBuildFile; fileRef = 9D32FC1224557EEB002DCDAB /* pooling_layer_interpreter.cc */; };
		9D32FF1724557EED002DCDAB /* pad_layer_interpreter.cc in Sources */ = {isa = PBXBuildFile; fileRef = 9D32FC1324557EEB002DCDAB /* pad_layer_interpreter.cc */; };
		9D32FF1824557EED002DCDAB /* sub_layer_interpreter.cc in Sources */ = {isa = PBXBuildFile; fileRef = 9D32FC1424557EEB002DCDAB /* sub_layer_interpreter.cc */; };
		9D32FF1924557EED002DCDAB /* normalize_layer_interpreter.cc in Sources */ = {isa = PBXBuildFile; fileRef = 9D32FC1524557EEB002DCDAB /* normalize_layer_interpreter.cc */; };
		9D32FF1A24557EED002DCDAB /* abstract_layer_interpreter.h in Headers */ = {isa = PBXBuildFile; fileRef = 9D32FC1624557EEB002DCDAB /* abstract_layer_interpreter.h */; };
		9D32FF1B24557EED002DCDAB /* upsample_layer_interpreter.cc in Sources */ = {isa = PBXBuildFile; fileRef = 9D32FC1724557EEB002DCDAB /* upsample_layer_interpreter.cc */; };
		9D32FF1C24557EED002DCDAB /* max_layer_interpreter.cc in Sources */ = {isa = PBXBuildFile; fileRef = 9D32FC1824557EEB002DCDAB /* max_layer_interpreter.cc */; };
		9D32FF1D24557EED002DCDAB /* add_layer_interpreter.cc in Sources */ = {isa = PBXBuildFile; fileRef = 9D32FC1924557EEB002DCDAB /* add_layer_interpreter.cc */; };
		9D32FF1E24557EED002DCDAB /* permute_layer_interpreter.cc in Sources */ = {isa = PBXBuildFile; fileRef = 9D32FC1A24557EEB002DCDAB /* permute_layer_interpreter.cc */; };
		9D32FF1F24557EED002DCDAB /* hard_swish_layer_interpreter.cc in Sources */ = {isa = PBXBuildFile; fileRef = 9D32FC1B24557EEB002DCDAB /* hard_swish_layer_interpreter.cc */; };
		9D32FF2024557EED002DCDAB /* elu_layer_interpreter.cc in Sources */ = {isa = PBXBuildFile; fileRef = 9D32FC1C24557EEB002DCDAB /* elu_layer_interpreter.cc */; };
		9D32FF2124557EED002DCDAB /* selu_layer_interpreter.cc in Sources */ = {isa = PBXBuildFile; fileRef = 9D32FC1D24557EEB002DCDAB /* selu_layer_interpreter.cc */; };
		9D32FF2224557EED002DCDAB /* lrn_layer_interpreter.cc in Sources */ = {isa = PBXBuildFile; fileRef = 9D32FC1E24557EEB002DCDAB /* lrn_layer_interpreter.cc */; };
		9D32FF2324557EED002DCDAB /* roi_pooling_layer_interpreter.cc in Sources */ = {isa = PBXBuildFile; fileRef = 9D32FC1F24557EEB002DCDAB /* roi_pooling_layer_interpreter.cc */; };
		9D32FF2424557EED002DCDAB /* hard_sigmoid_layer_interpreter.cc in Sources */ = {isa = PBXBuildFile; fileRef = 9D32FC2024557EEB002DCDAB /* hard_sigmoid_layer_interpreter.cc */; };
		9D32FF2524557EED002DCDAB /* softmax_layer_interpreter.cc in Sources */ = {isa = PBXBuildFile; fileRef = 9D32FC2124557EEB002DCDAB /* softmax_layer_interpreter.cc */; };
		9D32FF2624557EED002DCDAB /* pow_layer_interpreter.cc in Sources */ = {isa = PBXBuildFile; fileRef = 9D32FC2224557EEB002DCDAB /* pow_layer_interpreter.cc */; };
		9D32FF2724557EED002DCDAB /* pooling_3d_layer_interpreter.cc in Sources */ = {isa = PBXBuildFile; fileRef = 9D32FC2324557EEB002DCDAB /* pooling_3d_layer_interpreter.cc */; };
		9D32FF2824557EED002DCDAB /* blob_scale_layer_interpreter.cc in Sources */ = {isa = PBXBuildFile; fileRef = 9D32FC2424557EEB002DCDAB /* blob_scale_layer_interpreter.cc */; };
		9D32FF2924557EED002DCDAB /* mul_layer_interpreter.cc in Sources */ = {isa = PBXBuildFile; fileRef = 9D32FC2524557EEB002DCDAB /* mul_layer_interpreter.cc */; };
		9D32FF2A24557EED002DCDAB /* reduce_op_interpreter.cc in Sources */ = {isa = PBXBuildFile; fileRef = 9D32FC2624557EEB002DCDAB /* reduce_op_interpreter.cc */; };
		9D32FF2B24557EED002DCDAB /* hdrguide_layer_interpreter.cc in Sources */ = {isa = PBXBuildFile; fileRef = 9D32FC2724557EEB002DCDAB /* hdrguide_layer_interpreter.cc */; };
		9D32FF2C24557EED002DCDAB /* prior_box_layer_interpreter.cc in Sources */ = {isa = PBXBuildFile; fileRef = 9D32FC2824557EEB002DCDAB /* prior_box_layer_interpreter.cc */; };
		9D32FF2D24557EED002DCDAB /* reshape_layer_interpreter.cc in Sources */ = {isa = PBXBuildFile; fileRef = 9D32FC2924557EEB002DCDAB /* reshape_layer_interpreter.cc */; };
		9D32FF2E24557EED002DCDAB /* instance_norm_layer_interpreter.cc in Sources */ = {isa = PBXBuildFile; fileRef = 9D32FC2A24557EEB002DCDAB /* instance_norm_layer_interpreter.cc */; };
		9D32FF2F24557EED002DCDAB /* splitv_layer_interpreter.cc in Sources */ = {isa = PBXBuildFile; fileRef = 9D32FC2B24557EEB002DCDAB /* splitv_layer_interpreter.cc */; };
		9D32FF3024557EED002DCDAB /* min_layer_interpreter.cc in Sources */ = {isa = PBXBuildFile; fileRef = 9D32FC2C24557EEB002DCDAB /* min_layer_interpreter.cc */; };
		9D32FF3124557EED002DCDAB /* inner_product_layer_interpreter.cc in Sources */ = {isa = PBXBuildFile; fileRef = 9D32FC2D24557EEB002DCDAB /* inner_product_layer_interpreter.cc */; };
		9D32FF3224557EED002DCDAB /* concat_layer_interpreter.cc in Sources */ = {isa = PBXBuildFile; fileRef = 9D32FC2E24557EEB002DCDAB /* concat_layer_interpreter.cc */; };
		9D32FF3324557EED002DCDAB /* conv_3d_layer_interpreter.cc in Sources */ = {isa = PBXBuildFile; fileRef = 9D32FC2F24557EEB002DCDAB /* conv_3d_layer_interpreter.cc */; };
		9D32FF3424557EED002DCDAB /* unary_op_layer_interpreter.cc in Sources */ = {isa = PBXBuildFile; fileRef = 9D32FC3024557EEB002DCDAB /* unary_op_layer_interpreter.cc */; };
		9D32FF3524557EED002DCDAB /* scale_layer_interpreter.cc in Sources */ = {isa = PBXBuildFile; fileRef = 9D32FC3124557EEB002DCDAB /* scale_layer_interpreter.cc */; };
		9D32FF3624557EED002DCDAB /* reduce_op_interpreter.h in Headers */ = {isa = PBXBuildFile; fileRef = 9D32FC3224557EEB002DCDAB /* reduce_op_interpreter.h */; };
		9D32FF3724557EED002DCDAB /* layer_interpreter.h in Headers */ = {isa = PBXBuildFile; fileRef = 9D32FC3324557EEB002DCDAB /* layer_interpreter.h */; };
		9D32FF3824557EED002DCDAB /* raw_buffer.h in Headers */ = {isa = PBXBuildFile; fileRef = 9D32FC3424557EEB002DCDAB /* raw_buffer.h */; };
		9D32FF3924557EED002DCDAB /* default_model_packer.h in Headers */ = {isa = PBXBuildFile; fileRef = 9D32FC3524557EEB002DCDAB /* default_model_packer.h */; };
		9D32FF3A24557EED002DCDAB /* layer_resource.h in Headers */ = {isa = PBXBuildFile; fileRef = 9D32FC3624557EEB002DCDAB /* layer_resource.h */; };
		9D32FF3B24557EED002DCDAB /* net_resource.h in Headers */ = {isa = PBXBuildFile; fileRef = 9D32FC3724557EEB002DCDAB /* net_resource.h */; };
		9D32FF3C24557EED002DCDAB /* default_model_packer.cc in Sources */ = {isa = PBXBuildFile; fileRef = 9D32FC3824557EEB002DCDAB /* default_model_packer.cc */; };
		9D32FF3D24557EED002DCDAB /* abstract_model_interpreter.h in Headers */ = {isa = PBXBuildFile; fileRef = 9D32FC3924557EEB002DCDAB /* abstract_model_interpreter.h */; };
		9D32FF3E24557EED002DCDAB /* net_structure.cc in Sources */ = {isa = PBXBuildFile; fileRef = 9D32FC3A24557EEB002DCDAB /* net_structure.cc */; };
		9D32FF3F24557EED002DCDAB /* raw_buffer.cc in Sources */ = {isa = PBXBuildFile; fileRef = 9D32FC3B24557EEB002DCDAB /* raw_buffer.cc */; };
		9D32FF4024557EED002DCDAB /* abstract_model_interpreter.cc in Sources */ = {isa = PBXBuildFile; fileRef = 9D32FC3C24557EEB002DCDAB /* abstract_model_interpreter.cc */; };
		9D32FF4124557EED002DCDAB /* ncnn_model_interpreter.cc in Sources */ = {isa = PBXBuildFile; fileRef = 9D32FC3E24557EEB002DCDAB /* ncnn_model_interpreter.cc */; };
		9D32FF4224557EED002DCDAB /* ncnn_optimizer.h in Headers */ = {isa = PBXBuildFile; fileRef = 9D32FC4024557EEB002DCDAB /* ncnn_optimizer.h */; };
		9D32FF4324557EED002DCDAB /* memory_data_optimizer.cc in Sources */ = {isa = PBXBuildFile; fileRef = 9D32FC4124557EEB002DCDAB /* memory_data_optimizer.cc */; };
		9D32FF4424557EED002DCDAB /* ncnn_optimizer_manager.cc in Sources */ = {isa = PBXBuildFile; fileRef = 9D32FC4224557EEB002DCDAB /* ncnn_optimizer_manager.cc */; };
		9D32FF4524557EED002DCDAB /* expand_slice_optimizer.cc in Sources */ = {isa = PBXBuildFile; fileRef = 9D32FC4324557EEB002DCDAB /* expand_slice_optimizer.cc */; };
		9D32FF4624557EED002DCDAB /* ncnn_optimizer_manager.h in Headers */ = {isa = PBXBuildFile; fileRef = 9D32FC4424557EEB002DCDAB /* ncnn_optimizer_manager.h */; };
		9D32FF4724557EED002DCDAB /* ncnn_param_utils.cc in Sources */ = {isa = PBXBuildFile; fileRef = 9D32FC4524557EEB002DCDAB /* ncnn_param_utils.cc */; };
		9D32FF4824557EED002DCDAB /* ncnn_layer_type.h in Headers */ = {isa = PBXBuildFile; fileRef = 9D32FC4624557EEB002DCDAB /* ncnn_layer_type.h */; };
		9D32FF4924557EED002DCDAB /* serializer.h in Headers */ = {isa = PBXBuildFile; fileRef = 9D32FC4724557EEB002DCDAB /* serializer.h */; };
		9D32FF4A24557EED002DCDAB /* ncnn_layer_type.cc in Sources */ = {isa = PBXBuildFile; fileRef = 9D32FC4824557EEB002DCDAB /* ncnn_layer_type.cc */; };
		9D32FF4B24557EED002DCDAB /* ncnn_model_interpreter.h in Headers */ = {isa = PBXBuildFile; fileRef = 9D32FC4924557EEB002DCDAB /* ncnn_model_interpreter.h */; };
		9D32FF4C24557EED002DCDAB /* ncnn_param_utils.h in Headers */ = {isa = PBXBuildFile; fileRef = 9D32FC4A24557EEB002DCDAB /* ncnn_param_utils.h */; };
		9D32FF4D24557EED002DCDAB /* batch_norm_layer_interpreter.cc in Sources */ = {isa = PBXBuildFile; fileRef = 9D32FC4C24557EEB002DCDAB /* batch_norm_layer_interpreter.cc */; };
		9D32FF4E24557EED002DCDAB /* conv_layer_interpreter.cc in Sources */ = {isa = PBXBuildFile; fileRef = 9D32FC4D24557EEB002DCDAB /* conv_layer_interpreter.cc */; };
		9D32FF4F24557EED002DCDAB /* memory_data_layer_interpreter.cc in Sources */ = {isa = PBXBuildFile; fileRef = 9D32FC4E24557EEB002DCDAB /* memory_data_layer_interpreter.cc */; };
		9D32FF5024557EED002DCDAB /* default_layer_interpreter.cc in Sources */ = {isa = PBXBuildFile; fileRef = 9D32FC4F24557EEB002DCDAB /* default_layer_interpreter.cc */; };
		9D32FF5124557EED002DCDAB /* pooling_layer_interpreter.cc in Sources */ = {isa = PBXBuildFile; fileRef = 9D32FC5024557EEB002DCDAB /* pooling_layer_interpreter.cc */; };
		9D32FF5224557EED002DCDAB /* abstract_layer_interpreter.h in Headers */ = {isa = PBXBuildFile; fileRef = 9D32FC5124557EEB002DCDAB /* abstract_layer_interpreter.h */; };
		9D32FF5324557EED002DCDAB /* slice_layer_interpreter.cc in Sources */ = {isa = PBXBuildFile; fileRef = 9D32FC5224557EEB002DCDAB /* slice_layer_interpreter.cc */; };
		9D32FF5424557EED002DCDAB /* permute_layer_interpreter.cc in Sources */ = {isa = PBXBuildFile; fileRef = 9D32FC5324557EEB002DCDAB /* permute_layer_interpreter.cc */; };
		9D32FF5524557EED002DCDAB /* binary_op_interpreter.cc in Sources */ = {isa = PBXBuildFile; fileRef = 9D32FC5424557EEB002DCDAB /* binary_op_interpreter.cc */; };
		9D32FF5624557EED002DCDAB /* hard_swish_layer_interpreter.cc in Sources */ = {isa = PBXBuildFile; fileRef = 9D32FC5524557EEB002DCDAB /* hard_swish_layer_interpreter.cc */; };
		9D32FF5724557EED002DCDAB /* lrn_layer_interpreter.cc in Sources */ = {isa = PBXBuildFile; fileRef = 9D32FC5624557EEB002DCDAB /* lrn_layer_interpreter.cc */; };
		9D32FF5824557EED002DCDAB /* hard_sigmoid_layer_interpreter.cc in Sources */ = {isa = PBXBuildFile; fileRef = 9D32FC5724557EEB002DCDAB /* hard_sigmoid_layer_interpreter.cc */; };
		9D32FF5924557EED002DCDAB /* softmax_layer_interpreter.cc in Sources */ = {isa = PBXBuildFile; fileRef = 9D32FC5824557EEB002DCDAB /* softmax_layer_interpreter.cc */; };
		9D32FF5A24557EED002DCDAB /* eltwise_layer_interpreter.cc in Sources */ = {isa = PBXBuildFile; fileRef = 9D32FC5924557EEB002DCDAB /* eltwise_layer_interpreter.cc */; };
		9D32FF5B24557EED002DCDAB /* reshape_layer_interpreter.cc in Sources */ = {isa = PBXBuildFile; fileRef = 9D32FC5A24557EEB002DCDAB /* reshape_layer_interpreter.cc */; };
		9D32FF5C24557EED002DCDAB /* relu_layer_interpreter.cc in Sources */ = {isa = PBXBuildFile; fileRef = 9D32FC5B24557EEB002DCDAB /* relu_layer_interpreter.cc */; };
		9D32FF5D24557EED002DCDAB /* deconv_layer_interpreter.cc in Sources */ = {isa = PBXBuildFile; fileRef = 9D32FC5C24557EEB002DCDAB /* deconv_layer_interpreter.cc */; };
		9D32FF5E24557EED002DCDAB /* interp_layer_interpreter.cc in Sources */ = {isa = PBXBuildFile; fileRef = 9D32FC5D24557EEB002DCDAB /* interp_layer_interpreter.cc */; };
		9D32FF5F24557EED002DCDAB /* inner_product_layer_interpreter.cc in Sources */ = {isa = PBXBuildFile; fileRef = 9D32FC5E24557EEB002DCDAB /* inner_product_layer_interpreter.cc */; };
		9D32FF6024557EED002DCDAB /* concat_layer_interpreter.cc in Sources */ = {isa = PBXBuildFile; fileRef = 9D32FC5F24557EEB002DCDAB /* concat_layer_interpreter.cc */; };
		9D32FF6124557EED002DCDAB /* crop_layer_interpreter.cc in Sources */ = {isa = PBXBuildFile; fileRef = 9D32FC6024557EEB002DCDAB /* crop_layer_interpreter.cc */; };
		9D32FF6224557EED002DCDAB /* shuffle_channel_layer_interpreter.cc in Sources */ = {isa = PBXBuildFile; fileRef = 9D32FC6124557EEB002DCDAB /* shuffle_channel_layer_interpreter.cc */; };
		9D32FF6324557EED002DCDAB /* net_structure.h in Headers */ = {isa = PBXBuildFile; fileRef = 9D32FC6224557EEB002DCDAB /* net_structure.h */; };
		9D32FF6424557EED002DCDAB /* layer_resource_generator.h in Headers */ = {isa = PBXBuildFile; fileRef = 9D32FC6324557EEB002DCDAB /* layer_resource_generator.h */; };
		9D32FF6524557EED002DCDAB /* layer_type.cc in Sources */ = {isa = PBXBuildFile; fileRef = 9D32FC6524557EEB002DCDAB /* layer_type.cc */; };
		9D32FF6624557EED002DCDAB /* abstract_network.cc in Sources */ = {isa = PBXBuildFile; fileRef = 9D32FC6624557EEB002DCDAB /* abstract_network.cc */; };
		9D32FF6724557EED002DCDAB /* default_network.h in Headers */ = {isa = PBXBuildFile; fileRef = 9D32FC6724557EEB002DCDAB /* default_network.h */; };
		9D32FF6824557EED002DCDAB /* tnn_impl.cc in Sources */ = {isa = PBXBuildFile; fileRef = 9D32FC6824557EEB002DCDAB /* tnn_impl.cc */; };
		9D32FF6924557EED002DCDAB /* abstract_layer_acc.h in Headers */ = {isa = PBXBuildFile; fileRef = 9D32FC6924557EEB002DCDAB /* abstract_layer_acc.h */; };
		9D32FF6A24557EED002DCDAB /* status.cc in Sources */ = {isa = PBXBuildFile; fileRef = 9D32FC6A24557EEB002DCDAB /* status.cc */; };
		9D32FF6B24557EED002DCDAB /* blob.cc in Sources */ = {isa = PBXBuildFile; fileRef = 9D32FC6B24557EEB002DCDAB /* blob.cc */; };
		9D32FF6C24557EED002DCDAB /* tnn_impl_default.h in Headers */ = {isa = PBXBuildFile; fileRef = 9D32FC6C24557EEB002DCDAB /* tnn_impl_default.h */; };
		9D32FF6D24557EED002DCDAB /* blob_int8.cc in Sources */ = {isa = PBXBuildFile; fileRef = 9D32FC6D24557EEB002DCDAB /* blob_int8.cc */; };
		9D32FF6E24557EED002DCDAB /* context.cc in Sources */ = {isa = PBXBuildFile; fileRef = 9D32FC6E24557EEB002DCDAB /* context.cc */; };
		9D32FF6F24557EED002DCDAB /* context.h in Headers */ = {isa = PBXBuildFile; fileRef = 9D32FC6F24557EEB002DCDAB /* context.h */; };
		9D32FF7024557EED002DCDAB /* tnn.cc in Sources */ = {isa = PBXBuildFile; fileRef = 9D32FC7024557EEB002DCDAB /* tnn.cc */; };
		9D32FF7124557EED002DCDAB /* abstract_device.h in Headers */ = {isa = PBXBuildFile; fileRef = 9D32FC7124557EEB002DCDAB /* abstract_device.h */; };
		9D32FF7224557EED002DCDAB /* tnn_impl_default.cc in Sources */ = {isa = PBXBuildFile; fileRef = 9D32FC7224557EEB002DCDAB /* tnn_impl_default.cc */; };
		9D32FF7324557EED002DCDAB /* abstract_network.h in Headers */ = {isa = PBXBuildFile; fileRef = 9D32FC7324557EEB002DCDAB /* abstract_network.h */; };
		9D32FF7424557EED002DCDAB /* abstract_device.cc in Sources */ = {isa = PBXBuildFile; fileRef = 9D32FC7424557EEB002DCDAB /* abstract_device.cc */; };
		9D32FF7524557EED002DCDAB /* tnn_impl.h in Headers */ = {isa = PBXBuildFile; fileRef = 9D32FC7524557EEB002DCDAB /* tnn_impl.h */; };
		9D32FF7624557EED002DCDAB /* abstract_layer_acc.cc in Sources */ = {isa = PBXBuildFile; fileRef = 9D32FC7624557EEB002DCDAB /* abstract_layer_acc.cc */; };
		9D32FF7724557EED002DCDAB /* layer_type.h in Headers */ = {isa = PBXBuildFile; fileRef = 9D32FC7724557EEB002DCDAB /* layer_type.h */; };
		9D32FF7824557EED002DCDAB /* instance.cc in Sources */ = {isa = PBXBuildFile; fileRef = 9D32FC7824557EEB002DCDAB /* instance.cc */; };
		9D32FF7924557EED002DCDAB /* blob_manager.cc in Sources */ = {isa = PBXBuildFile; fileRef = 9D32FC7924557EEB002DCDAB /* blob_manager.cc */; };
		9D32FF7A24557EED002DCDAB /* default_network.cc in Sources */ = {isa = PBXBuildFile; fileRef = 9D32FC7A24557EEB002DCDAB /* default_network.cc */; };
		9D32FF7B24557EED002DCDAB /* blob_int8.h in Headers */ = {isa = PBXBuildFile; fileRef = 9D32FC7B24557EEB002DCDAB /* blob_int8.h */; };
		9D32FF7C24557EED002DCDAB /* blob_manager.h in Headers */ = {isa = PBXBuildFile; fileRef = 9D32FC7C24557EEB002DCDAB /* blob_manager.h */; };
		9D4C60CB246BF7A1006068D1 /* bbox_util.h in Headers */ = {isa = PBXBuildFile; fileRef = 9D4C60C9246BF7A1006068D1 /* bbox_util.h */; };
		9D4C60CC246BF7A1006068D1 /* bbox_util.cc in Sources */ = {isa = PBXBuildFile; fileRef = 9D4C60CA246BF7A1006068D1 /* bbox_util.cc */; };
		9D4C60CF246BF826006068D1 /* profile.cc in Sources */ = {isa = PBXBuildFile; fileRef = 9D4C60CD246BF826006068D1 /* profile.cc */; };
		9D4C60D0246BF826006068D1 /* profile.h in Headers */ = {isa = PBXBuildFile; fileRef = 9D4C60CE246BF826006068D1 /* profile.h */; };
		9D5B716024BF0A300062DF64 /* metal_prior_box_layer_acc.metal in Sources */ = {isa = PBXBuildFile; fileRef = 9D5B715E24BF0A300062DF64 /* metal_prior_box_layer_acc.metal */; };
		9D5B716124BF0A300062DF64 /* metal_prior_box_layer_acc.mm in Sources */ = {isa = PBXBuildFile; fileRef = 9D5B715F24BF0A300062DF64 /* metal_prior_box_layer_acc.mm */; };
		9D852BCB24584E6A003F4E41 /* bfp16_utils.cc in Sources */ = {isa = PBXBuildFile; fileRef = 9D852BC924584E6A003F4E41 /* bfp16_utils.cc */; };
		9D852BCC24584E6A003F4E41 /* bfp16.h in Headers */ = {isa = PBXBuildFile; fileRef = 9D852BCA24584E6A003F4E41 /* bfp16.h */; };
		9DB341FD249B0A9300F23F65 /* metal_cpu_adapter_acc.mm in Sources */ = {isa = PBXBuildFile; fileRef = 9DB341FB249B0A9300F23F65 /* metal_cpu_adapter_acc.mm */; };
		9DD1FB31247CE9BE00800139 /* coreml_network.mm in Sources */ = {isa = PBXBuildFile; fileRef = 9DD1FA8D247CE9BE00800139 /* coreml_network.mm */; };
		9DD1FB33247CE9BE00800139 /* metal_command_queue.h in Headers */ = {isa = PBXBuildFile; fileRef = 9DD1FA8F247CE9BE00800139 /* metal_command_queue.h */; };
		9DD1FB34247CE9BE00800139 /* coreml_network.h in Headers */ = {isa = PBXBuildFile; fileRef = 9DD1FA90247CE9BE00800139 /* coreml_network.h */; };
		9DD1FB35247CE9BE00800139 /* metal_device.mm in Sources */ = {isa = PBXBuildFile; fileRef = 9DD1FA91247CE9BE00800139 /* metal_device.mm */; };
		9DD1FB36247CE9BE00800139 /* tnn_impl_coreml.h in Headers */ = {isa = PBXBuildFile; fileRef = 9DD1FA92247CE9BE00800139 /* tnn_impl_coreml.h */; };
		9DD1FB37247CE9BE00800139 /* metal_macro.h in Headers */ = {isa = PBXBuildFile; fileRef = 9DD1FA93247CE9BE00800139 /* metal_macro.h */; };
		9DD1FB38247CE9BE00800139 /* metal_blob_converter.mm in Sources */ = {isa = PBXBuildFile; fileRef = 9DD1FA94247CE9BE00800139 /* metal_blob_converter.mm */; };
		9DD1FB39247CE9BE00800139 /* metal_blob_converter.metal in Sources */ = {isa = PBXBuildFile; fileRef = 9DD1FA95247CE9BE00800139 /* metal_blob_converter.metal */; };
		9DD1FB3A247CE9BE00800139 /* metal_device.h in Headers */ = {isa = PBXBuildFile; fileRef = 9DD1FA96247CE9BE00800139 /* metal_device.h */; };
		9DD1FB3C247CE9BE00800139 /* metal_command_queue.mm in Sources */ = {isa = PBXBuildFile; fileRef = 9DD1FA98247CE9BE00800139 /* metal_command_queue.mm */; };
		9DD1FB3D247CE9BE00800139 /* metal_context.mm in Sources */ = {isa = PBXBuildFile; fileRef = 9DD1FA99247CE9BE00800139 /* metal_context.mm */; };
		9DD1FB3E247CE9BE00800139 /* tnn_impl_coreml.mm in Sources */ = {isa = PBXBuildFile; fileRef = 9DD1FA9A247CE9BE00800139 /* tnn_impl_coreml.mm */; };
		9DD1FB3F247CE9BE00800139 /* metal_context.h in Headers */ = {isa = PBXBuildFile; fileRef = 9DD1FA9B247CE9BE00800139 /* metal_context.h */; };
		9DD1FB40247CE9BE00800139 /* metal_sigmoid_layer_acc.mm in Sources */ = {isa = PBXBuildFile; fileRef = 9DD1FA9D247CE9BE00800139 /* metal_sigmoid_layer_acc.mm */; };
		9DD1FB41247CE9BE00800139 /* metal_permute_layer_acc.metal in Sources */ = {isa = PBXBuildFile; fileRef = 9DD1FA9E247CE9BE00800139 /* metal_permute_layer_acc.metal */; };
		9DD1FB42247CE9BE00800139 /* metal_prelu_layer_acc.h in Headers */ = {isa = PBXBuildFile; fileRef = 9DD1FA9F247CE9BE00800139 /* metal_prelu_layer_acc.h */; };
		9DD1FB43247CE9BE00800139 /* metal_floor_layer_acc.mm in Sources */ = {isa = PBXBuildFile; fileRef = 9DD1FAA0247CE9BE00800139 /* metal_floor_layer_acc.mm */; };
		9DD1FB44247CE9BE00800139 /* metal_relu_layer_acc.mm in Sources */ = {isa = PBXBuildFile; fileRef = 9DD1FAA1247CE9BE00800139 /* metal_relu_layer_acc.mm */; };
		9DD1FB45247CE9BE00800139 /* metal_hard_swish_layer_acc.metal in Sources */ = {isa = PBXBuildFile; fileRef = 9DD1FAA2247CE9BE00800139 /* metal_hard_swish_layer_acc.metal */; };
		9DD1FB46247CE9BE00800139 /* metal_unary_layer_acc.h in Headers */ = {isa = PBXBuildFile; fileRef = 9DD1FAA3247CE9BE00800139 /* metal_unary_layer_acc.h */; };
		9DD1FB47247CE9BE00800139 /* metal_multidir_broadcast_layer_acc.mm in Sources */ = {isa = PBXBuildFile; fileRef = 9DD1FAA4247CE9BE00800139 /* metal_multidir_broadcast_layer_acc.mm */; };
		9DD1FB48247CE9BE00800139 /* metal_mul_layer_acc.mm in Sources */ = {isa = PBXBuildFile; fileRef = 9DD1FAA5247CE9BE00800139 /* metal_mul_layer_acc.mm */; };
		9DD1FB49247CE9BE00800139 /* metal_ceil_layer_acc.metal in Sources */ = {isa = PBXBuildFile; fileRef = 9DD1FAA6247CE9BE00800139 /* metal_ceil_layer_acc.metal */; };
		9DD1FB4A247CE9BE00800139 /* metal_tan_layer_acc.metal in Sources */ = {isa = PBXBuildFile; fileRef = 9DD1FAA7247CE9BE00800139 /* metal_tan_layer_acc.metal */; };
		9DD1FB4B247CE9BE00800139 /* metal_stride_slice_layer_acc.mm in Sources */ = {isa = PBXBuildFile; fileRef = 9DD1FAA8247CE9BE00800139 /* metal_stride_slice_layer_acc.mm */; };
		9DD1FB4C247CE9BE00800139 /* metal_reduce_mean_layer_acc.mm in Sources */ = {isa = PBXBuildFile; fileRef = 9DD1FAA9247CE9BE00800139 /* metal_reduce_mean_layer_acc.mm */; };
		9DD1FB4D247CE9BE00800139 /* metal_common.metal in Sources */ = {isa = PBXBuildFile; fileRef = 9DD1FAAA247CE9BE00800139 /* metal_common.metal */; };
		9DD1FB4E247CE9BE00800139 /* metal_tanh_layer_acc.mm in Sources */ = {isa = PBXBuildFile; fileRef = 9DD1FAAB247CE9BE00800139 /* metal_tanh_layer_acc.mm */; };
		9DD1FB4F247CE9BE00800139 /* metal_instance_norm_layer_acc.mm in Sources */ = {isa = PBXBuildFile; fileRef = 9DD1FAAC247CE9BE00800139 /* metal_instance_norm_layer_acc.mm */; };
		9DD1FB50247CE9BE00800139 /* metal_sin_layer_acc.mm in Sources */ = {isa = PBXBuildFile; fileRef = 9DD1FAAD247CE9BE00800139 /* metal_sin_layer_acc.mm */; };
		9DD1FB51247CE9BE00800139 /* metal_sub_layer_acc.mm in Sources */ = {isa = PBXBuildFile; fileRef = 9DD1FAAE247CE9BE00800139 /* metal_sub_layer_acc.mm */; };
		9DD1FB53247CE9BE00800139 /* metal_common.h in Headers */ = {isa = PBXBuildFile; fileRef = 9DD1FAB0247CE9BE00800139 /* metal_common.h */; };
		9DD1FB54247CE9BE00800139 /* metal_add_layer_acc.metal in Sources */ = {isa = PBXBuildFile; fileRef = 9DD1FAB1247CE9BE00800139 /* metal_add_layer_acc.metal */; };
		9DD1FB55247CE9BE00800139 /* metal_sqrt_layer_acc.mm in Sources */ = {isa = PBXBuildFile; fileRef = 9DD1FAB2247CE9BE00800139 /* metal_sqrt_layer_acc.mm */; };
		9DD1FB56247CE9BE00800139 /* metal_layer_acc.mm in Sources */ = {isa = PBXBuildFile; fileRef = 9DD1FAB3247CE9BE00800139 /* metal_layer_acc.mm */; };
		9DD1FB57247CE9BE00800139 /* metal_reduce_sum_layer_acc.mm in Sources */ = {isa = PBXBuildFile; fileRef = 9DD1FAB4247CE9BE00800139 /* metal_reduce_sum_layer_acc.mm */; };
		9DD1FB58247CE9BE00800139 /* metal_splitv_layer_acc.metal in Sources */ = {isa = PBXBuildFile; fileRef = 9DD1FAB5247CE9BE00800139 /* metal_splitv_layer_acc.metal */; };
		9DD1FB59247CE9BE00800139 /* metal_hard_swish_layer_acc.mm in Sources */ = {isa = PBXBuildFile; fileRef = 9DD1FAB6247CE9BE00800139 /* metal_hard_swish_layer_acc.mm */; };
		9DD1FB5A247CE9BE00800139 /* metal_log_layer_acc.metal in Sources */ = {isa = PBXBuildFile; fileRef = 9DD1FAB7247CE9BE00800139 /* metal_log_layer_acc.metal */; };
		9DD1FB5B247CE9BE00800139 /* metal_reshape_layer_acc.mm in Sources */ = {isa = PBXBuildFile; fileRef = 9DD1FAB8247CE9BE00800139 /* metal_reshape_layer_acc.mm */; };
		9DD1FB5C247CE9BE00800139 /* metal_ceil_layer_acc.mm in Sources */ = {isa = PBXBuildFile; fileRef = 9DD1FAB9247CE9BE00800139 /* metal_ceil_layer_acc.mm */; };
		9DD1FB5D247CE9BE00800139 /* metal_reduce_sum_square_layer_acc.mm in Sources */ = {isa = PBXBuildFile; fileRef = 9DD1FABA247CE9BE00800139 /* metal_reduce_sum_square_layer_acc.mm */; };
		9DD1FB5E247CE9BE00800139 /* metal_reduce_log_sum_layer_acc.mm in Sources */ = {isa = PBXBuildFile; fileRef = 9DD1FABB247CE9BE00800139 /* metal_reduce_log_sum_layer_acc.mm */; };
		9DD1FB5F247CE9BE00800139 /* metal_atan_layer_acc.metal in Sources */ = {isa = PBXBuildFile; fileRef = 9DD1FABC247CE9BE00800139 /* metal_atan_layer_acc.metal */; };
		9DD1FB60247CE9BE00800139 /* metal_selu_layer_acc.metal in Sources */ = {isa = PBXBuildFile; fileRef = 9DD1FABD247CE9BE00800139 /* metal_selu_layer_acc.metal */; };
		9DD1FB61247CE9BE00800139 /* metal_batch_norm_layer_acc.metal in Sources */ = {isa = PBXBuildFile; fileRef = 9DD1FABE247CE9BE00800139 /* metal_batch_norm_layer_acc.metal */; };
		9DD1FB62247CE9BE00800139 /* metal_floor_layer_acc.metal in Sources */ = {isa = PBXBuildFile; fileRef = 9DD1FABF247CE9BE00800139 /* metal_floor_layer_acc.metal */; };
		9DD1FB63247CE9BE00800139 /* metal_reduce_max_layer_acc.mm in Sources */ = {isa = PBXBuildFile; fileRef = 9DD1FAC0247CE9BE00800139 /* metal_reduce_max_layer_acc.mm */; };
		9DD1FB64247CE9BE00800139 /* metal_reduce_min_layer_acc.mm in Sources */ = {isa = PBXBuildFile; fileRef = 9DD1FAC1247CE9BE00800139 /* metal_reduce_min_layer_acc.mm */; };
		9DD1FB65247CE9BE00800139 /* metal_tanh_layer_acc.metal in Sources */ = {isa = PBXBuildFile; fileRef = 9DD1FAC2247CE9BE00800139 /* metal_tanh_layer_acc.metal */; };
		9DD1FB66247CE9BE00800139 /* metal_atan_layer_acc.mm in Sources */ = {isa = PBXBuildFile; fileRef = 9DD1FAC3247CE9BE00800139 /* metal_atan_layer_acc.mm */; };
		9DD1FB67247CE9BE00800139 /* metal_elu_layer_acc.metal in Sources */ = {isa = PBXBuildFile; fileRef = 9DD1FAC4247CE9BE00800139 /* metal_elu_layer_acc.metal */; };
		9DD1FB68247CE9BE00800139 /* metal_neg_layer_acc.metal in Sources */ = {isa = PBXBuildFile; fileRef = 9DD1FAC5247CE9BE00800139 /* metal_neg_layer_acc.metal */; };
		9DD1FB69247CE9BE00800139 /* metal_prelu_layer_acc.mm in Sources */ = {isa = PBXBuildFile; fileRef = 9DD1FAC6247CE9BE00800139 /* metal_prelu_layer_acc.mm */; };
		9DD1FB6A247CE9BE00800139 /* metal_reduce_l1_layer_acc.mm in Sources */ = {isa = PBXBuildFile; fileRef = 9DD1FAC7247CE9BE00800139 /* metal_reduce_l1_layer_acc.mm */; };
		9DD1FB6B247CE9BE00800139 /* metal_abs_layer_acc.metal in Sources */ = {isa = PBXBuildFile; fileRef = 9DD1FAC8247CE9BE00800139 /* metal_abs_layer_acc.metal */; };
		9DD1FB6C247CE9BE00800139 /* metal_reduce_layer_acc.mm in Sources */ = {isa = PBXBuildFile; fileRef = 9DD1FAC9247CE9BE00800139 /* metal_reduce_layer_acc.mm */; };
		9DD1FB6D247CE9BE00800139 /* metal_hard_sigmoid_layer_acc.metal in Sources */ = {isa = PBXBuildFile; fileRef = 9DD1FACA247CE9BE00800139 /* metal_hard_sigmoid_layer_acc.metal */; };
		9DD1FB6F247CE9BE00800139 /* metal_acos_layer_acc.mm in Sources */ = {isa = PBXBuildFile; fileRef = 9DD1FACC247CE9BE00800139 /* metal_acos_layer_acc.mm */; };
		9DD1FB70247CE9BE00800139 /* metal_selu_layer_acc.mm in Sources */ = {isa = PBXBuildFile; fileRef = 9DD1FACD247CE9BE00800139 /* metal_selu_layer_acc.mm */; };
		9DD1FB71247CE9BE00800139 /* metal_batch_norm_layer_acc.mm in Sources */ = {isa = PBXBuildFile; fileRef = 9DD1FACE247CE9BE00800139 /* metal_batch_norm_layer_acc.mm */; };
		9DD1FB72247CE9BE00800139 /* metal_deconv_layer_common.mm in Sources */ = {isa = PBXBuildFile; fileRef = 9DD1FAD0247CE9BE00800139 /* metal_deconv_layer_common.mm */; };
		9DD1FB73247CE9BE00800139 /* metal_deconv_layer_acc.h in Headers */ = {isa = PBXBuildFile; fileRef = 9DD1FAD1247CE9BE00800139 /* metal_deconv_layer_acc.h */; };
		9DD1FB74247CE9BE00800139 /* metal_deconv_layer_common.metal in Sources */ = {isa = PBXBuildFile; fileRef = 9DD1FAD2247CE9BE00800139 /* metal_deconv_layer_common.metal */; };
		9DD1FB75247CE9BE00800139 /* metal_deconv_layer_depthwise.h in Headers */ = {isa = PBXBuildFile; fileRef = 9DD1FAD3247CE9BE00800139 /* metal_deconv_layer_depthwise.h */; };
		9DD1FB76247CE9BE00800139 /* metal_deconv_layer_depthwise.mm in Sources */ = {isa = PBXBuildFile; fileRef = 9DD1FAD4247CE9BE00800139 /* metal_deconv_layer_depthwise.mm */; };
		9DD1FB77247CE9BE00800139 /* metal_deconv_layer_acc.mm in Sources */ = {isa = PBXBuildFile; fileRef = 9DD1FAD5247CE9BE00800139 /* metal_deconv_layer_acc.mm */; };
		9DD1FB78247CE9BE00800139 /* metal_deconv_layer_common.h in Headers */ = {isa = PBXBuildFile; fileRef = 9DD1FAD6247CE9BE00800139 /* metal_deconv_layer_common.h */; };
		9DD1FB79247CE9BE00800139 /* metal_deconv_layer_depthwise.metal in Sources */ = {isa = PBXBuildFile; fileRef = 9DD1FAD7247CE9BE00800139 /* metal_deconv_layer_depthwise.metal */; };
		9DD1FB7A247CE9BE00800139 /* metal_splitv_layer_acc.mm in Sources */ = {isa = PBXBuildFile; fileRef = 9DD1FAD8247CE9BE00800139 /* metal_splitv_layer_acc.mm */; };
		9DD1FB7B247CE9BE00800139 /* metal_sign_layer_acc.mm in Sources */ = {isa = PBXBuildFile; fileRef = 9DD1FAD9247CE9BE00800139 /* metal_sign_layer_acc.mm */; };
		9DD1FB7C247CE9BE00800139 /* metal_softplus_layer_acc.metal in Sources */ = {isa = PBXBuildFile; fileRef = 9DD1FADA247CE9BE00800139 /* metal_softplus_layer_acc.metal */; };
		9DD1FB7D247CE9BE00800139 /* metal_relu6_layer_acc.metal in Sources */ = {isa = PBXBuildFile; fileRef = 9DD1FADB247CE9BE00800139 /* metal_relu6_layer_acc.metal */; };
		9DD1FB7E247CE9BE00800139 /* metal_reciprocal_layer_acc.metal in Sources */ = {isa = PBXBuildFile; fileRef = 9DD1FADC247CE9BE00800139 /* metal_reciprocal_layer_acc.metal */; };
		9DD1FB7F247CE9BE00800139 /* metal_log_sigmoid_layer_acc.mm in Sources */ = {isa = PBXBuildFile; fileRef = 9DD1FADD247CE9BE00800139 /* metal_log_sigmoid_layer_acc.mm */; };
		9DD1FB80247CE9BE00800139 /* metal_shuffle_layer_acc.metal in Sources */ = {isa = PBXBuildFile; fileRef = 9DD1FADE247CE9BE00800139 /* metal_shuffle_layer_acc.metal */; };
		9DD1FB81247CE9BE00800139 /* metal_reduce_layer_acc.h in Headers */ = {isa = PBXBuildFile; fileRef = 9DD1FADF247CE9BE00800139 /* metal_reduce_layer_acc.h */; };
		9DD1FB82247CE9BE00800139 /* metal_div_layer_acc.mm in Sources */ = {isa = PBXBuildFile; fileRef = 9DD1FAE0247CE9BE00800139 /* metal_div_layer_acc.mm */; };
		9DD1FB83247CE9BE00800139 /* metal_exp_layer_acc.mm in Sources */ = {isa = PBXBuildFile; fileRef = 9DD1FAE1247CE9BE00800139 /* metal_exp_layer_acc.mm */; };
		9DD1FB84247CE9BE00800139 /* metal_reduce_prod_layer_acc.mm in Sources */ = {isa = PBXBuildFile; fileRef = 9DD1FAE2247CE9BE00800139 /* metal_reduce_prod_layer_acc.mm */; };
		9DD1FB85247CE9BE00800139 /* metal_min_layer_acc.metal in Sources */ = {isa = PBXBuildFile; fileRef = 9DD1FAE3247CE9BE00800139 /* metal_min_layer_acc.metal */; };
		9DD1FB86247CE9BE00800139 /* metal_hdrguide_layer_acc.metal in Sources */ = {isa = PBXBuildFile; fileRef = 9DD1FAE4247CE9BE00800139 /* metal_hdrguide_layer_acc.metal */; };
		9DD1FB87247CE9BE00800139 /* metal_sin_layer_acc.metal in Sources */ = {isa = PBXBuildFile; fileRef = 9DD1FAE5247CE9BE00800139 /* metal_sin_layer_acc.metal */; };
		9DD1FB88247CE9BE00800139 /* metal_pow_layer_acc.mm in Sources */ = {isa = PBXBuildFile; fileRef = 9DD1FAE6247CE9BE00800139 /* metal_pow_layer_acc.mm */; };
		9DD1FB89247CE9BE00800139 /* metal_softmax_layer_acc.mm in Sources */ = {isa = PBXBuildFile; fileRef = 9DD1FAE7247CE9BE00800139 /* metal_softmax_layer_acc.mm */; };
		9DD1FB8A247CE9BE00800139 /* metal_lrn_layer_acc.metal in Sources */ = {isa = PBXBuildFile; fileRef = 9DD1FAE8247CE9BE00800139 /* metal_lrn_layer_acc.metal */; };
		9DD1FB8B247CE9BE00800139 /* metal_mul_layer_acc.metal in Sources */ = {isa = PBXBuildFile; fileRef = 9DD1FAE9247CE9BE00800139 /* metal_mul_layer_acc.metal */; };
		9DD1FB8C247CE9BE00800139 /* metal_normalize_layer_acc.mm in Sources */ = {isa = PBXBuildFile; fileRef = 9DD1FAEA247CE9BE00800139 /* metal_normalize_layer_acc.mm */; };
		9DD1FB8D247CE9BE00800139 /* metal_reduce_l2_layer_acc.mm in Sources */ = {isa = PBXBuildFile; fileRef = 9DD1FAEB247CE9BE00800139 /* metal_reduce_l2_layer_acc.mm */; };
		9DD1FB8E247CE9BE00800139 /* metal_elu_layer_acc.mm in Sources */ = {isa = PBXBuildFile; fileRef = 9DD1FAEC247CE9BE00800139 /* metal_elu_layer_acc.mm */; };
		9DD1FB8F247CE9BE00800139 /* metal_abs_layer_acc.mm in Sources */ = {isa = PBXBuildFile; fileRef = 9DD1FAED247CE9BE00800139 /* metal_abs_layer_acc.mm */; };
		9DD1FB90247CE9BE00800139 /* metal_concat_layer_acc.mm in Sources */ = {isa = PBXBuildFile; fileRef = 9DD1FAEE247CE9BE00800139 /* metal_concat_layer_acc.mm */; };
		9DD1FB91247CE9BE00800139 /* metal_concat_layer_acc.metal in Sources */ = {isa = PBXBuildFile; fileRef = 9DD1FAEF247CE9BE00800139 /* metal_concat_layer_acc.metal */; };
		9DD1FB92247CE9BE00800139 /* metal_tan_layer_acc.mm in Sources */ = {isa = PBXBuildFile; fileRef = 9DD1FAF0247CE9BE00800139 /* metal_tan_layer_acc.mm */; };
		9DD1FB93247CE9BE00800139 /* metal_clip_layer_acc.metal in Sources */ = {isa = PBXBuildFile; fileRef = 9DD1FAF1247CE9BE00800139 /* metal_clip_layer_acc.metal */; };
		9DD1FB94247CE9BE00800139 /* metal_cos_layer_acc.mm in Sources */ = {isa = PBXBuildFile; fileRef = 9DD1FAF2247CE9BE00800139 /* metal_cos_layer_acc.mm */; };
		9DD1FB95247CE9BE00800139 /* metal_min_layer_acc.mm in Sources */ = {isa = PBXBuildFile; fileRef = 9DD1FAF3247CE9BE00800139 /* metal_min_layer_acc.mm */; };
		9DD1FB96247CE9BE00800139 /* metal_normalize_layer_acc.metal in Sources */ = {isa = PBXBuildFile; fileRef = 9DD1FAF4247CE9BE00800139 /* metal_normalize_layer_acc.metal */; };
		9DD1FB97247CE9BE00800139 /* metal_relu_layer_acc.metal in Sources */ = {isa = PBXBuildFile; fileRef = 9DD1FAF5247CE9BE00800139 /* metal_relu_layer_acc.metal */; };
		9DD1FB98247CE9BE00800139 /* metal_softmax_layer_acc.metal in Sources */ = {isa = PBXBuildFile; fileRef = 9DD1FAF6247CE9BE00800139 /* metal_softmax_layer_acc.metal */; };
		9DD1FB99247CE9BE00800139 /* metal_clip_layer_acc.mm in Sources */ = {isa = PBXBuildFile; fileRef = 9DD1FAF7247CE9BE00800139 /* metal_clip_layer_acc.mm */; };
		9DD1FB9A247CE9BE00800139 /* metal_exp_layer_acc.metal in Sources */ = {isa = PBXBuildFile; fileRef = 9DD1FAF8247CE9BE00800139 /* metal_exp_layer_acc.metal */; };
		9DD1FB9B247CE9BE00800139 /* metal_max_layer_acc.mm in Sources */ = {isa = PBXBuildFile; fileRef = 9DD1FAF9247CE9BE00800139 /* metal_max_layer_acc.mm */; };
		9DD1FB9C247CE9BE00800139 /* metal_sigmoid_layer_acc.metal in Sources */ = {isa = PBXBuildFile; fileRef = 9DD1FAFA247CE9BE00800139 /* metal_sigmoid_layer_acc.metal */; };
		9DD1FB9D247CE9BE00800139 /* metal_softplus_layer_acc.mm in Sources */ = {isa = PBXBuildFile; fileRef = 9DD1FAFB247CE9BE00800139 /* metal_softplus_layer_acc.mm */; };
		9DD1FB9E247CE9BE00800139 /* metal_div_layer_acc.metal in Sources */ = {isa = PBXBuildFile; fileRef = 9DD1FAFC247CE9BE00800139 /* metal_div_layer_acc.metal */; };
		9DD1FB9F247CE9BE00800139 /* metal_cos_layer_acc.metal in Sources */ = {isa = PBXBuildFile; fileRef = 9DD1FAFD247CE9BE00800139 /* metal_cos_layer_acc.metal */; };
		9DD1FBA0247CE9BE00800139 /* metal_reduce_layer_acc.metal in Sources */ = {isa = PBXBuildFile; fileRef = 9DD1FAFE247CE9BE00800139 /* metal_reduce_layer_acc.metal */; };
		9DD1FBA1247CE9BE00800139 /* metal_prelu_layer_acc.metal in Sources */ = {isa = PBXBuildFile; fileRef = 9DD1FAFF247CE9BE00800139 /* metal_prelu_layer_acc.metal */; };
		9DD1FBA2247CE9BE00800139 /* metal_pad_layer_acc.mm in Sources */ = {isa = PBXBuildFile; fileRef = 9DD1FB00247CE9BE00800139 /* metal_pad_layer_acc.mm */; };
		9DD1FBA3247CE9BE00800139 /* metal_relu6_layer_acc.mm in Sources */ = {isa = PBXBuildFile; fileRef = 9DD1FB01247CE9BE00800139 /* metal_relu6_layer_acc.mm */; };
		9DD1FBA4247CE9BE00800139 /* metal_stride_slice_layer_acc.metal in Sources */ = {isa = PBXBuildFile; fileRef = 9DD1FB02247CE9BE00800139 /* metal_stride_slice_layer_acc.metal */; };
		9DD1FBA6247CE9BE00800139 /* metal_pad_layer_acc.metal in Sources */ = {isa = PBXBuildFile; fileRef = 9DD1FB04247CE9BE00800139 /* metal_pad_layer_acc.metal */; };
		9DD1FBA7247CE9BE00800139 /* metal_add_layer_acc.mm in Sources */ = {isa = PBXBuildFile; fileRef = 9DD1FB05247CE9BE00800139 /* metal_add_layer_acc.mm */; };
		9DD1FBA8247CE9BE00800139 /* metal_hdrguide_layer_acc.mm in Sources */ = {isa = PBXBuildFile; fileRef = 9DD1FB06247CE9BE00800139 /* metal_hdrguide_layer_acc.mm */; };
		9DD1FBA9247CE9BE00800139 /* metal_reshape_layer_acc.metal in Sources */ = {isa = PBXBuildFile; fileRef = 9DD1FB07247CE9BE00800139 /* metal_reshape_layer_acc.metal */; };
		9DD1FBAA247CE9BE00800139 /* metal_multidir_broadcast_layer_acc.h in Headers */ = {isa = PBXBuildFile; fileRef = 9DD1FB08247CE9BE00800139 /* metal_multidir_broadcast_layer_acc.h */; };
		9DD1FBAB247CE9BE00800139 /* metal_instance_norm_layer_acc.metal in Sources */ = {isa = PBXBuildFile; fileRef = 9DD1FB09247CE9BE00800139 /* metal_instance_norm_layer_acc.metal */; };
		9DD1FBAC247CE9BE00800139 /* metal_sign_layer_acc.metal in Sources */ = {isa = PBXBuildFile; fileRef = 9DD1FB0A247CE9BE00800139 /* metal_sign_layer_acc.metal */; };
		9DD1FBAD247CE9BE00800139 /* metal_hard_sigmoid_layer_acc.mm in Sources */ = {isa = PBXBuildFile; fileRef = 9DD1FB0B247CE9BE00800139 /* metal_hard_sigmoid_layer_acc.mm */; };
		9DD1FBAE247CE9BE00800139 /* metal_reciprocal_layer_acc.mm in Sources */ = {isa = PBXBuildFile; fileRef = 9DD1FB0C247CE9BE00800139 /* metal_reciprocal_layer_acc.mm */; };
		9DD1FBAF247CE9BE00800139 /* metal_permute_layer_acc.mm in Sources */ = {isa = PBXBuildFile; fileRef = 9DD1FB0D247CE9BE00800139 /* metal_permute_layer_acc.mm */; };
		9DD1FBB0247CE9BE00800139 /* metal_asin_layer_acc.metal in Sources */ = {isa = PBXBuildFile; fileRef = 9DD1FB0E247CE9BE00800139 /* metal_asin_layer_acc.metal */; };
		9DD1FBB1247CE9BE00800139 /* metal_reduce_log_sum_exp_layer_acc.mm in Sources */ = {isa = PBXBuildFile; fileRef = 9DD1FB0F247CE9BE00800139 /* metal_reduce_log_sum_exp_layer_acc.mm */; };
		9DD1FBB2247CE9BE00800139 /* metal_max_layer_acc.metal in Sources */ = {isa = PBXBuildFile; fileRef = 9DD1FB10247CE9BE00800139 /* metal_max_layer_acc.metal */; };
		9DD1FBB3247CE9BE00800139 /* metal_asin_layer_acc.mm in Sources */ = {isa = PBXBuildFile; fileRef = 9DD1FB11247CE9BE00800139 /* metal_asin_layer_acc.mm */; };
		9DD1FBB4247CE9BE00800139 /* metal_conv_layer_common.mm in Sources */ = {isa = PBXBuildFile; fileRef = 9DD1FB13247CE9BE00800139 /* metal_conv_layer_common.mm */; };
		9DD1FBB5247CE9BE00800139 /* metal_conv_layer_common.h in Headers */ = {isa = PBXBuildFile; fileRef = 9DD1FB14247CE9BE00800139 /* metal_conv_layer_common.h */; };
		9DD1FBB6247CE9BE00800139 /* metal_inner_product_layer_acc.mm in Sources */ = {isa = PBXBuildFile; fileRef = 9DD1FB15247CE9BE00800139 /* metal_inner_product_layer_acc.mm */; };
		9DD1FBB7247CE9BE00800139 /* metal_conv_layer_winograd.h in Headers */ = {isa = PBXBuildFile; fileRef = 9DD1FB16247CE9BE00800139 /* metal_conv_layer_winograd.h */; };
		9DD1FBB8247CE9BE00800139 /* metal_conv_layer_acc.h in Headers */ = {isa = PBXBuildFile; fileRef = 9DD1FB17247CE9BE00800139 /* metal_conv_layer_acc.h */; };
		9DD1FBB9247CE9BE00800139 /* metal_conv_layer_depthwise.h in Headers */ = {isa = PBXBuildFile; fileRef = 9DD1FB18247CE9BE00800139 /* metal_conv_layer_depthwise.h */; };
		9DD1FBBA247CE9BE00800139 /* metal_conv_layer_depthwise.mm in Sources */ = {isa = PBXBuildFile; fileRef = 9DD1FB19247CE9BE00800139 /* metal_conv_layer_depthwise.mm */; };
		9DD1FBBB247CE9BE00800139 /* metal_conv_layer_common.metal in Sources */ = {isa = PBXBuildFile; fileRef = 9DD1FB1A247CE9BE00800139 /* metal_conv_layer_common.metal */; };
		9DD1FBBC247CE9BE00800139 /* metal_conv_layer_1x1.h in Headers */ = {isa = PBXBuildFile; fileRef = 9DD1FB1B247CE9BE00800139 /* metal_conv_layer_1x1.h */; };
		9DD1FBBD247CE9BE00800139 /* metal_conv_layer_1x1.mm in Sources */ = {isa = PBXBuildFile; fileRef = 9DD1FB1C247CE9BE00800139 /* metal_conv_layer_1x1.mm */; };
		9DD1FBBE247CE9BE00800139 /* metal_inner_product_layer_acc.h in Headers */ = {isa = PBXBuildFile; fileRef = 9DD1FB1D247CE9BE00800139 /* metal_inner_product_layer_acc.h */; };
		9DD1FBBF247CE9BE00800139 /* metal_conv_layer_winograd.metal in Sources */ = {isa = PBXBuildFile; fileRef = 9DD1FB1E247CE9BE00800139 /* metal_conv_layer_winograd.metal */; };
		9DD1FBC0247CE9BE00800139 /* metal_conv_layer_1x1.metal in Sources */ = {isa = PBXBuildFile; fileRef = 9DD1FB1F247CE9BE00800139 /* metal_conv_layer_1x1.metal */; };
		9DD1FBC1247CE9BE00800139 /* metal_inner_product_layer_acc.metal in Sources */ = {isa = PBXBuildFile; fileRef = 9DD1FB20247CE9BE00800139 /* metal_inner_product_layer_acc.metal */; };
		9DD1FBC2247CE9BE00800139 /* metal_conv_layer_depthwise.metal in Sources */ = {isa = PBXBuildFile; fileRef = 9DD1FB21247CE9BE00800139 /* metal_conv_layer_depthwise.metal */; };
		9DD1FBC3247CE9BE00800139 /* metal_conv_layer_winograd.mm in Sources */ = {isa = PBXBuildFile; fileRef = 9DD1FB22247CE9BE00800139 /* metal_conv_layer_winograd.mm */; };
		9DD1FBC4247CE9BE00800139 /* metal_conv_layer_acc.mm in Sources */ = {isa = PBXBuildFile; fileRef = 9DD1FB23247CE9BE00800139 /* metal_conv_layer_acc.mm */; };
		9DD1FBC5247CE9BE00800139 /* metal_unary_layer_acc.mm in Sources */ = {isa = PBXBuildFile; fileRef = 9DD1FB24247CE9BE00800139 /* metal_unary_layer_acc.mm */; };
		9DD1FBC6247CE9BE00800139 /* metal_upsample_layer_acc.mm in Sources */ = {isa = PBXBuildFile; fileRef = 9DD1FB25247CE9BE00800139 /* metal_upsample_layer_acc.mm */; };
		9DD1FBC7247CE9BE00800139 /* metal_upsample_layer_acc.metal in Sources */ = {isa = PBXBuildFile; fileRef = 9DD1FB26247CE9BE00800139 /* metal_upsample_layer_acc.metal */; };
		9DD1FBC8247CE9BE00800139 /* metal_sqrt_layer_acc.metal in Sources */ = {isa = PBXBuildFile; fileRef = 9DD1FB27247CE9BE00800139 /* metal_sqrt_layer_acc.metal */; };
		9DD1FBC9247CE9BE00800139 /* metal_layer_acc.h in Headers */ = {isa = PBXBuildFile; fileRef = 9DD1FB28247CE9BE00800139 /* metal_layer_acc.h */; };
		9DD1FBCA247CE9BE00800139 /* metal_lrn_layer_acc.mm in Sources */ = {isa = PBXBuildFile; fileRef = 9DD1FB29247CE9BE00800139 /* metal_lrn_layer_acc.mm */; };
		9DD1FBCB247CE9BF00800139 /* metal_shuffle_layer_acc.mm in Sources */ = {isa = PBXBuildFile; fileRef = 9DD1FB2A247CE9BE00800139 /* metal_shuffle_layer_acc.mm */; };
		9DD1FBCC247CE9BF00800139 /* metal_pow_layer_acc.metal in Sources */ = {isa = PBXBuildFile; fileRef = 9DD1FB2B247CE9BE00800139 /* metal_pow_layer_acc.metal */; };
		9DD1FBCD247CE9BF00800139 /* metal_neg_layer_acc.mm in Sources */ = {isa = PBXBuildFile; fileRef = 9DD1FB2C247CE9BE00800139 /* metal_neg_layer_acc.mm */; };
		9DD1FBCE247CE9BF00800139 /* metal_log_sigmoid_layer_acc.metal in Sources */ = {isa = PBXBuildFile; fileRef = 9DD1FB2D247CE9BE00800139 /* metal_log_sigmoid_layer_acc.metal */; };
		9DD1FBCF247CE9BF00800139 /* metal_log_layer_acc.mm in Sources */ = {isa = PBXBuildFile; fileRef = 9DD1FB2E247CE9BE00800139 /* metal_log_layer_acc.mm */; };
		9DD1FBD0247CE9BF00800139 /* metal_sub_layer_acc.metal in Sources */ = {isa = PBXBuildFile; fileRef = 9DD1FB2F247CE9BE00800139 /* metal_sub_layer_acc.metal */; };
		9DD1FBD1247CE9BF00800139 /* metal_acos_layer_acc.metal in Sources */ = {isa = PBXBuildFile; fileRef = 9DD1FB30247CE9BE00800139 /* metal_acos_layer_acc.metal */; };
		9DD1FC65247CEA1400800139 /* arm_util.cc in Sources */ = {isa = PBXBuildFile; fileRef = 9DD1FBD2247CEA1200800139 /* arm_util.cc */; };
		9DD1FC66247CEA1400800139 /* arm_util.h in Headers */ = {isa = PBXBuildFile; fileRef = 9DD1FBD3247CEA1200800139 /* arm_util.h */; };
		9DD1FC67247CEA1400800139 /* arm_context.cc in Sources */ = {isa = PBXBuildFile; fileRef = 9DD1FBD4247CEA1200800139 /* arm_context.cc */; };
		9DD1FC68247CEA1400800139 /* arm_context.h in Headers */ = {isa = PBXBuildFile; fileRef = 9DD1FBD5247CEA1200800139 /* arm_context.h */; };
		9DD1FC69247CEA1400800139 /* arm_common.h in Headers */ = {isa = PBXBuildFile; fileRef = 9DD1FBD6247CEA1300800139 /* arm_common.h */; };
		9DD1FCEE247CEA1500800139 /* arm_blob_converter.h in Headers */ = {isa = PBXBuildFile; fileRef = 9DD1FC61247CEA1400800139 /* arm_blob_converter.h */; };
		9DD1FCEF247CEA1500800139 /* arm_blob_converter.cc in Sources */ = {isa = PBXBuildFile; fileRef = 9DD1FC62247CEA1400800139 /* arm_blob_converter.cc */; };
		9DD1FCF0247CEA1500800139 /* arm_device.h in Headers */ = {isa = PBXBuildFile; fileRef = 9DD1FC63247CEA1400800139 /* arm_device.h */; };
		9DD1FCF1247CEA1500800139 /* arm_device.cc in Sources */ = {isa = PBXBuildFile; fileRef = 9DD1FC64247CEA1400800139 /* arm_device.cc */; };
		9DDA7090241F99E700F17A1C /* version.h in Headers */ = {isa = PBXBuildFile; fileRef = 9DDA7081241F99E600F17A1C /* version.h */; settings = {ATTRIBUTES = (Public, ); }; };
		9DDA70A1241F9A0300F17A1C /* core in Headers */ = {isa = PBXBuildFile; fileRef = 9DDA709E241F99F800F17A1C /* core */; settings = {ATTRIBUTES = (Public, ); }; };
		9DDA70A2241F9A0300F17A1C /* utils in Headers */ = {isa = PBXBuildFile; fileRef = 9DDA709D241F99F800F17A1C /* utils */; settings = {ATTRIBUTES = (Public, ); }; };
		9DF19E9F24A1FE8E00E1376D /* metal_pooling_layer_acc.metal in Sources */ = {isa = PBXBuildFile; fileRef = 9DF19E9D24A1FE8E00E1376D /* metal_pooling_layer_acc.metal */; };
		9DF19EA024A1FE8E00E1376D /* metal_pooling_layer_acc.mm in Sources */ = {isa = PBXBuildFile; fileRef = 9DF19E9E24A1FE8E00E1376D /* metal_pooling_layer_acc.mm */; };
		9DF19EA224A200AC00E1376D /* metal_cpu_adapter_acc.h in Headers */ = {isa = PBXBuildFile; fileRef = 9DF19EA124A200AC00E1376D /* metal_cpu_adapter_acc.h */; };
		9DF26BD924645EA500F22F0D /* naive_compute.cc in Sources */ = {isa = PBXBuildFile; fileRef = 9DF26BD724645EA500F22F0D /* naive_compute.cc */; };
		9DF26BDA24645EA500F22F0D /* naive_compute.h in Headers */ = {isa = PBXBuildFile; fileRef = 9DF26BD824645EA500F22F0D /* naive_compute.h */; };
		9DF54392258B1366006CEC97 /* arm_sqrt_layer_acc.cc in Sources */ = {isa = PBXBuildFile; fileRef = 9DF542E0258B1363006CEC97 /* arm_sqrt_layer_acc.cc */; };
		9DF54393258B1366006CEC97 /* arm_sigmoid_layer_acc.cc in Sources */ = {isa = PBXBuildFile; fileRef = 9DF542E1258B1363006CEC97 /* arm_sigmoid_layer_acc.cc */; };
		9DF54394258B1366006CEC97 /* arm_unary_layer_acc.cc in Sources */ = {isa = PBXBuildFile; fileRef = 9DF542E2258B1363006CEC97 /* arm_unary_layer_acc.cc */; };
		9DF54395258B1366006CEC97 /* arm_sub_layer_acc.cc in Sources */ = {isa = PBXBuildFile; fileRef = 9DF542E3258B1363006CEC97 /* arm_sub_layer_acc.cc */; };
		9DF54396258B1366006CEC97 /* Half8.h in Headers */ = {isa = PBXBuildFile; fileRef = 9DF542E4258B1363006CEC97 /* Half8.h */; };
		9DF54397258B1366006CEC97 /* arm_log_acc_layer_acc.cc in Sources */ = {isa = PBXBuildFile; fileRef = 9DF542E5258B1363006CEC97 /* arm_log_acc_layer_acc.cc */; };
		9DF54398258B1366006CEC97 /* arm_reduce_log_sum_exp_layer_acc.cc in Sources */ = {isa = PBXBuildFile; fileRef = 9DF542E6258B1363006CEC97 /* arm_reduce_log_sum_exp_layer_acc.cc */; };
		9DF54399258B1366006CEC97 /* arm_splitv_layer_acc.cc in Sources */ = {isa = PBXBuildFile; fileRef = 9DF542E7258B1363006CEC97 /* arm_splitv_layer_acc.cc */; };
		9DF5439A258B1366006CEC97 /* arm_reduce_prod_layer_acc.cc in Sources */ = {isa = PBXBuildFile; fileRef = 9DF542E8258B1363006CEC97 /* arm_reduce_prod_layer_acc.cc */; };
		9DF5439B258B1366006CEC97 /* arm_nchw_layer_acc.h in Headers */ = {isa = PBXBuildFile; fileRef = 9DF542E9258B1363006CEC97 /* arm_nchw_layer_acc.h */; };
		9DF5439C258B1366006CEC97 /* arm_scale_layer_acc.cc in Sources */ = {isa = PBXBuildFile; fileRef = 9DF542EA258B1363006CEC97 /* arm_scale_layer_acc.cc */; };
		9DF5439D258B1366006CEC97 /* arm_instance_norm_layer_acc.cc in Sources */ = {isa = PBXBuildFile; fileRef = 9DF542EB258B1363006CEC97 /* arm_instance_norm_layer_acc.cc */; };
		9DF5439E258B1366006CEC97 /* arm_inner_product_layer_acc.cc in Sources */ = {isa = PBXBuildFile; fileRef = 9DF542EC258B1363006CEC97 /* arm_inner_product_layer_acc.cc */; };
		9DF5439F258B1366006CEC97 /* arm_reduce_l2_layer_acc.cc in Sources */ = {isa = PBXBuildFile; fileRef = 9DF542ED258B1363006CEC97 /* arm_reduce_l2_layer_acc.cc */; };
		9DF543A0258B1366006CEC97 /* arm_reduce_layer_acc.cc in Sources */ = {isa = PBXBuildFile; fileRef = 9DF542EE258B1363006CEC97 /* arm_reduce_layer_acc.cc */; };
		9DF543A2258B1366006CEC97 /* arm_mul_layer_acc.cc in Sources */ = {isa = PBXBuildFile; fileRef = 9DF542F0258B1363006CEC97 /* arm_mul_layer_acc.cc */; };
		9DF543A3258B1366006CEC97 /* arm_normalize_layer_acc.cc in Sources */ = {isa = PBXBuildFile; fileRef = 9DF542F1258B1363006CEC97 /* arm_normalize_layer_acc.cc */; };
		9DF543A4258B1366006CEC97 /* arm_binary_layer_acc.h in Headers */ = {isa = PBXBuildFile; fileRef = 9DF542F2258B1363006CEC97 /* arm_binary_layer_acc.h */; };
		9DF543A5258B1366006CEC97 /* TNNVector.h in Headers */ = {isa = PBXBuildFile; fileRef = 9DF542F3258B1363006CEC97 /* TNNVector.h */; };
		9DF543A6258B1366006CEC97 /* arm_reshape_layer_acc.cc in Sources */ = {isa = PBXBuildFile; fileRef = 9DF542F4258B1363006CEC97 /* arm_reshape_layer_acc.cc */; };
		9DF543A7258B1366006CEC97 /* arm_prelu_layer_acc.h in Headers */ = {isa = PBXBuildFile; fileRef = 9DF542F5258B1363006CEC97 /* arm_prelu_layer_acc.h */; };
		9DF543A8258B1366006CEC97 /* arm_sign_layer_acc.cc in Sources */ = {isa = PBXBuildFile; fileRef = 9DF542F6258B1363006CEC97 /* arm_sign_layer_acc.cc */; };
		9DF543A9258B1366006CEC97 /* arm_reformat_layer_acc.cc in Sources */ = {isa = PBXBuildFile; fileRef = 9DF542F7258B1363006CEC97 /* arm_reformat_layer_acc.cc */; };
		9DF543AA258B1366006CEC97 /* arm_unary_layer_acc.h in Headers */ = {isa = PBXBuildFile; fileRef = 9DF542F8258B1363006CEC97 /* arm_unary_layer_acc.h */; };
		9DF543AB258B1366006CEC97 /* arm_selu_layer_acc.cc in Sources */ = {isa = PBXBuildFile; fileRef = 9DF542F9258B1363006CEC97 /* arm_selu_layer_acc.cc */; };
		9DF543AC258B1366006CEC97 /* arm_relu6_layer_acc.cc in Sources */ = {isa = PBXBuildFile; fileRef = 9DF542FA258B1363006CEC97 /* arm_relu6_layer_acc.cc */; };
		9DF543AD258B1366006CEC97 /* arm_trig_layer_acc.cc in Sources */ = {isa = PBXBuildFile; fileRef = 9DF542FB258B1363006CEC97 /* arm_trig_layer_acc.cc */; };
		9DF543AE258B1366006CEC97 /* arm_reduce_log_sum_layer_acc.cc in Sources */ = {isa = PBXBuildFile; fileRef = 9DF542FC258B1363006CEC97 /* arm_reduce_log_sum_layer_acc.cc */; };
		9DF543AF258B1366006CEC97 /* arm_reformat_layer_acc.h in Headers */ = {isa = PBXBuildFile; fileRef = 9DF542FD258B1363006CEC97 /* arm_reformat_layer_acc.h */; };
		9DF543B0258B1366006CEC97 /* arm_arg_max_or_min_layer_acc.cc in Sources */ = {isa = PBXBuildFile; fileRef = 9DF542FE258B1363006CEC97 /* arm_arg_max_or_min_layer_acc.cc */; };
		9DF543B1258B1366006CEC97 /* arm_reciprocal_layer_acc.cc in Sources */ = {isa = PBXBuildFile; fileRef = 9DF542FF258B1363006CEC97 /* arm_reciprocal_layer_acc.cc */; };
		9DF543B2258B1366006CEC97 /* arm_deconv_layer_acc.cc in Sources */ = {isa = PBXBuildFile; fileRef = 9DF54301258B1363006CEC97 /* arm_deconv_layer_acc.cc */; };
		9DF543B4258B1366006CEC97 /* arm_deconv_layer_stride.h in Headers */ = {isa = PBXBuildFile; fileRef = 9DF54303258B1363006CEC97 /* arm_deconv_layer_stride.h */; };
		9DF543B5258B1366006CEC97 /* arm_deconv_fp16_layer_common.h in Headers */ = {isa = PBXBuildFile; fileRef = 9DF54304258B1363006CEC97 /* arm_deconv_fp16_layer_common.h */; };
		9DF543B6258B1366006CEC97 /* arm_deconv_layer_depthwise.cc in Sources */ = {isa = PBXBuildFile; fileRef = 9DF54305258B1363006CEC97 /* arm_deconv_layer_depthwise.cc */; };
		9DF543B7258B1366006CEC97 /* arm_deconv_layer_common.cc in Sources */ = {isa = PBXBuildFile; fileRef = 9DF54306258B1363006CEC97 /* arm_deconv_layer_common.cc */; };
		9DF543B9258B1366006CEC97 /* arm_deconv_layer_acc.h in Headers */ = {isa = PBXBuildFile; fileRef = 9DF54308258B1363006CEC97 /* arm_deconv_layer_acc.h */; };
		9DF543BA258B1366006CEC97 /* arm_deconv_layer_depthwise.h in Headers */ = {isa = PBXBuildFile; fileRef = 9DF54309258B1364006CEC97 /* arm_deconv_layer_depthwise.h */; };
		9DF543BB258B1366006CEC97 /* arm_deconv_fp16_layer_depthwise.h in Headers */ = {isa = PBXBuildFile; fileRef = 9DF5430A258B1364006CEC97 /* arm_deconv_fp16_layer_depthwise.h */; };
		9DF543BC258B1366006CEC97 /* arm_deconv_layer_stride.cc in Sources */ = {isa = PBXBuildFile; fileRef = 9DF5430B258B1364006CEC97 /* arm_deconv_layer_stride.cc */; };
		9DF543BD258B1366006CEC97 /* arm_deconv_layer_common.h in Headers */ = {isa = PBXBuildFile; fileRef = 9DF5430C258B1364006CEC97 /* arm_deconv_layer_common.h */; };
		9DF543BE258B1366006CEC97 /* arm_hard_swish_acc.h in Headers */ = {isa = PBXBuildFile; fileRef = 9DF5430D258B1364006CEC97 /* arm_hard_swish_acc.h */; };
		9DF543BF258B1366006CEC97 /* arm_reorg_layer_acc.cc in Sources */ = {isa = PBXBuildFile; fileRef = 9DF5430E258B1364006CEC97 /* arm_reorg_layer_acc.cc */; };
		9DF543C0258B1366006CEC97 /* arm_hard_sigmoid_acc.cc in Sources */ = {isa = PBXBuildFile; fileRef = 9DF5430F258B1364006CEC97 /* arm_hard_sigmoid_acc.cc */; };
		9DF543C1258B1366006CEC97 /* arm_reduce_mean_layer_acc.cc in Sources */ = {isa = PBXBuildFile; fileRef = 9DF54310258B1364006CEC97 /* arm_reduce_mean_layer_acc.cc */; };
		9DF543C2258B1366006CEC97 /* arm_pool_layer_acc.h in Headers */ = {isa = PBXBuildFile; fileRef = 9DF54311258B1364006CEC97 /* arm_pool_layer_acc.h */; };
		9DF543C3258B1366006CEC97 /* arm_min_layer_acc.cc in Sources */ = {isa = PBXBuildFile; fileRef = 9DF54312258B1364006CEC97 /* arm_min_layer_acc.cc */; };
		9DF543C4258B1366006CEC97 /* arm_max_layer_acc.cc in Sources */ = {isa = PBXBuildFile; fileRef = 9DF54313258B1364006CEC97 /* arm_max_layer_acc.cc */; };
		9DF543C5258B1366006CEC97 /* arm_softmax_layer_acc.cc in Sources */ = {isa = PBXBuildFile; fileRef = 9DF54314258B1364006CEC97 /* arm_softmax_layer_acc.cc */; };
		9DF543C7258B1366006CEC97 /* arm_add_layer_acc.h in Headers */ = {isa = PBXBuildFile; fileRef = 9DF54316258B1364006CEC97 /* arm_add_layer_acc.h */; };
		9DF543C8258B1366006CEC97 /* arm_clip_layer_acc.cc in Sources */ = {isa = PBXBuildFile; fileRef = 9DF54317258B1364006CEC97 /* arm_clip_layer_acc.cc */; };
		9DF543C9258B1366006CEC97 /* arm_pad_layer_acc.cc in Sources */ = {isa = PBXBuildFile; fileRef = 9DF54318258B1364006CEC97 /* arm_pad_layer_acc.cc */; };
		9DF543CA258B1366006CEC97 /* arm_pixel_shuffle_layer_acc.cc in Sources */ = {isa = PBXBuildFile; fileRef = 9DF54319258B1364006CEC97 /* arm_pixel_shuffle_layer_acc.cc */; };
		9DF543CB258B1366006CEC97 /* compute.cc in Sources */ = {isa = PBXBuildFile; fileRef = 9DF5431B258B1364006CEC97 /* compute.cc */; };
		9DF543CC258B1366006CEC97 /* winograd_function.cc in Sources */ = {isa = PBXBuildFile; fileRef = 9DF5431C258B1364006CEC97 /* winograd_function.cc */; };
		9DF543CD258B1366006CEC97 /* compute.h in Headers */ = {isa = PBXBuildFile; fileRef = 9DF5431D258B1364006CEC97 /* compute.h */; };
		9DF543CE258B1366006CEC97 /* compute_int8.cc in Sources */ = {isa = PBXBuildFile; fileRef = 9DF5431E258B1364006CEC97 /* compute_int8.cc */; };
		9DF543CF258B1366006CEC97 /* CONV_BFP16_O4.S in Sources */ = {isa = PBXBuildFile; fileRef = 9DF54320258B1364006CEC97 /* CONV_BFP16_O4.S */; };
		9DF543D0258B1366006CEC97 /* GEMM_INT8_4X8.S in Sources */ = {isa = PBXBuildFile; fileRef = 9DF54321258B1364006CEC97 /* GEMM_INT8_4X8.S */; };
		9DF543D1258B1366006CEC97 /* GEMM_BFP16_N4.S in Sources */ = {isa = PBXBuildFile; fileRef = 9DF54322258B1364006CEC97 /* GEMM_BFP16_N4.S */; };
		9DF543D2258B1366006CEC97 /* CONV_FLOAT_SLIDEW_C3.S in Sources */ = {isa = PBXBuildFile; fileRef = 9DF54323258B1364006CEC97 /* CONV_FLOAT_SLIDEW_C3.S */; };
		9DF543D3258B1366006CEC97 /* CONV_DW_5X5_BFP16_SLIDEW.S in Sources */ = {isa = PBXBuildFile; fileRef = 9DF54324258B1364006CEC97 /* CONV_DW_5X5_BFP16_SLIDEW.S */; };
		9DF543D4258B1366006CEC97 /* DECONV_FLOAT_O4.S in Sources */ = {isa = PBXBuildFile; fileRef = 9DF54325258B1364006CEC97 /* DECONV_FLOAT_O4.S */; };
		9DF543D5258B1366006CEC97 /* CONV_DW_3X3_FLOAT_SLIDEW.S in Sources */ = {isa = PBXBuildFile; fileRef = 9DF54326258B1364006CEC97 /* CONV_DW_3X3_FLOAT_SLIDEW.S */; };
		9DF543D6258B1366006CEC97 /* GEMM_INT8_4X4.S in Sources */ = {isa = PBXBuildFile; fileRef = 9DF54327258B1364006CEC97 /* GEMM_INT8_4X4.S */; };
		9DF543D7258B1366006CEC97 /* CONV_DW_3X3_BFP16_SLIDEW.S in Sources */ = {isa = PBXBuildFile; fileRef = 9DF54328258B1364006CEC97 /* CONV_DW_3X3_BFP16_SLIDEW.S */; };
		9DF543D8258B1366006CEC97 /* CONV_BFP16_SLIDEW_C3.S in Sources */ = {isa = PBXBuildFile; fileRef = 9DF54329258B1364006CEC97 /* CONV_BFP16_SLIDEW_C3.S */; };
		9DF543D9258B1366006CEC97 /* CONV_DW_5X5_FLOAT_SLIDEW.S in Sources */ = {isa = PBXBuildFile; fileRef = 9DF5432A258B1364006CEC97 /* CONV_DW_5X5_FLOAT_SLIDEW.S */; };
		9DF543DA258B1366006CEC97 /* CONV_FLOAT_O4.S in Sources */ = {isa = PBXBuildFile; fileRef = 9DF5432B258B1364006CEC97 /* CONV_FLOAT_O4.S */; };
		9DF543DB258B1366006CEC97 /* GEMM_FLOAT_N4.S in Sources */ = {isa = PBXBuildFile; fileRef = 9DF5432C258B1364006CEC97 /* GEMM_FLOAT_N4.S */; };
		9DF543E3258B1366006CEC97 /* gemm_function.h in Headers */ = {isa = PBXBuildFile; fileRef = 9DF54335258B1364006CEC97 /* gemm_function.h */; };
		9DF543E4258B1366006CEC97 /* asm_func_name.S in Sources */ = {isa = PBXBuildFile; fileRef = 9DF54336258B1364006CEC97 /* asm_func_name.S */; };
		9DF543E5258B1366006CEC97 /* winograd_function.h in Headers */ = {isa = PBXBuildFile; fileRef = 9DF54337258B1364006CEC97 /* winograd_function.h */; };
		9DF543E6258B1366006CEC97 /* compute_int8.h in Headers */ = {isa = PBXBuildFile; fileRef = 9DF54338258B1364006CEC97 /* compute_int8.h */; };
		9DF543E7258B1366006CEC97 /* CONV_BFP16_O4.S in Sources */ = {isa = PBXBuildFile; fileRef = 9DF5433A258B1364006CEC97 /* CONV_BFP16_O4.S */; };
		9DF543E8258B1366006CEC97 /* CONV_FLOAT_SLIDEW_C3.S in Sources */ = {isa = PBXBuildFile; fileRef = 9DF5433B258B1364006CEC97 /* CONV_FLOAT_SLIDEW_C3.S */; };
		9DF543E9258B1366006CEC97 /* CONV_DW_5x5_BFP16_SLIDEW.S in Sources */ = {isa = PBXBuildFile; fileRef = 9DF5433C258B1364006CEC97 /* CONV_DW_5x5_BFP16_SLIDEW.S */; };
		9DF543EA258B1366006CEC97 /* DECONV_FLOAT_O4.S in Sources */ = {isa = PBXBuildFile; fileRef = 9DF5433D258B1364006CEC97 /* DECONV_FLOAT_O4.S */; };
		9DF543EB258B1366006CEC97 /* GEMM_FLOAT_N8.S in Sources */ = {isa = PBXBuildFile; fileRef = 9DF5433E258B1364006CEC97 /* GEMM_FLOAT_N8.S */; };
		9DF543EC258B1366006CEC97 /* CONV_DW_3X3_FLOAT_SLIDEW.S in Sources */ = {isa = PBXBuildFile; fileRef = 9DF5433F258B1364006CEC97 /* CONV_DW_3X3_FLOAT_SLIDEW.S */; };
		9DF543ED258B1366006CEC97 /* GEMM_BFP16_N8.S in Sources */ = {isa = PBXBuildFile; fileRef = 9DF54340258B1364006CEC97 /* GEMM_BFP16_N8.S */; };
		9DF543EE258B1366006CEC97 /* GEMM_INT8_4X4.S in Sources */ = {isa = PBXBuildFile; fileRef = 9DF54341258B1364006CEC97 /* GEMM_INT8_4X4.S */; };
		9DF543EF258B1366006CEC97 /* CONV_DW_3x3_BFP16_SLIDEW.S in Sources */ = {isa = PBXBuildFile; fileRef = 9DF54342258B1364006CEC97 /* CONV_DW_3x3_BFP16_SLIDEW.S */; };
		9DF543F0258B1366006CEC97 /* CONV_BFP16_SLIDEW_C3.S in Sources */ = {isa = PBXBuildFile; fileRef = 9DF54343258B1364006CEC97 /* CONV_BFP16_SLIDEW_C3.S */; };
		9DF543F1258B1366006CEC97 /* CONV_DW_5X5_FLOAT_SLIDEW.S in Sources */ = {isa = PBXBuildFile; fileRef = 9DF54344258B1364006CEC97 /* CONV_DW_5X5_FLOAT_SLIDEW.S */; };
		9DF543F2258B1366006CEC97 /* CONV_FLOAT_O4.S in Sources */ = {isa = PBXBuildFile; fileRef = 9DF54345258B1364006CEC97 /* CONV_FLOAT_O4.S */; };
		9DF543F3258B1366006CEC97 /* GEMM_INT8_8X8.S in Sources */ = {isa = PBXBuildFile; fileRef = 9DF54346258B1364006CEC97 /* GEMM_INT8_8X8.S */; };
		9DF543F5258B1366006CEC97 /* gemm_function.cc in Sources */ = {isa = PBXBuildFile; fileRef = 9DF54348258B1364006CEC97 /* gemm_function.cc */; };
		9DF543F6258B1366006CEC97 /* arm_layer_acc.h in Headers */ = {isa = PBXBuildFile; fileRef = 9DF54349258B1365006CEC97 /* arm_layer_acc.h */; };
		9DF543F7258B1366006CEC97 /* arm_div_layer_acc.cc in Sources */ = {isa = PBXBuildFile; fileRef = 9DF5434A258B1365006CEC97 /* arm_div_layer_acc.cc */; };
		9DF543F8258B1366006CEC97 /* arm_exp_layer_acc.cc in Sources */ = {isa = PBXBuildFile; fileRef = 9DF5434B258B1365006CEC97 /* arm_exp_layer_acc.cc */; };
		9DF543F9258B1366006CEC97 /* arm_detection_output_layer_acc.cc in Sources */ = {isa = PBXBuildFile; fileRef = 9DF5434C258B1365006CEC97 /* arm_detection_output_layer_acc.cc */; };
		9DF543FA258B1366006CEC97 /* arm_layer_acc.cc in Sources */ = {isa = PBXBuildFile; fileRef = 9DF5434D258B1365006CEC97 /* arm_layer_acc.cc */; };
		9DF543FB258B1366006CEC97 /* neon_mathfun.h in Headers */ = {isa = PBXBuildFile; fileRef = 9DF5434E258B1365006CEC97 /* neon_mathfun.h */; };
		9DF543FC258B1366006CEC97 /* arm_hard_swish_acc.cc in Sources */ = {isa = PBXBuildFile; fileRef = 9DF5434F258B1365006CEC97 /* arm_hard_swish_acc.cc */; };
		9DF543FD258B1366006CEC97 /* arm_pow_layer_acc.cc in Sources */ = {isa = PBXBuildFile; fileRef = 9DF54350258B1365006CEC97 /* arm_pow_layer_acc.cc */; };
		9DF543FE258B1366006CEC97 /* arm_binary_layer_acc.cc in Sources */ = {isa = PBXBuildFile; fileRef = 9DF54351258B1365006CEC97 /* arm_binary_layer_acc.cc */; };
		9DF543FF258B1366006CEC97 /* arm_elu_layer_acc.cc in Sources */ = {isa = PBXBuildFile; fileRef = 9DF54352258B1365006CEC97 /* arm_elu_layer_acc.cc */; };
		9DF54400258B1366006CEC97 /* arm_reshape_layer_acc.h in Headers */ = {isa = PBXBuildFile; fileRef = 9DF54353258B1365006CEC97 /* arm_reshape_layer_acc.h */; };
		9DF54401258B1366006CEC97 /* arm_upsample_layer_acc.cc in Sources */ = {isa = PBXBuildFile; fileRef = 9DF54354258B1365006CEC97 /* arm_upsample_layer_acc.cc */; };
		9DF54402258B1366006CEC97 /* arm_abs_layer_acc.cc in Sources */ = {isa = PBXBuildFile; fileRef = 9DF54355258B1365006CEC97 /* arm_abs_layer_acc.cc */; };
		9DF54403258B1367006CEC97 /* arm_nchw_layer_acc.cc in Sources */ = {isa = PBXBuildFile; fileRef = 9DF54356258B1365006CEC97 /* arm_nchw_layer_acc.cc */; };
		9DF54405258B1367006CEC97 /* arm_stride_slice_layer_acc.cc in Sources */ = {isa = PBXBuildFile; fileRef = 9DF54358258B1365006CEC97 /* arm_stride_slice_layer_acc.cc */; };
		9DF54406258B1367006CEC97 /* arm_inner_product_layer_acc.h in Headers */ = {isa = PBXBuildFile; fileRef = 9DF54359258B1365006CEC97 /* arm_inner_product_layer_acc.h */; };
		9DF54407258B1367006CEC97 /* Float4.h in Headers */ = {isa = PBXBuildFile; fileRef = 9DF5435A258B1365006CEC97 /* Float4.h */; };
		9DF54408258B1367006CEC97 /* arm_signed_mul_layer_acc.h in Headers */ = {isa = PBXBuildFile; fileRef = 9DF5435B258B1365006CEC97 /* arm_signed_mul_layer_acc.h */; };
		9DF5440B258B1367006CEC97 /* arm_neg_layer_acc.cc in Sources */ = {isa = PBXBuildFile; fileRef = 9DF5435E258B1365006CEC97 /* arm_neg_layer_acc.cc */; };
		9DF5440C258B1367006CEC97 /* arm_reduce_sum_square_layer_acc.cc in Sources */ = {isa = PBXBuildFile; fileRef = 9DF5435F258B1365006CEC97 /* arm_reduce_sum_square_layer_acc.cc */; };
		9DF5440D258B1367006CEC97 /* arm_log_sigmoid_layer_acc.cc in Sources */ = {isa = PBXBuildFile; fileRef = 9DF54360258B1365006CEC97 /* arm_log_sigmoid_layer_acc.cc */; };
		9DF5440E258B1367006CEC97 /* arm_reduce_l1_layer_acc.cc in Sources */ = {isa = PBXBuildFile; fileRef = 9DF54361258B1365006CEC97 /* arm_reduce_l1_layer_acc.cc */; };
		9DF5440F258B1367006CEC97 /* arm_priorbox_layer_acc.cc in Sources */ = {isa = PBXBuildFile; fileRef = 9DF54362258B1365006CEC97 /* arm_priorbox_layer_acc.cc */; };
		9DF54410258B1367006CEC97 /* arm_conv_int8_layer_depthwise.cc in Sources */ = {isa = PBXBuildFile; fileRef = 9DF54364258B1365006CEC97 /* arm_conv_int8_layer_depthwise.cc */; };
		9DF54411258B1367006CEC97 /* arm_conv_layer_depthwise_s1.h in Headers */ = {isa = PBXBuildFile; fileRef = 9DF54365258B1365006CEC97 /* arm_conv_layer_depthwise_s1.h */; };
		9DF54412258B1367006CEC97 /* arm_conv_layer_common.cc in Sources */ = {isa = PBXBuildFile; fileRef = 9DF54366258B1365006CEC97 /* arm_conv_layer_common.cc */; };
		9DF54413258B1367006CEC97 /* arm_conv_layer_1x1.h in Headers */ = {isa = PBXBuildFile; fileRef = 9DF54367258B1365006CEC97 /* arm_conv_layer_1x1.h */; };
		9DF54415258B1367006CEC97 /* arm_conv_layer_common.h in Headers */ = {isa = PBXBuildFile; fileRef = 9DF54369258B1365006CEC97 /* arm_conv_layer_common.h */; };
		9DF54416258B1367006CEC97 /* arm_conv_layer_c3.h in Headers */ = {isa = PBXBuildFile; fileRef = 9DF5436A258B1365006CEC97 /* arm_conv_layer_c3.h */; };
		9DF54417258B1367006CEC97 /* arm_conv_int8_layer_common.h in Headers */ = {isa = PBXBuildFile; fileRef = 9DF5436B258B1365006CEC97 /* arm_conv_int8_layer_common.h */; };
		9DF54419258B1367006CEC97 /* arm_conv_fp16_layer_c3.h in Headers */ = {isa = PBXBuildFile; fileRef = 9DF5436D258B1365006CEC97 /* arm_conv_fp16_layer_c3.h */; };
		9DF5441A258B1367006CEC97 /* arm_conv_int8_layer_1x1.cc in Sources */ = {isa = PBXBuildFile; fileRef = 9DF5436E258B1365006CEC97 /* arm_conv_int8_layer_1x1.cc */; };
		9DF5441B258B1367006CEC97 /* arm_conv_fp16_layer_depthwise_s1.h in Headers */ = {isa = PBXBuildFile; fileRef = 9DF5436F258B1365006CEC97 /* arm_conv_fp16_layer_depthwise_s1.h */; };
		9DF5441C258B1367006CEC97 /* arm_conv_fp16_layer_depthwise.h in Headers */ = {isa = PBXBuildFile; fileRef = 9DF54370258B1365006CEC97 /* arm_conv_fp16_layer_depthwise.h */; };
		9DF5441D258B1367006CEC97 /* arm_conv_layer_1x1.cc in Sources */ = {isa = PBXBuildFile; fileRef = 9DF54371258B1365006CEC97 /* arm_conv_layer_1x1.cc */; };
		9DF5441E258B1367006CEC97 /* arm_conv_layer_acc.h in Headers */ = {isa = PBXBuildFile; fileRef = 9DF54372258B1365006CEC97 /* arm_conv_layer_acc.h */; };
		9DF5441F258B1367006CEC97 /* arm_conv_fp16_layer_3x3.h in Headers */ = {isa = PBXBuildFile; fileRef = 9DF54373258B1365006CEC97 /* arm_conv_fp16_layer_3x3.h */; };
		9DF54420258B1367006CEC97 /* arm_conv_fp16_layer_common.h in Headers */ = {isa = PBXBuildFile; fileRef = 9DF54374258B1365006CEC97 /* arm_conv_fp16_layer_common.h */; };
		9DF54421258B1367006CEC97 /* arm_conv_layer_3x3.cc in Sources */ = {isa = PBXBuildFile; fileRef = 9DF54375258B1365006CEC97 /* arm_conv_layer_3x3.cc */; };
		9DF54422258B1367006CEC97 /* arm_conv_int8_layer_1x1.h in Headers */ = {isa = PBXBuildFile; fileRef = 9DF54376258B1365006CEC97 /* arm_conv_int8_layer_1x1.h */; };
		9DF54423258B1367006CEC97 /* arm_conv_layer_depthwise.cc in Sources */ = {isa = PBXBuildFile; fileRef = 9DF54377258B1365006CEC97 /* arm_conv_layer_depthwise.cc */; };
		9DF54424258B1367006CEC97 /* arm_conv_int8_layer_common.cc in Sources */ = {isa = PBXBuildFile; fileRef = 9DF54378258B1365006CEC97 /* arm_conv_int8_layer_common.cc */; };
		9DF54425258B1367006CEC97 /* arm_conv_layer_group.h in Headers */ = {isa = PBXBuildFile; fileRef = 9DF54379258B1365006CEC97 /* arm_conv_layer_group.h */; };
		9DF54426258B1367006CEC97 /* arm_conv_layer_3x3.h in Headers */ = {isa = PBXBuildFile; fileRef = 9DF5437A258B1365006CEC97 /* arm_conv_layer_3x3.h */; };
		9DF54428258B1367006CEC97 /* arm_conv_layer_c3.cc in Sources */ = {isa = PBXBuildFile; fileRef = 9DF5437C258B1365006CEC97 /* arm_conv_layer_c3.cc */; };
		9DF54429258B1367006CEC97 /* arm_conv_layer_acc_factory.h in Headers */ = {isa = PBXBuildFile; fileRef = 9DF5437D258B1365006CEC97 /* arm_conv_layer_acc_factory.h */; };
		9DF5442A258B1367006CEC97 /* arm_conv_layer_acc_factory.cc in Sources */ = {isa = PBXBuildFile; fileRef = 9DF5437E258B1365006CEC97 /* arm_conv_layer_acc_factory.cc */; };
		9DF5442B258B1367006CEC97 /* arm_conv_int8_layer_depthwise.h in Headers */ = {isa = PBXBuildFile; fileRef = 9DF5437F258B1365006CEC97 /* arm_conv_int8_layer_depthwise.h */; };
		9DF5442C258B1367006CEC97 /* arm_conv_layer_acc.cc in Sources */ = {isa = PBXBuildFile; fileRef = 9DF54380258B1365006CEC97 /* arm_conv_layer_acc.cc */; };
		9DF5442F258B1367006CEC97 /* arm_conv_layer_group.cc in Sources */ = {isa = PBXBuildFile; fileRef = 9DF54383258B1365006CEC97 /* arm_conv_layer_group.cc */; };
		9DF54430258B1367006CEC97 /* arm_conv_layer_depthwise.h in Headers */ = {isa = PBXBuildFile; fileRef = 9DF54384258B1365006CEC97 /* arm_conv_layer_depthwise.h */; };
		9DF54431258B1367006CEC97 /* arm_conv_layer_depthwise_s1.cc in Sources */ = {isa = PBXBuildFile; fileRef = 9DF54385258B1365006CEC97 /* arm_conv_layer_depthwise_s1.cc */; };
		9DF54432258B1367006CEC97 /* arm_reduce_layer_acc.h in Headers */ = {isa = PBXBuildFile; fileRef = 9DF54386258B1366006CEC97 /* arm_reduce_layer_acc.h */; };
		9DF54433258B1367006CEC97 /* arm_signed_mul_layer_acc.cc in Sources */ = {isa = PBXBuildFile; fileRef = 9DF54387258B1366006CEC97 /* arm_signed_mul_layer_acc.cc */; };
		9DF54436258B1367006CEC97 /* arm_reduce_max_layer_acc.cc in Sources */ = {isa = PBXBuildFile; fileRef = 9DF5438A258B1366006CEC97 /* arm_reduce_max_layer_acc.cc */; };
		9DF54437258B1367006CEC97 /* arm_reduce_min_layer_acc.cc in Sources */ = {isa = PBXBuildFile; fileRef = 9DF5438B258B1366006CEC97 /* arm_reduce_min_layer_acc.cc */; };
		9DF54438258B1367006CEC97 /* arm_upsample_layer_acc.h in Headers */ = {isa = PBXBuildFile; fileRef = 9DF5438C258B1366006CEC97 /* arm_upsample_layer_acc.h */; };
		9DF54439258B1367006CEC97 /* arm_floor_layer_acc.cc in Sources */ = {isa = PBXBuildFile; fileRef = 9DF5438D258B1366006CEC97 /* arm_floor_layer_acc.cc */; };
		9DF5443A258B1367006CEC97 /* arm_shuffle_layer_acc.cc in Sources */ = {isa = PBXBuildFile; fileRef = 9DF5438E258B1366006CEC97 /* arm_shuffle_layer_acc.cc */; };
		9DF5443B258B1367006CEC97 /* arm_softplus_layer_acc.cc in Sources */ = {isa = PBXBuildFile; fileRef = 9DF5438F258B1366006CEC97 /* arm_softplus_layer_acc.cc */; };
		9DF5443C258B1367006CEC97 /* arm_reduce_sum_layer_acc.cc in Sources */ = {isa = PBXBuildFile; fileRef = 9DF54390258B1366006CEC97 /* arm_reduce_sum_layer_acc.cc */; };
		9DF5443D258B1367006CEC97 /* arm_batch_norm_layer_acc.h in Headers */ = {isa = PBXBuildFile; fileRef = 9DF54391258B1366006CEC97 /* arm_batch_norm_layer_acc.h */; };
		9DF5444A258B162F006CEC97 /* npu_common_utils.h in Headers */ = {isa = PBXBuildFile; fileRef = 9DF54443258B162F006CEC97 /* npu_common_utils.h */; };
		9DF5444B258B162F006CEC97 /* blob_converter_default.cc in Sources */ = {isa = PBXBuildFile; fileRef = 9DF54444258B162F006CEC97 /* blob_converter_default.cc */; };
		9DF5444C258B162F006CEC97 /* blob_converter_default.h in Headers */ = {isa = PBXBuildFile; fileRef = 9DF54445258B162F006CEC97 /* blob_converter_default.h */; };
		9DF5444D258B162F006CEC97 /* npu_common_utils.cc in Sources */ = {isa = PBXBuildFile; fileRef = 9DF54446258B162F006CEC97 /* npu_common_utils.cc */; };
		9DF5444F258B162F006CEC97 /* random_data_utils.h in Headers */ = {isa = PBXBuildFile; fileRef = 9DF54448258B162F006CEC97 /* random_data_utils.h */; };
		9DF54450258B162F006CEC97 /* random_data_utils.cc in Sources */ = {isa = PBXBuildFile; fileRef = 9DF54449258B162F006CEC97 /* random_data_utils.cc */; };
		9EC524C725CA76CD00CA7A51 /* CONV_INT8_8X8.S in Sources */ = {isa = PBXBuildFile; fileRef = 9EC524C625CA76CD00CA7A51 /* CONV_INT8_8X8.S */; };
		9EC524CC25CA76FC00CA7A51 /* winograd_function_int8.h in Headers */ = {isa = PBXBuildFile; fileRef = 9EC524C925CA76FC00CA7A51 /* winograd_function_int8.h */; };
		9EC524CE25CA76FC00CA7A51 /* winograd_function_int8.cc in Sources */ = {isa = PBXBuildFile; fileRef = 9EC524CB25CA76FC00CA7A51 /* winograd_function_int8.cc */; };
		9EC524D425CA771500CA7A51 /* arm_conv_int8_layer_indirect.cc in Sources */ = {isa = PBXBuildFile; fileRef = 9EC524D025CA771400CA7A51 /* arm_conv_int8_layer_indirect.cc */; };
		9EC524D525CA771500CA7A51 /* arm_conv_int8_layer_winograd.h in Headers */ = {isa = PBXBuildFile; fileRef = 9EC524D125CA771400CA7A51 /* arm_conv_int8_layer_winograd.h */; };
		9EC524D625CA771500CA7A51 /* arm_conv_int8_layer_winograd.cc in Sources */ = {isa = PBXBuildFile; fileRef = 9EC524D225CA771400CA7A51 /* arm_conv_int8_layer_winograd.cc */; };
		9EC524D725CA771500CA7A51 /* arm_conv_int8_layer_indirect.h in Headers */ = {isa = PBXBuildFile; fileRef = 9EC524D325CA771400CA7A51 /* arm_conv_int8_layer_indirect.h */; };
		9EC524DB25CA776A00CA7A51 /* metal_reorg_layer_acc.mm in Sources */ = {isa = PBXBuildFile; fileRef = 9EC524D925CA776900CA7A51 /* metal_reorg_layer_acc.mm */; };
		9EC524DC25CA776A00CA7A51 /* metal_reorg_layer_acc.metal in Sources */ = {isa = PBXBuildFile; fileRef = 9EC524DA25CA776900CA7A51 /* metal_reorg_layer_acc.metal */; };
		9EF007DB25F605FE006BEC98 /* indirect_conv_int8_4x8.h in Headers */ = {isa = PBXBuildFile; fileRef = 9EF007D725F605FD006BEC98 /* indirect_conv_int8_4x8.h */; };
		9EF007DC25F605FE006BEC98 /* indirect_conv_int8_4x8.cc in Sources */ = {isa = PBXBuildFile; fileRef = 9EF007D825F605FD006BEC98 /* indirect_conv_int8_4x8.cc */; };
		9EF007DD25F605FE006BEC98 /* indirect_conv_int8_8x8.cc in Sources */ = {isa = PBXBuildFile; fileRef = 9EF007D925F605FE006BEC98 /* indirect_conv_int8_8x8.cc */; };
		9EF007DE25F605FE006BEC98 /* indirect_conv_int8_8x8.h in Headers */ = {isa = PBXBuildFile; fileRef = 9EF007DA25F605FE006BEC98 /* indirect_conv_int8_8x8.h */; };
		9EF007E125F6060B006BEC98 /* CONV_INT8_4X8.S in Sources */ = {isa = PBXBuildFile; fileRef = 9EF007E025F6060B006BEC98 /* CONV_INT8_4X8.S */; };
		E43D68B525C8F38000FAAF54 /* CONV_DW_3X3_INT8_SLIDEW.S in Sources */ = {isa = PBXBuildFile; fileRef = E43D68B425C8F38000FAAF54 /* CONV_DW_3X3_INT8_SLIDEW.S */; };
<<<<<<< HEAD
=======
		E458DE8225FF7D9300F8CD40 /* metal_reorg_layer_acc.metal in Sources */ = {isa = PBXBuildFile; fileRef = E458DE8025FF7D9300F8CD40 /* metal_reorg_layer_acc.metal */; };
		E458DE8325FF7D9300F8CD40 /* metal_reorg_layer_acc.mm in Sources */ = {isa = PBXBuildFile; fileRef = E458DE8125FF7D9300F8CD40 /* metal_reorg_layer_acc.mm */; };
>>>>>>> d6d4f989
		E4D05BEC259F15C700921502 /* arm_relu_layer_acc.h in Headers */ = {isa = PBXBuildFile; fileRef = E4D05BE4259F15C600921502 /* arm_relu_layer_acc.h */; };
		E4D05BED259F15C700921502 /* arm_batch_norm_layer_acc.cc in Sources */ = {isa = PBXBuildFile; fileRef = E4D05BE5259F15C600921502 /* arm_batch_norm_layer_acc.cc */; };
		E4D05BEE259F15C700921502 /* arm_softmax_layer_acc.h in Headers */ = {isa = PBXBuildFile; fileRef = E4D05BE6259F15C600921502 /* arm_softmax_layer_acc.h */; };
		E4D05BEF259F15C700921502 /* arm_permute_layer_acc.cc in Sources */ = {isa = PBXBuildFile; fileRef = E4D05BE7259F15C600921502 /* arm_permute_layer_acc.cc */; };
		E4D05BF0259F15C700921502 /* arm_pool_layer_acc.cc in Sources */ = {isa = PBXBuildFile; fileRef = E4D05BE8259F15C700921502 /* arm_pool_layer_acc.cc */; };
		E4D05BF1259F15C700921502 /* arm_concat_layer_acc.cc in Sources */ = {isa = PBXBuildFile; fileRef = E4D05BE9259F15C700921502 /* arm_concat_layer_acc.cc */; };
		E4D05BF2259F15C700921502 /* arm_prelu_layer_acc.cc in Sources */ = {isa = PBXBuildFile; fileRef = E4D05BEA259F15C700921502 /* arm_prelu_layer_acc.cc */; };
		E4D05BF3259F15C700921502 /* arm_relu_layer_acc.cc in Sources */ = {isa = PBXBuildFile; fileRef = E4D05BEB259F15C700921502 /* arm_relu_layer_acc.cc */; };
		E4D05C03259F1BA700921502 /* arm_add_layer_acc.cc in Sources */ = {isa = PBXBuildFile; fileRef = E4D05C02259F1BA700921502 /* arm_add_layer_acc.cc */; };
		E4D05E9C25A093D000921502 /* arm_conv_fp16_layer_depthwise.cc in Sources */ = {isa = PBXBuildFile; fileRef = E4D05E7925A093D000921502 /* arm_conv_fp16_layer_depthwise.cc */; };
		E4D05E9D25A093D000921502 /* compute_half.h in Headers */ = {isa = PBXBuildFile; fileRef = E4D05E7A25A093D000921502 /* compute_half.h */; };
		E4D05E9E25A093D000921502 /* arm_batch_norm_fp16_layer.cc in Sources */ = {isa = PBXBuildFile; fileRef = E4D05E7B25A093D000921502 /* arm_batch_norm_fp16_layer.cc */; };
		E4D05E9F25A093D000921502 /* arm_deconv_fp16_layer_common.cc in Sources */ = {isa = PBXBuildFile; fileRef = E4D05E7C25A093D000921502 /* arm_deconv_fp16_layer_common.cc */; };
		E4D05EA025A093D000921502 /* CMakeLists.txt in Resources */ = {isa = PBXBuildFile; fileRef = E4D05E7D25A093D000921502 /* CMakeLists.txt */; };
		E4D05EA125A093D000921502 /* DECONV_FP16_O8_C1.S in Sources */ = {isa = PBXBuildFile; fileRef = E4D05E7F25A093D000921502 /* DECONV_FP16_O8_C1.S */; };
		E4D05EA225A093D000921502 /* CONV_DW_3X3_FP16_SLIDEW.S in Sources */ = {isa = PBXBuildFile; fileRef = E4D05E8025A093D000921502 /* CONV_DW_3X3_FP16_SLIDEW.S */; };
		E4D05EA325A093D000921502 /* GEMM_FP16_N8.S in Sources */ = {isa = PBXBuildFile; fileRef = E4D05E8125A093D000921502 /* GEMM_FP16_N8.S */; };
		E4D05EA425A093D000921502 /* FLOAT2HALF.S in Sources */ = {isa = PBXBuildFile; fileRef = E4D05E8225A093D000921502 /* FLOAT2HALF.S */; };
		E4D05EA525A093D000921502 /* CONV_FP16_SLIDEW_C3.S in Sources */ = {isa = PBXBuildFile; fileRef = E4D05E8325A093D000921502 /* CONV_FP16_SLIDEW_C3.S */; };
		E4D05EA625A093D000921502 /* DECONV_FP16_O8.S in Sources */ = {isa = PBXBuildFile; fileRef = E4D05E8425A093D000921502 /* DECONV_FP16_O8.S */; };
		E4D05EA725A093D000921502 /* HALF2FLOAT.S in Sources */ = {isa = PBXBuildFile; fileRef = E4D05E8525A093D000921502 /* HALF2FLOAT.S */; };
		E4D05EA825A093D000921502 /* arm_unary_fp16_layer.h in Headers */ = {isa = PBXBuildFile; fileRef = E4D05E8625A093D000921502 /* arm_unary_fp16_layer.h */; };
		E4D05EA925A093D000921502 /* arm_conv_fp16_layer_c3.cc in Sources */ = {isa = PBXBuildFile; fileRef = E4D05E8725A093D000921502 /* arm_conv_fp16_layer_c3.cc */; };
		E4D05EAA25A093D000921502 /* arm_relu_fp16_layer.cc in Sources */ = {isa = PBXBuildFile; fileRef = E4D05E8825A093D000921502 /* arm_relu_fp16_layer.cc */; };
		E4D05EAB25A093D000921502 /* arm_conv_fp16_layer_depthwise_s1.cc in Sources */ = {isa = PBXBuildFile; fileRef = E4D05E8925A093D000921502 /* arm_conv_fp16_layer_depthwise_s1.cc */; };
		E4D05EAC25A093D000921502 /* arm_sigmoid_fp16_layer.cc in Sources */ = {isa = PBXBuildFile; fileRef = E4D05E8A25A093D000921502 /* arm_sigmoid_fp16_layer.cc */; };
		E4D05EAD25A093D000921502 /* arm_deconv_fp16_layer_depthwise.cc in Sources */ = {isa = PBXBuildFile; fileRef = E4D05E8B25A093D000921502 /* arm_deconv_fp16_layer_depthwise.cc */; };
		E4D05EAE25A093D000921502 /* DECONV_FP16_O8_C1.S in Sources */ = {isa = PBXBuildFile; fileRef = E4D05E8D25A093D000921502 /* DECONV_FP16_O8_C1.S */; };
		E4D05EAF25A093D000921502 /* CONV_DW_3X3_FP16_SLIDEW.S in Sources */ = {isa = PBXBuildFile; fileRef = E4D05E8E25A093D000921502 /* CONV_DW_3X3_FP16_SLIDEW.S */; };
		E4D05EB025A093D000921502 /* GEMM_FP16_N8.S in Sources */ = {isa = PBXBuildFile; fileRef = E4D05E8F25A093D000921502 /* GEMM_FP16_N8.S */; };
		E4D05EB125A093D000921502 /* FLOAT2HALF.S in Sources */ = {isa = PBXBuildFile; fileRef = E4D05E9025A093D000921502 /* FLOAT2HALF.S */; };
		E4D05EB225A093D000921502 /* CONV_FP16_SLIDEW_C3.S in Sources */ = {isa = PBXBuildFile; fileRef = E4D05E9125A093D000921502 /* CONV_FP16_SLIDEW_C3.S */; };
		E4D05EB325A093D000921502 /* DECONV_FP16_O8.S in Sources */ = {isa = PBXBuildFile; fileRef = E4D05E9225A093D000921502 /* DECONV_FP16_O8.S */; };
		E4D05EB425A093D000921502 /* HALF2FLOAT.S in Sources */ = {isa = PBXBuildFile; fileRef = E4D05E9325A093D000921502 /* HALF2FLOAT.S */; };
		E4D05EB525A093D000921502 /* compute_half.cc in Sources */ = {isa = PBXBuildFile; fileRef = E4D05E9425A093D000921502 /* compute_half.cc */; };
		E4D05EB625A093D000921502 /* arm_softmax_fp16_layer.cc in Sources */ = {isa = PBXBuildFile; fileRef = E4D05E9525A093D000921502 /* arm_softmax_fp16_layer.cc */; };
		E4D05EB725A093D000921502 /* arm_conv_fp16_layer_3x3.cc in Sources */ = {isa = PBXBuildFile; fileRef = E4D05E9625A093D000921502 /* arm_conv_fp16_layer_3x3.cc */; };
		E4D05EB825A093D000921502 /* arm_relu6_fp16_layer.cc in Sources */ = {isa = PBXBuildFile; fileRef = E4D05E9725A093D000921502 /* arm_relu6_fp16_layer.cc */; };
		E4D05EB925A093D000921502 /* arm_conv_fp16_layer_common.cc in Sources */ = {isa = PBXBuildFile; fileRef = E4D05E9825A093D000921502 /* arm_conv_fp16_layer_common.cc */; };
		E4D05EBA25A093D000921502 /* arm_prelu_fp16_layer.cc in Sources */ = {isa = PBXBuildFile; fileRef = E4D05E9925A093D000921502 /* arm_prelu_fp16_layer.cc */; };
		E4D05EBB25A093D000921502 /* arm_add_fp16_layer.cc in Sources */ = {isa = PBXBuildFile; fileRef = E4D05E9A25A093D000921502 /* arm_add_fp16_layer.cc */; };
		E4D05EBC25A093D000921502 /* winograd_function_fp16.cc in Sources */ = {isa = PBXBuildFile; fileRef = E4D05E9B25A093D000921502 /* winograd_function_fp16.cc */; };
		EC0BE13725144B5E009BD69A /* detection_post_process_utils.h in Headers */ = {isa = PBXBuildFile; fileRef = EC0BE13425144B5D009BD69A /* detection_post_process_utils.h */; };
		EC0BE13825144B5E009BD69A /* detection_post_process_utils.cc in Sources */ = {isa = PBXBuildFile; fileRef = EC0BE13525144B5D009BD69A /* detection_post_process_utils.cc */; };
		EC0BE13925144B5E009BD69A /* string_utils.cc in Sources */ = {isa = PBXBuildFile; fileRef = EC0BE13625144B5D009BD69A /* string_utils.cc */; };
		EC0BE14F25144BB8009BD69A /* reduce_l1_layer.cc in Sources */ = {isa = PBXBuildFile; fileRef = EC0BE14825144BB7009BD69A /* reduce_l1_layer.cc */; };
		EC0BE15025144BB8009BD69A /* ceil_layer.cc in Sources */ = {isa = PBXBuildFile; fileRef = EC0BE14925144BB8009BD69A /* ceil_layer.cc */; };
		EC0BE15125144BB8009BD69A /* signed_mul_layer.cc in Sources */ = {isa = PBXBuildFile; fileRef = EC0BE14A25144BB8009BD69A /* signed_mul_layer.cc */; };
		EC0BE15225144BB8009BD69A /* squared_difference_layer.cc in Sources */ = {isa = PBXBuildFile; fileRef = EC0BE14B25144BB8009BD69A /* squared_difference_layer.cc */; };
		EC0BE15325144BB8009BD69A /* detection_post_process_layer.cc in Sources */ = {isa = PBXBuildFile; fileRef = EC0BE14C25144BB8009BD69A /* detection_post_process_layer.cc */; };
		EC0BE15425144BB8009BD69A /* arg_max_or_min_layer.cc in Sources */ = {isa = PBXBuildFile; fileRef = EC0BE14D25144BB8009BD69A /* arg_max_or_min_layer.cc */; };
		EC0BE15525144BB8009BD69A /* rsqrt_layer.cc in Sources */ = {isa = PBXBuildFile; fileRef = EC0BE14E25144BB8009BD69A /* rsqrt_layer.cc */; };
		EC0BE15E25144BE4009BD69A /* layer_interpreter_macro.h in Headers */ = {isa = PBXBuildFile; fileRef = EC0BE15825144BE3009BD69A /* layer_interpreter_macro.h */; };
		EC0BE15F25144BE4009BD69A /* squared_difference_layer_interpreter.cc in Sources */ = {isa = PBXBuildFile; fileRef = EC0BE15925144BE4009BD69A /* squared_difference_layer_interpreter.cc */; };
		EC0BE16025144BE4009BD69A /* detection_post_process_layer_interpreter.cc in Sources */ = {isa = PBXBuildFile; fileRef = EC0BE15A25144BE4009BD69A /* detection_post_process_layer_interpreter.cc */; };
		EC0BE16125144BE4009BD69A /* squeeze_layer_interpreter.cc in Sources */ = {isa = PBXBuildFile; fileRef = EC0BE15B25144BE4009BD69A /* squeeze_layer_interpreter.cc */; };
		EC0BE16225144BE4009BD69A /* signed_mul_layer_interpreter.cc in Sources */ = {isa = PBXBuildFile; fileRef = EC0BE15C25144BE4009BD69A /* signed_mul_layer_interpreter.cc */; };
		EC0BE16325144BE4009BD69A /* arg_max_or_min_layer_interpreter.cc in Sources */ = {isa = PBXBuildFile; fileRef = EC0BE15D25144BE4009BD69A /* arg_max_or_min_layer_interpreter.cc */; };
		EC0BE17225144C10009BD69A /* elu_layer_interpreter.cc in Sources */ = {isa = PBXBuildFile; fileRef = EC0BE16425144C0F009BD69A /* elu_layer_interpreter.cc */; };
		EC0BE17325144C10009BD69A /* selu_layer_interpreter.cc in Sources */ = {isa = PBXBuildFile; fileRef = EC0BE16525144C0F009BD69A /* selu_layer_interpreter.cc */; };
		EC0BE17425144C10009BD69A /* normalize_layer_interpreter.cc in Sources */ = {isa = PBXBuildFile; fileRef = EC0BE16625144C0F009BD69A /* normalize_layer_interpreter.cc */; };
		EC0BE17525144C10009BD69A /* prior_box_layer_interpreter.cc in Sources */ = {isa = PBXBuildFile; fileRef = EC0BE16725144C0F009BD69A /* prior_box_layer_interpreter.cc */; };
		EC0BE17625144C10009BD69A /* scale_layer_interpreter.cc in Sources */ = {isa = PBXBuildFile; fileRef = EC0BE16825144C0F009BD69A /* scale_layer_interpreter.cc */; };
		EC0BE17725144C10009BD69A /* pad_layer_interpreter.cc in Sources */ = {isa = PBXBuildFile; fileRef = EC0BE16925144C0F009BD69A /* pad_layer_interpreter.cc */; };
		EC0BE17825144C10009BD69A /* clip_layer_interpreter.cc in Sources */ = {isa = PBXBuildFile; fileRef = EC0BE16A25144C0F009BD69A /* clip_layer_interpreter.cc */; };
		EC0BE17925144C10009BD69A /* reorg_layer_interpreter.cc in Sources */ = {isa = PBXBuildFile; fileRef = EC0BE16B25144C0F009BD69A /* reorg_layer_interpreter.cc */; };
		EC0BE17A25144C10009BD69A /* detection_output_layer_interpreter.cc in Sources */ = {isa = PBXBuildFile; fileRef = EC0BE16C25144C0F009BD69A /* detection_output_layer_interpreter.cc */; };
		EC0BE17B25144C10009BD69A /* reduce_op_layer_interpreter.cc in Sources */ = {isa = PBXBuildFile; fileRef = EC0BE16D25144C0F009BD69A /* reduce_op_layer_interpreter.cc */; };
		EC0BE17C25144C10009BD69A /* instance_norm_layer_interpreter.cc in Sources */ = {isa = PBXBuildFile; fileRef = EC0BE16E25144C10009BD69A /* instance_norm_layer_interpreter.cc */; };
		EC0BE17D25144C10009BD69A /* roi_pooling_layer_interpreter.cc in Sources */ = {isa = PBXBuildFile; fileRef = EC0BE16F25144C10009BD69A /* roi_pooling_layer_interpreter.cc */; };
		EC0BE17E25144C10009BD69A /* prelu_layer_interpreter.cc in Sources */ = {isa = PBXBuildFile; fileRef = EC0BE17025144C10009BD69A /* prelu_layer_interpreter.cc */; };
		EC0BE17F25144C10009BD69A /* unary_op_layer_interpreter.cc in Sources */ = {isa = PBXBuildFile; fileRef = EC0BE17125144C10009BD69A /* unary_op_layer_interpreter.cc */; };
		EC0BE1BB251DBE65009BD69A /* mat_converter_utils.cc in Sources */ = {isa = PBXBuildFile; fileRef = EC0BE1B9251DBE65009BD69A /* mat_converter_utils.cc */; };
		EC0BE1BC251DBE65009BD69A /* mat_converter_utils.h in Headers */ = {isa = PBXBuildFile; fileRef = EC0BE1BA251DBE65009BD69A /* mat_converter_utils.h */; };
		EC2CF72525078C1200EE3899 /* metal_mat_converter.mm in Sources */ = {isa = PBXBuildFile; fileRef = EC2CF72325078C1200EE3899 /* metal_mat_converter.mm */; };
		EC2CF72625078C1200EE3899 /* metal_mat_converter.metal in Sources */ = {isa = PBXBuildFile; fileRef = EC2CF72425078C1200EE3899 /* metal_mat_converter.metal */; };
		EC2CF7822511F80500EE3899 /* metal_arg_max_or_min_layer_acc.mm in Sources */ = {isa = PBXBuildFile; fileRef = EC2CF7802511F80500EE3899 /* metal_arg_max_or_min_layer_acc.mm */; };
		EC2CF7832511F80500EE3899 /* metal_arg_max_or_min_layer_acc.metal in Sources */ = {isa = PBXBuildFile; fileRef = EC2CF7812511F80500EE3899 /* metal_arg_max_or_min_layer_acc.metal */; };
		EC39A3FB25FB65E000891D9A /* half_utils_inner.h in Headers */ = {isa = PBXBuildFile; fileRef = EC39A3F725FB65E000891D9A /* half_utils_inner.h */; };
		EC39A3FC25FB65E000891D9A /* half.hpp in Headers */ = {isa = PBXBuildFile; fileRef = EC39A3F825FB65E000891D9A /* half.hpp */; };
		EC39A40B25FB667D00891D9A /* net_optimizer_fuse_conv_add.cc in Sources */ = {isa = PBXBuildFile; fileRef = EC39A40925FB667D00891D9A /* net_optimizer_fuse_conv_add.cc */; };
		EC39A40C25FB667D00891D9A /* net_optimizer_fuse_conv_add.h in Headers */ = {isa = PBXBuildFile; fileRef = EC39A40A25FB667D00891D9A /* net_optimizer_fuse_conv_add.h */; };
		EC88054A255FE59D00BC4EDD /* net_optimizer_fuse_conv_post.h in Headers */ = {isa = PBXBuildFile; fileRef = EC880548255FE59D00BC4EDD /* net_optimizer_fuse_conv_post.h */; };
		EC88054B255FE59D00BC4EDD /* net_optimizer_fuse_conv_post.cc in Sources */ = {isa = PBXBuildFile; fileRef = EC880549255FE59D00BC4EDD /* net_optimizer_fuse_conv_post.cc */; };
		ECBFFC7C258C840400216CD2 /* encryption.h in Headers */ = {isa = PBXBuildFile; fileRef = ECBFFC75258C840400216CD2 /* encryption.h */; };
		ECBFFC7D258C840400216CD2 /* encryption.cc in Sources */ = {isa = PBXBuildFile; fileRef = ECBFFC76258C840400216CD2 /* encryption.cc */; };
		ECBFFC7E258C840400216CD2 /* model_interpreter.h in Headers */ = {isa = PBXBuildFile; fileRef = ECBFFC77258C840400216CD2 /* model_interpreter.h */; };
		ECBFFC7F258C840400216CD2 /* model_packer.h in Headers */ = {isa = PBXBuildFile; fileRef = ECBFFC78258C840400216CD2 /* model_packer.h */; };
		ECBFFC80258C840400216CD2 /* model_packer.cc in Sources */ = {isa = PBXBuildFile; fileRef = ECBFFC79258C840400216CD2 /* model_packer.cc */; };
		ECBFFC81258C840400216CD2 /* objseri.h in Headers */ = {isa = PBXBuildFile; fileRef = ECBFFC7A258C840400216CD2 /* objseri.h */; };
		ECBFFC82258C840400216CD2 /* model_interpreter.cc in Sources */ = {isa = PBXBuildFile; fileRef = ECBFFC7B258C840400216CD2 /* model_interpreter.cc */; };
		ECD945B0254ADD7100BF9214 /* metal_pixel_shuffle_layer_acc.mm in Sources */ = {isa = PBXBuildFile; fileRef = ECD945AC254ADD7100BF9214 /* metal_pixel_shuffle_layer_acc.mm */; };
		ECD945B1254ADD7100BF9214 /* metal_signed_mul_layer_acc.metal in Sources */ = {isa = PBXBuildFile; fileRef = ECD945AD254ADD7100BF9214 /* metal_signed_mul_layer_acc.metal */; };
		ECD945B2254ADD7100BF9214 /* metal_signed_mul_layer_acc.mm in Sources */ = {isa = PBXBuildFile; fileRef = ECD945AE254ADD7100BF9214 /* metal_signed_mul_layer_acc.mm */; };
		ECD945B3254ADD7100BF9214 /* metal_pixel_shuffle_layer_acc.metal in Sources */ = {isa = PBXBuildFile; fileRef = ECD945AF254ADD7100BF9214 /* metal_pixel_shuffle_layer_acc.metal */; };
		ECD945B6254ADD8400BF9214 /* pixel_shuffle_layer.cc in Sources */ = {isa = PBXBuildFile; fileRef = ECD945B5254ADD8400BF9214 /* pixel_shuffle_layer.cc */; };
		ECD945B9254ADDA800BF9214 /* pixel_shuffle_layer_interpreter.cc in Sources */ = {isa = PBXBuildFile; fileRef = ECD945B8254ADDA800BF9214 /* pixel_shuffle_layer_interpreter.cc */; };
		ECD9464D2558F4CD00BF9214 /* net_optimizer_insert_int8_reformat.cc in Sources */ = {isa = PBXBuildFile; fileRef = ECD946492558F4CD00BF9214 /* net_optimizer_insert_int8_reformat.cc */; };
		ECD9464E2558F4CD00BF9214 /* net_optimizer_insert_fp16_reformat.h in Headers */ = {isa = PBXBuildFile; fileRef = ECD9464A2558F4CD00BF9214 /* net_optimizer_insert_fp16_reformat.h */; };
		ECD9464F2558F4CD00BF9214 /* net_optimizer_insert_int8_reformat.h in Headers */ = {isa = PBXBuildFile; fileRef = ECD9464B2558F4CD00BF9214 /* net_optimizer_insert_int8_reformat.h */; };
		ECD946502558F4CD00BF9214 /* net_optimizer_insert_fp16_reformat.cc in Sources */ = {isa = PBXBuildFile; fileRef = ECD9464C2558F4CD00BF9214 /* net_optimizer_insert_fp16_reformat.cc */; };
		ECEC5D6424FCDBA50044DDF1 /* arm_mat_converter.cc in Sources */ = {isa = PBXBuildFile; fileRef = ECEC5D6024FCDBA40044DDF1 /* arm_mat_converter.cc */; };
		ECEC5D6524FCDBA50044DDF1 /* arm_mat_util.h in Headers */ = {isa = PBXBuildFile; fileRef = ECEC5D6124FCDBA40044DDF1 /* arm_mat_util.h */; };
		ECEC5D6624FCDBA50044DDF1 /* arm_mat_converter.h in Headers */ = {isa = PBXBuildFile; fileRef = ECEC5D6224FCDBA40044DDF1 /* arm_mat_converter.h */; };
		ECEC5D6724FCDBA50044DDF1 /* arm_mat_util.cc in Sources */ = {isa = PBXBuildFile; fileRef = ECEC5D6324FCDBA50044DDF1 /* arm_mat_util.cc */; };
		ECEC5D6B24FCE0780044DDF1 /* mat_converter_acc.cc in Sources */ = {isa = PBXBuildFile; fileRef = ECEC5D6824FCE0780044DDF1 /* mat_converter_acc.cc */; };
		ECEC5D6C24FCE0780044DDF1 /* mat_converter_acc.h in Headers */ = {isa = PBXBuildFile; fileRef = ECEC5D6924FCE0780044DDF1 /* mat_converter_acc.h */; };
		ECEC5D6D24FCE0780044DDF1 /* mat_utils.cc in Sources */ = {isa = PBXBuildFile; fileRef = ECEC5D6A24FCE0780044DDF1 /* mat_utils.cc */; };
		ECEC5DA824FFC6FE0044DDF1 /* mat.cc in Sources */ = {isa = PBXBuildFile; fileRef = ECEC5DA724FFC6FD0044DDF1 /* mat.cc */; };
/* End PBXBuildFile section */

/* Begin PBXFileReference section */
		6178F3472590AA8C00B4B153 /* winograd_generator.cc */ = {isa = PBXFileReference; fileEncoding = 4; lastKnownFileType = sourcecode.cpp.cpp; path = winograd_generator.cc; sourceTree = "<group>"; };
		6178F3482590AA8C00B4B153 /* winograd_generator.h */ = {isa = PBXFileReference; fileEncoding = 4; lastKnownFileType = sourcecode.c.h; path = winograd_generator.h; sourceTree = "<group>"; };
		6178F3492590AA8C00B4B153 /* md5.h */ = {isa = PBXFileReference; fileEncoding = 4; lastKnownFileType = sourcecode.c.h; path = md5.h; sourceTree = "<group>"; };
		6178F34A2590AA8C00B4B153 /* md5.cc */ = {isa = PBXFileReference; fileEncoding = 4; lastKnownFileType = sourcecode.cpp.cpp; path = md5.cc; sourceTree = "<group>"; };
		9D24B9562351FFE1000E1F04 /* tnn copy-Info.plist */ = {isa = PBXFileReference; lastKnownFileType = text.plist.xml; name = "tnn copy-Info.plist"; path = "/Volumes/BANQ/Projects/MLProjects/tnn-open2/platforms/ios/tnn copy-Info.plist"; sourceTree = "<absolute>"; };
		9D29E25022DC89300050DC63 /* Foundation.framework */ = {isa = PBXFileReference; lastKnownFileType = wrapper.framework; name = Foundation.framework; path = Platforms/iPhoneOS.platform/Developer/SDKs/iPhoneOS12.2.sdk/System/Library/Frameworks/Foundation.framework; sourceTree = DEVELOPER_DIR; };
		9D2DB1D122D759C8000C508F /* tnn.framework */ = {isa = PBXFileReference; explicitFileType = wrapper.framework; includeInIndex = 0; path = tnn.framework; sourceTree = BUILT_PRODUCTS_DIR; };
		9D2DB1D422D759C8000C508F /* tnn.h */ = {isa = PBXFileReference; lastKnownFileType = sourcecode.c.h; path = tnn.h; sourceTree = "<group>"; };
		9D2DB1D522D759C8000C508F /* Info.plist */ = {isa = PBXFileReference; lastKnownFileType = text.plist.xml; path = Info.plist; sourceTree = "<group>"; };
		9D31635F23169B1600531250 /* CoreML.framework */ = {isa = PBXFileReference; lastKnownFileType = wrapper.framework; name = CoreML.framework; path = Platforms/iPhoneOS.platform/Developer/SDKs/iPhoneOS12.4.sdk/System/Library/Frameworks/CoreML.framework; sourceTree = DEVELOPER_DIR; };
		9D32F95F24557EE7002DCDAB /* net_optimizer_remove_layers.h */ = {isa = PBXFileReference; fileEncoding = 4; lastKnownFileType = sourcecode.c.h; path = net_optimizer_remove_layers.h; sourceTree = "<group>"; };
		9D32F96224557EE7002DCDAB /* net_optimizer.h */ = {isa = PBXFileReference; fileEncoding = 4; lastKnownFileType = sourcecode.c.h; path = net_optimizer.h; sourceTree = "<group>"; };
		9D32F96424557EE7002DCDAB /* optimizer_const.h */ = {isa = PBXFileReference; fileEncoding = 4; lastKnownFileType = sourcecode.c.h; path = optimizer_const.h; sourceTree = "<group>"; };
		9D32F96524557EE7002DCDAB /* net_optimizer_manager.h */ = {isa = PBXFileReference; fileEncoding = 4; lastKnownFileType = sourcecode.c.h; path = net_optimizer_manager.h; sourceTree = "<group>"; };
		9D32F96624557EE7002DCDAB /* net_optimizer_remove_layers.cc */ = {isa = PBXFileReference; fileEncoding = 4; lastKnownFileType = sourcecode.cpp.cpp; path = net_optimizer_remove_layers.cc; sourceTree = "<group>"; };
		9D32F96724557EE7002DCDAB /* net_optimizer_manager.cc */ = {isa = PBXFileReference; fileEncoding = 4; lastKnownFileType = sourcecode.cpp.cpp; path = net_optimizer_manager.cc; sourceTree = "<group>"; };
		9D32F96924557EE7002DCDAB /* blob_2d_memory_pool.h */ = {isa = PBXFileReference; fileEncoding = 4; lastKnownFileType = sourcecode.c.h; path = blob_2d_memory_pool.h; sourceTree = "<group>"; };
		9D32F96A24557EE7002DCDAB /* others_memory_mode_state.cc */ = {isa = PBXFileReference; fileEncoding = 4; lastKnownFileType = sourcecode.cpp.cpp; path = others_memory_mode_state.cc; sourceTree = "<group>"; };
		9D32F96B24557EE7002DCDAB /* blob_memory_size_info.cc */ = {isa = PBXFileReference; fileEncoding = 4; lastKnownFileType = sourcecode.cpp.cpp; path = blob_memory_size_info.cc; sourceTree = "<group>"; };
		9D32F96C24557EE7002DCDAB /* shared_memory_manager.h */ = {isa = PBXFileReference; fileEncoding = 4; lastKnownFileType = sourcecode.c.h; path = shared_memory_manager.h; sourceTree = "<group>"; };
		9D32F96D24557EE7002DCDAB /* memory_unify_assign_strategy.cc */ = {isa = PBXFileReference; fileEncoding = 4; lastKnownFileType = sourcecode.cpp.cpp; path = memory_unify_assign_strategy.cc; sourceTree = "<group>"; };
		9D32F96E24557EE7002DCDAB /* blob_1d_memory_pool.h */ = {isa = PBXFileReference; fileEncoding = 4; lastKnownFileType = sourcecode.c.h; path = blob_1d_memory_pool.h; sourceTree = "<group>"; };
		9D32F96F24557EE7002DCDAB /* blob_1d_memory.cc */ = {isa = PBXFileReference; fileEncoding = 4; lastKnownFileType = sourcecode.cpp.cpp; path = blob_1d_memory.cc; sourceTree = "<group>"; };
		9D32F97024557EE7002DCDAB /* blob_memory_pool.cc */ = {isa = PBXFileReference; fileEncoding = 4; lastKnownFileType = sourcecode.cpp.cpp; path = blob_memory_pool.cc; sourceTree = "<group>"; };
		9D32F97124557EE7002DCDAB /* shared_memory_manager.cc */ = {isa = PBXFileReference; fileEncoding = 4; lastKnownFileType = sourcecode.cpp.cpp; path = shared_memory_manager.cc; sourceTree = "<group>"; };
		9D32F97224557EE7002DCDAB /* blob_2d_memory_pool.cc */ = {isa = PBXFileReference; fileEncoding = 4; lastKnownFileType = sourcecode.cpp.cpp; path = blob_2d_memory_pool.cc; sourceTree = "<group>"; };
		9D32F97324557EE7002DCDAB /* blob_memory_pool_factory.h */ = {isa = PBXFileReference; fileEncoding = 4; lastKnownFileType = sourcecode.c.h; path = blob_memory_pool_factory.h; sourceTree = "<group>"; };
		9D32F97424557EE7002DCDAB /* blob_memory.cc */ = {isa = PBXFileReference; fileEncoding = 4; lastKnownFileType = sourcecode.cpp.cpp; path = blob_memory.cc; sourceTree = "<group>"; };
		9D32F97524557EE7002DCDAB /* memory_mode_state.cc */ = {isa = PBXFileReference; fileEncoding = 4; lastKnownFileType = sourcecode.cpp.cpp; path = memory_mode_state.cc; sourceTree = "<group>"; };
		9D32F97624557EE7002DCDAB /* memory_seperate_assign_strategy.cc */ = {isa = PBXFileReference; fileEncoding = 4; lastKnownFileType = sourcecode.cpp.cpp; path = memory_seperate_assign_strategy.cc; sourceTree = "<group>"; };
		9D32F97724557EE7002DCDAB /* blob_1d_memory.h */ = {isa = PBXFileReference; fileEncoding = 4; lastKnownFileType = sourcecode.c.h; path = blob_1d_memory.h; sourceTree = "<group>"; };
		9D32F97824557EE7002DCDAB /* blob_memory_size_info.h */ = {isa = PBXFileReference; fileEncoding = 4; lastKnownFileType = sourcecode.c.h; path = blob_memory_size_info.h; sourceTree = "<group>"; };
		9D32F97924557EE7002DCDAB /* blob_memory.h */ = {isa = PBXFileReference; fileEncoding = 4; lastKnownFileType = sourcecode.c.h; path = blob_memory.h; sourceTree = "<group>"; };
		9D32F97A24557EE7002DCDAB /* memory_assign_strategy.h */ = {isa = PBXFileReference; fileEncoding = 4; lastKnownFileType = sourcecode.c.h; path = memory_assign_strategy.h; sourceTree = "<group>"; };
		9D32F97B24557EE7002DCDAB /* memory_mode_state_factory.h */ = {isa = PBXFileReference; fileEncoding = 4; lastKnownFileType = sourcecode.c.h; path = memory_mode_state_factory.h; sourceTree = "<group>"; };
		9D32F97C24557EE7002DCDAB /* others_memory_mode_state.h */ = {isa = PBXFileReference; fileEncoding = 4; lastKnownFileType = sourcecode.c.h; path = others_memory_mode_state.h; sourceTree = "<group>"; };
		9D32F97D24557EE7002DCDAB /* blob_2d_memory.h */ = {isa = PBXFileReference; fileEncoding = 4; lastKnownFileType = sourcecode.c.h; path = blob_2d_memory.h; sourceTree = "<group>"; };
		9D32F97E24557EE7002DCDAB /* blob_2d_memory.cc */ = {isa = PBXFileReference; fileEncoding = 4; lastKnownFileType = sourcecode.cpp.cpp; path = blob_2d_memory.cc; sourceTree = "<group>"; };
		9D32F97F24557EE7002DCDAB /* memory_unify_assign_strategy.h */ = {isa = PBXFileReference; fileEncoding = 4; lastKnownFileType = sourcecode.c.h; path = memory_unify_assign_strategy.h; sourceTree = "<group>"; };
		9D32F98024557EE7002DCDAB /* share_one_thread_memory_mode_state.cc */ = {isa = PBXFileReference; fileEncoding = 4; lastKnownFileType = sourcecode.cpp.cpp; path = share_one_thread_memory_mode_state.cc; sourceTree = "<group>"; };
		9D32F98124557EE7002DCDAB /* memory_mode_state_factory.cc */ = {isa = PBXFileReference; fileEncoding = 4; lastKnownFileType = sourcecode.cpp.cpp; path = memory_mode_state_factory.cc; sourceTree = "<group>"; };
		9D32F98224557EE7002DCDAB /* memory_mode_state.h */ = {isa = PBXFileReference; fileEncoding = 4; lastKnownFileType = sourcecode.c.h; path = memory_mode_state.h; sourceTree = "<group>"; };
		9D32F98324557EE7002DCDAB /* share_one_thread_memory_mode_state.h */ = {isa = PBXFileReference; fileEncoding = 4; lastKnownFileType = sourcecode.c.h; path = share_one_thread_memory_mode_state.h; sourceTree = "<group>"; };
		9D32F98424557EE7002DCDAB /* blob_memory_pool.h */ = {isa = PBXFileReference; fileEncoding = 4; lastKnownFileType = sourcecode.c.h; path = blob_memory_pool.h; sourceTree = "<group>"; };
		9D32F98524557EE7002DCDAB /* blob_memory_pool_factory.cc */ = {isa = PBXFileReference; fileEncoding = 4; lastKnownFileType = sourcecode.cpp.cpp; path = blob_memory_pool_factory.cc; sourceTree = "<group>"; };
		9D32F98624557EE7002DCDAB /* memory_seperate_assign_strategy.h */ = {isa = PBXFileReference; fileEncoding = 4; lastKnownFileType = sourcecode.c.h; path = memory_seperate_assign_strategy.h; sourceTree = "<group>"; };
		9D32F98724557EE7002DCDAB /* blob_1d_memory_pool.cc */ = {isa = PBXFileReference; fileEncoding = 4; lastKnownFileType = sourcecode.cpp.cpp; path = blob_1d_memory_pool.cc; sourceTree = "<group>"; };
		9D32F98924557EE7002DCDAB /* blob_dump_utils.h */ = {isa = PBXFileReference; fileEncoding = 4; lastKnownFileType = sourcecode.c.h; path = blob_dump_utils.h; sourceTree = "<group>"; };
		9D32F98A24557EE7002DCDAB /* omp_utils.h */ = {isa = PBXFileReference; fileEncoding = 4; lastKnownFileType = sourcecode.c.h; path = omp_utils.h; sourceTree = "<group>"; };
		9D32F98B24557EE7002DCDAB /* half_utils.cc */ = {isa = PBXFileReference; fileEncoding = 4; lastKnownFileType = sourcecode.cpp.cpp; path = half_utils.cc; sourceTree = "<group>"; };
		9D32F98C24557EE7002DCDAB /* blob_memory_size_utils.h */ = {isa = PBXFileReference; fileEncoding = 4; lastKnownFileType = sourcecode.c.h; path = blob_memory_size_utils.h; sourceTree = "<group>"; };
		9D32F98D24557EE7002DCDAB /* string_utils_inner.h */ = {isa = PBXFileReference; fileEncoding = 4; lastKnownFileType = sourcecode.c.h; path = string_utils_inner.h; sourceTree = "<group>"; };
		9D32F98E24557EE7002DCDAB /* blob_transfer_utils.h */ = {isa = PBXFileReference; fileEncoding = 4; lastKnownFileType = sourcecode.c.h; path = blob_transfer_utils.h; sourceTree = "<group>"; };
		9D32F98F24557EE7002DCDAB /* split_utils.h */ = {isa = PBXFileReference; fileEncoding = 4; lastKnownFileType = sourcecode.c.h; path = split_utils.h; sourceTree = "<group>"; };
		9D32F99024557EE7002DCDAB /* string_format.cc */ = {isa = PBXFileReference; fileEncoding = 4; lastKnownFileType = sourcecode.cpp.cpp; path = string_format.cc; sourceTree = "<group>"; };
		9D32F99124557EE7002DCDAB /* blob_dump_utils.cc */ = {isa = PBXFileReference; fileEncoding = 4; lastKnownFileType = sourcecode.cpp.cpp; path = blob_dump_utils.cc; sourceTree = "<group>"; };
		9D32F99224557EE7002DCDAB /* blob_transfer_utils.cc */ = {isa = PBXFileReference; fileEncoding = 4; lastKnownFileType = sourcecode.cpp.cpp; path = blob_transfer_utils.cc; sourceTree = "<group>"; };
		9D32F99424557EE7002DCDAB /* data_format_converter.h */ = {isa = PBXFileReference; fileEncoding = 4; lastKnownFileType = sourcecode.c.h; path = data_format_converter.h; sourceTree = "<group>"; };
		9D32F99624557EE7002DCDAB /* data_format_converter.cc */ = {isa = PBXFileReference; fileEncoding = 4; lastKnownFileType = sourcecode.cpp.cpp; path = data_format_converter.cc; sourceTree = "<group>"; };
		9D32F99724557EE7002DCDAB /* blob_converter_internal.h */ = {isa = PBXFileReference; fileEncoding = 4; lastKnownFileType = sourcecode.c.h; path = blob_converter_internal.h; sourceTree = "<group>"; };
		9D32F99924557EE7002DCDAB /* blob_converter_internal.cc */ = {isa = PBXFileReference; fileEncoding = 4; lastKnownFileType = sourcecode.cpp.cpp; path = blob_converter_internal.cc; sourceTree = "<group>"; };
		9D32F99A24557EE7002DCDAB /* dims_vector_utils.cc */ = {isa = PBXFileReference; fileEncoding = 4; lastKnownFileType = sourcecode.cpp.cpp; path = dims_vector_utils.cc; sourceTree = "<group>"; };
		9D32F99B24557EE7002DCDAB /* blob_memory_size_utils.cc */ = {isa = PBXFileReference; fileEncoding = 4; lastKnownFileType = sourcecode.cpp.cpp; path = blob_memory_size_utils.cc; sourceTree = "<group>"; };
		9D32F99D24557EE7002DCDAB /* data_type_utils.cc */ = {isa = PBXFileReference; fileEncoding = 4; lastKnownFileType = sourcecode.cpp.cpp; path = data_type_utils.cc; sourceTree = "<group>"; };
		9D32F99E24557EE7002DCDAB /* split_utils.cc */ = {isa = PBXFileReference; fileEncoding = 4; lastKnownFileType = sourcecode.cpp.cpp; path = split_utils.cc; sourceTree = "<group>"; };
		9D32F99F24557EE7002DCDAB /* string_format.h */ = {isa = PBXFileReference; fileEncoding = 4; lastKnownFileType = sourcecode.c.h; path = string_format.h; sourceTree = "<group>"; };
		9D32F9A024557EE7002DCDAB /* pribox_generator_utils.h */ = {isa = PBXFileReference; fileEncoding = 4; lastKnownFileType = sourcecode.c.h; path = pribox_generator_utils.h; sourceTree = "<group>"; };
		9D32F9A124557EE7002DCDAB /* cpu_utils.cc */ = {isa = PBXFileReference; fileEncoding = 4; lastKnownFileType = sourcecode.cpp.cpp; path = cpu_utils.cc; sourceTree = "<group>"; };
		9D32F9A224557EE7002DCDAB /* pribox_generator_utils.cc */ = {isa = PBXFileReference; fileEncoding = 4; lastKnownFileType = sourcecode.cpp.cpp; path = pribox_generator_utils.cc; sourceTree = "<group>"; };
		9D32F9A424557EE7002DCDAB /* sigmoid_layer.cc */ = {isa = PBXFileReference; fileEncoding = 4; lastKnownFileType = sourcecode.cpp.cpp; path = sigmoid_layer.cc; sourceTree = "<group>"; };
		9D32F9A524557EE7002DCDAB /* pow_layer.cc */ = {isa = PBXFileReference; fileEncoding = 4; lastKnownFileType = sourcecode.cpp.cpp; path = pow_layer.cc; sourceTree = "<group>"; };
		9D32F9A624557EE7002DCDAB /* tanh_layer.cc */ = {isa = PBXFileReference; fileEncoding = 4; lastKnownFileType = sourcecode.cpp.cpp; path = tanh_layer.cc; sourceTree = "<group>"; };
		9D32F9A724557EE7002DCDAB /* sign_layer.cc */ = {isa = PBXFileReference; fileEncoding = 4; lastKnownFileType = sourcecode.cpp.cpp; path = sign_layer.cc; sourceTree = "<group>"; };
		9D32F9A824557EE7002DCDAB /* softplus_layer.cc */ = {isa = PBXFileReference; fileEncoding = 4; lastKnownFileType = sourcecode.cpp.cpp; path = softplus_layer.cc; sourceTree = "<group>"; };
		9D32F9A924557EE7002DCDAB /* tan_layer.cc */ = {isa = PBXFileReference; fileEncoding = 4; lastKnownFileType = sourcecode.cpp.cpp; path = tan_layer.cc; sourceTree = "<group>"; };
		9D32F9AA24557EE7002DCDAB /* reduce_prod_layer.cc */ = {isa = PBXFileReference; fileEncoding = 4; lastKnownFileType = sourcecode.cpp.cpp; path = reduce_prod_layer.cc; sourceTree = "<group>"; };
		9D32F9AB24557EE7002DCDAB /* reduce_sum_square_layer.cc */ = {isa = PBXFileReference; fileEncoding = 4; lastKnownFileType = sourcecode.cpp.cpp; path = reduce_sum_square_layer.cc; sourceTree = "<group>"; };
		9D32F9AC24557EE7002DCDAB /* add_layer.cc */ = {isa = PBXFileReference; fileEncoding = 4; lastKnownFileType = sourcecode.cpp.cpp; path = add_layer.cc; sourceTree = "<group>"; };
		9D32F9AD24557EE7002DCDAB /* exp_layer.cc */ = {isa = PBXFileReference; fileEncoding = 4; lastKnownFileType = sourcecode.cpp.cpp; path = exp_layer.cc; sourceTree = "<group>"; };
		9D32F9AE24557EE7002DCDAB /* base_layer.h */ = {isa = PBXFileReference; fileEncoding = 4; lastKnownFileType = sourcecode.c.h; path = base_layer.h; sourceTree = "<group>"; };
		9D32F9AF24557EE7002DCDAB /* shuffle_layer.cc */ = {isa = PBXFileReference; fileEncoding = 4; lastKnownFileType = sourcecode.cpp.cpp; path = shuffle_layer.cc; sourceTree = "<group>"; };
		9D32F9B024557EE7002DCDAB /* reduce_layer.h */ = {isa = PBXFileReference; fileEncoding = 4; lastKnownFileType = sourcecode.c.h; path = reduce_layer.h; sourceTree = "<group>"; };
		9D32F9B124557EE7002DCDAB /* sqrt_layer.cc */ = {isa = PBXFileReference; fileEncoding = 4; lastKnownFileType = sourcecode.cpp.cpp; path = sqrt_layer.cc; sourceTree = "<group>"; };
		9D32F9B224557EE7002DCDAB /* flatten_layer.cc */ = {isa = PBXFileReference; fileEncoding = 4; lastKnownFileType = sourcecode.cpp.cpp; path = flatten_layer.cc; sourceTree = "<group>"; };
		9D32F9B324557EE7002DCDAB /* pooling_3d_layer.cc */ = {isa = PBXFileReference; fileEncoding = 4; lastKnownFileType = sourcecode.cpp.cpp; path = pooling_3d_layer.cc; sourceTree = "<group>"; };
		9D32F9B424557EE7002DCDAB /* reshape_layer.cc */ = {isa = PBXFileReference; fileEncoding = 4; lastKnownFileType = sourcecode.cpp.cpp; path = reshape_layer.cc; sourceTree = "<group>"; };
		9D32F9B524557EE7002DCDAB /* elementwise_layer.cc */ = {isa = PBXFileReference; fileEncoding = 4; lastKnownFileType = sourcecode.cpp.cpp; path = elementwise_layer.cc; sourceTree = "<group>"; };
		9D32F9B624557EE7002DCDAB /* div_layer.cc */ = {isa = PBXFileReference; fileEncoding = 4; lastKnownFileType = sourcecode.cpp.cpp; path = div_layer.cc; sourceTree = "<group>"; };
		9D32F9B724557EE7002DCDAB /* inner_product_layer.cc */ = {isa = PBXFileReference; fileEncoding = 4; lastKnownFileType = sourcecode.cpp.cpp; path = inner_product_layer.cc; sourceTree = "<group>"; };
		9D32F9B824557EE7002DCDAB /* atan_layer.cc */ = {isa = PBXFileReference; fileEncoding = 4; lastKnownFileType = sourcecode.cpp.cpp; path = atan_layer.cc; sourceTree = "<group>"; };
		9D32F9B924557EE7002DCDAB /* sub_layer.cc */ = {isa = PBXFileReference; fileEncoding = 4; lastKnownFileType = sourcecode.cpp.cpp; path = sub_layer.cc; sourceTree = "<group>"; };
		9D32F9BA24557EE7002DCDAB /* elementwise_layer.h */ = {isa = PBXFileReference; fileEncoding = 4; lastKnownFileType = sourcecode.c.h; path = elementwise_layer.h; sourceTree = "<group>"; };
		9D32F9BB24557EE7002DCDAB /* reciprocal_layer.cc */ = {isa = PBXFileReference; fileEncoding = 4; lastKnownFileType = sourcecode.cpp.cpp; path = reciprocal_layer.cc; sourceTree = "<group>"; };
		9D32F9BC24557EE7002DCDAB /* floor_layer.cc */ = {isa = PBXFileReference; fileEncoding = 4; lastKnownFileType = sourcecode.cpp.cpp; path = floor_layer.cc; sourceTree = "<group>"; };
		9D32F9BD24557EE7002DCDAB /* detection_output_layer.cc */ = {isa = PBXFileReference; fileEncoding = 4; lastKnownFileType = sourcecode.cpp.cpp; path = detection_output_layer.cc; sourceTree = "<group>"; };
		9D32F9BE24557EE7002DCDAB /* splitv_layer.cc */ = {isa = PBXFileReference; fileEncoding = 4; lastKnownFileType = sourcecode.cpp.cpp; path = splitv_layer.cc; sourceTree = "<group>"; };
		9D32F9BF24557EE7002DCDAB /* instance_norm_layer.cc */ = {isa = PBXFileReference; fileEncoding = 4; lastKnownFileType = sourcecode.cpp.cpp; path = instance_norm_layer.cc; sourceTree = "<group>"; };
		9D32F9C024557EE7002DCDAB /* selu_layer.cc */ = {isa = PBXFileReference; fileEncoding = 4; lastKnownFileType = sourcecode.cpp.cpp; path = selu_layer.cc; sourceTree = "<group>"; };
		9D32F9C124557EE7002DCDAB /* prior_box_layer.cc */ = {isa = PBXFileReference; fileEncoding = 4; lastKnownFileType = sourcecode.cpp.cpp; path = prior_box_layer.cc; sourceTree = "<group>"; };
		9D32F9C224557EE7002DCDAB /* conv_layer.cc */ = {isa = PBXFileReference; fileEncoding = 4; lastKnownFileType = sourcecode.cpp.cpp; path = conv_layer.cc; sourceTree = "<group>"; };
		9D32F9C324557EE7002DCDAB /* conv3d_layer.cc */ = {isa = PBXFileReference; fileEncoding = 4; lastKnownFileType = sourcecode.cpp.cpp; path = conv3d_layer.cc; sourceTree = "<group>"; };
		9D32F9C424557EE7002DCDAB /* relu6_layer.cc */ = {isa = PBXFileReference; fileEncoding = 4; lastKnownFileType = sourcecode.cpp.cpp; path = relu6_layer.cc; sourceTree = "<group>"; };
		9D32F9C524557EE7002DCDAB /* prelu_layer.cc */ = {isa = PBXFileReference; fileEncoding = 4; lastKnownFileType = sourcecode.cpp.cpp; path = prelu_layer.cc; sourceTree = "<group>"; };
		9D32F9C624557EE7002DCDAB /* neg_layer.cc */ = {isa = PBXFileReference; fileEncoding = 4; lastKnownFileType = sourcecode.cpp.cpp; path = neg_layer.cc; sourceTree = "<group>"; };
		9D32F9C724557EE7002DCDAB /* softmax_layer.cc */ = {isa = PBXFileReference; fileEncoding = 4; lastKnownFileType = sourcecode.cpp.cpp; path = softmax_layer.cc; sourceTree = "<group>"; };
		9D32F9C824557EE7002DCDAB /* acos_layer.cc */ = {isa = PBXFileReference; fileEncoding = 4; lastKnownFileType = sourcecode.cpp.cpp; path = acos_layer.cc; sourceTree = "<group>"; };
		9D32F9C924557EE7002DCDAB /* clip_layer.cc */ = {isa = PBXFileReference; fileEncoding = 4; lastKnownFileType = sourcecode.cpp.cpp; path = clip_layer.cc; sourceTree = "<group>"; };
		9D32F9CA24557EE7002DCDAB /* multidir_broadcast_layer.h */ = {isa = PBXFileReference; fileEncoding = 4; lastKnownFileType = sourcecode.c.h; path = multidir_broadcast_layer.h; sourceTree = "<group>"; };
		9D32F9CB24557EE7002DCDAB /* reduce_mean_layer.cc */ = {isa = PBXFileReference; fileEncoding = 4; lastKnownFileType = sourcecode.cpp.cpp; path = reduce_mean_layer.cc; sourceTree = "<group>"; };
		9D32F9CC24557EE7002DCDAB /* reduce_sum_layer.cc */ = {isa = PBXFileReference; fileEncoding = 4; lastKnownFileType = sourcecode.cpp.cpp; path = reduce_sum_layer.cc; sourceTree = "<group>"; };
		9D32F9CD24557EE7002DCDAB /* pad_layer.cc */ = {isa = PBXFileReference; fileEncoding = 4; lastKnownFileType = sourcecode.cpp.cpp; path = pad_layer.cc; sourceTree = "<group>"; };
		9D32F9CE24557EE7002DCDAB /* abs_layer.cc */ = {isa = PBXFileReference; fileEncoding = 4; lastKnownFileType = sourcecode.cpp.cpp; path = abs_layer.cc; sourceTree = "<group>"; };
		9D32F9CF24557EE7002DCDAB /* min_layer.cc */ = {isa = PBXFileReference; fileEncoding = 4; lastKnownFileType = sourcecode.cpp.cpp; path = min_layer.cc; sourceTree = "<group>"; };
		9D32F9D024557EE7002DCDAB /* reduce_min_layer.cc */ = {isa = PBXFileReference; fileEncoding = 4; lastKnownFileType = sourcecode.cpp.cpp; path = reduce_min_layer.cc; sourceTree = "<group>"; };
		9D32F9D124557EE7002DCDAB /* sin_layer.cc */ = {isa = PBXFileReference; fileEncoding = 4; lastKnownFileType = sourcecode.cpp.cpp; path = sin_layer.cc; sourceTree = "<group>"; };
		9D32F9D224557EE7002DCDAB /* reformat_layer.cc */ = {isa = PBXFileReference; fileEncoding = 4; lastKnownFileType = sourcecode.cpp.cpp; path = reformat_layer.cc; sourceTree = "<group>"; };
		9D32F9D324557EE7002DCDAB /* concat_layer.cc */ = {isa = PBXFileReference; fileEncoding = 4; lastKnownFileType = sourcecode.cpp.cpp; path = concat_layer.cc; sourceTree = "<group>"; };
		9D32F9D424557EE7002DCDAB /* mul_layer.cc */ = {isa = PBXFileReference; fileEncoding = 4; lastKnownFileType = sourcecode.cpp.cpp; path = mul_layer.cc; sourceTree = "<group>"; };
		9D32F9D524557EE7002DCDAB /* base_layer.cc */ = {isa = PBXFileReference; fileEncoding = 4; lastKnownFileType = sourcecode.cpp.cpp; path = base_layer.cc; sourceTree = "<group>"; };
		9D32F9D624557EE7002DCDAB /* roi_pooling_layer.cc */ = {isa = PBXFileReference; fileEncoding = 4; lastKnownFileType = sourcecode.cpp.cpp; path = roi_pooling_layer.cc; sourceTree = "<group>"; };
		9D32F9D724557EE7002DCDAB /* hdrguide_layer.cc */ = {isa = PBXFileReference; fileEncoding = 4; lastKnownFileType = sourcecode.cpp.cpp; path = hdrguide_layer.cc; sourceTree = "<group>"; };
		9D32F9D824557EE7002DCDAB /* reduce_log_sum_exp_layer.cc */ = {isa = PBXFileReference; fileEncoding = 4; lastKnownFileType = sourcecode.cpp.cpp; path = reduce_log_sum_exp_layer.cc; sourceTree = "<group>"; };
		9D32F9D924557EE7002DCDAB /* reduce_l2_layer.cc */ = {isa = PBXFileReference; fileEncoding = 4; lastKnownFileType = sourcecode.cpp.cpp; path = reduce_l2_layer.cc; sourceTree = "<group>"; };
		9D32F9DA24557EE7002DCDAB /* normalize_layer.cc */ = {isa = PBXFileReference; fileEncoding = 4; lastKnownFileType = sourcecode.cpp.cpp; path = normalize_layer.cc; sourceTree = "<group>"; };
		9D32F9DB24557EE7002DCDAB /* pooling_layer.cc */ = {isa = PBXFileReference; fileEncoding = 4; lastKnownFileType = sourcecode.cpp.cpp; path = pooling_layer.cc; sourceTree = "<group>"; };
		9D32F9DC24557EE7002DCDAB /* elu_layer.cc */ = {isa = PBXFileReference; fileEncoding = 4; lastKnownFileType = sourcecode.cpp.cpp; path = elu_layer.cc; sourceTree = "<group>"; };
		9D32F9DD24557EE7002DCDAB /* log_layer.cc */ = {isa = PBXFileReference; fileEncoding = 4; lastKnownFileType = sourcecode.cpp.cpp; path = log_layer.cc; sourceTree = "<group>"; };
		9D32F9DE24557EE7002DCDAB /* scale_layer.cc */ = {isa = PBXFileReference; fileEncoding = 4; lastKnownFileType = sourcecode.cpp.cpp; path = scale_layer.cc; sourceTree = "<group>"; };
		9D32F9DF24557EE7002DCDAB /* hard_swish_layer.cc */ = {isa = PBXFileReference; fileEncoding = 4; lastKnownFileType = sourcecode.cpp.cpp; path = hard_swish_layer.cc; sourceTree = "<group>"; };
		9D32F9E024557EE7002DCDAB /* upsample_layer.cc */ = {isa = PBXFileReference; fileEncoding = 4; lastKnownFileType = sourcecode.cpp.cpp; path = upsample_layer.cc; sourceTree = "<group>"; };
		9D32F9E124557EE7002DCDAB /* reduce_layer.cc */ = {isa = PBXFileReference; fileEncoding = 4; lastKnownFileType = sourcecode.cpp.cpp; path = reduce_layer.cc; sourceTree = "<group>"; };
		9D32F9E224557EE7002DCDAB /* multidir_broadcast_layer.cc */ = {isa = PBXFileReference; fileEncoding = 4; lastKnownFileType = sourcecode.cpp.cpp; path = multidir_broadcast_layer.cc; sourceTree = "<group>"; };
		9D32F9E324557EE7002DCDAB /* cos_layer.cc */ = {isa = PBXFileReference; fileEncoding = 4; lastKnownFileType = sourcecode.cpp.cpp; path = cos_layer.cc; sourceTree = "<group>"; };
		9D32F9E424557EE7002DCDAB /* relu_layer.cc */ = {isa = PBXFileReference; fileEncoding = 4; lastKnownFileType = sourcecode.cpp.cpp; path = relu_layer.cc; sourceTree = "<group>"; };
		9D32F9E524557EE7002DCDAB /* asin_layer.cc */ = {isa = PBXFileReference; fileEncoding = 4; lastKnownFileType = sourcecode.cpp.cpp; path = asin_layer.cc; sourceTree = "<group>"; };
		9D32F9E624557EE7002DCDAB /* reorg_layer.cc */ = {isa = PBXFileReference; fileEncoding = 4; lastKnownFileType = sourcecode.cpp.cpp; path = reorg_layer.cc; sourceTree = "<group>"; };
		9D32F9E724557EE7002DCDAB /* batch_norm_layer.cc */ = {isa = PBXFileReference; fileEncoding = 4; lastKnownFileType = sourcecode.cpp.cpp; path = batch_norm_layer.cc; sourceTree = "<group>"; };
		9D32F9E824557EE7002DCDAB /* deconv_layer.cc */ = {isa = PBXFileReference; fileEncoding = 4; lastKnownFileType = sourcecode.cpp.cpp; path = deconv_layer.cc; sourceTree = "<group>"; };
		9D32F9E924557EE7002DCDAB /* stride_slice_layer.cc */ = {isa = PBXFileReference; fileEncoding = 4; lastKnownFileType = sourcecode.cpp.cpp; path = stride_slice_layer.cc; sourceTree = "<group>"; };
		9D32F9EA24557EE8002DCDAB /* split_layer.cc */ = {isa = PBXFileReference; fileEncoding = 4; lastKnownFileType = sourcecode.cpp.cpp; path = split_layer.cc; sourceTree = "<group>"; };
		9D32F9EB24557EE8002DCDAB /* log_sigmoid_layer.cc */ = {isa = PBXFileReference; fileEncoding = 4; lastKnownFileType = sourcecode.cpp.cpp; path = log_sigmoid_layer.cc; sourceTree = "<group>"; };
		9D32F9EC24557EE8002DCDAB /* lrn_layer.cc */ = {isa = PBXFileReference; fileEncoding = 4; lastKnownFileType = sourcecode.cpp.cpp; path = lrn_layer.cc; sourceTree = "<group>"; };
		9D32F9ED24557EE8002DCDAB /* permute_layer.cc */ = {isa = PBXFileReference; fileEncoding = 4; lastKnownFileType = sourcecode.cpp.cpp; path = permute_layer.cc; sourceTree = "<group>"; };
		9D32F9EE24557EE8002DCDAB /* reduce_log_sum_layer.cc */ = {isa = PBXFileReference; fileEncoding = 4; lastKnownFileType = sourcecode.cpp.cpp; path = reduce_log_sum_layer.cc; sourceTree = "<group>"; };
		9D32F9EF24557EE8002DCDAB /* hard_sigmoid_layer.cc */ = {isa = PBXFileReference; fileEncoding = 4; lastKnownFileType = sourcecode.cpp.cpp; path = hard_sigmoid_layer.cc; sourceTree = "<group>"; };
		9D32F9F024557EE8002DCDAB /* max_layer.cc */ = {isa = PBXFileReference; fileEncoding = 4; lastKnownFileType = sourcecode.cpp.cpp; path = max_layer.cc; sourceTree = "<group>"; };
		9D32F9F124557EE8002DCDAB /* reduce_max_layer.cc */ = {isa = PBXFileReference; fileEncoding = 4; lastKnownFileType = sourcecode.cpp.cpp; path = reduce_max_layer.cc; sourceTree = "<group>"; };
		9D32FBFB24557EEB002DCDAB /* default_model_interpreter.h */ = {isa = PBXFileReference; fileEncoding = 4; lastKnownFileType = sourcecode.c.h; path = default_model_interpreter.h; sourceTree = "<group>"; };
		9D32FBFC24557EEB002DCDAB /* layer_resource_generator.cc */ = {isa = PBXFileReference; fileEncoding = 4; lastKnownFileType = sourcecode.cpp.cpp; path = layer_resource_generator.cc; sourceTree = "<group>"; };
		9D32FBFD24557EEB002DCDAB /* layer_param.h */ = {isa = PBXFileReference; fileEncoding = 4; lastKnownFileType = sourcecode.c.h; path = layer_param.h; sourceTree = "<group>"; };
		9D32FBFE24557EEB002DCDAB /* default_model_interpreter.cc */ = {isa = PBXFileReference; fileEncoding = 4; lastKnownFileType = sourcecode.cpp.cpp; path = default_model_interpreter.cc; sourceTree = "<group>"; };
		9D32FBFF24557EEB002DCDAB /* net_resource.cc */ = {isa = PBXFileReference; fileEncoding = 4; lastKnownFileType = sourcecode.cpp.cpp; path = net_resource.cc; sourceTree = "<group>"; };
		9D32FC0124557EEB002DCDAB /* model_interpreter.h */ = {isa = PBXFileReference; fileEncoding = 4; lastKnownFileType = sourcecode.c.h; path = model_interpreter.h; sourceTree = "<group>"; };
		9D32FC0224557EEB002DCDAB /* model_packer.h */ = {isa = PBXFileReference; fileEncoding = 4; lastKnownFileType = sourcecode.c.h; path = model_packer.h; sourceTree = "<group>"; };
		9D32FC0324557EEB002DCDAB /* model_packer.cc */ = {isa = PBXFileReference; fileEncoding = 4; lastKnownFileType = sourcecode.cpp.cpp; path = model_packer.cc; sourceTree = "<group>"; };
		9D32FC0424557EEB002DCDAB /* objseri.h */ = {isa = PBXFileReference; fileEncoding = 4; lastKnownFileType = sourcecode.c.h; path = objseri.h; sourceTree = "<group>"; };
		9D32FC0524557EEB002DCDAB /* model_interpreter.cc */ = {isa = PBXFileReference; fileEncoding = 4; lastKnownFileType = sourcecode.cpp.cpp; path = model_interpreter.cc; sourceTree = "<group>"; };
		9D32FC0724557EEB002DCDAB /* batch_norm_layer_interpreter.cc */ = {isa = PBXFileReference; fileEncoding = 4; lastKnownFileType = sourcecode.cpp.cpp; path = batch_norm_layer_interpreter.cc; sourceTree = "<group>"; };
		9D32FC0824557EEB002DCDAB /* shuffle_layer_interpreter.cc */ = {isa = PBXFileReference; fileEncoding = 4; lastKnownFileType = sourcecode.cpp.cpp; path = shuffle_layer_interpreter.cc; sourceTree = "<group>"; };
		9D32FC0924557EEB002DCDAB /* conv_layer_interpreter.cc */ = {isa = PBXFileReference; fileEncoding = 4; lastKnownFileType = sourcecode.cpp.cpp; path = conv_layer_interpreter.cc; sourceTree = "<group>"; };
		9D32FC0A24557EEB002DCDAB /* flatten_layer_interpreter.cc */ = {isa = PBXFileReference; fileEncoding = 4; lastKnownFileType = sourcecode.cpp.cpp; path = flatten_layer_interpreter.cc; sourceTree = "<group>"; };
		9D32FC0B24557EEB002DCDAB /* unary_op_layer_interpreter.h */ = {isa = PBXFileReference; fileEncoding = 4; lastKnownFileType = sourcecode.c.h; path = unary_op_layer_interpreter.h; sourceTree = "<group>"; };
		9D32FC0C24557EEB002DCDAB /* detection_output_interpreter.cc */ = {isa = PBXFileReference; fileEncoding = 4; lastKnownFileType = sourcecode.cpp.cpp; path = detection_output_interpreter.cc; sourceTree = "<group>"; };
		9D32FC0D24557EEB002DCDAB /* reorg_layer_interpreter.cc */ = {isa = PBXFileReference; fileEncoding = 4; lastKnownFileType = sourcecode.cpp.cpp; path = reorg_layer_interpreter.cc; sourceTree = "<group>"; };
		9D32FC0E24557EEB002DCDAB /* prelu_layer_interpreter.cc */ = {isa = PBXFileReference; fileEncoding = 4; lastKnownFileType = sourcecode.cpp.cpp; path = prelu_layer_interpreter.cc; sourceTree = "<group>"; };
		9D32FC0F24557EEB002DCDAB /* clip_layer_interpreter.cc */ = {isa = PBXFileReference; fileEncoding = 4; lastKnownFileType = sourcecode.cpp.cpp; path = clip_layer_interpreter.cc; sourceTree = "<group>"; };
		9D32FC1024557EEB002DCDAB /* div_layer_interpreter.cc */ = {isa = PBXFileReference; fileEncoding = 4; lastKnownFileType = sourcecode.cpp.cpp; path = div_layer_interpreter.cc; sourceTree = "<group>"; };
		9D32FC1124557EEB002DCDAB /* stride_slice_layer_interpreter.cc */ = {isa = PBXFileReference; fileEncoding = 4; lastKnownFileType = sourcecode.cpp.cpp; path = stride_slice_layer_interpreter.cc; sourceTree = "<group>"; };
		9D32FC1224557EEB002DCDAB /* pooling_layer_interpreter.cc */ = {isa = PBXFileReference; fileEncoding = 4; lastKnownFileType = sourcecode.cpp.cpp; path = pooling_layer_interpreter.cc; sourceTree = "<group>"; };
		9D32FC1324557EEB002DCDAB /* pad_layer_interpreter.cc */ = {isa = PBXFileReference; fileEncoding = 4; lastKnownFileType = sourcecode.cpp.cpp; path = pad_layer_interpreter.cc; sourceTree = "<group>"; };
		9D32FC1424557EEB002DCDAB /* sub_layer_interpreter.cc */ = {isa = PBXFileReference; fileEncoding = 4; lastKnownFileType = sourcecode.cpp.cpp; path = sub_layer_interpreter.cc; sourceTree = "<group>"; };
		9D32FC1524557EEB002DCDAB /* normalize_layer_interpreter.cc */ = {isa = PBXFileReference; fileEncoding = 4; lastKnownFileType = sourcecode.cpp.cpp; path = normalize_layer_interpreter.cc; sourceTree = "<group>"; };
		9D32FC1624557EEB002DCDAB /* abstract_layer_interpreter.h */ = {isa = PBXFileReference; fileEncoding = 4; lastKnownFileType = sourcecode.c.h; path = abstract_layer_interpreter.h; sourceTree = "<group>"; };
		9D32FC1724557EEB002DCDAB /* upsample_layer_interpreter.cc */ = {isa = PBXFileReference; fileEncoding = 4; lastKnownFileType = sourcecode.cpp.cpp; path = upsample_layer_interpreter.cc; sourceTree = "<group>"; };
		9D32FC1824557EEB002DCDAB /* max_layer_interpreter.cc */ = {isa = PBXFileReference; fileEncoding = 4; lastKnownFileType = sourcecode.cpp.cpp; path = max_layer_interpreter.cc; sourceTree = "<group>"; };
		9D32FC1924557EEB002DCDAB /* add_layer_interpreter.cc */ = {isa = PBXFileReference; fileEncoding = 4; lastKnownFileType = sourcecode.cpp.cpp; path = add_layer_interpreter.cc; sourceTree = "<group>"; };
		9D32FC1A24557EEB002DCDAB /* permute_layer_interpreter.cc */ = {isa = PBXFileReference; fileEncoding = 4; lastKnownFileType = sourcecode.cpp.cpp; path = permute_layer_interpreter.cc; sourceTree = "<group>"; };
		9D32FC1B24557EEB002DCDAB /* hard_swish_layer_interpreter.cc */ = {isa = PBXFileReference; fileEncoding = 4; lastKnownFileType = sourcecode.cpp.cpp; path = hard_swish_layer_interpreter.cc; sourceTree = "<group>"; };
		9D32FC1C24557EEB002DCDAB /* elu_layer_interpreter.cc */ = {isa = PBXFileReference; fileEncoding = 4; lastKnownFileType = sourcecode.cpp.cpp; path = elu_layer_interpreter.cc; sourceTree = "<group>"; };
		9D32FC1D24557EEB002DCDAB /* selu_layer_interpreter.cc */ = {isa = PBXFileReference; fileEncoding = 4; lastKnownFileType = sourcecode.cpp.cpp; path = selu_layer_interpreter.cc; sourceTree = "<group>"; };
		9D32FC1E24557EEB002DCDAB /* lrn_layer_interpreter.cc */ = {isa = PBXFileReference; fileEncoding = 4; lastKnownFileType = sourcecode.cpp.cpp; path = lrn_layer_interpreter.cc; sourceTree = "<group>"; };
		9D32FC1F24557EEB002DCDAB /* roi_pooling_layer_interpreter.cc */ = {isa = PBXFileReference; fileEncoding = 4; lastKnownFileType = sourcecode.cpp.cpp; path = roi_pooling_layer_interpreter.cc; sourceTree = "<group>"; };
		9D32FC2024557EEB002DCDAB /* hard_sigmoid_layer_interpreter.cc */ = {isa = PBXFileReference; fileEncoding = 4; lastKnownFileType = sourcecode.cpp.cpp; path = hard_sigmoid_layer_interpreter.cc; sourceTree = "<group>"; };
		9D32FC2124557EEB002DCDAB /* softmax_layer_interpreter.cc */ = {isa = PBXFileReference; fileEncoding = 4; lastKnownFileType = sourcecode.cpp.cpp; path = softmax_layer_interpreter.cc; sourceTree = "<group>"; };
		9D32FC2224557EEB002DCDAB /* pow_layer_interpreter.cc */ = {isa = PBXFileReference; fileEncoding = 4; lastKnownFileType = sourcecode.cpp.cpp; path = pow_layer_interpreter.cc; sourceTree = "<group>"; };
		9D32FC2324557EEB002DCDAB /* pooling_3d_layer_interpreter.cc */ = {isa = PBXFileReference; fileEncoding = 4; lastKnownFileType = sourcecode.cpp.cpp; path = pooling_3d_layer_interpreter.cc; sourceTree = "<group>"; };
		9D32FC2424557EEB002DCDAB /* blob_scale_layer_interpreter.cc */ = {isa = PBXFileReference; fileEncoding = 4; lastKnownFileType = sourcecode.cpp.cpp; path = blob_scale_layer_interpreter.cc; sourceTree = "<group>"; };
		9D32FC2524557EEB002DCDAB /* mul_layer_interpreter.cc */ = {isa = PBXFileReference; fileEncoding = 4; lastKnownFileType = sourcecode.cpp.cpp; path = mul_layer_interpreter.cc; sourceTree = "<group>"; };
		9D32FC2624557EEB002DCDAB /* reduce_op_interpreter.cc */ = {isa = PBXFileReference; fileEncoding = 4; lastKnownFileType = sourcecode.cpp.cpp; path = reduce_op_interpreter.cc; sourceTree = "<group>"; };
		9D32FC2724557EEB002DCDAB /* hdrguide_layer_interpreter.cc */ = {isa = PBXFileReference; fileEncoding = 4; lastKnownFileType = sourcecode.cpp.cpp; path = hdrguide_layer_interpreter.cc; sourceTree = "<group>"; };
		9D32FC2824557EEB002DCDAB /* prior_box_layer_interpreter.cc */ = {isa = PBXFileReference; fileEncoding = 4; lastKnownFileType = sourcecode.cpp.cpp; path = prior_box_layer_interpreter.cc; sourceTree = "<group>"; };
		9D32FC2924557EEB002DCDAB /* reshape_layer_interpreter.cc */ = {isa = PBXFileReference; fileEncoding = 4; lastKnownFileType = sourcecode.cpp.cpp; path = reshape_layer_interpreter.cc; sourceTree = "<group>"; };
		9D32FC2A24557EEB002DCDAB /* instance_norm_layer_interpreter.cc */ = {isa = PBXFileReference; fileEncoding = 4; lastKnownFileType = sourcecode.cpp.cpp; path = instance_norm_layer_interpreter.cc; sourceTree = "<group>"; };
		9D32FC2B24557EEB002DCDAB /* splitv_layer_interpreter.cc */ = {isa = PBXFileReference; fileEncoding = 4; lastKnownFileType = sourcecode.cpp.cpp; path = splitv_layer_interpreter.cc; sourceTree = "<group>"; };
		9D32FC2C24557EEB002DCDAB /* min_layer_interpreter.cc */ = {isa = PBXFileReference; fileEncoding = 4; lastKnownFileType = sourcecode.cpp.cpp; path = min_layer_interpreter.cc; sourceTree = "<group>"; };
		9D32FC2D24557EEB002DCDAB /* inner_product_layer_interpreter.cc */ = {isa = PBXFileReference; fileEncoding = 4; lastKnownFileType = sourcecode.cpp.cpp; path = inner_product_layer_interpreter.cc; sourceTree = "<group>"; };
		9D32FC2E24557EEB002DCDAB /* concat_layer_interpreter.cc */ = {isa = PBXFileReference; fileEncoding = 4; lastKnownFileType = sourcecode.cpp.cpp; path = concat_layer_interpreter.cc; sourceTree = "<group>"; };
		9D32FC2F24557EEB002DCDAB /* conv_3d_layer_interpreter.cc */ = {isa = PBXFileReference; fileEncoding = 4; lastKnownFileType = sourcecode.cpp.cpp; path = conv_3d_layer_interpreter.cc; sourceTree = "<group>"; };
		9D32FC3024557EEB002DCDAB /* unary_op_layer_interpreter.cc */ = {isa = PBXFileReference; fileEncoding = 4; lastKnownFileType = sourcecode.cpp.cpp; path = unary_op_layer_interpreter.cc; sourceTree = "<group>"; };
		9D32FC3124557EEB002DCDAB /* scale_layer_interpreter.cc */ = {isa = PBXFileReference; fileEncoding = 4; lastKnownFileType = sourcecode.cpp.cpp; path = scale_layer_interpreter.cc; sourceTree = "<group>"; };
		9D32FC3224557EEB002DCDAB /* reduce_op_interpreter.h */ = {isa = PBXFileReference; fileEncoding = 4; lastKnownFileType = sourcecode.c.h; path = reduce_op_interpreter.h; sourceTree = "<group>"; };
		9D32FC3324557EEB002DCDAB /* layer_interpreter.h */ = {isa = PBXFileReference; fileEncoding = 4; lastKnownFileType = sourcecode.c.h; path = layer_interpreter.h; sourceTree = "<group>"; };
		9D32FC3424557EEB002DCDAB /* raw_buffer.h */ = {isa = PBXFileReference; fileEncoding = 4; lastKnownFileType = sourcecode.c.h; path = raw_buffer.h; sourceTree = "<group>"; };
		9D32FC3524557EEB002DCDAB /* default_model_packer.h */ = {isa = PBXFileReference; fileEncoding = 4; lastKnownFileType = sourcecode.c.h; path = default_model_packer.h; sourceTree = "<group>"; };
		9D32FC3624557EEB002DCDAB /* layer_resource.h */ = {isa = PBXFileReference; fileEncoding = 4; lastKnownFileType = sourcecode.c.h; path = layer_resource.h; sourceTree = "<group>"; };
		9D32FC3724557EEB002DCDAB /* net_resource.h */ = {isa = PBXFileReference; fileEncoding = 4; lastKnownFileType = sourcecode.c.h; path = net_resource.h; sourceTree = "<group>"; };
		9D32FC3824557EEB002DCDAB /* default_model_packer.cc */ = {isa = PBXFileReference; fileEncoding = 4; lastKnownFileType = sourcecode.cpp.cpp; path = default_model_packer.cc; sourceTree = "<group>"; };
		9D32FC3924557EEB002DCDAB /* abstract_model_interpreter.h */ = {isa = PBXFileReference; fileEncoding = 4; lastKnownFileType = sourcecode.c.h; path = abstract_model_interpreter.h; sourceTree = "<group>"; };
		9D32FC3A24557EEB002DCDAB /* net_structure.cc */ = {isa = PBXFileReference; fileEncoding = 4; lastKnownFileType = sourcecode.cpp.cpp; path = net_structure.cc; sourceTree = "<group>"; };
		9D32FC3B24557EEB002DCDAB /* raw_buffer.cc */ = {isa = PBXFileReference; fileEncoding = 4; lastKnownFileType = sourcecode.cpp.cpp; path = raw_buffer.cc; sourceTree = "<group>"; };
		9D32FC3C24557EEB002DCDAB /* abstract_model_interpreter.cc */ = {isa = PBXFileReference; fileEncoding = 4; lastKnownFileType = sourcecode.cpp.cpp; path = abstract_model_interpreter.cc; sourceTree = "<group>"; };
		9D32FC3E24557EEB002DCDAB /* ncnn_model_interpreter.cc */ = {isa = PBXFileReference; fileEncoding = 4; lastKnownFileType = sourcecode.cpp.cpp; path = ncnn_model_interpreter.cc; sourceTree = "<group>"; };
		9D32FC4024557EEB002DCDAB /* ncnn_optimizer.h */ = {isa = PBXFileReference; fileEncoding = 4; lastKnownFileType = sourcecode.c.h; path = ncnn_optimizer.h; sourceTree = "<group>"; };
		9D32FC4124557EEB002DCDAB /* memory_data_optimizer.cc */ = {isa = PBXFileReference; fileEncoding = 4; lastKnownFileType = sourcecode.cpp.cpp; path = memory_data_optimizer.cc; sourceTree = "<group>"; };
		9D32FC4224557EEB002DCDAB /* ncnn_optimizer_manager.cc */ = {isa = PBXFileReference; fileEncoding = 4; lastKnownFileType = sourcecode.cpp.cpp; path = ncnn_optimizer_manager.cc; sourceTree = "<group>"; };
		9D32FC4324557EEB002DCDAB /* expand_slice_optimizer.cc */ = {isa = PBXFileReference; fileEncoding = 4; lastKnownFileType = sourcecode.cpp.cpp; path = expand_slice_optimizer.cc; sourceTree = "<group>"; };
		9D32FC4424557EEB002DCDAB /* ncnn_optimizer_manager.h */ = {isa = PBXFileReference; fileEncoding = 4; lastKnownFileType = sourcecode.c.h; path = ncnn_optimizer_manager.h; sourceTree = "<group>"; };
		9D32FC4524557EEB002DCDAB /* ncnn_param_utils.cc */ = {isa = PBXFileReference; fileEncoding = 4; lastKnownFileType = sourcecode.cpp.cpp; path = ncnn_param_utils.cc; sourceTree = "<group>"; };
		9D32FC4624557EEB002DCDAB /* ncnn_layer_type.h */ = {isa = PBXFileReference; fileEncoding = 4; lastKnownFileType = sourcecode.c.h; path = ncnn_layer_type.h; sourceTree = "<group>"; };
		9D32FC4724557EEB002DCDAB /* serializer.h */ = {isa = PBXFileReference; fileEncoding = 4; lastKnownFileType = sourcecode.c.h; path = serializer.h; sourceTree = "<group>"; };
		9D32FC4824557EEB002DCDAB /* ncnn_layer_type.cc */ = {isa = PBXFileReference; fileEncoding = 4; lastKnownFileType = sourcecode.cpp.cpp; path = ncnn_layer_type.cc; sourceTree = "<group>"; };
		9D32FC4924557EEB002DCDAB /* ncnn_model_interpreter.h */ = {isa = PBXFileReference; fileEncoding = 4; lastKnownFileType = sourcecode.c.h; path = ncnn_model_interpreter.h; sourceTree = "<group>"; };
		9D32FC4A24557EEB002DCDAB /* ncnn_param_utils.h */ = {isa = PBXFileReference; fileEncoding = 4; lastKnownFileType = sourcecode.c.h; path = ncnn_param_utils.h; sourceTree = "<group>"; };
		9D32FC4C24557EEB002DCDAB /* batch_norm_layer_interpreter.cc */ = {isa = PBXFileReference; fileEncoding = 4; lastKnownFileType = sourcecode.cpp.cpp; path = batch_norm_layer_interpreter.cc; sourceTree = "<group>"; };
		9D32FC4D24557EEB002DCDAB /* conv_layer_interpreter.cc */ = {isa = PBXFileReference; fileEncoding = 4; lastKnownFileType = sourcecode.cpp.cpp; path = conv_layer_interpreter.cc; sourceTree = "<group>"; };
		9D32FC4E24557EEB002DCDAB /* memory_data_layer_interpreter.cc */ = {isa = PBXFileReference; fileEncoding = 4; lastKnownFileType = sourcecode.cpp.cpp; path = memory_data_layer_interpreter.cc; sourceTree = "<group>"; };
		9D32FC4F24557EEB002DCDAB /* default_layer_interpreter.cc */ = {isa = PBXFileReference; fileEncoding = 4; lastKnownFileType = sourcecode.cpp.cpp; path = default_layer_interpreter.cc; sourceTree = "<group>"; };
		9D32FC5024557EEB002DCDAB /* pooling_layer_interpreter.cc */ = {isa = PBXFileReference; fileEncoding = 4; lastKnownFileType = sourcecode.cpp.cpp; path = pooling_layer_interpreter.cc; sourceTree = "<group>"; };
		9D32FC5124557EEB002DCDAB /* abstract_layer_interpreter.h */ = {isa = PBXFileReference; fileEncoding = 4; lastKnownFileType = sourcecode.c.h; path = abstract_layer_interpreter.h; sourceTree = "<group>"; };
		9D32FC5224557EEB002DCDAB /* slice_layer_interpreter.cc */ = {isa = PBXFileReference; fileEncoding = 4; lastKnownFileType = sourcecode.cpp.cpp; path = slice_layer_interpreter.cc; sourceTree = "<group>"; };
		9D32FC5324557EEB002DCDAB /* permute_layer_interpreter.cc */ = {isa = PBXFileReference; fileEncoding = 4; lastKnownFileType = sourcecode.cpp.cpp; path = permute_layer_interpreter.cc; sourceTree = "<group>"; };
		9D32FC5424557EEB002DCDAB /* binary_op_interpreter.cc */ = {isa = PBXFileReference; fileEncoding = 4; lastKnownFileType = sourcecode.cpp.cpp; path = binary_op_interpreter.cc; sourceTree = "<group>"; };
		9D32FC5524557EEB002DCDAB /* hard_swish_layer_interpreter.cc */ = {isa = PBXFileReference; fileEncoding = 4; lastKnownFileType = sourcecode.cpp.cpp; path = hard_swish_layer_interpreter.cc; sourceTree = "<group>"; };
		9D32FC5624557EEB002DCDAB /* lrn_layer_interpreter.cc */ = {isa = PBXFileReference; fileEncoding = 4; lastKnownFileType = sourcecode.cpp.cpp; path = lrn_layer_interpreter.cc; sourceTree = "<group>"; };
		9D32FC5724557EEB002DCDAB /* hard_sigmoid_layer_interpreter.cc */ = {isa = PBXFileReference; fileEncoding = 4; lastKnownFileType = sourcecode.cpp.cpp; path = hard_sigmoid_layer_interpreter.cc; sourceTree = "<group>"; };
		9D32FC5824557EEB002DCDAB /* softmax_layer_interpreter.cc */ = {isa = PBXFileReference; fileEncoding = 4; lastKnownFileType = sourcecode.cpp.cpp; path = softmax_layer_interpreter.cc; sourceTree = "<group>"; };
		9D32FC5924557EEB002DCDAB /* eltwise_layer_interpreter.cc */ = {isa = PBXFileReference; fileEncoding = 4; lastKnownFileType = sourcecode.cpp.cpp; path = eltwise_layer_interpreter.cc; sourceTree = "<group>"; };
		9D32FC5A24557EEB002DCDAB /* reshape_layer_interpreter.cc */ = {isa = PBXFileReference; fileEncoding = 4; lastKnownFileType = sourcecode.cpp.cpp; path = reshape_layer_interpreter.cc; sourceTree = "<group>"; };
		9D32FC5B24557EEB002DCDAB /* relu_layer_interpreter.cc */ = {isa = PBXFileReference; fileEncoding = 4; lastKnownFileType = sourcecode.cpp.cpp; path = relu_layer_interpreter.cc; sourceTree = "<group>"; };
		9D32FC5C24557EEB002DCDAB /* deconv_layer_interpreter.cc */ = {isa = PBXFileReference; fileEncoding = 4; lastKnownFileType = sourcecode.cpp.cpp; path = deconv_layer_interpreter.cc; sourceTree = "<group>"; };
		9D32FC5D24557EEB002DCDAB /* interp_layer_interpreter.cc */ = {isa = PBXFileReference; fileEncoding = 4; lastKnownFileType = sourcecode.cpp.cpp; path = interp_layer_interpreter.cc; sourceTree = "<group>"; };
		9D32FC5E24557EEB002DCDAB /* inner_product_layer_interpreter.cc */ = {isa = PBXFileReference; fileEncoding = 4; lastKnownFileType = sourcecode.cpp.cpp; path = inner_product_layer_interpreter.cc; sourceTree = "<group>"; };
		9D32FC5F24557EEB002DCDAB /* concat_layer_interpreter.cc */ = {isa = PBXFileReference; fileEncoding = 4; lastKnownFileType = sourcecode.cpp.cpp; path = concat_layer_interpreter.cc; sourceTree = "<group>"; };
		9D32FC6024557EEB002DCDAB /* crop_layer_interpreter.cc */ = {isa = PBXFileReference; fileEncoding = 4; lastKnownFileType = sourcecode.cpp.cpp; path = crop_layer_interpreter.cc; sourceTree = "<group>"; };
		9D32FC6124557EEB002DCDAB /* shuffle_channel_layer_interpreter.cc */ = {isa = PBXFileReference; fileEncoding = 4; lastKnownFileType = sourcecode.cpp.cpp; path = shuffle_channel_layer_interpreter.cc; sourceTree = "<group>"; };
		9D32FC6224557EEB002DCDAB /* net_structure.h */ = {isa = PBXFileReference; fileEncoding = 4; lastKnownFileType = sourcecode.c.h; path = net_structure.h; sourceTree = "<group>"; };
		9D32FC6324557EEB002DCDAB /* layer_resource_generator.h */ = {isa = PBXFileReference; fileEncoding = 4; lastKnownFileType = sourcecode.c.h; path = layer_resource_generator.h; sourceTree = "<group>"; };
		9D32FC6524557EEB002DCDAB /* layer_type.cc */ = {isa = PBXFileReference; fileEncoding = 4; lastKnownFileType = sourcecode.cpp.cpp; path = layer_type.cc; sourceTree = "<group>"; };
		9D32FC6624557EEB002DCDAB /* abstract_network.cc */ = {isa = PBXFileReference; fileEncoding = 4; lastKnownFileType = sourcecode.cpp.cpp; path = abstract_network.cc; sourceTree = "<group>"; };
		9D32FC6724557EEB002DCDAB /* default_network.h */ = {isa = PBXFileReference; fileEncoding = 4; lastKnownFileType = sourcecode.c.h; path = default_network.h; sourceTree = "<group>"; };
		9D32FC6824557EEB002DCDAB /* tnn_impl.cc */ = {isa = PBXFileReference; fileEncoding = 4; lastKnownFileType = sourcecode.cpp.cpp; path = tnn_impl.cc; sourceTree = "<group>"; };
		9D32FC6924557EEB002DCDAB /* abstract_layer_acc.h */ = {isa = PBXFileReference; fileEncoding = 4; lastKnownFileType = sourcecode.c.h; path = abstract_layer_acc.h; sourceTree = "<group>"; };
		9D32FC6A24557EEB002DCDAB /* status.cc */ = {isa = PBXFileReference; fileEncoding = 4; lastKnownFileType = sourcecode.cpp.cpp; path = status.cc; sourceTree = "<group>"; };
		9D32FC6B24557EEB002DCDAB /* blob.cc */ = {isa = PBXFileReference; fileEncoding = 4; lastKnownFileType = sourcecode.cpp.cpp; path = blob.cc; sourceTree = "<group>"; };
		9D32FC6C24557EEB002DCDAB /* tnn_impl_default.h */ = {isa = PBXFileReference; fileEncoding = 4; lastKnownFileType = sourcecode.c.h; path = tnn_impl_default.h; sourceTree = "<group>"; };
		9D32FC6D24557EEB002DCDAB /* blob_int8.cc */ = {isa = PBXFileReference; fileEncoding = 4; lastKnownFileType = sourcecode.cpp.cpp; path = blob_int8.cc; sourceTree = "<group>"; };
		9D32FC6E24557EEB002DCDAB /* context.cc */ = {isa = PBXFileReference; fileEncoding = 4; lastKnownFileType = sourcecode.cpp.cpp; path = context.cc; sourceTree = "<group>"; };
		9D32FC6F24557EEB002DCDAB /* context.h */ = {isa = PBXFileReference; fileEncoding = 4; lastKnownFileType = sourcecode.c.h; path = context.h; sourceTree = "<group>"; };
		9D32FC7024557EEB002DCDAB /* tnn.cc */ = {isa = PBXFileReference; fileEncoding = 4; lastKnownFileType = sourcecode.cpp.cpp; path = tnn.cc; sourceTree = "<group>"; };
		9D32FC7124557EEB002DCDAB /* abstract_device.h */ = {isa = PBXFileReference; fileEncoding = 4; lastKnownFileType = sourcecode.c.h; path = abstract_device.h; sourceTree = "<group>"; };
		9D32FC7224557EEB002DCDAB /* tnn_impl_default.cc */ = {isa = PBXFileReference; fileEncoding = 4; lastKnownFileType = sourcecode.cpp.cpp; path = tnn_impl_default.cc; sourceTree = "<group>"; };
		9D32FC7324557EEB002DCDAB /* abstract_network.h */ = {isa = PBXFileReference; fileEncoding = 4; lastKnownFileType = sourcecode.c.h; path = abstract_network.h; sourceTree = "<group>"; };
		9D32FC7424557EEB002DCDAB /* abstract_device.cc */ = {isa = PBXFileReference; fileEncoding = 4; lastKnownFileType = sourcecode.cpp.cpp; path = abstract_device.cc; sourceTree = "<group>"; };
		9D32FC7524557EEB002DCDAB /* tnn_impl.h */ = {isa = PBXFileReference; fileEncoding = 4; lastKnownFileType = sourcecode.c.h; path = tnn_impl.h; sourceTree = "<group>"; };
		9D32FC7624557EEB002DCDAB /* abstract_layer_acc.cc */ = {isa = PBXFileReference; fileEncoding = 4; lastKnownFileType = sourcecode.cpp.cpp; path = abstract_layer_acc.cc; sourceTree = "<group>"; };
		9D32FC7724557EEB002DCDAB /* layer_type.h */ = {isa = PBXFileReference; fileEncoding = 4; lastKnownFileType = sourcecode.c.h; path = layer_type.h; sourceTree = "<group>"; };
		9D32FC7824557EEB002DCDAB /* instance.cc */ = {isa = PBXFileReference; fileEncoding = 4; lastKnownFileType = sourcecode.cpp.cpp; path = instance.cc; sourceTree = "<group>"; };
		9D32FC7924557EEB002DCDAB /* blob_manager.cc */ = {isa = PBXFileReference; fileEncoding = 4; lastKnownFileType = sourcecode.cpp.cpp; path = blob_manager.cc; sourceTree = "<group>"; };
		9D32FC7A24557EEB002DCDAB /* default_network.cc */ = {isa = PBXFileReference; fileEncoding = 4; lastKnownFileType = sourcecode.cpp.cpp; path = default_network.cc; sourceTree = "<group>"; };
		9D32FC7B24557EEB002DCDAB /* blob_int8.h */ = {isa = PBXFileReference; fileEncoding = 4; lastKnownFileType = sourcecode.c.h; path = blob_int8.h; sourceTree = "<group>"; };
		9D32FC7C24557EEB002DCDAB /* blob_manager.h */ = {isa = PBXFileReference; fileEncoding = 4; lastKnownFileType = sourcecode.c.h; path = blob_manager.h; sourceTree = "<group>"; };
		9D4C60C9246BF7A1006068D1 /* bbox_util.h */ = {isa = PBXFileReference; fileEncoding = 4; lastKnownFileType = sourcecode.c.h; path = bbox_util.h; sourceTree = "<group>"; };
		9D4C60CA246BF7A1006068D1 /* bbox_util.cc */ = {isa = PBXFileReference; fileEncoding = 4; lastKnownFileType = sourcecode.cpp.cpp; path = bbox_util.cc; sourceTree = "<group>"; };
		9D4C60CD246BF826006068D1 /* profile.cc */ = {isa = PBXFileReference; fileEncoding = 4; lastKnownFileType = sourcecode.cpp.cpp; path = profile.cc; sourceTree = "<group>"; };
		9D4C60CE246BF826006068D1 /* profile.h */ = {isa = PBXFileReference; fileEncoding = 4; lastKnownFileType = sourcecode.c.h; path = profile.h; sourceTree = "<group>"; };
		9D5B715E24BF0A300062DF64 /* metal_prior_box_layer_acc.metal */ = {isa = PBXFileReference; fileEncoding = 4; lastKnownFileType = sourcecode.metal; path = metal_prior_box_layer_acc.metal; sourceTree = "<group>"; };
		9D5B715F24BF0A300062DF64 /* metal_prior_box_layer_acc.mm */ = {isa = PBXFileReference; fileEncoding = 4; lastKnownFileType = sourcecode.cpp.objcpp; path = metal_prior_box_layer_acc.mm; sourceTree = "<group>"; };
		9D852BC924584E6A003F4E41 /* bfp16_utils.cc */ = {isa = PBXFileReference; fileEncoding = 4; lastKnownFileType = sourcecode.cpp.cpp; path = bfp16_utils.cc; sourceTree = "<group>"; };
		9D852BCA24584E6A003F4E41 /* bfp16.h */ = {isa = PBXFileReference; fileEncoding = 4; lastKnownFileType = sourcecode.c.h; path = bfp16.h; sourceTree = "<group>"; };
		9DB341FB249B0A9300F23F65 /* metal_cpu_adapter_acc.mm */ = {isa = PBXFileReference; fileEncoding = 4; lastKnownFileType = sourcecode.cpp.objcpp; path = metal_cpu_adapter_acc.mm; sourceTree = "<group>"; };
		9DD1FA8D247CE9BE00800139 /* coreml_network.mm */ = {isa = PBXFileReference; fileEncoding = 4; lastKnownFileType = sourcecode.cpp.objcpp; path = coreml_network.mm; sourceTree = "<group>"; };
		9DD1FA8F247CE9BE00800139 /* metal_command_queue.h */ = {isa = PBXFileReference; fileEncoding = 4; lastKnownFileType = sourcecode.c.h; path = metal_command_queue.h; sourceTree = "<group>"; };
		9DD1FA90247CE9BE00800139 /* coreml_network.h */ = {isa = PBXFileReference; fileEncoding = 4; lastKnownFileType = sourcecode.c.h; path = coreml_network.h; sourceTree = "<group>"; };
		9DD1FA91247CE9BE00800139 /* metal_device.mm */ = {isa = PBXFileReference; fileEncoding = 4; lastKnownFileType = sourcecode.cpp.objcpp; path = metal_device.mm; sourceTree = "<group>"; };
		9DD1FA92247CE9BE00800139 /* tnn_impl_coreml.h */ = {isa = PBXFileReference; fileEncoding = 4; lastKnownFileType = sourcecode.c.h; path = tnn_impl_coreml.h; sourceTree = "<group>"; };
		9DD1FA93247CE9BE00800139 /* metal_macro.h */ = {isa = PBXFileReference; fileEncoding = 4; lastKnownFileType = sourcecode.c.h; path = metal_macro.h; sourceTree = "<group>"; };
		9DD1FA94247CE9BE00800139 /* metal_blob_converter.mm */ = {isa = PBXFileReference; fileEncoding = 4; lastKnownFileType = sourcecode.cpp.objcpp; path = metal_blob_converter.mm; sourceTree = "<group>"; };
		9DD1FA95247CE9BE00800139 /* metal_blob_converter.metal */ = {isa = PBXFileReference; fileEncoding = 4; lastKnownFileType = sourcecode.metal; path = metal_blob_converter.metal; sourceTree = "<group>"; };
		9DD1FA96247CE9BE00800139 /* metal_device.h */ = {isa = PBXFileReference; fileEncoding = 4; lastKnownFileType = sourcecode.c.h; path = metal_device.h; sourceTree = "<group>"; };
		9DD1FA98247CE9BE00800139 /* metal_command_queue.mm */ = {isa = PBXFileReference; fileEncoding = 4; lastKnownFileType = sourcecode.cpp.objcpp; path = metal_command_queue.mm; sourceTree = "<group>"; };
		9DD1FA99247CE9BE00800139 /* metal_context.mm */ = {isa = PBXFileReference; fileEncoding = 4; lastKnownFileType = sourcecode.cpp.objcpp; path = metal_context.mm; sourceTree = "<group>"; };
		9DD1FA9A247CE9BE00800139 /* tnn_impl_coreml.mm */ = {isa = PBXFileReference; fileEncoding = 4; lastKnownFileType = sourcecode.cpp.objcpp; path = tnn_impl_coreml.mm; sourceTree = "<group>"; };
		9DD1FA9B247CE9BE00800139 /* metal_context.h */ = {isa = PBXFileReference; fileEncoding = 4; lastKnownFileType = sourcecode.c.h; path = metal_context.h; sourceTree = "<group>"; };
		9DD1FA9D247CE9BE00800139 /* metal_sigmoid_layer_acc.mm */ = {isa = PBXFileReference; fileEncoding = 4; lastKnownFileType = sourcecode.cpp.objcpp; path = metal_sigmoid_layer_acc.mm; sourceTree = "<group>"; };
		9DD1FA9E247CE9BE00800139 /* metal_permute_layer_acc.metal */ = {isa = PBXFileReference; fileEncoding = 4; lastKnownFileType = sourcecode.metal; path = metal_permute_layer_acc.metal; sourceTree = "<group>"; };
		9DD1FA9F247CE9BE00800139 /* metal_prelu_layer_acc.h */ = {isa = PBXFileReference; fileEncoding = 4; lastKnownFileType = sourcecode.c.h; path = metal_prelu_layer_acc.h; sourceTree = "<group>"; };
		9DD1FAA0247CE9BE00800139 /* metal_floor_layer_acc.mm */ = {isa = PBXFileReference; fileEncoding = 4; lastKnownFileType = sourcecode.cpp.objcpp; path = metal_floor_layer_acc.mm; sourceTree = "<group>"; };
		9DD1FAA1247CE9BE00800139 /* metal_relu_layer_acc.mm */ = {isa = PBXFileReference; fileEncoding = 4; lastKnownFileType = sourcecode.cpp.objcpp; path = metal_relu_layer_acc.mm; sourceTree = "<group>"; };
		9DD1FAA2247CE9BE00800139 /* metal_hard_swish_layer_acc.metal */ = {isa = PBXFileReference; fileEncoding = 4; lastKnownFileType = sourcecode.metal; path = metal_hard_swish_layer_acc.metal; sourceTree = "<group>"; };
		9DD1FAA3247CE9BE00800139 /* metal_unary_layer_acc.h */ = {isa = PBXFileReference; fileEncoding = 4; lastKnownFileType = sourcecode.c.h; path = metal_unary_layer_acc.h; sourceTree = "<group>"; };
		9DD1FAA4247CE9BE00800139 /* metal_multidir_broadcast_layer_acc.mm */ = {isa = PBXFileReference; fileEncoding = 4; lastKnownFileType = sourcecode.cpp.objcpp; path = metal_multidir_broadcast_layer_acc.mm; sourceTree = "<group>"; };
		9DD1FAA5247CE9BE00800139 /* metal_mul_layer_acc.mm */ = {isa = PBXFileReference; fileEncoding = 4; lastKnownFileType = sourcecode.cpp.objcpp; path = metal_mul_layer_acc.mm; sourceTree = "<group>"; };
		9DD1FAA6247CE9BE00800139 /* metal_ceil_layer_acc.metal */ = {isa = PBXFileReference; fileEncoding = 4; lastKnownFileType = sourcecode.metal; path = metal_ceil_layer_acc.metal; sourceTree = "<group>"; };
		9DD1FAA7247CE9BE00800139 /* metal_tan_layer_acc.metal */ = {isa = PBXFileReference; fileEncoding = 4; lastKnownFileType = sourcecode.metal; path = metal_tan_layer_acc.metal; sourceTree = "<group>"; };
		9DD1FAA8247CE9BE00800139 /* metal_stride_slice_layer_acc.mm */ = {isa = PBXFileReference; fileEncoding = 4; lastKnownFileType = sourcecode.cpp.objcpp; path = metal_stride_slice_layer_acc.mm; sourceTree = "<group>"; };
		9DD1FAA9247CE9BE00800139 /* metal_reduce_mean_layer_acc.mm */ = {isa = PBXFileReference; fileEncoding = 4; lastKnownFileType = sourcecode.cpp.objcpp; path = metal_reduce_mean_layer_acc.mm; sourceTree = "<group>"; };
		9DD1FAAA247CE9BE00800139 /* metal_common.metal */ = {isa = PBXFileReference; fileEncoding = 4; lastKnownFileType = sourcecode.metal; path = metal_common.metal; sourceTree = "<group>"; };
		9DD1FAAB247CE9BE00800139 /* metal_tanh_layer_acc.mm */ = {isa = PBXFileReference; fileEncoding = 4; lastKnownFileType = sourcecode.cpp.objcpp; path = metal_tanh_layer_acc.mm; sourceTree = "<group>"; };
		9DD1FAAC247CE9BE00800139 /* metal_instance_norm_layer_acc.mm */ = {isa = PBXFileReference; fileEncoding = 4; lastKnownFileType = sourcecode.cpp.objcpp; path = metal_instance_norm_layer_acc.mm; sourceTree = "<group>"; };
		9DD1FAAD247CE9BE00800139 /* metal_sin_layer_acc.mm */ = {isa = PBXFileReference; fileEncoding = 4; lastKnownFileType = sourcecode.cpp.objcpp; path = metal_sin_layer_acc.mm; sourceTree = "<group>"; };
		9DD1FAAE247CE9BE00800139 /* metal_sub_layer_acc.mm */ = {isa = PBXFileReference; fileEncoding = 4; lastKnownFileType = sourcecode.cpp.objcpp; path = metal_sub_layer_acc.mm; sourceTree = "<group>"; };
		9DD1FAB0247CE9BE00800139 /* metal_common.h */ = {isa = PBXFileReference; fileEncoding = 4; lastKnownFileType = sourcecode.c.h; path = metal_common.h; sourceTree = "<group>"; };
		9DD1FAB1247CE9BE00800139 /* metal_add_layer_acc.metal */ = {isa = PBXFileReference; fileEncoding = 4; lastKnownFileType = sourcecode.metal; path = metal_add_layer_acc.metal; sourceTree = "<group>"; };
		9DD1FAB2247CE9BE00800139 /* metal_sqrt_layer_acc.mm */ = {isa = PBXFileReference; fileEncoding = 4; lastKnownFileType = sourcecode.cpp.objcpp; path = metal_sqrt_layer_acc.mm; sourceTree = "<group>"; };
		9DD1FAB3247CE9BE00800139 /* metal_layer_acc.mm */ = {isa = PBXFileReference; fileEncoding = 4; lastKnownFileType = sourcecode.cpp.objcpp; path = metal_layer_acc.mm; sourceTree = "<group>"; };
		9DD1FAB4247CE9BE00800139 /* metal_reduce_sum_layer_acc.mm */ = {isa = PBXFileReference; fileEncoding = 4; lastKnownFileType = sourcecode.cpp.objcpp; path = metal_reduce_sum_layer_acc.mm; sourceTree = "<group>"; };
		9DD1FAB5247CE9BE00800139 /* metal_splitv_layer_acc.metal */ = {isa = PBXFileReference; fileEncoding = 4; lastKnownFileType = sourcecode.metal; path = metal_splitv_layer_acc.metal; sourceTree = "<group>"; };
		9DD1FAB6247CE9BE00800139 /* metal_hard_swish_layer_acc.mm */ = {isa = PBXFileReference; fileEncoding = 4; lastKnownFileType = sourcecode.cpp.objcpp; path = metal_hard_swish_layer_acc.mm; sourceTree = "<group>"; };
		9DD1FAB7247CE9BE00800139 /* metal_log_layer_acc.metal */ = {isa = PBXFileReference; fileEncoding = 4; lastKnownFileType = sourcecode.metal; path = metal_log_layer_acc.metal; sourceTree = "<group>"; };
		9DD1FAB8247CE9BE00800139 /* metal_reshape_layer_acc.mm */ = {isa = PBXFileReference; fileEncoding = 4; lastKnownFileType = sourcecode.cpp.objcpp; path = metal_reshape_layer_acc.mm; sourceTree = "<group>"; };
		9DD1FAB9247CE9BE00800139 /* metal_ceil_layer_acc.mm */ = {isa = PBXFileReference; fileEncoding = 4; lastKnownFileType = sourcecode.cpp.objcpp; path = metal_ceil_layer_acc.mm; sourceTree = "<group>"; };
		9DD1FABA247CE9BE00800139 /* metal_reduce_sum_square_layer_acc.mm */ = {isa = PBXFileReference; fileEncoding = 4; lastKnownFileType = sourcecode.cpp.objcpp; path = metal_reduce_sum_square_layer_acc.mm; sourceTree = "<group>"; };
		9DD1FABB247CE9BE00800139 /* metal_reduce_log_sum_layer_acc.mm */ = {isa = PBXFileReference; fileEncoding = 4; lastKnownFileType = sourcecode.cpp.objcpp; path = metal_reduce_log_sum_layer_acc.mm; sourceTree = "<group>"; };
		9DD1FABC247CE9BE00800139 /* metal_atan_layer_acc.metal */ = {isa = PBXFileReference; fileEncoding = 4; lastKnownFileType = sourcecode.metal; path = metal_atan_layer_acc.metal; sourceTree = "<group>"; };
		9DD1FABD247CE9BE00800139 /* metal_selu_layer_acc.metal */ = {isa = PBXFileReference; fileEncoding = 4; lastKnownFileType = sourcecode.metal; path = metal_selu_layer_acc.metal; sourceTree = "<group>"; };
		9DD1FABE247CE9BE00800139 /* metal_batch_norm_layer_acc.metal */ = {isa = PBXFileReference; fileEncoding = 4; lastKnownFileType = sourcecode.metal; path = metal_batch_norm_layer_acc.metal; sourceTree = "<group>"; };
		9DD1FABF247CE9BE00800139 /* metal_floor_layer_acc.metal */ = {isa = PBXFileReference; fileEncoding = 4; lastKnownFileType = sourcecode.metal; path = metal_floor_layer_acc.metal; sourceTree = "<group>"; };
		9DD1FAC0247CE9BE00800139 /* metal_reduce_max_layer_acc.mm */ = {isa = PBXFileReference; fileEncoding = 4; lastKnownFileType = sourcecode.cpp.objcpp; path = metal_reduce_max_layer_acc.mm; sourceTree = "<group>"; };
		9DD1FAC1247CE9BE00800139 /* metal_reduce_min_layer_acc.mm */ = {isa = PBXFileReference; fileEncoding = 4; lastKnownFileType = sourcecode.cpp.objcpp; path = metal_reduce_min_layer_acc.mm; sourceTree = "<group>"; };
		9DD1FAC2247CE9BE00800139 /* metal_tanh_layer_acc.metal */ = {isa = PBXFileReference; fileEncoding = 4; lastKnownFileType = sourcecode.metal; path = metal_tanh_layer_acc.metal; sourceTree = "<group>"; };
		9DD1FAC3247CE9BE00800139 /* metal_atan_layer_acc.mm */ = {isa = PBXFileReference; fileEncoding = 4; lastKnownFileType = sourcecode.cpp.objcpp; path = metal_atan_layer_acc.mm; sourceTree = "<group>"; };
		9DD1FAC4247CE9BE00800139 /* metal_elu_layer_acc.metal */ = {isa = PBXFileReference; fileEncoding = 4; lastKnownFileType = sourcecode.metal; path = metal_elu_layer_acc.metal; sourceTree = "<group>"; };
		9DD1FAC5247CE9BE00800139 /* metal_neg_layer_acc.metal */ = {isa = PBXFileReference; fileEncoding = 4; lastKnownFileType = sourcecode.metal; path = metal_neg_layer_acc.metal; sourceTree = "<group>"; };
		9DD1FAC6247CE9BE00800139 /* metal_prelu_layer_acc.mm */ = {isa = PBXFileReference; fileEncoding = 4; lastKnownFileType = sourcecode.cpp.objcpp; path = metal_prelu_layer_acc.mm; sourceTree = "<group>"; };
		9DD1FAC7247CE9BE00800139 /* metal_reduce_l1_layer_acc.mm */ = {isa = PBXFileReference; fileEncoding = 4; lastKnownFileType = sourcecode.cpp.objcpp; path = metal_reduce_l1_layer_acc.mm; sourceTree = "<group>"; };
		9DD1FAC8247CE9BE00800139 /* metal_abs_layer_acc.metal */ = {isa = PBXFileReference; fileEncoding = 4; lastKnownFileType = sourcecode.metal; path = metal_abs_layer_acc.metal; sourceTree = "<group>"; };
		9DD1FAC9247CE9BE00800139 /* metal_reduce_layer_acc.mm */ = {isa = PBXFileReference; fileEncoding = 4; lastKnownFileType = sourcecode.cpp.objcpp; path = metal_reduce_layer_acc.mm; sourceTree = "<group>"; };
		9DD1FACA247CE9BE00800139 /* metal_hard_sigmoid_layer_acc.metal */ = {isa = PBXFileReference; fileEncoding = 4; lastKnownFileType = sourcecode.metal; path = metal_hard_sigmoid_layer_acc.metal; sourceTree = "<group>"; };
		9DD1FACC247CE9BE00800139 /* metal_acos_layer_acc.mm */ = {isa = PBXFileReference; fileEncoding = 4; lastKnownFileType = sourcecode.cpp.objcpp; path = metal_acos_layer_acc.mm; sourceTree = "<group>"; };
		9DD1FACD247CE9BE00800139 /* metal_selu_layer_acc.mm */ = {isa = PBXFileReference; fileEncoding = 4; lastKnownFileType = sourcecode.cpp.objcpp; path = metal_selu_layer_acc.mm; sourceTree = "<group>"; };
		9DD1FACE247CE9BE00800139 /* metal_batch_norm_layer_acc.mm */ = {isa = PBXFileReference; fileEncoding = 4; lastKnownFileType = sourcecode.cpp.objcpp; path = metal_batch_norm_layer_acc.mm; sourceTree = "<group>"; };
		9DD1FAD0247CE9BE00800139 /* metal_deconv_layer_common.mm */ = {isa = PBXFileReference; fileEncoding = 4; lastKnownFileType = sourcecode.cpp.objcpp; path = metal_deconv_layer_common.mm; sourceTree = "<group>"; };
		9DD1FAD1247CE9BE00800139 /* metal_deconv_layer_acc.h */ = {isa = PBXFileReference; fileEncoding = 4; lastKnownFileType = sourcecode.c.h; path = metal_deconv_layer_acc.h; sourceTree = "<group>"; };
		9DD1FAD2247CE9BE00800139 /* metal_deconv_layer_common.metal */ = {isa = PBXFileReference; fileEncoding = 4; lastKnownFileType = sourcecode.metal; path = metal_deconv_layer_common.metal; sourceTree = "<group>"; };
		9DD1FAD3247CE9BE00800139 /* metal_deconv_layer_depthwise.h */ = {isa = PBXFileReference; fileEncoding = 4; lastKnownFileType = sourcecode.c.h; path = metal_deconv_layer_depthwise.h; sourceTree = "<group>"; };
		9DD1FAD4247CE9BE00800139 /* metal_deconv_layer_depthwise.mm */ = {isa = PBXFileReference; fileEncoding = 4; lastKnownFileType = sourcecode.cpp.objcpp; path = metal_deconv_layer_depthwise.mm; sourceTree = "<group>"; };
		9DD1FAD5247CE9BE00800139 /* metal_deconv_layer_acc.mm */ = {isa = PBXFileReference; fileEncoding = 4; lastKnownFileType = sourcecode.cpp.objcpp; path = metal_deconv_layer_acc.mm; sourceTree = "<group>"; };
		9DD1FAD6247CE9BE00800139 /* metal_deconv_layer_common.h */ = {isa = PBXFileReference; fileEncoding = 4; lastKnownFileType = sourcecode.c.h; path = metal_deconv_layer_common.h; sourceTree = "<group>"; };
		9DD1FAD7247CE9BE00800139 /* metal_deconv_layer_depthwise.metal */ = {isa = PBXFileReference; fileEncoding = 4; lastKnownFileType = sourcecode.metal; path = metal_deconv_layer_depthwise.metal; sourceTree = "<group>"; };
		9DD1FAD8247CE9BE00800139 /* metal_splitv_layer_acc.mm */ = {isa = PBXFileReference; fileEncoding = 4; lastKnownFileType = sourcecode.cpp.objcpp; path = metal_splitv_layer_acc.mm; sourceTree = "<group>"; };
		9DD1FAD9247CE9BE00800139 /* metal_sign_layer_acc.mm */ = {isa = PBXFileReference; fileEncoding = 4; lastKnownFileType = sourcecode.cpp.objcpp; path = metal_sign_layer_acc.mm; sourceTree = "<group>"; };
		9DD1FADA247CE9BE00800139 /* metal_softplus_layer_acc.metal */ = {isa = PBXFileReference; fileEncoding = 4; lastKnownFileType = sourcecode.metal; path = metal_softplus_layer_acc.metal; sourceTree = "<group>"; };
		9DD1FADB247CE9BE00800139 /* metal_relu6_layer_acc.metal */ = {isa = PBXFileReference; fileEncoding = 4; lastKnownFileType = sourcecode.metal; path = metal_relu6_layer_acc.metal; sourceTree = "<group>"; };
		9DD1FADC247CE9BE00800139 /* metal_reciprocal_layer_acc.metal */ = {isa = PBXFileReference; fileEncoding = 4; lastKnownFileType = sourcecode.metal; path = metal_reciprocal_layer_acc.metal; sourceTree = "<group>"; };
		9DD1FADD247CE9BE00800139 /* metal_log_sigmoid_layer_acc.mm */ = {isa = PBXFileReference; fileEncoding = 4; lastKnownFileType = sourcecode.cpp.objcpp; path = metal_log_sigmoid_layer_acc.mm; sourceTree = "<group>"; };
		9DD1FADE247CE9BE00800139 /* metal_shuffle_layer_acc.metal */ = {isa = PBXFileReference; fileEncoding = 4; lastKnownFileType = sourcecode.metal; path = metal_shuffle_layer_acc.metal; sourceTree = "<group>"; };
		9DD1FADF247CE9BE00800139 /* metal_reduce_layer_acc.h */ = {isa = PBXFileReference; fileEncoding = 4; lastKnownFileType = sourcecode.c.h; path = metal_reduce_layer_acc.h; sourceTree = "<group>"; };
		9DD1FAE0247CE9BE00800139 /* metal_div_layer_acc.mm */ = {isa = PBXFileReference; fileEncoding = 4; lastKnownFileType = sourcecode.cpp.objcpp; path = metal_div_layer_acc.mm; sourceTree = "<group>"; };
		9DD1FAE1247CE9BE00800139 /* metal_exp_layer_acc.mm */ = {isa = PBXFileReference; fileEncoding = 4; lastKnownFileType = sourcecode.cpp.objcpp; path = metal_exp_layer_acc.mm; sourceTree = "<group>"; };
		9DD1FAE2247CE9BE00800139 /* metal_reduce_prod_layer_acc.mm */ = {isa = PBXFileReference; fileEncoding = 4; lastKnownFileType = sourcecode.cpp.objcpp; path = metal_reduce_prod_layer_acc.mm; sourceTree = "<group>"; };
		9DD1FAE3247CE9BE00800139 /* metal_min_layer_acc.metal */ = {isa = PBXFileReference; fileEncoding = 4; lastKnownFileType = sourcecode.metal; path = metal_min_layer_acc.metal; sourceTree = "<group>"; };
		9DD1FAE4247CE9BE00800139 /* metal_hdrguide_layer_acc.metal */ = {isa = PBXFileReference; fileEncoding = 4; lastKnownFileType = sourcecode.metal; path = metal_hdrguide_layer_acc.metal; sourceTree = "<group>"; };
		9DD1FAE5247CE9BE00800139 /* metal_sin_layer_acc.metal */ = {isa = PBXFileReference; fileEncoding = 4; lastKnownFileType = sourcecode.metal; path = metal_sin_layer_acc.metal; sourceTree = "<group>"; };
		9DD1FAE6247CE9BE00800139 /* metal_pow_layer_acc.mm */ = {isa = PBXFileReference; fileEncoding = 4; lastKnownFileType = sourcecode.cpp.objcpp; path = metal_pow_layer_acc.mm; sourceTree = "<group>"; };
		9DD1FAE7247CE9BE00800139 /* metal_softmax_layer_acc.mm */ = {isa = PBXFileReference; fileEncoding = 4; lastKnownFileType = sourcecode.cpp.objcpp; path = metal_softmax_layer_acc.mm; sourceTree = "<group>"; };
		9DD1FAE8247CE9BE00800139 /* metal_lrn_layer_acc.metal */ = {isa = PBXFileReference; fileEncoding = 4; lastKnownFileType = sourcecode.metal; path = metal_lrn_layer_acc.metal; sourceTree = "<group>"; };
		9DD1FAE9247CE9BE00800139 /* metal_mul_layer_acc.metal */ = {isa = PBXFileReference; fileEncoding = 4; lastKnownFileType = sourcecode.metal; path = metal_mul_layer_acc.metal; sourceTree = "<group>"; };
		9DD1FAEA247CE9BE00800139 /* metal_normalize_layer_acc.mm */ = {isa = PBXFileReference; fileEncoding = 4; lastKnownFileType = sourcecode.cpp.objcpp; path = metal_normalize_layer_acc.mm; sourceTree = "<group>"; };
		9DD1FAEB247CE9BE00800139 /* metal_reduce_l2_layer_acc.mm */ = {isa = PBXFileReference; fileEncoding = 4; lastKnownFileType = sourcecode.cpp.objcpp; path = metal_reduce_l2_layer_acc.mm; sourceTree = "<group>"; };
		9DD1FAEC247CE9BE00800139 /* metal_elu_layer_acc.mm */ = {isa = PBXFileReference; fileEncoding = 4; lastKnownFileType = sourcecode.cpp.objcpp; path = metal_elu_layer_acc.mm; sourceTree = "<group>"; };
		9DD1FAED247CE9BE00800139 /* metal_abs_layer_acc.mm */ = {isa = PBXFileReference; fileEncoding = 4; lastKnownFileType = sourcecode.cpp.objcpp; path = metal_abs_layer_acc.mm; sourceTree = "<group>"; };
		9DD1FAEE247CE9BE00800139 /* metal_concat_layer_acc.mm */ = {isa = PBXFileReference; fileEncoding = 4; lastKnownFileType = sourcecode.cpp.objcpp; path = metal_concat_layer_acc.mm; sourceTree = "<group>"; };
		9DD1FAEF247CE9BE00800139 /* metal_concat_layer_acc.metal */ = {isa = PBXFileReference; fileEncoding = 4; lastKnownFileType = sourcecode.metal; path = metal_concat_layer_acc.metal; sourceTree = "<group>"; };
		9DD1FAF0247CE9BE00800139 /* metal_tan_layer_acc.mm */ = {isa = PBXFileReference; fileEncoding = 4; lastKnownFileType = sourcecode.cpp.objcpp; path = metal_tan_layer_acc.mm; sourceTree = "<group>"; };
		9DD1FAF1247CE9BE00800139 /* metal_clip_layer_acc.metal */ = {isa = PBXFileReference; fileEncoding = 4; lastKnownFileType = sourcecode.metal; path = metal_clip_layer_acc.metal; sourceTree = "<group>"; };
		9DD1FAF2247CE9BE00800139 /* metal_cos_layer_acc.mm */ = {isa = PBXFileReference; fileEncoding = 4; lastKnownFileType = sourcecode.cpp.objcpp; path = metal_cos_layer_acc.mm; sourceTree = "<group>"; };
		9DD1FAF3247CE9BE00800139 /* metal_min_layer_acc.mm */ = {isa = PBXFileReference; fileEncoding = 4; lastKnownFileType = sourcecode.cpp.objcpp; path = metal_min_layer_acc.mm; sourceTree = "<group>"; };
		9DD1FAF4247CE9BE00800139 /* metal_normalize_layer_acc.metal */ = {isa = PBXFileReference; fileEncoding = 4; lastKnownFileType = sourcecode.metal; path = metal_normalize_layer_acc.metal; sourceTree = "<group>"; };
		9DD1FAF5247CE9BE00800139 /* metal_relu_layer_acc.metal */ = {isa = PBXFileReference; fileEncoding = 4; lastKnownFileType = sourcecode.metal; path = metal_relu_layer_acc.metal; sourceTree = "<group>"; };
		9DD1FAF6247CE9BE00800139 /* metal_softmax_layer_acc.metal */ = {isa = PBXFileReference; fileEncoding = 4; lastKnownFileType = sourcecode.metal; path = metal_softmax_layer_acc.metal; sourceTree = "<group>"; };
		9DD1FAF7247CE9BE00800139 /* metal_clip_layer_acc.mm */ = {isa = PBXFileReference; fileEncoding = 4; lastKnownFileType = sourcecode.cpp.objcpp; path = metal_clip_layer_acc.mm; sourceTree = "<group>"; };
		9DD1FAF8247CE9BE00800139 /* metal_exp_layer_acc.metal */ = {isa = PBXFileReference; fileEncoding = 4; lastKnownFileType = sourcecode.metal; path = metal_exp_layer_acc.metal; sourceTree = "<group>"; };
		9DD1FAF9247CE9BE00800139 /* metal_max_layer_acc.mm */ = {isa = PBXFileReference; fileEncoding = 4; lastKnownFileType = sourcecode.cpp.objcpp; path = metal_max_layer_acc.mm; sourceTree = "<group>"; };
		9DD1FAFA247CE9BE00800139 /* metal_sigmoid_layer_acc.metal */ = {isa = PBXFileReference; fileEncoding = 4; lastKnownFileType = sourcecode.metal; path = metal_sigmoid_layer_acc.metal; sourceTree = "<group>"; };
		9DD1FAFB247CE9BE00800139 /* metal_softplus_layer_acc.mm */ = {isa = PBXFileReference; fileEncoding = 4; lastKnownFileType = sourcecode.cpp.objcpp; path = metal_softplus_layer_acc.mm; sourceTree = "<group>"; };
		9DD1FAFC247CE9BE00800139 /* metal_div_layer_acc.metal */ = {isa = PBXFileReference; fileEncoding = 4; lastKnownFileType = sourcecode.metal; path = metal_div_layer_acc.metal; sourceTree = "<group>"; };
		9DD1FAFD247CE9BE00800139 /* metal_cos_layer_acc.metal */ = {isa = PBXFileReference; fileEncoding = 4; lastKnownFileType = sourcecode.metal; path = metal_cos_layer_acc.metal; sourceTree = "<group>"; };
		9DD1FAFE247CE9BE00800139 /* metal_reduce_layer_acc.metal */ = {isa = PBXFileReference; fileEncoding = 4; lastKnownFileType = sourcecode.metal; path = metal_reduce_layer_acc.metal; sourceTree = "<group>"; };
		9DD1FAFF247CE9BE00800139 /* metal_prelu_layer_acc.metal */ = {isa = PBXFileReference; fileEncoding = 4; lastKnownFileType = sourcecode.metal; path = metal_prelu_layer_acc.metal; sourceTree = "<group>"; };
		9DD1FB00247CE9BE00800139 /* metal_pad_layer_acc.mm */ = {isa = PBXFileReference; fileEncoding = 4; lastKnownFileType = sourcecode.cpp.objcpp; path = metal_pad_layer_acc.mm; sourceTree = "<group>"; };
		9DD1FB01247CE9BE00800139 /* metal_relu6_layer_acc.mm */ = {isa = PBXFileReference; fileEncoding = 4; lastKnownFileType = sourcecode.cpp.objcpp; path = metal_relu6_layer_acc.mm; sourceTree = "<group>"; };
		9DD1FB02247CE9BE00800139 /* metal_stride_slice_layer_acc.metal */ = {isa = PBXFileReference; fileEncoding = 4; lastKnownFileType = sourcecode.metal; path = metal_stride_slice_layer_acc.metal; sourceTree = "<group>"; };
		9DD1FB04247CE9BE00800139 /* metal_pad_layer_acc.metal */ = {isa = PBXFileReference; fileEncoding = 4; lastKnownFileType = sourcecode.metal; path = metal_pad_layer_acc.metal; sourceTree = "<group>"; };
		9DD1FB05247CE9BE00800139 /* metal_add_layer_acc.mm */ = {isa = PBXFileReference; fileEncoding = 4; lastKnownFileType = sourcecode.cpp.objcpp; path = metal_add_layer_acc.mm; sourceTree = "<group>"; };
		9DD1FB06247CE9BE00800139 /* metal_hdrguide_layer_acc.mm */ = {isa = PBXFileReference; fileEncoding = 4; lastKnownFileType = sourcecode.cpp.objcpp; path = metal_hdrguide_layer_acc.mm; sourceTree = "<group>"; };
		9DD1FB07247CE9BE00800139 /* metal_reshape_layer_acc.metal */ = {isa = PBXFileReference; fileEncoding = 4; lastKnownFileType = sourcecode.metal; path = metal_reshape_layer_acc.metal; sourceTree = "<group>"; };
		9DD1FB08247CE9BE00800139 /* metal_multidir_broadcast_layer_acc.h */ = {isa = PBXFileReference; fileEncoding = 4; lastKnownFileType = sourcecode.c.h; path = metal_multidir_broadcast_layer_acc.h; sourceTree = "<group>"; };
		9DD1FB09247CE9BE00800139 /* metal_instance_norm_layer_acc.metal */ = {isa = PBXFileReference; fileEncoding = 4; lastKnownFileType = sourcecode.metal; path = metal_instance_norm_layer_acc.metal; sourceTree = "<group>"; };
		9DD1FB0A247CE9BE00800139 /* metal_sign_layer_acc.metal */ = {isa = PBXFileReference; fileEncoding = 4; lastKnownFileType = sourcecode.metal; path = metal_sign_layer_acc.metal; sourceTree = "<group>"; };
		9DD1FB0B247CE9BE00800139 /* metal_hard_sigmoid_layer_acc.mm */ = {isa = PBXFileReference; fileEncoding = 4; lastKnownFileType = sourcecode.cpp.objcpp; path = metal_hard_sigmoid_layer_acc.mm; sourceTree = "<group>"; };
		9DD1FB0C247CE9BE00800139 /* metal_reciprocal_layer_acc.mm */ = {isa = PBXFileReference; fileEncoding = 4; lastKnownFileType = sourcecode.cpp.objcpp; path = metal_reciprocal_layer_acc.mm; sourceTree = "<group>"; };
		9DD1FB0D247CE9BE00800139 /* metal_permute_layer_acc.mm */ = {isa = PBXFileReference; fileEncoding = 4; lastKnownFileType = sourcecode.cpp.objcpp; path = metal_permute_layer_acc.mm; sourceTree = "<group>"; };
		9DD1FB0E247CE9BE00800139 /* metal_asin_layer_acc.metal */ = {isa = PBXFileReference; fileEncoding = 4; lastKnownFileType = sourcecode.metal; path = metal_asin_layer_acc.metal; sourceTree = "<group>"; };
		9DD1FB0F247CE9BE00800139 /* metal_reduce_log_sum_exp_layer_acc.mm */ = {isa = PBXFileReference; fileEncoding = 4; lastKnownFileType = sourcecode.cpp.objcpp; path = metal_reduce_log_sum_exp_layer_acc.mm; sourceTree = "<group>"; };
		9DD1FB10247CE9BE00800139 /* metal_max_layer_acc.metal */ = {isa = PBXFileReference; fileEncoding = 4; lastKnownFileType = sourcecode.metal; path = metal_max_layer_acc.metal; sourceTree = "<group>"; };
		9DD1FB11247CE9BE00800139 /* metal_asin_layer_acc.mm */ = {isa = PBXFileReference; fileEncoding = 4; lastKnownFileType = sourcecode.cpp.objcpp; path = metal_asin_layer_acc.mm; sourceTree = "<group>"; };
		9DD1FB13247CE9BE00800139 /* metal_conv_layer_common.mm */ = {isa = PBXFileReference; fileEncoding = 4; lastKnownFileType = sourcecode.cpp.objcpp; path = metal_conv_layer_common.mm; sourceTree = "<group>"; };
		9DD1FB14247CE9BE00800139 /* metal_conv_layer_common.h */ = {isa = PBXFileReference; fileEncoding = 4; lastKnownFileType = sourcecode.c.h; path = metal_conv_layer_common.h; sourceTree = "<group>"; };
		9DD1FB15247CE9BE00800139 /* metal_inner_product_layer_acc.mm */ = {isa = PBXFileReference; fileEncoding = 4; lastKnownFileType = sourcecode.cpp.objcpp; path = metal_inner_product_layer_acc.mm; sourceTree = "<group>"; };
		9DD1FB16247CE9BE00800139 /* metal_conv_layer_winograd.h */ = {isa = PBXFileReference; fileEncoding = 4; lastKnownFileType = sourcecode.c.h; path = metal_conv_layer_winograd.h; sourceTree = "<group>"; };
		9DD1FB17247CE9BE00800139 /* metal_conv_layer_acc.h */ = {isa = PBXFileReference; fileEncoding = 4; lastKnownFileType = sourcecode.c.h; path = metal_conv_layer_acc.h; sourceTree = "<group>"; };
		9DD1FB18247CE9BE00800139 /* metal_conv_layer_depthwise.h */ = {isa = PBXFileReference; fileEncoding = 4; lastKnownFileType = sourcecode.c.h; path = metal_conv_layer_depthwise.h; sourceTree = "<group>"; };
		9DD1FB19247CE9BE00800139 /* metal_conv_layer_depthwise.mm */ = {isa = PBXFileReference; fileEncoding = 4; lastKnownFileType = sourcecode.cpp.objcpp; path = metal_conv_layer_depthwise.mm; sourceTree = "<group>"; };
		9DD1FB1A247CE9BE00800139 /* metal_conv_layer_common.metal */ = {isa = PBXFileReference; fileEncoding = 4; lastKnownFileType = sourcecode.metal; path = metal_conv_layer_common.metal; sourceTree = "<group>"; };
		9DD1FB1B247CE9BE00800139 /* metal_conv_layer_1x1.h */ = {isa = PBXFileReference; fileEncoding = 4; lastKnownFileType = sourcecode.c.h; path = metal_conv_layer_1x1.h; sourceTree = "<group>"; };
		9DD1FB1C247CE9BE00800139 /* metal_conv_layer_1x1.mm */ = {isa = PBXFileReference; fileEncoding = 4; lastKnownFileType = sourcecode.cpp.objcpp; path = metal_conv_layer_1x1.mm; sourceTree = "<group>"; };
		9DD1FB1D247CE9BE00800139 /* metal_inner_product_layer_acc.h */ = {isa = PBXFileReference; fileEncoding = 4; lastKnownFileType = sourcecode.c.h; path = metal_inner_product_layer_acc.h; sourceTree = "<group>"; };
		9DD1FB1E247CE9BE00800139 /* metal_conv_layer_winograd.metal */ = {isa = PBXFileReference; fileEncoding = 4; lastKnownFileType = sourcecode.metal; path = metal_conv_layer_winograd.metal; sourceTree = "<group>"; };
		9DD1FB1F247CE9BE00800139 /* metal_conv_layer_1x1.metal */ = {isa = PBXFileReference; fileEncoding = 4; lastKnownFileType = sourcecode.metal; path = metal_conv_layer_1x1.metal; sourceTree = "<group>"; };
		9DD1FB20247CE9BE00800139 /* metal_inner_product_layer_acc.metal */ = {isa = PBXFileReference; fileEncoding = 4; lastKnownFileType = sourcecode.metal; path = metal_inner_product_layer_acc.metal; sourceTree = "<group>"; };
		9DD1FB21247CE9BE00800139 /* metal_conv_layer_depthwise.metal */ = {isa = PBXFileReference; fileEncoding = 4; lastKnownFileType = sourcecode.metal; path = metal_conv_layer_depthwise.metal; sourceTree = "<group>"; };
		9DD1FB22247CE9BE00800139 /* metal_conv_layer_winograd.mm */ = {isa = PBXFileReference; fileEncoding = 4; lastKnownFileType = sourcecode.cpp.objcpp; path = metal_conv_layer_winograd.mm; sourceTree = "<group>"; };
		9DD1FB23247CE9BE00800139 /* metal_conv_layer_acc.mm */ = {isa = PBXFileReference; fileEncoding = 4; lastKnownFileType = sourcecode.cpp.objcpp; path = metal_conv_layer_acc.mm; sourceTree = "<group>"; };
		9DD1FB24247CE9BE00800139 /* metal_unary_layer_acc.mm */ = {isa = PBXFileReference; fileEncoding = 4; lastKnownFileType = sourcecode.cpp.objcpp; path = metal_unary_layer_acc.mm; sourceTree = "<group>"; };
		9DD1FB25247CE9BE00800139 /* metal_upsample_layer_acc.mm */ = {isa = PBXFileReference; fileEncoding = 4; lastKnownFileType = sourcecode.cpp.objcpp; path = metal_upsample_layer_acc.mm; sourceTree = "<group>"; };
		9DD1FB26247CE9BE00800139 /* metal_upsample_layer_acc.metal */ = {isa = PBXFileReference; fileEncoding = 4; lastKnownFileType = sourcecode.metal; path = metal_upsample_layer_acc.metal; sourceTree = "<group>"; };
		9DD1FB27247CE9BE00800139 /* metal_sqrt_layer_acc.metal */ = {isa = PBXFileReference; fileEncoding = 4; lastKnownFileType = sourcecode.metal; path = metal_sqrt_layer_acc.metal; sourceTree = "<group>"; };
		9DD1FB28247CE9BE00800139 /* metal_layer_acc.h */ = {isa = PBXFileReference; fileEncoding = 4; lastKnownFileType = sourcecode.c.h; path = metal_layer_acc.h; sourceTree = "<group>"; };
		9DD1FB29247CE9BE00800139 /* metal_lrn_layer_acc.mm */ = {isa = PBXFileReference; fileEncoding = 4; lastKnownFileType = sourcecode.cpp.objcpp; path = metal_lrn_layer_acc.mm; sourceTree = "<group>"; };
		9DD1FB2A247CE9BE00800139 /* metal_shuffle_layer_acc.mm */ = {isa = PBXFileReference; fileEncoding = 4; lastKnownFileType = sourcecode.cpp.objcpp; path = metal_shuffle_layer_acc.mm; sourceTree = "<group>"; };
		9DD1FB2B247CE9BE00800139 /* metal_pow_layer_acc.metal */ = {isa = PBXFileReference; fileEncoding = 4; lastKnownFileType = sourcecode.metal; path = metal_pow_layer_acc.metal; sourceTree = "<group>"; };
		9DD1FB2C247CE9BE00800139 /* metal_neg_layer_acc.mm */ = {isa = PBXFileReference; fileEncoding = 4; lastKnownFileType = sourcecode.cpp.objcpp; path = metal_neg_layer_acc.mm; sourceTree = "<group>"; };
		9DD1FB2D247CE9BE00800139 /* metal_log_sigmoid_layer_acc.metal */ = {isa = PBXFileReference; fileEncoding = 4; lastKnownFileType = sourcecode.metal; path = metal_log_sigmoid_layer_acc.metal; sourceTree = "<group>"; };
		9DD1FB2E247CE9BE00800139 /* metal_log_layer_acc.mm */ = {isa = PBXFileReference; fileEncoding = 4; lastKnownFileType = sourcecode.cpp.objcpp; path = metal_log_layer_acc.mm; sourceTree = "<group>"; };
		9DD1FB2F247CE9BE00800139 /* metal_sub_layer_acc.metal */ = {isa = PBXFileReference; fileEncoding = 4; lastKnownFileType = sourcecode.metal; path = metal_sub_layer_acc.metal; sourceTree = "<group>"; };
		9DD1FB30247CE9BE00800139 /* metal_acos_layer_acc.metal */ = {isa = PBXFileReference; fileEncoding = 4; lastKnownFileType = sourcecode.metal; path = metal_acos_layer_acc.metal; sourceTree = "<group>"; };
		9DD1FBD2247CEA1200800139 /* arm_util.cc */ = {isa = PBXFileReference; fileEncoding = 4; lastKnownFileType = sourcecode.cpp.cpp; path = arm_util.cc; sourceTree = "<group>"; };
		9DD1FBD3247CEA1200800139 /* arm_util.h */ = {isa = PBXFileReference; fileEncoding = 4; lastKnownFileType = sourcecode.c.h; path = arm_util.h; sourceTree = "<group>"; };
		9DD1FBD4247CEA1200800139 /* arm_context.cc */ = {isa = PBXFileReference; fileEncoding = 4; lastKnownFileType = sourcecode.cpp.cpp; path = arm_context.cc; sourceTree = "<group>"; };
		9DD1FBD5247CEA1200800139 /* arm_context.h */ = {isa = PBXFileReference; fileEncoding = 4; lastKnownFileType = sourcecode.c.h; path = arm_context.h; sourceTree = "<group>"; };
		9DD1FBD6247CEA1300800139 /* arm_common.h */ = {isa = PBXFileReference; fileEncoding = 4; lastKnownFileType = sourcecode.c.h; path = arm_common.h; sourceTree = "<group>"; };
		9DD1FC61247CEA1400800139 /* arm_blob_converter.h */ = {isa = PBXFileReference; fileEncoding = 4; lastKnownFileType = sourcecode.c.h; path = arm_blob_converter.h; sourceTree = "<group>"; };
		9DD1FC62247CEA1400800139 /* arm_blob_converter.cc */ = {isa = PBXFileReference; fileEncoding = 4; lastKnownFileType = sourcecode.cpp.cpp; path = arm_blob_converter.cc; sourceTree = "<group>"; };
		9DD1FC63247CEA1400800139 /* arm_device.h */ = {isa = PBXFileReference; fileEncoding = 4; lastKnownFileType = sourcecode.c.h; path = arm_device.h; sourceTree = "<group>"; };
		9DD1FC64247CEA1400800139 /* arm_device.cc */ = {isa = PBXFileReference; fileEncoding = 4; lastKnownFileType = sourcecode.cpp.cpp; path = arm_device.cc; sourceTree = "<group>"; };
		9DDA7081241F99E600F17A1C /* version.h */ = {isa = PBXFileReference; fileEncoding = 4; lastKnownFileType = sourcecode.c.h; path = version.h; sourceTree = "<group>"; };
		9DDA709D241F99F800F17A1C /* utils */ = {isa = PBXFileReference; lastKnownFileType = folder; path = utils; sourceTree = "<group>"; };
		9DDA709E241F99F800F17A1C /* core */ = {isa = PBXFileReference; lastKnownFileType = folder; path = core; sourceTree = "<group>"; };
		9DF19E9D24A1FE8E00E1376D /* metal_pooling_layer_acc.metal */ = {isa = PBXFileReference; fileEncoding = 4; lastKnownFileType = sourcecode.metal; path = metal_pooling_layer_acc.metal; sourceTree = "<group>"; };
		9DF19E9E24A1FE8E00E1376D /* metal_pooling_layer_acc.mm */ = {isa = PBXFileReference; fileEncoding = 4; lastKnownFileType = sourcecode.cpp.objcpp; path = metal_pooling_layer_acc.mm; sourceTree = "<group>"; };
		9DF19EA124A200AC00E1376D /* metal_cpu_adapter_acc.h */ = {isa = PBXFileReference; fileEncoding = 4; lastKnownFileType = sourcecode.c.h; path = metal_cpu_adapter_acc.h; sourceTree = "<group>"; };
		9DF26BD724645EA500F22F0D /* naive_compute.cc */ = {isa = PBXFileReference; fileEncoding = 4; lastKnownFileType = sourcecode.cpp.cpp; path = naive_compute.cc; sourceTree = "<group>"; };
		9DF26BD824645EA500F22F0D /* naive_compute.h */ = {isa = PBXFileReference; fileEncoding = 4; lastKnownFileType = sourcecode.c.h; path = naive_compute.h; sourceTree = "<group>"; };
		9DF542E0258B1363006CEC97 /* arm_sqrt_layer_acc.cc */ = {isa = PBXFileReference; fileEncoding = 4; lastKnownFileType = sourcecode.cpp.cpp; path = arm_sqrt_layer_acc.cc; sourceTree = "<group>"; };
		9DF542E1258B1363006CEC97 /* arm_sigmoid_layer_acc.cc */ = {isa = PBXFileReference; fileEncoding = 4; lastKnownFileType = sourcecode.cpp.cpp; path = arm_sigmoid_layer_acc.cc; sourceTree = "<group>"; };
		9DF542E2258B1363006CEC97 /* arm_unary_layer_acc.cc */ = {isa = PBXFileReference; fileEncoding = 4; lastKnownFileType = sourcecode.cpp.cpp; path = arm_unary_layer_acc.cc; sourceTree = "<group>"; };
		9DF542E3258B1363006CEC97 /* arm_sub_layer_acc.cc */ = {isa = PBXFileReference; fileEncoding = 4; lastKnownFileType = sourcecode.cpp.cpp; path = arm_sub_layer_acc.cc; sourceTree = "<group>"; };
		9DF542E4258B1363006CEC97 /* Half8.h */ = {isa = PBXFileReference; fileEncoding = 4; lastKnownFileType = sourcecode.c.h; path = Half8.h; sourceTree = "<group>"; };
		9DF542E5258B1363006CEC97 /* arm_log_acc_layer_acc.cc */ = {isa = PBXFileReference; fileEncoding = 4; lastKnownFileType = sourcecode.cpp.cpp; path = arm_log_acc_layer_acc.cc; sourceTree = "<group>"; };
		9DF542E6258B1363006CEC97 /* arm_reduce_log_sum_exp_layer_acc.cc */ = {isa = PBXFileReference; fileEncoding = 4; lastKnownFileType = sourcecode.cpp.cpp; path = arm_reduce_log_sum_exp_layer_acc.cc; sourceTree = "<group>"; };
		9DF542E7258B1363006CEC97 /* arm_splitv_layer_acc.cc */ = {isa = PBXFileReference; fileEncoding = 4; lastKnownFileType = sourcecode.cpp.cpp; path = arm_splitv_layer_acc.cc; sourceTree = "<group>"; };
		9DF542E8258B1363006CEC97 /* arm_reduce_prod_layer_acc.cc */ = {isa = PBXFileReference; fileEncoding = 4; lastKnownFileType = sourcecode.cpp.cpp; path = arm_reduce_prod_layer_acc.cc; sourceTree = "<group>"; };
		9DF542E9258B1363006CEC97 /* arm_nchw_layer_acc.h */ = {isa = PBXFileReference; fileEncoding = 4; lastKnownFileType = sourcecode.c.h; path = arm_nchw_layer_acc.h; sourceTree = "<group>"; };
		9DF542EA258B1363006CEC97 /* arm_scale_layer_acc.cc */ = {isa = PBXFileReference; fileEncoding = 4; lastKnownFileType = sourcecode.cpp.cpp; path = arm_scale_layer_acc.cc; sourceTree = "<group>"; };
		9DF542EB258B1363006CEC97 /* arm_instance_norm_layer_acc.cc */ = {isa = PBXFileReference; fileEncoding = 4; lastKnownFileType = sourcecode.cpp.cpp; path = arm_instance_norm_layer_acc.cc; sourceTree = "<group>"; };
		9DF542EC258B1363006CEC97 /* arm_inner_product_layer_acc.cc */ = {isa = PBXFileReference; fileEncoding = 4; lastKnownFileType = sourcecode.cpp.cpp; path = arm_inner_product_layer_acc.cc; sourceTree = "<group>"; };
		9DF542ED258B1363006CEC97 /* arm_reduce_l2_layer_acc.cc */ = {isa = PBXFileReference; fileEncoding = 4; lastKnownFileType = sourcecode.cpp.cpp; path = arm_reduce_l2_layer_acc.cc; sourceTree = "<group>"; };
		9DF542EE258B1363006CEC97 /* arm_reduce_layer_acc.cc */ = {isa = PBXFileReference; fileEncoding = 4; lastKnownFileType = sourcecode.cpp.cpp; path = arm_reduce_layer_acc.cc; sourceTree = "<group>"; };
		9DF542F0258B1363006CEC97 /* arm_mul_layer_acc.cc */ = {isa = PBXFileReference; fileEncoding = 4; lastKnownFileType = sourcecode.cpp.cpp; path = arm_mul_layer_acc.cc; sourceTree = "<group>"; };
		9DF542F1258B1363006CEC97 /* arm_normalize_layer_acc.cc */ = {isa = PBXFileReference; fileEncoding = 4; lastKnownFileType = sourcecode.cpp.cpp; path = arm_normalize_layer_acc.cc; sourceTree = "<group>"; };
		9DF542F2258B1363006CEC97 /* arm_binary_layer_acc.h */ = {isa = PBXFileReference; fileEncoding = 4; lastKnownFileType = sourcecode.c.h; path = arm_binary_layer_acc.h; sourceTree = "<group>"; };
		9DF542F3258B1363006CEC97 /* TNNVector.h */ = {isa = PBXFileReference; fileEncoding = 4; lastKnownFileType = sourcecode.c.h; path = TNNVector.h; sourceTree = "<group>"; };
		9DF542F4258B1363006CEC97 /* arm_reshape_layer_acc.cc */ = {isa = PBXFileReference; fileEncoding = 4; lastKnownFileType = sourcecode.cpp.cpp; path = arm_reshape_layer_acc.cc; sourceTree = "<group>"; };
		9DF542F5258B1363006CEC97 /* arm_prelu_layer_acc.h */ = {isa = PBXFileReference; fileEncoding = 4; lastKnownFileType = sourcecode.c.h; path = arm_prelu_layer_acc.h; sourceTree = "<group>"; };
		9DF542F6258B1363006CEC97 /* arm_sign_layer_acc.cc */ = {isa = PBXFileReference; fileEncoding = 4; lastKnownFileType = sourcecode.cpp.cpp; path = arm_sign_layer_acc.cc; sourceTree = "<group>"; };
		9DF542F7258B1363006CEC97 /* arm_reformat_layer_acc.cc */ = {isa = PBXFileReference; fileEncoding = 4; lastKnownFileType = sourcecode.cpp.cpp; path = arm_reformat_layer_acc.cc; sourceTree = "<group>"; };
		9DF542F8258B1363006CEC97 /* arm_unary_layer_acc.h */ = {isa = PBXFileReference; fileEncoding = 4; lastKnownFileType = sourcecode.c.h; path = arm_unary_layer_acc.h; sourceTree = "<group>"; };
		9DF542F9258B1363006CEC97 /* arm_selu_layer_acc.cc */ = {isa = PBXFileReference; fileEncoding = 4; lastKnownFileType = sourcecode.cpp.cpp; path = arm_selu_layer_acc.cc; sourceTree = "<group>"; };
		9DF542FA258B1363006CEC97 /* arm_relu6_layer_acc.cc */ = {isa = PBXFileReference; fileEncoding = 4; lastKnownFileType = sourcecode.cpp.cpp; path = arm_relu6_layer_acc.cc; sourceTree = "<group>"; };
		9DF542FB258B1363006CEC97 /* arm_trig_layer_acc.cc */ = {isa = PBXFileReference; fileEncoding = 4; lastKnownFileType = sourcecode.cpp.cpp; path = arm_trig_layer_acc.cc; sourceTree = "<group>"; };
		9DF542FC258B1363006CEC97 /* arm_reduce_log_sum_layer_acc.cc */ = {isa = PBXFileReference; fileEncoding = 4; lastKnownFileType = sourcecode.cpp.cpp; path = arm_reduce_log_sum_layer_acc.cc; sourceTree = "<group>"; };
		9DF542FD258B1363006CEC97 /* arm_reformat_layer_acc.h */ = {isa = PBXFileReference; fileEncoding = 4; lastKnownFileType = sourcecode.c.h; path = arm_reformat_layer_acc.h; sourceTree = "<group>"; };
		9DF542FE258B1363006CEC97 /* arm_arg_max_or_min_layer_acc.cc */ = {isa = PBXFileReference; fileEncoding = 4; lastKnownFileType = sourcecode.cpp.cpp; path = arm_arg_max_or_min_layer_acc.cc; sourceTree = "<group>"; };
		9DF542FF258B1363006CEC97 /* arm_reciprocal_layer_acc.cc */ = {isa = PBXFileReference; fileEncoding = 4; lastKnownFileType = sourcecode.cpp.cpp; path = arm_reciprocal_layer_acc.cc; sourceTree = "<group>"; };
		9DF54301258B1363006CEC97 /* arm_deconv_layer_acc.cc */ = {isa = PBXFileReference; fileEncoding = 4; lastKnownFileType = sourcecode.cpp.cpp; path = arm_deconv_layer_acc.cc; sourceTree = "<group>"; };
		9DF54303258B1363006CEC97 /* arm_deconv_layer_stride.h */ = {isa = PBXFileReference; fileEncoding = 4; lastKnownFileType = sourcecode.c.h; path = arm_deconv_layer_stride.h; sourceTree = "<group>"; };
		9DF54304258B1363006CEC97 /* arm_deconv_fp16_layer_common.h */ = {isa = PBXFileReference; fileEncoding = 4; lastKnownFileType = sourcecode.c.h; path = arm_deconv_fp16_layer_common.h; sourceTree = "<group>"; };
		9DF54305258B1363006CEC97 /* arm_deconv_layer_depthwise.cc */ = {isa = PBXFileReference; fileEncoding = 4; lastKnownFileType = sourcecode.cpp.cpp; path = arm_deconv_layer_depthwise.cc; sourceTree = "<group>"; };
		9DF54306258B1363006CEC97 /* arm_deconv_layer_common.cc */ = {isa = PBXFileReference; fileEncoding = 4; lastKnownFileType = sourcecode.cpp.cpp; path = arm_deconv_layer_common.cc; sourceTree = "<group>"; };
		9DF54308258B1363006CEC97 /* arm_deconv_layer_acc.h */ = {isa = PBXFileReference; fileEncoding = 4; lastKnownFileType = sourcecode.c.h; path = arm_deconv_layer_acc.h; sourceTree = "<group>"; };
		9DF54309258B1364006CEC97 /* arm_deconv_layer_depthwise.h */ = {isa = PBXFileReference; fileEncoding = 4; lastKnownFileType = sourcecode.c.h; path = arm_deconv_layer_depthwise.h; sourceTree = "<group>"; };
		9DF5430A258B1364006CEC97 /* arm_deconv_fp16_layer_depthwise.h */ = {isa = PBXFileReference; fileEncoding = 4; lastKnownFileType = sourcecode.c.h; path = arm_deconv_fp16_layer_depthwise.h; sourceTree = "<group>"; };
		9DF5430B258B1364006CEC97 /* arm_deconv_layer_stride.cc */ = {isa = PBXFileReference; fileEncoding = 4; lastKnownFileType = sourcecode.cpp.cpp; path = arm_deconv_layer_stride.cc; sourceTree = "<group>"; };
		9DF5430C258B1364006CEC97 /* arm_deconv_layer_common.h */ = {isa = PBXFileReference; fileEncoding = 4; lastKnownFileType = sourcecode.c.h; path = arm_deconv_layer_common.h; sourceTree = "<group>"; };
		9DF5430D258B1364006CEC97 /* arm_hard_swish_acc.h */ = {isa = PBXFileReference; fileEncoding = 4; lastKnownFileType = sourcecode.c.h; path = arm_hard_swish_acc.h; sourceTree = "<group>"; };
		9DF5430E258B1364006CEC97 /* arm_reorg_layer_acc.cc */ = {isa = PBXFileReference; fileEncoding = 4; lastKnownFileType = sourcecode.cpp.cpp; path = arm_reorg_layer_acc.cc; sourceTree = "<group>"; };
		9DF5430F258B1364006CEC97 /* arm_hard_sigmoid_acc.cc */ = {isa = PBXFileReference; fileEncoding = 4; lastKnownFileType = sourcecode.cpp.cpp; path = arm_hard_sigmoid_acc.cc; sourceTree = "<group>"; };
		9DF54310258B1364006CEC97 /* arm_reduce_mean_layer_acc.cc */ = {isa = PBXFileReference; fileEncoding = 4; lastKnownFileType = sourcecode.cpp.cpp; path = arm_reduce_mean_layer_acc.cc; sourceTree = "<group>"; };
		9DF54311258B1364006CEC97 /* arm_pool_layer_acc.h */ = {isa = PBXFileReference; fileEncoding = 4; lastKnownFileType = sourcecode.c.h; path = arm_pool_layer_acc.h; sourceTree = "<group>"; };
		9DF54312258B1364006CEC97 /* arm_min_layer_acc.cc */ = {isa = PBXFileReference; fileEncoding = 4; lastKnownFileType = sourcecode.cpp.cpp; path = arm_min_layer_acc.cc; sourceTree = "<group>"; };
		9DF54313258B1364006CEC97 /* arm_max_layer_acc.cc */ = {isa = PBXFileReference; fileEncoding = 4; lastKnownFileType = sourcecode.cpp.cpp; path = arm_max_layer_acc.cc; sourceTree = "<group>"; };
		9DF54314258B1364006CEC97 /* arm_softmax_layer_acc.cc */ = {isa = PBXFileReference; fileEncoding = 4; lastKnownFileType = sourcecode.cpp.cpp; path = arm_softmax_layer_acc.cc; sourceTree = "<group>"; };
		9DF54316258B1364006CEC97 /* arm_add_layer_acc.h */ = {isa = PBXFileReference; fileEncoding = 4; lastKnownFileType = sourcecode.c.h; path = arm_add_layer_acc.h; sourceTree = "<group>"; };
		9DF54317258B1364006CEC97 /* arm_clip_layer_acc.cc */ = {isa = PBXFileReference; fileEncoding = 4; lastKnownFileType = sourcecode.cpp.cpp; path = arm_clip_layer_acc.cc; sourceTree = "<group>"; };
		9DF54318258B1364006CEC97 /* arm_pad_layer_acc.cc */ = {isa = PBXFileReference; fileEncoding = 4; lastKnownFileType = sourcecode.cpp.cpp; path = arm_pad_layer_acc.cc; sourceTree = "<group>"; };
		9DF54319258B1364006CEC97 /* arm_pixel_shuffle_layer_acc.cc */ = {isa = PBXFileReference; fileEncoding = 4; lastKnownFileType = sourcecode.cpp.cpp; path = arm_pixel_shuffle_layer_acc.cc; sourceTree = "<group>"; };
		9DF5431B258B1364006CEC97 /* compute.cc */ = {isa = PBXFileReference; fileEncoding = 4; lastKnownFileType = sourcecode.cpp.cpp; path = compute.cc; sourceTree = "<group>"; };
		9DF5431C258B1364006CEC97 /* winograd_function.cc */ = {isa = PBXFileReference; fileEncoding = 4; lastKnownFileType = sourcecode.cpp.cpp; path = winograd_function.cc; sourceTree = "<group>"; };
		9DF5431D258B1364006CEC97 /* compute.h */ = {isa = PBXFileReference; fileEncoding = 4; lastKnownFileType = sourcecode.c.h; path = compute.h; sourceTree = "<group>"; };
		9DF5431E258B1364006CEC97 /* compute_int8.cc */ = {isa = PBXFileReference; fileEncoding = 4; lastKnownFileType = sourcecode.cpp.cpp; path = compute_int8.cc; sourceTree = "<group>"; };
		9DF54320258B1364006CEC97 /* CONV_BFP16_O4.S */ = {isa = PBXFileReference; fileEncoding = 4; lastKnownFileType = sourcecode.asm; path = CONV_BFP16_O4.S; sourceTree = "<group>"; };
		9DF54321258B1364006CEC97 /* GEMM_INT8_4X8.S */ = {isa = PBXFileReference; fileEncoding = 4; lastKnownFileType = sourcecode.asm; path = GEMM_INT8_4X8.S; sourceTree = "<group>"; };
		9DF54322258B1364006CEC97 /* GEMM_BFP16_N4.S */ = {isa = PBXFileReference; fileEncoding = 4; lastKnownFileType = sourcecode.asm; path = GEMM_BFP16_N4.S; sourceTree = "<group>"; };
		9DF54323258B1364006CEC97 /* CONV_FLOAT_SLIDEW_C3.S */ = {isa = PBXFileReference; fileEncoding = 4; lastKnownFileType = sourcecode.asm; path = CONV_FLOAT_SLIDEW_C3.S; sourceTree = "<group>"; };
		9DF54324258B1364006CEC97 /* CONV_DW_5X5_BFP16_SLIDEW.S */ = {isa = PBXFileReference; fileEncoding = 4; lastKnownFileType = sourcecode.asm; path = CONV_DW_5X5_BFP16_SLIDEW.S; sourceTree = "<group>"; };
		9DF54325258B1364006CEC97 /* DECONV_FLOAT_O4.S */ = {isa = PBXFileReference; fileEncoding = 4; lastKnownFileType = sourcecode.asm; path = DECONV_FLOAT_O4.S; sourceTree = "<group>"; };
		9DF54326258B1364006CEC97 /* CONV_DW_3X3_FLOAT_SLIDEW.S */ = {isa = PBXFileReference; fileEncoding = 4; lastKnownFileType = sourcecode.asm; path = CONV_DW_3X3_FLOAT_SLIDEW.S; sourceTree = "<group>"; };
		9DF54327258B1364006CEC97 /* GEMM_INT8_4X4.S */ = {isa = PBXFileReference; fileEncoding = 4; lastKnownFileType = sourcecode.asm; path = GEMM_INT8_4X4.S; sourceTree = "<group>"; };
		9DF54328258B1364006CEC97 /* CONV_DW_3X3_BFP16_SLIDEW.S */ = {isa = PBXFileReference; fileEncoding = 4; lastKnownFileType = sourcecode.asm; path = CONV_DW_3X3_BFP16_SLIDEW.S; sourceTree = "<group>"; };
		9DF54329258B1364006CEC97 /* CONV_BFP16_SLIDEW_C3.S */ = {isa = PBXFileReference; fileEncoding = 4; lastKnownFileType = sourcecode.asm; path = CONV_BFP16_SLIDEW_C3.S; sourceTree = "<group>"; };
		9DF5432A258B1364006CEC97 /* CONV_DW_5X5_FLOAT_SLIDEW.S */ = {isa = PBXFileReference; fileEncoding = 4; lastKnownFileType = sourcecode.asm; path = CONV_DW_5X5_FLOAT_SLIDEW.S; sourceTree = "<group>"; };
		9DF5432B258B1364006CEC97 /* CONV_FLOAT_O4.S */ = {isa = PBXFileReference; fileEncoding = 4; lastKnownFileType = sourcecode.asm; path = CONV_FLOAT_O4.S; sourceTree = "<group>"; };
		9DF5432C258B1364006CEC97 /* GEMM_FLOAT_N4.S */ = {isa = PBXFileReference; fileEncoding = 4; lastKnownFileType = sourcecode.asm; path = GEMM_FLOAT_N4.S; sourceTree = "<group>"; };
		9DF54335258B1364006CEC97 /* gemm_function.h */ = {isa = PBXFileReference; fileEncoding = 4; lastKnownFileType = sourcecode.c.h; path = gemm_function.h; sourceTree = "<group>"; };
		9DF54336258B1364006CEC97 /* asm_func_name.S */ = {isa = PBXFileReference; fileEncoding = 4; lastKnownFileType = sourcecode.asm; path = asm_func_name.S; sourceTree = "<group>"; };
		9DF54337258B1364006CEC97 /* winograd_function.h */ = {isa = PBXFileReference; fileEncoding = 4; lastKnownFileType = sourcecode.c.h; path = winograd_function.h; sourceTree = "<group>"; };
		9DF54338258B1364006CEC97 /* compute_int8.h */ = {isa = PBXFileReference; fileEncoding = 4; lastKnownFileType = sourcecode.c.h; path = compute_int8.h; sourceTree = "<group>"; };
		9DF5433A258B1364006CEC97 /* CONV_BFP16_O4.S */ = {isa = PBXFileReference; fileEncoding = 4; lastKnownFileType = sourcecode.asm; path = CONV_BFP16_O4.S; sourceTree = "<group>"; };
		9DF5433B258B1364006CEC97 /* CONV_FLOAT_SLIDEW_C3.S */ = {isa = PBXFileReference; fileEncoding = 4; lastKnownFileType = sourcecode.asm; path = CONV_FLOAT_SLIDEW_C3.S; sourceTree = "<group>"; };
		9DF5433C258B1364006CEC97 /* CONV_DW_5x5_BFP16_SLIDEW.S */ = {isa = PBXFileReference; fileEncoding = 4; lastKnownFileType = sourcecode.asm; path = CONV_DW_5x5_BFP16_SLIDEW.S; sourceTree = "<group>"; };
		9DF5433D258B1364006CEC97 /* DECONV_FLOAT_O4.S */ = {isa = PBXFileReference; fileEncoding = 4; lastKnownFileType = sourcecode.asm; path = DECONV_FLOAT_O4.S; sourceTree = "<group>"; };
		9DF5433E258B1364006CEC97 /* GEMM_FLOAT_N8.S */ = {isa = PBXFileReference; fileEncoding = 4; lastKnownFileType = sourcecode.asm; path = GEMM_FLOAT_N8.S; sourceTree = "<group>"; };
		9DF5433F258B1364006CEC97 /* CONV_DW_3X3_FLOAT_SLIDEW.S */ = {isa = PBXFileReference; fileEncoding = 4; lastKnownFileType = sourcecode.asm; path = CONV_DW_3X3_FLOAT_SLIDEW.S; sourceTree = "<group>"; };
		9DF54340258B1364006CEC97 /* GEMM_BFP16_N8.S */ = {isa = PBXFileReference; fileEncoding = 4; lastKnownFileType = sourcecode.asm; path = GEMM_BFP16_N8.S; sourceTree = "<group>"; };
		9DF54341258B1364006CEC97 /* GEMM_INT8_4X4.S */ = {isa = PBXFileReference; fileEncoding = 4; lastKnownFileType = sourcecode.asm; path = GEMM_INT8_4X4.S; sourceTree = "<group>"; };
		9DF54342258B1364006CEC97 /* CONV_DW_3x3_BFP16_SLIDEW.S */ = {isa = PBXFileReference; fileEncoding = 4; lastKnownFileType = sourcecode.asm; path = CONV_DW_3x3_BFP16_SLIDEW.S; sourceTree = "<group>"; };
		9DF54343258B1364006CEC97 /* CONV_BFP16_SLIDEW_C3.S */ = {isa = PBXFileReference; fileEncoding = 4; lastKnownFileType = sourcecode.asm; path = CONV_BFP16_SLIDEW_C3.S; sourceTree = "<group>"; };
		9DF54344258B1364006CEC97 /* CONV_DW_5X5_FLOAT_SLIDEW.S */ = {isa = PBXFileReference; fileEncoding = 4; lastKnownFileType = sourcecode.asm; path = CONV_DW_5X5_FLOAT_SLIDEW.S; sourceTree = "<group>"; };
		9DF54345258B1364006CEC97 /* CONV_FLOAT_O4.S */ = {isa = PBXFileReference; fileEncoding = 4; lastKnownFileType = sourcecode.asm; path = CONV_FLOAT_O4.S; sourceTree = "<group>"; };
		9DF54346258B1364006CEC97 /* GEMM_INT8_8X8.S */ = {isa = PBXFileReference; fileEncoding = 4; lastKnownFileType = sourcecode.asm; path = GEMM_INT8_8X8.S; sourceTree = "<group>"; };
		9DF54348258B1364006CEC97 /* gemm_function.cc */ = {isa = PBXFileReference; fileEncoding = 4; lastKnownFileType = sourcecode.cpp.cpp; path = gemm_function.cc; sourceTree = "<group>"; };
		9DF54349258B1365006CEC97 /* arm_layer_acc.h */ = {isa = PBXFileReference; fileEncoding = 4; lastKnownFileType = sourcecode.c.h; path = arm_layer_acc.h; sourceTree = "<group>"; };
		9DF5434A258B1365006CEC97 /* arm_div_layer_acc.cc */ = {isa = PBXFileReference; fileEncoding = 4; lastKnownFileType = sourcecode.cpp.cpp; path = arm_div_layer_acc.cc; sourceTree = "<group>"; };
		9DF5434B258B1365006CEC97 /* arm_exp_layer_acc.cc */ = {isa = PBXFileReference; fileEncoding = 4; lastKnownFileType = sourcecode.cpp.cpp; path = arm_exp_layer_acc.cc; sourceTree = "<group>"; };
		9DF5434C258B1365006CEC97 /* arm_detection_output_layer_acc.cc */ = {isa = PBXFileReference; fileEncoding = 4; lastKnownFileType = sourcecode.cpp.cpp; path = arm_detection_output_layer_acc.cc; sourceTree = "<group>"; };
		9DF5434D258B1365006CEC97 /* arm_layer_acc.cc */ = {isa = PBXFileReference; fileEncoding = 4; lastKnownFileType = sourcecode.cpp.cpp; path = arm_layer_acc.cc; sourceTree = "<group>"; };
		9DF5434E258B1365006CEC97 /* neon_mathfun.h */ = {isa = PBXFileReference; fileEncoding = 4; lastKnownFileType = sourcecode.c.h; path = neon_mathfun.h; sourceTree = "<group>"; };
		9DF5434F258B1365006CEC97 /* arm_hard_swish_acc.cc */ = {isa = PBXFileReference; fileEncoding = 4; lastKnownFileType = sourcecode.cpp.cpp; path = arm_hard_swish_acc.cc; sourceTree = "<group>"; };
		9DF54350258B1365006CEC97 /* arm_pow_layer_acc.cc */ = {isa = PBXFileReference; fileEncoding = 4; lastKnownFileType = sourcecode.cpp.cpp; path = arm_pow_layer_acc.cc; sourceTree = "<group>"; };
		9DF54351258B1365006CEC97 /* arm_binary_layer_acc.cc */ = {isa = PBXFileReference; fileEncoding = 4; lastKnownFileType = sourcecode.cpp.cpp; path = arm_binary_layer_acc.cc; sourceTree = "<group>"; };
		9DF54352258B1365006CEC97 /* arm_elu_layer_acc.cc */ = {isa = PBXFileReference; fileEncoding = 4; lastKnownFileType = sourcecode.cpp.cpp; path = arm_elu_layer_acc.cc; sourceTree = "<group>"; };
		9DF54353258B1365006CEC97 /* arm_reshape_layer_acc.h */ = {isa = PBXFileReference; fileEncoding = 4; lastKnownFileType = sourcecode.c.h; path = arm_reshape_layer_acc.h; sourceTree = "<group>"; };
		9DF54354258B1365006CEC97 /* arm_upsample_layer_acc.cc */ = {isa = PBXFileReference; fileEncoding = 4; lastKnownFileType = sourcecode.cpp.cpp; path = arm_upsample_layer_acc.cc; sourceTree = "<group>"; };
		9DF54355258B1365006CEC97 /* arm_abs_layer_acc.cc */ = {isa = PBXFileReference; fileEncoding = 4; lastKnownFileType = sourcecode.cpp.cpp; path = arm_abs_layer_acc.cc; sourceTree = "<group>"; };
		9DF54356258B1365006CEC97 /* arm_nchw_layer_acc.cc */ = {isa = PBXFileReference; fileEncoding = 4; lastKnownFileType = sourcecode.cpp.cpp; path = arm_nchw_layer_acc.cc; sourceTree = "<group>"; };
		9DF54358258B1365006CEC97 /* arm_stride_slice_layer_acc.cc */ = {isa = PBXFileReference; fileEncoding = 4; lastKnownFileType = sourcecode.cpp.cpp; path = arm_stride_slice_layer_acc.cc; sourceTree = "<group>"; };
		9DF54359258B1365006CEC97 /* arm_inner_product_layer_acc.h */ = {isa = PBXFileReference; fileEncoding = 4; lastKnownFileType = sourcecode.c.h; path = arm_inner_product_layer_acc.h; sourceTree = "<group>"; };
		9DF5435A258B1365006CEC97 /* Float4.h */ = {isa = PBXFileReference; fileEncoding = 4; lastKnownFileType = sourcecode.c.h; path = Float4.h; sourceTree = "<group>"; };
		9DF5435B258B1365006CEC97 /* arm_signed_mul_layer_acc.h */ = {isa = PBXFileReference; fileEncoding = 4; lastKnownFileType = sourcecode.c.h; path = arm_signed_mul_layer_acc.h; sourceTree = "<group>"; };
		9DF5435E258B1365006CEC97 /* arm_neg_layer_acc.cc */ = {isa = PBXFileReference; fileEncoding = 4; lastKnownFileType = sourcecode.cpp.cpp; path = arm_neg_layer_acc.cc; sourceTree = "<group>"; };
		9DF5435F258B1365006CEC97 /* arm_reduce_sum_square_layer_acc.cc */ = {isa = PBXFileReference; fileEncoding = 4; lastKnownFileType = sourcecode.cpp.cpp; path = arm_reduce_sum_square_layer_acc.cc; sourceTree = "<group>"; };
		9DF54360258B1365006CEC97 /* arm_log_sigmoid_layer_acc.cc */ = {isa = PBXFileReference; fileEncoding = 4; lastKnownFileType = sourcecode.cpp.cpp; path = arm_log_sigmoid_layer_acc.cc; sourceTree = "<group>"; };
		9DF54361258B1365006CEC97 /* arm_reduce_l1_layer_acc.cc */ = {isa = PBXFileReference; fileEncoding = 4; lastKnownFileType = sourcecode.cpp.cpp; path = arm_reduce_l1_layer_acc.cc; sourceTree = "<group>"; };
		9DF54362258B1365006CEC97 /* arm_priorbox_layer_acc.cc */ = {isa = PBXFileReference; fileEncoding = 4; lastKnownFileType = sourcecode.cpp.cpp; path = arm_priorbox_layer_acc.cc; sourceTree = "<group>"; };
		9DF54364258B1365006CEC97 /* arm_conv_int8_layer_depthwise.cc */ = {isa = PBXFileReference; fileEncoding = 4; lastKnownFileType = sourcecode.cpp.cpp; path = arm_conv_int8_layer_depthwise.cc; sourceTree = "<group>"; };
		9DF54365258B1365006CEC97 /* arm_conv_layer_depthwise_s1.h */ = {isa = PBXFileReference; fileEncoding = 4; lastKnownFileType = sourcecode.c.h; path = arm_conv_layer_depthwise_s1.h; sourceTree = "<group>"; };
		9DF54366258B1365006CEC97 /* arm_conv_layer_common.cc */ = {isa = PBXFileReference; fileEncoding = 4; lastKnownFileType = sourcecode.cpp.cpp; path = arm_conv_layer_common.cc; sourceTree = "<group>"; };
		9DF54367258B1365006CEC97 /* arm_conv_layer_1x1.h */ = {isa = PBXFileReference; fileEncoding = 4; lastKnownFileType = sourcecode.c.h; path = arm_conv_layer_1x1.h; sourceTree = "<group>"; };
		9DF54369258B1365006CEC97 /* arm_conv_layer_common.h */ = {isa = PBXFileReference; fileEncoding = 4; lastKnownFileType = sourcecode.c.h; path = arm_conv_layer_common.h; sourceTree = "<group>"; };
		9DF5436A258B1365006CEC97 /* arm_conv_layer_c3.h */ = {isa = PBXFileReference; fileEncoding = 4; lastKnownFileType = sourcecode.c.h; path = arm_conv_layer_c3.h; sourceTree = "<group>"; };
		9DF5436B258B1365006CEC97 /* arm_conv_int8_layer_common.h */ = {isa = PBXFileReference; fileEncoding = 4; lastKnownFileType = sourcecode.c.h; path = arm_conv_int8_layer_common.h; sourceTree = "<group>"; };
		9DF5436D258B1365006CEC97 /* arm_conv_fp16_layer_c3.h */ = {isa = PBXFileReference; fileEncoding = 4; lastKnownFileType = sourcecode.c.h; path = arm_conv_fp16_layer_c3.h; sourceTree = "<group>"; };
		9DF5436E258B1365006CEC97 /* arm_conv_int8_layer_1x1.cc */ = {isa = PBXFileReference; fileEncoding = 4; lastKnownFileType = sourcecode.cpp.cpp; path = arm_conv_int8_layer_1x1.cc; sourceTree = "<group>"; };
		9DF5436F258B1365006CEC97 /* arm_conv_fp16_layer_depthwise_s1.h */ = {isa = PBXFileReference; fileEncoding = 4; lastKnownFileType = sourcecode.c.h; path = arm_conv_fp16_layer_depthwise_s1.h; sourceTree = "<group>"; };
		9DF54370258B1365006CEC97 /* arm_conv_fp16_layer_depthwise.h */ = {isa = PBXFileReference; fileEncoding = 4; lastKnownFileType = sourcecode.c.h; path = arm_conv_fp16_layer_depthwise.h; sourceTree = "<group>"; };
		9DF54371258B1365006CEC97 /* arm_conv_layer_1x1.cc */ = {isa = PBXFileReference; fileEncoding = 4; lastKnownFileType = sourcecode.cpp.cpp; path = arm_conv_layer_1x1.cc; sourceTree = "<group>"; };
		9DF54372258B1365006CEC97 /* arm_conv_layer_acc.h */ = {isa = PBXFileReference; fileEncoding = 4; lastKnownFileType = sourcecode.c.h; path = arm_conv_layer_acc.h; sourceTree = "<group>"; };
		9DF54373258B1365006CEC97 /* arm_conv_fp16_layer_3x3.h */ = {isa = PBXFileReference; fileEncoding = 4; lastKnownFileType = sourcecode.c.h; path = arm_conv_fp16_layer_3x3.h; sourceTree = "<group>"; };
		9DF54374258B1365006CEC97 /* arm_conv_fp16_layer_common.h */ = {isa = PBXFileReference; fileEncoding = 4; lastKnownFileType = sourcecode.c.h; path = arm_conv_fp16_layer_common.h; sourceTree = "<group>"; };
		9DF54375258B1365006CEC97 /* arm_conv_layer_3x3.cc */ = {isa = PBXFileReference; fileEncoding = 4; lastKnownFileType = sourcecode.cpp.cpp; path = arm_conv_layer_3x3.cc; sourceTree = "<group>"; };
		9DF54376258B1365006CEC97 /* arm_conv_int8_layer_1x1.h */ = {isa = PBXFileReference; fileEncoding = 4; lastKnownFileType = sourcecode.c.h; path = arm_conv_int8_layer_1x1.h; sourceTree = "<group>"; };
		9DF54377258B1365006CEC97 /* arm_conv_layer_depthwise.cc */ = {isa = PBXFileReference; fileEncoding = 4; lastKnownFileType = sourcecode.cpp.cpp; path = arm_conv_layer_depthwise.cc; sourceTree = "<group>"; };
		9DF54378258B1365006CEC97 /* arm_conv_int8_layer_common.cc */ = {isa = PBXFileReference; fileEncoding = 4; lastKnownFileType = sourcecode.cpp.cpp; path = arm_conv_int8_layer_common.cc; sourceTree = "<group>"; };
		9DF54379258B1365006CEC97 /* arm_conv_layer_group.h */ = {isa = PBXFileReference; fileEncoding = 4; lastKnownFileType = sourcecode.c.h; path = arm_conv_layer_group.h; sourceTree = "<group>"; };
		9DF5437A258B1365006CEC97 /* arm_conv_layer_3x3.h */ = {isa = PBXFileReference; fileEncoding = 4; lastKnownFileType = sourcecode.c.h; path = arm_conv_layer_3x3.h; sourceTree = "<group>"; };
		9DF5437C258B1365006CEC97 /* arm_conv_layer_c3.cc */ = {isa = PBXFileReference; fileEncoding = 4; lastKnownFileType = sourcecode.cpp.cpp; path = arm_conv_layer_c3.cc; sourceTree = "<group>"; };
		9DF5437D258B1365006CEC97 /* arm_conv_layer_acc_factory.h */ = {isa = PBXFileReference; fileEncoding = 4; lastKnownFileType = sourcecode.c.h; path = arm_conv_layer_acc_factory.h; sourceTree = "<group>"; };
		9DF5437E258B1365006CEC97 /* arm_conv_layer_acc_factory.cc */ = {isa = PBXFileReference; fileEncoding = 4; lastKnownFileType = sourcecode.cpp.cpp; path = arm_conv_layer_acc_factory.cc; sourceTree = "<group>"; };
		9DF5437F258B1365006CEC97 /* arm_conv_int8_layer_depthwise.h */ = {isa = PBXFileReference; fileEncoding = 4; lastKnownFileType = sourcecode.c.h; path = arm_conv_int8_layer_depthwise.h; sourceTree = "<group>"; };
		9DF54380258B1365006CEC97 /* arm_conv_layer_acc.cc */ = {isa = PBXFileReference; fileEncoding = 4; lastKnownFileType = sourcecode.cpp.cpp; path = arm_conv_layer_acc.cc; sourceTree = "<group>"; };
		9DF54383258B1365006CEC97 /* arm_conv_layer_group.cc */ = {isa = PBXFileReference; fileEncoding = 4; lastKnownFileType = sourcecode.cpp.cpp; path = arm_conv_layer_group.cc; sourceTree = "<group>"; };
		9DF54384258B1365006CEC97 /* arm_conv_layer_depthwise.h */ = {isa = PBXFileReference; fileEncoding = 4; lastKnownFileType = sourcecode.c.h; path = arm_conv_layer_depthwise.h; sourceTree = "<group>"; };
		9DF54385258B1365006CEC97 /* arm_conv_layer_depthwise_s1.cc */ = {isa = PBXFileReference; fileEncoding = 4; lastKnownFileType = sourcecode.cpp.cpp; path = arm_conv_layer_depthwise_s1.cc; sourceTree = "<group>"; };
		9DF54386258B1366006CEC97 /* arm_reduce_layer_acc.h */ = {isa = PBXFileReference; fileEncoding = 4; lastKnownFileType = sourcecode.c.h; path = arm_reduce_layer_acc.h; sourceTree = "<group>"; };
		9DF54387258B1366006CEC97 /* arm_signed_mul_layer_acc.cc */ = {isa = PBXFileReference; fileEncoding = 4; lastKnownFileType = sourcecode.cpp.cpp; path = arm_signed_mul_layer_acc.cc; sourceTree = "<group>"; };
		9DF5438A258B1366006CEC97 /* arm_reduce_max_layer_acc.cc */ = {isa = PBXFileReference; fileEncoding = 4; lastKnownFileType = sourcecode.cpp.cpp; path = arm_reduce_max_layer_acc.cc; sourceTree = "<group>"; };
		9DF5438B258B1366006CEC97 /* arm_reduce_min_layer_acc.cc */ = {isa = PBXFileReference; fileEncoding = 4; lastKnownFileType = sourcecode.cpp.cpp; path = arm_reduce_min_layer_acc.cc; sourceTree = "<group>"; };
		9DF5438C258B1366006CEC97 /* arm_upsample_layer_acc.h */ = {isa = PBXFileReference; fileEncoding = 4; lastKnownFileType = sourcecode.c.h; path = arm_upsample_layer_acc.h; sourceTree = "<group>"; };
		9DF5438D258B1366006CEC97 /* arm_floor_layer_acc.cc */ = {isa = PBXFileReference; fileEncoding = 4; lastKnownFileType = sourcecode.cpp.cpp; path = arm_floor_layer_acc.cc; sourceTree = "<group>"; };
		9DF5438E258B1366006CEC97 /* arm_shuffle_layer_acc.cc */ = {isa = PBXFileReference; fileEncoding = 4; lastKnownFileType = sourcecode.cpp.cpp; path = arm_shuffle_layer_acc.cc; sourceTree = "<group>"; };
		9DF5438F258B1366006CEC97 /* arm_softplus_layer_acc.cc */ = {isa = PBXFileReference; fileEncoding = 4; lastKnownFileType = sourcecode.cpp.cpp; path = arm_softplus_layer_acc.cc; sourceTree = "<group>"; };
		9DF54390258B1366006CEC97 /* arm_reduce_sum_layer_acc.cc */ = {isa = PBXFileReference; fileEncoding = 4; lastKnownFileType = sourcecode.cpp.cpp; path = arm_reduce_sum_layer_acc.cc; sourceTree = "<group>"; };
		9DF54391258B1366006CEC97 /* arm_batch_norm_layer_acc.h */ = {isa = PBXFileReference; fileEncoding = 4; lastKnownFileType = sourcecode.c.h; path = arm_batch_norm_layer_acc.h; sourceTree = "<group>"; };
		9DF54443258B162F006CEC97 /* npu_common_utils.h */ = {isa = PBXFileReference; fileEncoding = 4; lastKnownFileType = sourcecode.c.h; path = npu_common_utils.h; sourceTree = "<group>"; };
		9DF54444258B162F006CEC97 /* blob_converter_default.cc */ = {isa = PBXFileReference; fileEncoding = 4; lastKnownFileType = sourcecode.cpp.cpp; path = blob_converter_default.cc; sourceTree = "<group>"; };
		9DF54445258B162F006CEC97 /* blob_converter_default.h */ = {isa = PBXFileReference; fileEncoding = 4; lastKnownFileType = sourcecode.c.h; path = blob_converter_default.h; sourceTree = "<group>"; };
		9DF54446258B162F006CEC97 /* npu_common_utils.cc */ = {isa = PBXFileReference; fileEncoding = 4; lastKnownFileType = sourcecode.cpp.cpp; path = npu_common_utils.cc; sourceTree = "<group>"; };
		9DF54448258B162F006CEC97 /* random_data_utils.h */ = {isa = PBXFileReference; fileEncoding = 4; lastKnownFileType = sourcecode.c.h; path = random_data_utils.h; sourceTree = "<group>"; };
		9DF54449258B162F006CEC97 /* random_data_utils.cc */ = {isa = PBXFileReference; fileEncoding = 4; lastKnownFileType = sourcecode.cpp.cpp; path = random_data_utils.cc; sourceTree = "<group>"; };
		9EC524C625CA76CD00CA7A51 /* CONV_INT8_8X8.S */ = {isa = PBXFileReference; fileEncoding = 4; lastKnownFileType = sourcecode.asm; path = CONV_INT8_8X8.S; sourceTree = "<group>"; };
		9EC524C925CA76FC00CA7A51 /* winograd_function_int8.h */ = {isa = PBXFileReference; fileEncoding = 4; lastKnownFileType = sourcecode.c.h; path = winograd_function_int8.h; sourceTree = "<group>"; };
		9EC524CB25CA76FC00CA7A51 /* winograd_function_int8.cc */ = {isa = PBXFileReference; fileEncoding = 4; lastKnownFileType = sourcecode.cpp.cpp; path = winograd_function_int8.cc; sourceTree = "<group>"; };
		9EC524D025CA771400CA7A51 /* arm_conv_int8_layer_indirect.cc */ = {isa = PBXFileReference; fileEncoding = 4; lastKnownFileType = sourcecode.cpp.cpp; path = arm_conv_int8_layer_indirect.cc; sourceTree = "<group>"; };
		9EC524D125CA771400CA7A51 /* arm_conv_int8_layer_winograd.h */ = {isa = PBXFileReference; fileEncoding = 4; lastKnownFileType = sourcecode.c.h; path = arm_conv_int8_layer_winograd.h; sourceTree = "<group>"; };
		9EC524D225CA771400CA7A51 /* arm_conv_int8_layer_winograd.cc */ = {isa = PBXFileReference; fileEncoding = 4; lastKnownFileType = sourcecode.cpp.cpp; path = arm_conv_int8_layer_winograd.cc; sourceTree = "<group>"; };
		9EC524D325CA771400CA7A51 /* arm_conv_int8_layer_indirect.h */ = {isa = PBXFileReference; fileEncoding = 4; lastKnownFileType = sourcecode.c.h; path = arm_conv_int8_layer_indirect.h; sourceTree = "<group>"; };
		9EC524D925CA776900CA7A51 /* metal_reorg_layer_acc.mm */ = {isa = PBXFileReference; fileEncoding = 4; lastKnownFileType = sourcecode.cpp.objcpp; path = metal_reorg_layer_acc.mm; sourceTree = "<group>"; };
		9EC524DA25CA776900CA7A51 /* metal_reorg_layer_acc.metal */ = {isa = PBXFileReference; fileEncoding = 4; lastKnownFileType = sourcecode.metal; path = metal_reorg_layer_acc.metal; sourceTree = "<group>"; };
		9EF007D725F605FD006BEC98 /* indirect_conv_int8_4x8.h */ = {isa = PBXFileReference; fileEncoding = 4; lastKnownFileType = sourcecode.c.h; path = indirect_conv_int8_4x8.h; sourceTree = "<group>"; };
		9EF007D825F605FD006BEC98 /* indirect_conv_int8_4x8.cc */ = {isa = PBXFileReference; fileEncoding = 4; lastKnownFileType = sourcecode.cpp.cpp; path = indirect_conv_int8_4x8.cc; sourceTree = "<group>"; };
		9EF007D925F605FE006BEC98 /* indirect_conv_int8_8x8.cc */ = {isa = PBXFileReference; fileEncoding = 4; lastKnownFileType = sourcecode.cpp.cpp; path = indirect_conv_int8_8x8.cc; sourceTree = "<group>"; };
		9EF007DA25F605FE006BEC98 /* indirect_conv_int8_8x8.h */ = {isa = PBXFileReference; fileEncoding = 4; lastKnownFileType = sourcecode.c.h; path = indirect_conv_int8_8x8.h; sourceTree = "<group>"; };
		9EF007E025F6060B006BEC98 /* CONV_INT8_4X8.S */ = {isa = PBXFileReference; fileEncoding = 4; lastKnownFileType = sourcecode.asm; path = CONV_INT8_4X8.S; sourceTree = "<group>"; };
		E43D68B425C8F38000FAAF54 /* CONV_DW_3X3_INT8_SLIDEW.S */ = {isa = PBXFileReference; fileEncoding = 4; lastKnownFileType = sourcecode.asm; path = CONV_DW_3X3_INT8_SLIDEW.S; sourceTree = "<group>"; };
<<<<<<< HEAD
=======
		E458DE8025FF7D9300F8CD40 /* metal_reorg_layer_acc.metal */ = {isa = PBXFileReference; fileEncoding = 4; lastKnownFileType = sourcecode.metal; path = metal_reorg_layer_acc.metal; sourceTree = "<group>"; };
		E458DE8125FF7D9300F8CD40 /* metal_reorg_layer_acc.mm */ = {isa = PBXFileReference; fileEncoding = 4; lastKnownFileType = sourcecode.cpp.objcpp; path = metal_reorg_layer_acc.mm; sourceTree = "<group>"; };
>>>>>>> d6d4f989
		E4D05BE4259F15C600921502 /* arm_relu_layer_acc.h */ = {isa = PBXFileReference; fileEncoding = 4; lastKnownFileType = sourcecode.c.h; path = arm_relu_layer_acc.h; sourceTree = "<group>"; };
		E4D05BE5259F15C600921502 /* arm_batch_norm_layer_acc.cc */ = {isa = PBXFileReference; fileEncoding = 4; lastKnownFileType = sourcecode.cpp.cpp; path = arm_batch_norm_layer_acc.cc; sourceTree = "<group>"; };
		E4D05BE6259F15C600921502 /* arm_softmax_layer_acc.h */ = {isa = PBXFileReference; fileEncoding = 4; lastKnownFileType = sourcecode.c.h; path = arm_softmax_layer_acc.h; sourceTree = "<group>"; };
		E4D05BE7259F15C600921502 /* arm_permute_layer_acc.cc */ = {isa = PBXFileReference; fileEncoding = 4; lastKnownFileType = sourcecode.cpp.cpp; path = arm_permute_layer_acc.cc; sourceTree = "<group>"; };
		E4D05BE8259F15C700921502 /* arm_pool_layer_acc.cc */ = {isa = PBXFileReference; fileEncoding = 4; lastKnownFileType = sourcecode.cpp.cpp; path = arm_pool_layer_acc.cc; sourceTree = "<group>"; };
		E4D05BE9259F15C700921502 /* arm_concat_layer_acc.cc */ = {isa = PBXFileReference; fileEncoding = 4; lastKnownFileType = sourcecode.cpp.cpp; path = arm_concat_layer_acc.cc; sourceTree = "<group>"; };
		E4D05BEA259F15C700921502 /* arm_prelu_layer_acc.cc */ = {isa = PBXFileReference; fileEncoding = 4; lastKnownFileType = sourcecode.cpp.cpp; path = arm_prelu_layer_acc.cc; sourceTree = "<group>"; };
		E4D05BEB259F15C700921502 /* arm_relu_layer_acc.cc */ = {isa = PBXFileReference; fileEncoding = 4; lastKnownFileType = sourcecode.cpp.cpp; path = arm_relu_layer_acc.cc; sourceTree = "<group>"; };
		E4D05C02259F1BA700921502 /* arm_add_layer_acc.cc */ = {isa = PBXFileReference; fileEncoding = 4; lastKnownFileType = sourcecode.cpp.cpp; path = arm_add_layer_acc.cc; sourceTree = "<group>"; };
		E4D05E7925A093D000921502 /* arm_conv_fp16_layer_depthwise.cc */ = {isa = PBXFileReference; fileEncoding = 4; lastKnownFileType = sourcecode.cpp.cpp; path = arm_conv_fp16_layer_depthwise.cc; sourceTree = "<group>"; };
		E4D05E7A25A093D000921502 /* compute_half.h */ = {isa = PBXFileReference; fileEncoding = 4; lastKnownFileType = sourcecode.c.h; path = compute_half.h; sourceTree = "<group>"; };
		E4D05E7B25A093D000921502 /* arm_batch_norm_fp16_layer.cc */ = {isa = PBXFileReference; fileEncoding = 4; lastKnownFileType = sourcecode.cpp.cpp; path = arm_batch_norm_fp16_layer.cc; sourceTree = "<group>"; };
		E4D05E7C25A093D000921502 /* arm_deconv_fp16_layer_common.cc */ = {isa = PBXFileReference; fileEncoding = 4; lastKnownFileType = sourcecode.cpp.cpp; path = arm_deconv_fp16_layer_common.cc; sourceTree = "<group>"; };
		E4D05E7D25A093D000921502 /* CMakeLists.txt */ = {isa = PBXFileReference; fileEncoding = 4; lastKnownFileType = text; path = CMakeLists.txt; sourceTree = "<group>"; };
		E4D05E7F25A093D000921502 /* DECONV_FP16_O8_C1.S */ = {isa = PBXFileReference; fileEncoding = 4; lastKnownFileType = sourcecode.asm; path = DECONV_FP16_O8_C1.S; sourceTree = "<group>"; };
		E4D05E8025A093D000921502 /* CONV_DW_3X3_FP16_SLIDEW.S */ = {isa = PBXFileReference; fileEncoding = 4; lastKnownFileType = sourcecode.asm; path = CONV_DW_3X3_FP16_SLIDEW.S; sourceTree = "<group>"; };
		E4D05E8125A093D000921502 /* GEMM_FP16_N8.S */ = {isa = PBXFileReference; fileEncoding = 4; lastKnownFileType = sourcecode.asm; path = GEMM_FP16_N8.S; sourceTree = "<group>"; };
		E4D05E8225A093D000921502 /* FLOAT2HALF.S */ = {isa = PBXFileReference; fileEncoding = 4; lastKnownFileType = sourcecode.asm; path = FLOAT2HALF.S; sourceTree = "<group>"; };
		E4D05E8325A093D000921502 /* CONV_FP16_SLIDEW_C3.S */ = {isa = PBXFileReference; fileEncoding = 4; lastKnownFileType = sourcecode.asm; path = CONV_FP16_SLIDEW_C3.S; sourceTree = "<group>"; };
		E4D05E8425A093D000921502 /* DECONV_FP16_O8.S */ = {isa = PBXFileReference; fileEncoding = 4; lastKnownFileType = sourcecode.asm; path = DECONV_FP16_O8.S; sourceTree = "<group>"; };
		E4D05E8525A093D000921502 /* HALF2FLOAT.S */ = {isa = PBXFileReference; fileEncoding = 4; lastKnownFileType = sourcecode.asm; path = HALF2FLOAT.S; sourceTree = "<group>"; };
		E4D05E8625A093D000921502 /* arm_unary_fp16_layer.h */ = {isa = PBXFileReference; fileEncoding = 4; lastKnownFileType = sourcecode.c.h; path = arm_unary_fp16_layer.h; sourceTree = "<group>"; };
		E4D05E8725A093D000921502 /* arm_conv_fp16_layer_c3.cc */ = {isa = PBXFileReference; fileEncoding = 4; lastKnownFileType = sourcecode.cpp.cpp; path = arm_conv_fp16_layer_c3.cc; sourceTree = "<group>"; };
		E4D05E8825A093D000921502 /* arm_relu_fp16_layer.cc */ = {isa = PBXFileReference; fileEncoding = 4; lastKnownFileType = sourcecode.cpp.cpp; path = arm_relu_fp16_layer.cc; sourceTree = "<group>"; };
		E4D05E8925A093D000921502 /* arm_conv_fp16_layer_depthwise_s1.cc */ = {isa = PBXFileReference; fileEncoding = 4; lastKnownFileType = sourcecode.cpp.cpp; path = arm_conv_fp16_layer_depthwise_s1.cc; sourceTree = "<group>"; };
		E4D05E8A25A093D000921502 /* arm_sigmoid_fp16_layer.cc */ = {isa = PBXFileReference; fileEncoding = 4; lastKnownFileType = sourcecode.cpp.cpp; path = arm_sigmoid_fp16_layer.cc; sourceTree = "<group>"; };
		E4D05E8B25A093D000921502 /* arm_deconv_fp16_layer_depthwise.cc */ = {isa = PBXFileReference; fileEncoding = 4; lastKnownFileType = sourcecode.cpp.cpp; path = arm_deconv_fp16_layer_depthwise.cc; sourceTree = "<group>"; };
		E4D05E8D25A093D000921502 /* DECONV_FP16_O8_C1.S */ = {isa = PBXFileReference; fileEncoding = 4; lastKnownFileType = sourcecode.asm; path = DECONV_FP16_O8_C1.S; sourceTree = "<group>"; };
		E4D05E8E25A093D000921502 /* CONV_DW_3X3_FP16_SLIDEW.S */ = {isa = PBXFileReference; fileEncoding = 4; lastKnownFileType = sourcecode.asm; path = CONV_DW_3X3_FP16_SLIDEW.S; sourceTree = "<group>"; };
		E4D05E8F25A093D000921502 /* GEMM_FP16_N8.S */ = {isa = PBXFileReference; fileEncoding = 4; lastKnownFileType = sourcecode.asm; path = GEMM_FP16_N8.S; sourceTree = "<group>"; };
		E4D05E9025A093D000921502 /* FLOAT2HALF.S */ = {isa = PBXFileReference; fileEncoding = 4; lastKnownFileType = sourcecode.asm; path = FLOAT2HALF.S; sourceTree = "<group>"; };
		E4D05E9125A093D000921502 /* CONV_FP16_SLIDEW_C3.S */ = {isa = PBXFileReference; fileEncoding = 4; lastKnownFileType = sourcecode.asm; path = CONV_FP16_SLIDEW_C3.S; sourceTree = "<group>"; };
		E4D05E9225A093D000921502 /* DECONV_FP16_O8.S */ = {isa = PBXFileReference; fileEncoding = 4; lastKnownFileType = sourcecode.asm; path = DECONV_FP16_O8.S; sourceTree = "<group>"; };
		E4D05E9325A093D000921502 /* HALF2FLOAT.S */ = {isa = PBXFileReference; fileEncoding = 4; lastKnownFileType = sourcecode.asm; path = HALF2FLOAT.S; sourceTree = "<group>"; };
		E4D05E9425A093D000921502 /* compute_half.cc */ = {isa = PBXFileReference; fileEncoding = 4; lastKnownFileType = sourcecode.cpp.cpp; path = compute_half.cc; sourceTree = "<group>"; };
		E4D05E9525A093D000921502 /* arm_softmax_fp16_layer.cc */ = {isa = PBXFileReference; fileEncoding = 4; lastKnownFileType = sourcecode.cpp.cpp; path = arm_softmax_fp16_layer.cc; sourceTree = "<group>"; };
		E4D05E9625A093D000921502 /* arm_conv_fp16_layer_3x3.cc */ = {isa = PBXFileReference; fileEncoding = 4; lastKnownFileType = sourcecode.cpp.cpp; path = arm_conv_fp16_layer_3x3.cc; sourceTree = "<group>"; };
		E4D05E9725A093D000921502 /* arm_relu6_fp16_layer.cc */ = {isa = PBXFileReference; fileEncoding = 4; lastKnownFileType = sourcecode.cpp.cpp; path = arm_relu6_fp16_layer.cc; sourceTree = "<group>"; };
		E4D05E9825A093D000921502 /* arm_conv_fp16_layer_common.cc */ = {isa = PBXFileReference; fileEncoding = 4; lastKnownFileType = sourcecode.cpp.cpp; path = arm_conv_fp16_layer_common.cc; sourceTree = "<group>"; };
		E4D05E9925A093D000921502 /* arm_prelu_fp16_layer.cc */ = {isa = PBXFileReference; fileEncoding = 4; lastKnownFileType = sourcecode.cpp.cpp; path = arm_prelu_fp16_layer.cc; sourceTree = "<group>"; };
		E4D05E9A25A093D000921502 /* arm_add_fp16_layer.cc */ = {isa = PBXFileReference; fileEncoding = 4; lastKnownFileType = sourcecode.cpp.cpp; path = arm_add_fp16_layer.cc; sourceTree = "<group>"; };
		E4D05E9B25A093D000921502 /* winograd_function_fp16.cc */ = {isa = PBXFileReference; fileEncoding = 4; lastKnownFileType = sourcecode.cpp.cpp; path = winograd_function_fp16.cc; sourceTree = "<group>"; };
		EC0BE13425144B5D009BD69A /* detection_post_process_utils.h */ = {isa = PBXFileReference; fileEncoding = 4; lastKnownFileType = sourcecode.c.h; path = detection_post_process_utils.h; sourceTree = "<group>"; };
		EC0BE13525144B5D009BD69A /* detection_post_process_utils.cc */ = {isa = PBXFileReference; fileEncoding = 4; lastKnownFileType = sourcecode.cpp.cpp; path = detection_post_process_utils.cc; sourceTree = "<group>"; };
		EC0BE13625144B5D009BD69A /* string_utils.cc */ = {isa = PBXFileReference; fileEncoding = 4; lastKnownFileType = sourcecode.cpp.cpp; path = string_utils.cc; sourceTree = "<group>"; };
		EC0BE14825144BB7009BD69A /* reduce_l1_layer.cc */ = {isa = PBXFileReference; fileEncoding = 4; lastKnownFileType = sourcecode.cpp.cpp; path = reduce_l1_layer.cc; sourceTree = "<group>"; };
		EC0BE14925144BB8009BD69A /* ceil_layer.cc */ = {isa = PBXFileReference; fileEncoding = 4; lastKnownFileType = sourcecode.cpp.cpp; path = ceil_layer.cc; sourceTree = "<group>"; };
		EC0BE14A25144BB8009BD69A /* signed_mul_layer.cc */ = {isa = PBXFileReference; fileEncoding = 4; lastKnownFileType = sourcecode.cpp.cpp; path = signed_mul_layer.cc; sourceTree = "<group>"; };
		EC0BE14B25144BB8009BD69A /* squared_difference_layer.cc */ = {isa = PBXFileReference; fileEncoding = 4; lastKnownFileType = sourcecode.cpp.cpp; path = squared_difference_layer.cc; sourceTree = "<group>"; };
		EC0BE14C25144BB8009BD69A /* detection_post_process_layer.cc */ = {isa = PBXFileReference; fileEncoding = 4; lastKnownFileType = sourcecode.cpp.cpp; path = detection_post_process_layer.cc; sourceTree = "<group>"; };
		EC0BE14D25144BB8009BD69A /* arg_max_or_min_layer.cc */ = {isa = PBXFileReference; fileEncoding = 4; lastKnownFileType = sourcecode.cpp.cpp; path = arg_max_or_min_layer.cc; sourceTree = "<group>"; };
		EC0BE14E25144BB8009BD69A /* rsqrt_layer.cc */ = {isa = PBXFileReference; fileEncoding = 4; lastKnownFileType = sourcecode.cpp.cpp; path = rsqrt_layer.cc; sourceTree = "<group>"; };
		EC0BE15825144BE3009BD69A /* layer_interpreter_macro.h */ = {isa = PBXFileReference; fileEncoding = 4; lastKnownFileType = sourcecode.c.h; path = layer_interpreter_macro.h; sourceTree = "<group>"; };
		EC0BE15925144BE4009BD69A /* squared_difference_layer_interpreter.cc */ = {isa = PBXFileReference; fileEncoding = 4; lastKnownFileType = sourcecode.cpp.cpp; path = squared_difference_layer_interpreter.cc; sourceTree = "<group>"; };
		EC0BE15A25144BE4009BD69A /* detection_post_process_layer_interpreter.cc */ = {isa = PBXFileReference; fileEncoding = 4; lastKnownFileType = sourcecode.cpp.cpp; path = detection_post_process_layer_interpreter.cc; sourceTree = "<group>"; };
		EC0BE15B25144BE4009BD69A /* squeeze_layer_interpreter.cc */ = {isa = PBXFileReference; fileEncoding = 4; lastKnownFileType = sourcecode.cpp.cpp; path = squeeze_layer_interpreter.cc; sourceTree = "<group>"; };
		EC0BE15C25144BE4009BD69A /* signed_mul_layer_interpreter.cc */ = {isa = PBXFileReference; fileEncoding = 4; lastKnownFileType = sourcecode.cpp.cpp; path = signed_mul_layer_interpreter.cc; sourceTree = "<group>"; };
		EC0BE15D25144BE4009BD69A /* arg_max_or_min_layer_interpreter.cc */ = {isa = PBXFileReference; fileEncoding = 4; lastKnownFileType = sourcecode.cpp.cpp; path = arg_max_or_min_layer_interpreter.cc; sourceTree = "<group>"; };
		EC0BE16425144C0F009BD69A /* elu_layer_interpreter.cc */ = {isa = PBXFileReference; fileEncoding = 4; lastKnownFileType = sourcecode.cpp.cpp; path = elu_layer_interpreter.cc; sourceTree = "<group>"; };
		EC0BE16525144C0F009BD69A /* selu_layer_interpreter.cc */ = {isa = PBXFileReference; fileEncoding = 4; lastKnownFileType = sourcecode.cpp.cpp; path = selu_layer_interpreter.cc; sourceTree = "<group>"; };
		EC0BE16625144C0F009BD69A /* normalize_layer_interpreter.cc */ = {isa = PBXFileReference; fileEncoding = 4; lastKnownFileType = sourcecode.cpp.cpp; path = normalize_layer_interpreter.cc; sourceTree = "<group>"; };
		EC0BE16725144C0F009BD69A /* prior_box_layer_interpreter.cc */ = {isa = PBXFileReference; fileEncoding = 4; lastKnownFileType = sourcecode.cpp.cpp; path = prior_box_layer_interpreter.cc; sourceTree = "<group>"; };
		EC0BE16825144C0F009BD69A /* scale_layer_interpreter.cc */ = {isa = PBXFileReference; fileEncoding = 4; lastKnownFileType = sourcecode.cpp.cpp; path = scale_layer_interpreter.cc; sourceTree = "<group>"; };
		EC0BE16925144C0F009BD69A /* pad_layer_interpreter.cc */ = {isa = PBXFileReference; fileEncoding = 4; lastKnownFileType = sourcecode.cpp.cpp; path = pad_layer_interpreter.cc; sourceTree = "<group>"; };
		EC0BE16A25144C0F009BD69A /* clip_layer_interpreter.cc */ = {isa = PBXFileReference; fileEncoding = 4; lastKnownFileType = sourcecode.cpp.cpp; path = clip_layer_interpreter.cc; sourceTree = "<group>"; };
		EC0BE16B25144C0F009BD69A /* reorg_layer_interpreter.cc */ = {isa = PBXFileReference; fileEncoding = 4; lastKnownFileType = sourcecode.cpp.cpp; path = reorg_layer_interpreter.cc; sourceTree = "<group>"; };
		EC0BE16C25144C0F009BD69A /* detection_output_layer_interpreter.cc */ = {isa = PBXFileReference; fileEncoding = 4; lastKnownFileType = sourcecode.cpp.cpp; path = detection_output_layer_interpreter.cc; sourceTree = "<group>"; };
		EC0BE16D25144C0F009BD69A /* reduce_op_layer_interpreter.cc */ = {isa = PBXFileReference; fileEncoding = 4; lastKnownFileType = sourcecode.cpp.cpp; path = reduce_op_layer_interpreter.cc; sourceTree = "<group>"; };
		EC0BE16E25144C10009BD69A /* instance_norm_layer_interpreter.cc */ = {isa = PBXFileReference; fileEncoding = 4; lastKnownFileType = sourcecode.cpp.cpp; path = instance_norm_layer_interpreter.cc; sourceTree = "<group>"; };
		EC0BE16F25144C10009BD69A /* roi_pooling_layer_interpreter.cc */ = {isa = PBXFileReference; fileEncoding = 4; lastKnownFileType = sourcecode.cpp.cpp; path = roi_pooling_layer_interpreter.cc; sourceTree = "<group>"; };
		EC0BE17025144C10009BD69A /* prelu_layer_interpreter.cc */ = {isa = PBXFileReference; fileEncoding = 4; lastKnownFileType = sourcecode.cpp.cpp; path = prelu_layer_interpreter.cc; sourceTree = "<group>"; };
		EC0BE17125144C10009BD69A /* unary_op_layer_interpreter.cc */ = {isa = PBXFileReference; fileEncoding = 4; lastKnownFileType = sourcecode.cpp.cpp; path = unary_op_layer_interpreter.cc; sourceTree = "<group>"; };
		EC0BE1B9251DBE65009BD69A /* mat_converter_utils.cc */ = {isa = PBXFileReference; fileEncoding = 4; lastKnownFileType = sourcecode.cpp.cpp; path = mat_converter_utils.cc; sourceTree = "<group>"; };
		EC0BE1BA251DBE65009BD69A /* mat_converter_utils.h */ = {isa = PBXFileReference; fileEncoding = 4; lastKnownFileType = sourcecode.c.h; path = mat_converter_utils.h; sourceTree = "<group>"; };
		EC2CF72325078C1200EE3899 /* metal_mat_converter.mm */ = {isa = PBXFileReference; fileEncoding = 4; lastKnownFileType = sourcecode.cpp.objcpp; path = metal_mat_converter.mm; sourceTree = "<group>"; };
		EC2CF72425078C1200EE3899 /* metal_mat_converter.metal */ = {isa = PBXFileReference; fileEncoding = 4; lastKnownFileType = sourcecode.metal; path = metal_mat_converter.metal; sourceTree = "<group>"; };
		EC2CF7802511F80500EE3899 /* metal_arg_max_or_min_layer_acc.mm */ = {isa = PBXFileReference; fileEncoding = 4; lastKnownFileType = sourcecode.cpp.objcpp; path = metal_arg_max_or_min_layer_acc.mm; sourceTree = "<group>"; };
		EC2CF7812511F80500EE3899 /* metal_arg_max_or_min_layer_acc.metal */ = {isa = PBXFileReference; fileEncoding = 4; lastKnownFileType = sourcecode.metal; path = metal_arg_max_or_min_layer_acc.metal; sourceTree = "<group>"; };
		EC39A3F725FB65E000891D9A /* half_utils_inner.h */ = {isa = PBXFileReference; fileEncoding = 4; lastKnownFileType = sourcecode.c.h; path = half_utils_inner.h; sourceTree = "<group>"; };
		EC39A3F825FB65E000891D9A /* half.hpp */ = {isa = PBXFileReference; fileEncoding = 4; lastKnownFileType = sourcecode.cpp.h; path = half.hpp; sourceTree = "<group>"; };
		EC39A40925FB667D00891D9A /* net_optimizer_fuse_conv_add.cc */ = {isa = PBXFileReference; fileEncoding = 4; lastKnownFileType = sourcecode.cpp.cpp; path = net_optimizer_fuse_conv_add.cc; sourceTree = "<group>"; };
		EC39A40A25FB667D00891D9A /* net_optimizer_fuse_conv_add.h */ = {isa = PBXFileReference; fileEncoding = 4; lastKnownFileType = sourcecode.c.h; path = net_optimizer_fuse_conv_add.h; sourceTree = "<group>"; };
		EC880548255FE59D00BC4EDD /* net_optimizer_fuse_conv_post.h */ = {isa = PBXFileReference; fileEncoding = 4; lastKnownFileType = sourcecode.c.h; path = net_optimizer_fuse_conv_post.h; sourceTree = "<group>"; };
		EC880549255FE59D00BC4EDD /* net_optimizer_fuse_conv_post.cc */ = {isa = PBXFileReference; fileEncoding = 4; lastKnownFileType = sourcecode.cpp.cpp; path = net_optimizer_fuse_conv_post.cc; sourceTree = "<group>"; };
		ECBFFC75258C840400216CD2 /* encryption.h */ = {isa = PBXFileReference; fileEncoding = 4; lastKnownFileType = sourcecode.c.h; path = encryption.h; sourceTree = "<group>"; };
		ECBFFC76258C840400216CD2 /* encryption.cc */ = {isa = PBXFileReference; fileEncoding = 4; lastKnownFileType = sourcecode.cpp.cpp; path = encryption.cc; sourceTree = "<group>"; };
		ECBFFC77258C840400216CD2 /* model_interpreter.h */ = {isa = PBXFileReference; fileEncoding = 4; lastKnownFileType = sourcecode.c.h; path = model_interpreter.h; sourceTree = "<group>"; };
		ECBFFC78258C840400216CD2 /* model_packer.h */ = {isa = PBXFileReference; fileEncoding = 4; lastKnownFileType = sourcecode.c.h; path = model_packer.h; sourceTree = "<group>"; };
		ECBFFC79258C840400216CD2 /* model_packer.cc */ = {isa = PBXFileReference; fileEncoding = 4; lastKnownFileType = sourcecode.cpp.cpp; path = model_packer.cc; sourceTree = "<group>"; };
		ECBFFC7A258C840400216CD2 /* objseri.h */ = {isa = PBXFileReference; fileEncoding = 4; lastKnownFileType = sourcecode.c.h; path = objseri.h; sourceTree = "<group>"; };
		ECBFFC7B258C840400216CD2 /* model_interpreter.cc */ = {isa = PBXFileReference; fileEncoding = 4; lastKnownFileType = sourcecode.cpp.cpp; path = model_interpreter.cc; sourceTree = "<group>"; };
		ECD945AC254ADD7100BF9214 /* metal_pixel_shuffle_layer_acc.mm */ = {isa = PBXFileReference; fileEncoding = 4; lastKnownFileType = sourcecode.cpp.objcpp; path = metal_pixel_shuffle_layer_acc.mm; sourceTree = "<group>"; };
		ECD945AD254ADD7100BF9214 /* metal_signed_mul_layer_acc.metal */ = {isa = PBXFileReference; fileEncoding = 4; lastKnownFileType = sourcecode.metal; path = metal_signed_mul_layer_acc.metal; sourceTree = "<group>"; };
		ECD945AE254ADD7100BF9214 /* metal_signed_mul_layer_acc.mm */ = {isa = PBXFileReference; fileEncoding = 4; lastKnownFileType = sourcecode.cpp.objcpp; path = metal_signed_mul_layer_acc.mm; sourceTree = "<group>"; };
		ECD945AF254ADD7100BF9214 /* metal_pixel_shuffle_layer_acc.metal */ = {isa = PBXFileReference; fileEncoding = 4; lastKnownFileType = sourcecode.metal; path = metal_pixel_shuffle_layer_acc.metal; sourceTree = "<group>"; };
		ECD945B5254ADD8400BF9214 /* pixel_shuffle_layer.cc */ = {isa = PBXFileReference; fileEncoding = 4; lastKnownFileType = sourcecode.cpp.cpp; path = pixel_shuffle_layer.cc; sourceTree = "<group>"; };
		ECD945B8254ADDA800BF9214 /* pixel_shuffle_layer_interpreter.cc */ = {isa = PBXFileReference; fileEncoding = 4; lastKnownFileType = sourcecode.cpp.cpp; path = pixel_shuffle_layer_interpreter.cc; sourceTree = "<group>"; };
		ECD946492558F4CD00BF9214 /* net_optimizer_insert_int8_reformat.cc */ = {isa = PBXFileReference; fileEncoding = 4; lastKnownFileType = sourcecode.cpp.cpp; path = net_optimizer_insert_int8_reformat.cc; sourceTree = "<group>"; };
		ECD9464A2558F4CD00BF9214 /* net_optimizer_insert_fp16_reformat.h */ = {isa = PBXFileReference; fileEncoding = 4; lastKnownFileType = sourcecode.c.h; path = net_optimizer_insert_fp16_reformat.h; sourceTree = "<group>"; };
		ECD9464B2558F4CD00BF9214 /* net_optimizer_insert_int8_reformat.h */ = {isa = PBXFileReference; fileEncoding = 4; lastKnownFileType = sourcecode.c.h; path = net_optimizer_insert_int8_reformat.h; sourceTree = "<group>"; };
		ECD9464C2558F4CD00BF9214 /* net_optimizer_insert_fp16_reformat.cc */ = {isa = PBXFileReference; fileEncoding = 4; lastKnownFileType = sourcecode.cpp.cpp; path = net_optimizer_insert_fp16_reformat.cc; sourceTree = "<group>"; };
		ECEC5D6024FCDBA40044DDF1 /* arm_mat_converter.cc */ = {isa = PBXFileReference; fileEncoding = 4; lastKnownFileType = sourcecode.cpp.cpp; path = arm_mat_converter.cc; sourceTree = "<group>"; };
		ECEC5D6124FCDBA40044DDF1 /* arm_mat_util.h */ = {isa = PBXFileReference; fileEncoding = 4; lastKnownFileType = sourcecode.c.h; path = arm_mat_util.h; sourceTree = "<group>"; };
		ECEC5D6224FCDBA40044DDF1 /* arm_mat_converter.h */ = {isa = PBXFileReference; fileEncoding = 4; lastKnownFileType = sourcecode.c.h; path = arm_mat_converter.h; sourceTree = "<group>"; };
		ECEC5D6324FCDBA50044DDF1 /* arm_mat_util.cc */ = {isa = PBXFileReference; fileEncoding = 4; lastKnownFileType = sourcecode.cpp.cpp; path = arm_mat_util.cc; sourceTree = "<group>"; };
		ECEC5D6824FCE0780044DDF1 /* mat_converter_acc.cc */ = {isa = PBXFileReference; fileEncoding = 4; lastKnownFileType = sourcecode.cpp.cpp; path = mat_converter_acc.cc; sourceTree = "<group>"; };
		ECEC5D6924FCE0780044DDF1 /* mat_converter_acc.h */ = {isa = PBXFileReference; fileEncoding = 4; lastKnownFileType = sourcecode.c.h; path = mat_converter_acc.h; sourceTree = "<group>"; };
		ECEC5D6A24FCE0780044DDF1 /* mat_utils.cc */ = {isa = PBXFileReference; fileEncoding = 4; lastKnownFileType = sourcecode.cpp.cpp; path = mat_utils.cc; sourceTree = "<group>"; };
		ECEC5DA724FFC6FD0044DDF1 /* mat.cc */ = {isa = PBXFileReference; fileEncoding = 4; lastKnownFileType = sourcecode.cpp.cpp; path = mat.cc; sourceTree = "<group>"; };
/* End PBXFileReference section */

/* Begin PBXFrameworksBuildPhase section */
		9D2DB1CE22D759C8000C508F /* Frameworks */ = {
			isa = PBXFrameworksBuildPhase;
			buildActionMask = 2147483647;
			files = (
				9D31636023169B1600531250 /* CoreML.framework in Frameworks */,
				9D29E25122DC89310050DC63 /* Foundation.framework in Frameworks */,
			);
			runOnlyForDeploymentPostprocessing = 0;
		};
/* End PBXFrameworksBuildPhase section */

/* Begin PBXGroup section */
		9D203E5522D75AB20019CAAA /* include */ = {
			isa = PBXGroup;
			children = (
				9DDA7080241F99E600F17A1C /* tnn */,
			);
			name = include;
			path = ../../../include;
			sourceTree = "<group>";
		};
		9D203E5D22D75AB20019CAAA /* source */ = {
			isa = PBXGroup;
			children = (
				9DDA70A5241F9E9400F17A1C /* tnn */,
			);
			name = source;
			path = ../../../source;
			sourceTree = "<group>";
		};
		9D29E24F22DC89300050DC63 /* Frameworks */ = {
			isa = PBXGroup;
			children = (
				9D31635F23169B1600531250 /* CoreML.framework */,
				9D29E25022DC89300050DC63 /* Foundation.framework */,
			);
			name = Frameworks;
			sourceTree = "<group>";
		};
		9D2DB1C722D759C8000C508F = {
			isa = PBXGroup;
			children = (
				9D2DB1D322D759C8000C508F /* tnn */,
				9D2DB1D222D759C8000C508F /* Products */,
				9D29E24F22DC89300050DC63 /* Frameworks */,
				9D24B9562351FFE1000E1F04 /* tnn copy-Info.plist */,
				E4D05E7525A093A700921502 /* Recovered References */,
			);
			sourceTree = "<group>";
		};
		9D2DB1D222D759C8000C508F /* Products */ = {
			isa = PBXGroup;
			children = (
				9D2DB1D122D759C8000C508F /* tnn.framework */,
			);
			name = Products;
			sourceTree = "<group>";
		};
		9D2DB1D322D759C8000C508F /* tnn */ = {
			isa = PBXGroup;
			children = (
				9D203E5522D75AB20019CAAA /* include */,
				9D203E5D22D75AB20019CAAA /* source */,
				9D2DB1D422D759C8000C508F /* tnn.h */,
				9D2DB1D522D759C8000C508F /* Info.plist */,
			);
			path = tnn;
			sourceTree = "<group>";
		};
		9D32F95D24557EE7002DCDAB /* optimizer */ = {
			isa = PBXGroup;
			children = (
				EC39A40925FB667D00891D9A /* net_optimizer_fuse_conv_add.cc */,
				EC39A40A25FB667D00891D9A /* net_optimizer_fuse_conv_add.h */,
				EC880549255FE59D00BC4EDD /* net_optimizer_fuse_conv_post.cc */,
				EC880548255FE59D00BC4EDD /* net_optimizer_fuse_conv_post.h */,
				ECD9464C2558F4CD00BF9214 /* net_optimizer_insert_fp16_reformat.cc */,
				ECD9464A2558F4CD00BF9214 /* net_optimizer_insert_fp16_reformat.h */,
				ECD946492558F4CD00BF9214 /* net_optimizer_insert_int8_reformat.cc */,
				ECD9464B2558F4CD00BF9214 /* net_optimizer_insert_int8_reformat.h */,
				9D32F95F24557EE7002DCDAB /* net_optimizer_remove_layers.h */,
				9D32F96224557EE7002DCDAB /* net_optimizer.h */,
				9D32F96424557EE7002DCDAB /* optimizer_const.h */,
				9D32F96524557EE7002DCDAB /* net_optimizer_manager.h */,
				9D32F96624557EE7002DCDAB /* net_optimizer_remove_layers.cc */,
				9D32F96724557EE7002DCDAB /* net_optimizer_manager.cc */,
			);
			path = optimizer;
			sourceTree = "<group>";
		};
		9D32F96824557EE7002DCDAB /* memory_manager */ = {
			isa = PBXGroup;
			children = (
				9D32F96924557EE7002DCDAB /* blob_2d_memory_pool.h */,
				9D32F96A24557EE7002DCDAB /* others_memory_mode_state.cc */,
				9D32F96B24557EE7002DCDAB /* blob_memory_size_info.cc */,
				9D32F96C24557EE7002DCDAB /* shared_memory_manager.h */,
				9D32F96D24557EE7002DCDAB /* memory_unify_assign_strategy.cc */,
				9D32F96E24557EE7002DCDAB /* blob_1d_memory_pool.h */,
				9D32F96F24557EE7002DCDAB /* blob_1d_memory.cc */,
				9D32F97024557EE7002DCDAB /* blob_memory_pool.cc */,
				9D32F97124557EE7002DCDAB /* shared_memory_manager.cc */,
				9D32F97224557EE7002DCDAB /* blob_2d_memory_pool.cc */,
				9D32F97324557EE7002DCDAB /* blob_memory_pool_factory.h */,
				9D32F97424557EE7002DCDAB /* blob_memory.cc */,
				9D32F97524557EE7002DCDAB /* memory_mode_state.cc */,
				9D32F97624557EE7002DCDAB /* memory_seperate_assign_strategy.cc */,
				9D32F97724557EE7002DCDAB /* blob_1d_memory.h */,
				9D32F97824557EE7002DCDAB /* blob_memory_size_info.h */,
				9D32F97924557EE7002DCDAB /* blob_memory.h */,
				9D32F97A24557EE7002DCDAB /* memory_assign_strategy.h */,
				9D32F97B24557EE7002DCDAB /* memory_mode_state_factory.h */,
				9D32F97C24557EE7002DCDAB /* others_memory_mode_state.h */,
				9D32F97D24557EE7002DCDAB /* blob_2d_memory.h */,
				9D32F97E24557EE7002DCDAB /* blob_2d_memory.cc */,
				9D32F97F24557EE7002DCDAB /* memory_unify_assign_strategy.h */,
				9D32F98024557EE7002DCDAB /* share_one_thread_memory_mode_state.cc */,
				9D32F98124557EE7002DCDAB /* memory_mode_state_factory.cc */,
				9D32F98224557EE7002DCDAB /* memory_mode_state.h */,
				9D32F98324557EE7002DCDAB /* share_one_thread_memory_mode_state.h */,
				9D32F98424557EE7002DCDAB /* blob_memory_pool.h */,
				9D32F98524557EE7002DCDAB /* blob_memory_pool_factory.cc */,
				9D32F98624557EE7002DCDAB /* memory_seperate_assign_strategy.h */,
				9D32F98724557EE7002DCDAB /* blob_1d_memory_pool.cc */,
			);
			path = memory_manager;
			sourceTree = "<group>";
		};
		9D32F98824557EE7002DCDAB /* utils */ = {
			isa = PBXGroup;
			children = (
				EC39A3F725FB65E000891D9A /* half_utils_inner.h */,
				EC39A3F825FB65E000891D9A /* half.hpp */,
				6178F34A2590AA8C00B4B153 /* md5.cc */,
				6178F3492590AA8C00B4B153 /* md5.h */,
				6178F3472590AA8C00B4B153 /* winograd_generator.cc */,
				6178F3482590AA8C00B4B153 /* winograd_generator.h */,
				9DF54444258B162F006CEC97 /* blob_converter_default.cc */,
				9DF54445258B162F006CEC97 /* blob_converter_default.h */,
				9DF54446258B162F006CEC97 /* npu_common_utils.cc */,
				9DF54443258B162F006CEC97 /* npu_common_utils.h */,
				9DF54449258B162F006CEC97 /* random_data_utils.cc */,
				9DF54448258B162F006CEC97 /* random_data_utils.h */,
				EC0BE1B9251DBE65009BD69A /* mat_converter_utils.cc */,
				EC0BE1BA251DBE65009BD69A /* mat_converter_utils.h */,
				EC0BE13525144B5D009BD69A /* detection_post_process_utils.cc */,
				EC0BE13425144B5D009BD69A /* detection_post_process_utils.h */,
				EC0BE13625144B5D009BD69A /* string_utils.cc */,
				ECEC5D6824FCE0780044DDF1 /* mat_converter_acc.cc */,
				ECEC5D6924FCE0780044DDF1 /* mat_converter_acc.h */,
				ECEC5D6A24FCE0780044DDF1 /* mat_utils.cc */,
				9D4C60CA246BF7A1006068D1 /* bbox_util.cc */,
				9D4C60C9246BF7A1006068D1 /* bbox_util.h */,
				9D852BC924584E6A003F4E41 /* bfp16_utils.cc */,
				9D852BCA24584E6A003F4E41 /* bfp16.h */,
				9D32F99924557EE7002DCDAB /* blob_converter_internal.cc */,
				9D32F99724557EE7002DCDAB /* blob_converter_internal.h */,
				9D32F98924557EE7002DCDAB /* blob_dump_utils.h */,
				9D32F99B24557EE7002DCDAB /* blob_memory_size_utils.cc */,
				9D32F98C24557EE7002DCDAB /* blob_memory_size_utils.h */,
				9D32F99124557EE7002DCDAB /* blob_dump_utils.cc */,
				9D32F99224557EE7002DCDAB /* blob_transfer_utils.cc */,
				9D32F98E24557EE7002DCDAB /* blob_transfer_utils.h */,
				9D32F9A124557EE7002DCDAB /* cpu_utils.cc */,
				9D32F99624557EE7002DCDAB /* data_format_converter.cc */,
				9D32F99424557EE7002DCDAB /* data_format_converter.h */,
				9D32F99D24557EE7002DCDAB /* data_type_utils.cc */,
				9D32F99A24557EE7002DCDAB /* dims_vector_utils.cc */,
				9D32F98B24557EE7002DCDAB /* half_utils.cc */,
				9DF26BD724645EA500F22F0D /* naive_compute.cc */,
				9DF26BD824645EA500F22F0D /* naive_compute.h */,
				9D32F98A24557EE7002DCDAB /* omp_utils.h */,
				9D32F9A224557EE7002DCDAB /* pribox_generator_utils.cc */,
				9D32F9A024557EE7002DCDAB /* pribox_generator_utils.h */,
				9D32F99E24557EE7002DCDAB /* split_utils.cc */,
				9D32F98F24557EE7002DCDAB /* split_utils.h */,
				9D32F99024557EE7002DCDAB /* string_format.cc */,
				9D32F99F24557EE7002DCDAB /* string_format.h */,
				9D32F98D24557EE7002DCDAB /* string_utils_inner.h */,
			);
			path = utils;
			sourceTree = "<group>";
		};
		9D32F9A324557EE7002DCDAB /* layer */ = {
			isa = PBXGroup;
			children = (
				ECD945B5254ADD8400BF9214 /* pixel_shuffle_layer.cc */,
				EC0BE14D25144BB8009BD69A /* arg_max_or_min_layer.cc */,
				EC0BE14925144BB8009BD69A /* ceil_layer.cc */,
				EC0BE14C25144BB8009BD69A /* detection_post_process_layer.cc */,
				EC0BE14825144BB7009BD69A /* reduce_l1_layer.cc */,
				EC0BE14E25144BB8009BD69A /* rsqrt_layer.cc */,
				EC0BE14A25144BB8009BD69A /* signed_mul_layer.cc */,
				EC0BE14B25144BB8009BD69A /* squared_difference_layer.cc */,
				9D32F9CE24557EE7002DCDAB /* abs_layer.cc */,
				9D32F9C824557EE7002DCDAB /* acos_layer.cc */,
				9D32F9AC24557EE7002DCDAB /* add_layer.cc */,
				9D32F9E524557EE7002DCDAB /* asin_layer.cc */,
				9D32F9B824557EE7002DCDAB /* atan_layer.cc */,
				9D32F9D524557EE7002DCDAB /* base_layer.cc */,
				9D32F9AE24557EE7002DCDAB /* base_layer.h */,
				9D32F9E724557EE7002DCDAB /* batch_norm_layer.cc */,
				9D32F9C924557EE7002DCDAB /* clip_layer.cc */,
				9D32F9D324557EE7002DCDAB /* concat_layer.cc */,
				9D32F9C224557EE7002DCDAB /* conv_layer.cc */,
				9D32F9C324557EE7002DCDAB /* conv3d_layer.cc */,
				9D32F9E324557EE7002DCDAB /* cos_layer.cc */,
				9D32F9E824557EE7002DCDAB /* deconv_layer.cc */,
				9D32F9BD24557EE7002DCDAB /* detection_output_layer.cc */,
				9D32F9B624557EE7002DCDAB /* div_layer.cc */,
				9D32F9B524557EE7002DCDAB /* elementwise_layer.cc */,
				9D32F9BA24557EE7002DCDAB /* elementwise_layer.h */,
				9D32F9DC24557EE7002DCDAB /* elu_layer.cc */,
				9D32F9AD24557EE7002DCDAB /* exp_layer.cc */,
				9D32F9B224557EE7002DCDAB /* flatten_layer.cc */,
				9D32F9BC24557EE7002DCDAB /* floor_layer.cc */,
				9D32F9EF24557EE8002DCDAB /* hard_sigmoid_layer.cc */,
				9D32F9DF24557EE7002DCDAB /* hard_swish_layer.cc */,
				9D32F9D724557EE7002DCDAB /* hdrguide_layer.cc */,
				9D32F9B724557EE7002DCDAB /* inner_product_layer.cc */,
				9D32F9BF24557EE7002DCDAB /* instance_norm_layer.cc */,
				9D32F9DD24557EE7002DCDAB /* log_layer.cc */,
				9D32F9EB24557EE8002DCDAB /* log_sigmoid_layer.cc */,
				9D32F9EC24557EE8002DCDAB /* lrn_layer.cc */,
				9D32F9F024557EE8002DCDAB /* max_layer.cc */,
				9D32F9CF24557EE7002DCDAB /* min_layer.cc */,
				9D32F9D424557EE7002DCDAB /* mul_layer.cc */,
				9D32F9E224557EE7002DCDAB /* multidir_broadcast_layer.cc */,
				9D32F9CA24557EE7002DCDAB /* multidir_broadcast_layer.h */,
				9D32F9C624557EE7002DCDAB /* neg_layer.cc */,
				9D32F9DA24557EE7002DCDAB /* normalize_layer.cc */,
				9D32F9CD24557EE7002DCDAB /* pad_layer.cc */,
				9D32F9ED24557EE8002DCDAB /* permute_layer.cc */,
				9D32F9B324557EE7002DCDAB /* pooling_3d_layer.cc */,
				9D32F9DB24557EE7002DCDAB /* pooling_layer.cc */,
				9D32F9A524557EE7002DCDAB /* pow_layer.cc */,
				9D32F9C524557EE7002DCDAB /* prelu_layer.cc */,
				9D32F9C124557EE7002DCDAB /* prior_box_layer.cc */,
				9D32F9BB24557EE7002DCDAB /* reciprocal_layer.cc */,
				9D32F9D924557EE7002DCDAB /* reduce_l2_layer.cc */,
				9D32F9E124557EE7002DCDAB /* reduce_layer.cc */,
				9D32F9B024557EE7002DCDAB /* reduce_layer.h */,
				9D32F9D824557EE7002DCDAB /* reduce_log_sum_exp_layer.cc */,
				9D32F9EE24557EE8002DCDAB /* reduce_log_sum_layer.cc */,
				9D32F9F124557EE8002DCDAB /* reduce_max_layer.cc */,
				9D32F9CB24557EE7002DCDAB /* reduce_mean_layer.cc */,
				9D32F9D024557EE7002DCDAB /* reduce_min_layer.cc */,
				9D32F9AA24557EE7002DCDAB /* reduce_prod_layer.cc */,
				9D32F9CC24557EE7002DCDAB /* reduce_sum_layer.cc */,
				9D32F9AB24557EE7002DCDAB /* reduce_sum_square_layer.cc */,
				9D32F9D224557EE7002DCDAB /* reformat_layer.cc */,
				9D32F9E424557EE7002DCDAB /* relu_layer.cc */,
				9D32F9C424557EE7002DCDAB /* relu6_layer.cc */,
				9D32F9E624557EE7002DCDAB /* reorg_layer.cc */,
				9D32F9B424557EE7002DCDAB /* reshape_layer.cc */,
				9D32F9D624557EE7002DCDAB /* roi_pooling_layer.cc */,
				9D32F9DE24557EE7002DCDAB /* scale_layer.cc */,
				9D32F9C024557EE7002DCDAB /* selu_layer.cc */,
				9D32F9AF24557EE7002DCDAB /* shuffle_layer.cc */,
				9D32F9A424557EE7002DCDAB /* sigmoid_layer.cc */,
				9D32F9A724557EE7002DCDAB /* sign_layer.cc */,
				9D32F9D124557EE7002DCDAB /* sin_layer.cc */,
				9D32F9C724557EE7002DCDAB /* softmax_layer.cc */,
				9D32F9A824557EE7002DCDAB /* softplus_layer.cc */,
				9D32F9EA24557EE8002DCDAB /* split_layer.cc */,
				9D32F9BE24557EE7002DCDAB /* splitv_layer.cc */,
				9D32F9B124557EE7002DCDAB /* sqrt_layer.cc */,
				9D32F9E924557EE7002DCDAB /* stride_slice_layer.cc */,
				9D32F9B924557EE7002DCDAB /* sub_layer.cc */,
				9D32F9A924557EE7002DCDAB /* tan_layer.cc */,
				9D32F9A624557EE7002DCDAB /* tanh_layer.cc */,
				9D32F9E024557EE7002DCDAB /* upsample_layer.cc */,
			);
			path = layer;
			sourceTree = "<group>";
		};
		9D32F9F224557EE8002DCDAB /* device */ = {
			isa = PBXGroup;
			children = (
				9DD1FA8C247CE9BE00800139 /* metal */,
				9D32FB7E24557EEA002DCDAB /* arm */,
			);
			path = device;
			sourceTree = "<group>";
		};
		9D32FB7E24557EEA002DCDAB /* arm */ = {
			isa = PBXGroup;
			children = (
				9DF542DF258B1363006CEC97 /* acc */,
				ECEC5D6024FCDBA40044DDF1 /* arm_mat_converter.cc */,
				ECEC5D6224FCDBA40044DDF1 /* arm_mat_converter.h */,
				ECEC5D6324FCDBA50044DDF1 /* arm_mat_util.cc */,
				ECEC5D6124FCDBA40044DDF1 /* arm_mat_util.h */,
				9DD1FC62247CEA1400800139 /* arm_blob_converter.cc */,
				9DD1FC61247CEA1400800139 /* arm_blob_converter.h */,
				9DD1FBD6247CEA1300800139 /* arm_common.h */,
				9DD1FBD4247CEA1200800139 /* arm_context.cc */,
				9DD1FBD5247CEA1200800139 /* arm_context.h */,
				9DD1FC64247CEA1400800139 /* arm_device.cc */,
				9DD1FC63247CEA1400800139 /* arm_device.h */,
				9DD1FBD2247CEA1200800139 /* arm_util.cc */,
				9DD1FBD3247CEA1200800139 /* arm_util.h */,
			);
			path = arm;
			sourceTree = "<group>";
		};
		9D32FBFA24557EEB002DCDAB /* interpreter */ = {
			isa = PBXGroup;
			children = (
				ECBFFC73258C840400216CD2 /* rapidnetv3 */,
				9D32FBFB24557EEB002DCDAB /* default_model_interpreter.h */,
				9D32FBFC24557EEB002DCDAB /* layer_resource_generator.cc */,
				9D32FBFD24557EEB002DCDAB /* layer_param.h */,
				9D32FBFE24557EEB002DCDAB /* default_model_interpreter.cc */,
				9D32FBFF24557EEB002DCDAB /* net_resource.cc */,
				9D32FC0024557EEB002DCDAB /* tnn */,
				9D32FC3424557EEB002DCDAB /* raw_buffer.h */,
				9D32FC3524557EEB002DCDAB /* default_model_packer.h */,
				9D32FC3624557EEB002DCDAB /* layer_resource.h */,
				9D32FC3724557EEB002DCDAB /* net_resource.h */,
				9D32FC3824557EEB002DCDAB /* default_model_packer.cc */,
				9D32FC3924557EEB002DCDAB /* abstract_model_interpreter.h */,
				9D32FC3A24557EEB002DCDAB /* net_structure.cc */,
				9D32FC3B24557EEB002DCDAB /* raw_buffer.cc */,
				9D32FC3C24557EEB002DCDAB /* abstract_model_interpreter.cc */,
				9D32FC3D24557EEB002DCDAB /* ncnn */,
				9D32FC6224557EEB002DCDAB /* net_structure.h */,
				9D32FC6324557EEB002DCDAB /* layer_resource_generator.h */,
			);
			path = interpreter;
			sourceTree = "<group>";
		};
		9D32FC0024557EEB002DCDAB /* tnn */ = {
			isa = PBXGroup;
			children = (
				9D32FC0124557EEB002DCDAB /* model_interpreter.h */,
				9D32FC0224557EEB002DCDAB /* model_packer.h */,
				9D32FC0324557EEB002DCDAB /* model_packer.cc */,
				9D32FC0424557EEB002DCDAB /* objseri.h */,
				9D32FC0524557EEB002DCDAB /* model_interpreter.cc */,
				9D32FC0624557EEB002DCDAB /* layer_interpreter */,
			);
			path = tnn;
			sourceTree = "<group>";
		};
		9D32FC0624557EEB002DCDAB /* layer_interpreter */ = {
			isa = PBXGroup;
			children = (
				ECD945B8254ADDA800BF9214 /* pixel_shuffle_layer_interpreter.cc */,
				EC0BE15D25144BE4009BD69A /* arg_max_or_min_layer_interpreter.cc */,
				EC0BE15A25144BE4009BD69A /* detection_post_process_layer_interpreter.cc */,
				EC0BE15825144BE3009BD69A /* layer_interpreter_macro.h */,
				EC0BE15C25144BE4009BD69A /* signed_mul_layer_interpreter.cc */,
				EC0BE15925144BE4009BD69A /* squared_difference_layer_interpreter.cc */,
				EC0BE15B25144BE4009BD69A /* squeeze_layer_interpreter.cc */,
				9D32FC0724557EEB002DCDAB /* batch_norm_layer_interpreter.cc */,
				9D32FC0824557EEB002DCDAB /* shuffle_layer_interpreter.cc */,
				9D32FC0924557EEB002DCDAB /* conv_layer_interpreter.cc */,
				9D32FC0A24557EEB002DCDAB /* flatten_layer_interpreter.cc */,
				9D32FC0B24557EEB002DCDAB /* unary_op_layer_interpreter.h */,
				9D32FC0C24557EEB002DCDAB /* detection_output_interpreter.cc */,
				9D32FC0D24557EEB002DCDAB /* reorg_layer_interpreter.cc */,
				9D32FC0E24557EEB002DCDAB /* prelu_layer_interpreter.cc */,
				9D32FC0F24557EEB002DCDAB /* clip_layer_interpreter.cc */,
				9D32FC1024557EEB002DCDAB /* div_layer_interpreter.cc */,
				9D32FC1124557EEB002DCDAB /* stride_slice_layer_interpreter.cc */,
				9D32FC1224557EEB002DCDAB /* pooling_layer_interpreter.cc */,
				9D32FC1324557EEB002DCDAB /* pad_layer_interpreter.cc */,
				9D32FC1424557EEB002DCDAB /* sub_layer_interpreter.cc */,
				9D32FC1524557EEB002DCDAB /* normalize_layer_interpreter.cc */,
				9D32FC1624557EEB002DCDAB /* abstract_layer_interpreter.h */,
				9D32FC1724557EEB002DCDAB /* upsample_layer_interpreter.cc */,
				9D32FC1824557EEB002DCDAB /* max_layer_interpreter.cc */,
				9D32FC1924557EEB002DCDAB /* add_layer_interpreter.cc */,
				9D32FC1A24557EEB002DCDAB /* permute_layer_interpreter.cc */,
				9D32FC1B24557EEB002DCDAB /* hard_swish_layer_interpreter.cc */,
				9D32FC1C24557EEB002DCDAB /* elu_layer_interpreter.cc */,
				9D32FC1D24557EEB002DCDAB /* selu_layer_interpreter.cc */,
				9D32FC1E24557EEB002DCDAB /* lrn_layer_interpreter.cc */,
				9D32FC1F24557EEB002DCDAB /* roi_pooling_layer_interpreter.cc */,
				9D32FC2024557EEB002DCDAB /* hard_sigmoid_layer_interpreter.cc */,
				9D32FC2124557EEB002DCDAB /* softmax_layer_interpreter.cc */,
				9D32FC2224557EEB002DCDAB /* pow_layer_interpreter.cc */,
				9D32FC2324557EEB002DCDAB /* pooling_3d_layer_interpreter.cc */,
				9D32FC2424557EEB002DCDAB /* blob_scale_layer_interpreter.cc */,
				9D32FC2524557EEB002DCDAB /* mul_layer_interpreter.cc */,
				9D32FC2624557EEB002DCDAB /* reduce_op_interpreter.cc */,
				9D32FC2724557EEB002DCDAB /* hdrguide_layer_interpreter.cc */,
				9D32FC2824557EEB002DCDAB /* prior_box_layer_interpreter.cc */,
				9D32FC2924557EEB002DCDAB /* reshape_layer_interpreter.cc */,
				9D32FC2A24557EEB002DCDAB /* instance_norm_layer_interpreter.cc */,
				9D32FC2B24557EEB002DCDAB /* splitv_layer_interpreter.cc */,
				9D32FC2C24557EEB002DCDAB /* min_layer_interpreter.cc */,
				9D32FC2D24557EEB002DCDAB /* inner_product_layer_interpreter.cc */,
				9D32FC2E24557EEB002DCDAB /* concat_layer_interpreter.cc */,
				9D32FC2F24557EEB002DCDAB /* conv_3d_layer_interpreter.cc */,
				9D32FC3024557EEB002DCDAB /* unary_op_layer_interpreter.cc */,
				9D32FC3124557EEB002DCDAB /* scale_layer_interpreter.cc */,
				9D32FC3224557EEB002DCDAB /* reduce_op_interpreter.h */,
				9D32FC3324557EEB002DCDAB /* layer_interpreter.h */,
			);
			path = layer_interpreter;
			sourceTree = "<group>";
		};
		9D32FC3D24557EEB002DCDAB /* ncnn */ = {
			isa = PBXGroup;
			children = (
				9D32FC3E24557EEB002DCDAB /* ncnn_model_interpreter.cc */,
				9D32FC3F24557EEB002DCDAB /* optimizer */,
				9D32FC4524557EEB002DCDAB /* ncnn_param_utils.cc */,
				9D32FC4624557EEB002DCDAB /* ncnn_layer_type.h */,
				9D32FC4724557EEB002DCDAB /* serializer.h */,
				9D32FC4824557EEB002DCDAB /* ncnn_layer_type.cc */,
				9D32FC4924557EEB002DCDAB /* ncnn_model_interpreter.h */,
				9D32FC4A24557EEB002DCDAB /* ncnn_param_utils.h */,
				9D32FC4B24557EEB002DCDAB /* layer_interpreter */,
			);
			path = ncnn;
			sourceTree = "<group>";
		};
		9D32FC3F24557EEB002DCDAB /* optimizer */ = {
			isa = PBXGroup;
			children = (
				9D32FC4024557EEB002DCDAB /* ncnn_optimizer.h */,
				9D32FC4124557EEB002DCDAB /* memory_data_optimizer.cc */,
				9D32FC4224557EEB002DCDAB /* ncnn_optimizer_manager.cc */,
				9D32FC4324557EEB002DCDAB /* expand_slice_optimizer.cc */,
				9D32FC4424557EEB002DCDAB /* ncnn_optimizer_manager.h */,
			);
			path = optimizer;
			sourceTree = "<group>";
		};
		9D32FC4B24557EEB002DCDAB /* layer_interpreter */ = {
			isa = PBXGroup;
			children = (
				EC0BE16A25144C0F009BD69A /* clip_layer_interpreter.cc */,
				EC0BE16C25144C0F009BD69A /* detection_output_layer_interpreter.cc */,
				EC0BE16425144C0F009BD69A /* elu_layer_interpreter.cc */,
				EC0BE16E25144C10009BD69A /* instance_norm_layer_interpreter.cc */,
				EC0BE16625144C0F009BD69A /* normalize_layer_interpreter.cc */,
				EC0BE16925144C0F009BD69A /* pad_layer_interpreter.cc */,
				EC0BE17025144C10009BD69A /* prelu_layer_interpreter.cc */,
				EC0BE16725144C0F009BD69A /* prior_box_layer_interpreter.cc */,
				EC0BE16D25144C0F009BD69A /* reduce_op_layer_interpreter.cc */,
				EC0BE16B25144C0F009BD69A /* reorg_layer_interpreter.cc */,
				EC0BE16F25144C10009BD69A /* roi_pooling_layer_interpreter.cc */,
				EC0BE16825144C0F009BD69A /* scale_layer_interpreter.cc */,
				EC0BE16525144C0F009BD69A /* selu_layer_interpreter.cc */,
				EC0BE17125144C10009BD69A /* unary_op_layer_interpreter.cc */,
				9D32FC4C24557EEB002DCDAB /* batch_norm_layer_interpreter.cc */,
				9D32FC4D24557EEB002DCDAB /* conv_layer_interpreter.cc */,
				9D32FC4E24557EEB002DCDAB /* memory_data_layer_interpreter.cc */,
				9D32FC4F24557EEB002DCDAB /* default_layer_interpreter.cc */,
				9D32FC5024557EEB002DCDAB /* pooling_layer_interpreter.cc */,
				9D32FC5124557EEB002DCDAB /* abstract_layer_interpreter.h */,
				9D32FC5224557EEB002DCDAB /* slice_layer_interpreter.cc */,
				9D32FC5324557EEB002DCDAB /* permute_layer_interpreter.cc */,
				9D32FC5424557EEB002DCDAB /* binary_op_interpreter.cc */,
				9D32FC5524557EEB002DCDAB /* hard_swish_layer_interpreter.cc */,
				9D32FC5624557EEB002DCDAB /* lrn_layer_interpreter.cc */,
				9D32FC5724557EEB002DCDAB /* hard_sigmoid_layer_interpreter.cc */,
				9D32FC5824557EEB002DCDAB /* softmax_layer_interpreter.cc */,
				9D32FC5924557EEB002DCDAB /* eltwise_layer_interpreter.cc */,
				9D32FC5A24557EEB002DCDAB /* reshape_layer_interpreter.cc */,
				9D32FC5B24557EEB002DCDAB /* relu_layer_interpreter.cc */,
				9D32FC5C24557EEB002DCDAB /* deconv_layer_interpreter.cc */,
				9D32FC5D24557EEB002DCDAB /* interp_layer_interpreter.cc */,
				9D32FC5E24557EEB002DCDAB /* inner_product_layer_interpreter.cc */,
				9D32FC5F24557EEB002DCDAB /* concat_layer_interpreter.cc */,
				9D32FC6024557EEB002DCDAB /* crop_layer_interpreter.cc */,
				9D32FC6124557EEB002DCDAB /* shuffle_channel_layer_interpreter.cc */,
			);
			path = layer_interpreter;
			sourceTree = "<group>";
		};
		9D32FC6424557EEB002DCDAB /* core */ = {
			isa = PBXGroup;
			children = (
				ECEC5DA724FFC6FD0044DDF1 /* mat.cc */,
				9D32FC7424557EEB002DCDAB /* abstract_device.cc */,
				9D32FC7124557EEB002DCDAB /* abstract_device.h */,
				9D32FC7624557EEB002DCDAB /* abstract_layer_acc.cc */,
				9D32FC6924557EEB002DCDAB /* abstract_layer_acc.h */,
				9D32FC6624557EEB002DCDAB /* abstract_network.cc */,
				9D32FC7324557EEB002DCDAB /* abstract_network.h */,
				9D32FC6D24557EEB002DCDAB /* blob_int8.cc */,
				9D32FC7B24557EEB002DCDAB /* blob_int8.h */,
				9D32FC7924557EEB002DCDAB /* blob_manager.cc */,
				9D32FC7C24557EEB002DCDAB /* blob_manager.h */,
				9D32FC6B24557EEB002DCDAB /* blob.cc */,
				9D32FC6E24557EEB002DCDAB /* context.cc */,
				9D32FC6F24557EEB002DCDAB /* context.h */,
				9D32FC7A24557EEB002DCDAB /* default_network.cc */,
				9D32FC6724557EEB002DCDAB /* default_network.h */,
				9D32FC7824557EEB002DCDAB /* instance.cc */,
				9D32FC6524557EEB002DCDAB /* layer_type.cc */,
				9D32FC7724557EEB002DCDAB /* layer_type.h */,
				9D4C60CD246BF826006068D1 /* profile.cc */,
				9D4C60CE246BF826006068D1 /* profile.h */,
				9D32FC6A24557EEB002DCDAB /* status.cc */,
				9D32FC7224557EEB002DCDAB /* tnn_impl_default.cc */,
				9D32FC6C24557EEB002DCDAB /* tnn_impl_default.h */,
				9D32FC6824557EEB002DCDAB /* tnn_impl.cc */,
				9D32FC7524557EEB002DCDAB /* tnn_impl.h */,
				9D32FC7024557EEB002DCDAB /* tnn.cc */,
			);
			path = core;
			sourceTree = "<group>";
		};
		9DD1FA8C247CE9BE00800139 /* metal */ = {
			isa = PBXGroup;
			children = (
				EC2CF72425078C1200EE3899 /* metal_mat_converter.metal */,
				EC2CF72325078C1200EE3899 /* metal_mat_converter.mm */,
				9DD1FA8D247CE9BE00800139 /* coreml_network.mm */,
				9DD1FA8F247CE9BE00800139 /* metal_command_queue.h */,
				9DD1FA90247CE9BE00800139 /* coreml_network.h */,
				9DD1FA91247CE9BE00800139 /* metal_device.mm */,
				9DD1FA92247CE9BE00800139 /* tnn_impl_coreml.h */,
				9DD1FA93247CE9BE00800139 /* metal_macro.h */,
				9DD1FA94247CE9BE00800139 /* metal_blob_converter.mm */,
				9DD1FA95247CE9BE00800139 /* metal_blob_converter.metal */,
				9DD1FA96247CE9BE00800139 /* metal_device.h */,
				9DD1FA98247CE9BE00800139 /* metal_command_queue.mm */,
				9DD1FA99247CE9BE00800139 /* metal_context.mm */,
				9DD1FA9A247CE9BE00800139 /* tnn_impl_coreml.mm */,
				9DD1FA9B247CE9BE00800139 /* metal_context.h */,
				9DD1FA9C247CE9BE00800139 /* acc */,
			);
			path = metal;
			sourceTree = "<group>";
		};
		9DD1FA9C247CE9BE00800139 /* acc */ = {
			isa = PBXGroup;
			children = (
				ECD945AF254ADD7100BF9214 /* metal_pixel_shuffle_layer_acc.metal */,
				ECD945AC254ADD7100BF9214 /* metal_pixel_shuffle_layer_acc.mm */,
				E458DE8025FF7D9300F8CD40 /* metal_reorg_layer_acc.metal */,
				E458DE8125FF7D9300F8CD40 /* metal_reorg_layer_acc.mm */,
				ECD945AD254ADD7100BF9214 /* metal_signed_mul_layer_acc.metal */,
				ECD945AE254ADD7100BF9214 /* metal_signed_mul_layer_acc.mm */,
				EC2CF7812511F80500EE3899 /* metal_arg_max_or_min_layer_acc.metal */,
				EC2CF7802511F80500EE3899 /* metal_arg_max_or_min_layer_acc.mm */,
				9DD1FB12247CE9BE00800139 /* convolution */,
				9DD1FACF247CE9BE00800139 /* deconvolution */,
				9DD1FAC8247CE9BE00800139 /* metal_abs_layer_acc.metal */,
				9DD1FAED247CE9BE00800139 /* metal_abs_layer_acc.mm */,
				9DD1FB30247CE9BE00800139 /* metal_acos_layer_acc.metal */,
				9DD1FACC247CE9BE00800139 /* metal_acos_layer_acc.mm */,
				9DD1FAB1247CE9BE00800139 /* metal_add_layer_acc.metal */,
				9DD1FB05247CE9BE00800139 /* metal_add_layer_acc.mm */,
				9DD1FB0E247CE9BE00800139 /* metal_asin_layer_acc.metal */,
				9DD1FB11247CE9BE00800139 /* metal_asin_layer_acc.mm */,
				9DD1FABC247CE9BE00800139 /* metal_atan_layer_acc.metal */,
				9DD1FAC3247CE9BE00800139 /* metal_atan_layer_acc.mm */,
				9DD1FABE247CE9BE00800139 /* metal_batch_norm_layer_acc.metal */,
				9D5B715E24BF0A300062DF64 /* metal_prior_box_layer_acc.metal */,
				9D5B715F24BF0A300062DF64 /* metal_prior_box_layer_acc.mm */,
				9DD1FACE247CE9BE00800139 /* metal_batch_norm_layer_acc.mm */,
				9DD1FAA6247CE9BE00800139 /* metal_ceil_layer_acc.metal */,
				9DD1FAB9247CE9BE00800139 /* metal_ceil_layer_acc.mm */,
				9DD1FAF1247CE9BE00800139 /* metal_clip_layer_acc.metal */,
				9DD1FAF7247CE9BE00800139 /* metal_clip_layer_acc.mm */,
				9DD1FAB0247CE9BE00800139 /* metal_common.h */,
				9DD1FAAA247CE9BE00800139 /* metal_common.metal */,
				9DD1FAEF247CE9BE00800139 /* metal_concat_layer_acc.metal */,
				9DD1FAEE247CE9BE00800139 /* metal_concat_layer_acc.mm */,
				9DD1FAFD247CE9BE00800139 /* metal_cos_layer_acc.metal */,
				9DD1FAF2247CE9BE00800139 /* metal_cos_layer_acc.mm */,
				9DF19EA124A200AC00E1376D /* metal_cpu_adapter_acc.h */,
				9DB341FB249B0A9300F23F65 /* metal_cpu_adapter_acc.mm */,
				9DD1FAFC247CE9BE00800139 /* metal_div_layer_acc.metal */,
				9DD1FAE0247CE9BE00800139 /* metal_div_layer_acc.mm */,
				9DD1FAC4247CE9BE00800139 /* metal_elu_layer_acc.metal */,
				9DD1FAEC247CE9BE00800139 /* metal_elu_layer_acc.mm */,
				9DD1FAF8247CE9BE00800139 /* metal_exp_layer_acc.metal */,
				9DD1FAE1247CE9BE00800139 /* metal_exp_layer_acc.mm */,
				9DD1FABF247CE9BE00800139 /* metal_floor_layer_acc.metal */,
				9DD1FAA0247CE9BE00800139 /* metal_floor_layer_acc.mm */,
				9DD1FACA247CE9BE00800139 /* metal_hard_sigmoid_layer_acc.metal */,
				9DD1FB0B247CE9BE00800139 /* metal_hard_sigmoid_layer_acc.mm */,
				9DD1FAA2247CE9BE00800139 /* metal_hard_swish_layer_acc.metal */,
				9DD1FAB6247CE9BE00800139 /* metal_hard_swish_layer_acc.mm */,
				9DD1FAE4247CE9BE00800139 /* metal_hdrguide_layer_acc.metal */,
				9DD1FB06247CE9BE00800139 /* metal_hdrguide_layer_acc.mm */,
				9DD1FB09247CE9BE00800139 /* metal_instance_norm_layer_acc.metal */,
				9DD1FAAC247CE9BE00800139 /* metal_instance_norm_layer_acc.mm */,
				9DD1FB28247CE9BE00800139 /* metal_layer_acc.h */,
				9DD1FAB3247CE9BE00800139 /* metal_layer_acc.mm */,
				9DD1FAB7247CE9BE00800139 /* metal_log_layer_acc.metal */,
				9DD1FB2E247CE9BE00800139 /* metal_log_layer_acc.mm */,
				9DD1FB2D247CE9BE00800139 /* metal_log_sigmoid_layer_acc.metal */,
				9DD1FADD247CE9BE00800139 /* metal_log_sigmoid_layer_acc.mm */,
				9DD1FAE8247CE9BE00800139 /* metal_lrn_layer_acc.metal */,
				9DD1FB29247CE9BE00800139 /* metal_lrn_layer_acc.mm */,
				9DD1FB10247CE9BE00800139 /* metal_max_layer_acc.metal */,
				9DD1FAF9247CE9BE00800139 /* metal_max_layer_acc.mm */,
				9DD1FAE3247CE9BE00800139 /* metal_min_layer_acc.metal */,
				9DD1FAF3247CE9BE00800139 /* metal_min_layer_acc.mm */,
				9DD1FAE9247CE9BE00800139 /* metal_mul_layer_acc.metal */,
				9DD1FAA5247CE9BE00800139 /* metal_mul_layer_acc.mm */,
				9DD1FB08247CE9BE00800139 /* metal_multidir_broadcast_layer_acc.h */,
				9DD1FAA4247CE9BE00800139 /* metal_multidir_broadcast_layer_acc.mm */,
				9DD1FAC5247CE9BE00800139 /* metal_neg_layer_acc.metal */,
				9DD1FB2C247CE9BE00800139 /* metal_neg_layer_acc.mm */,
				9DD1FAF4247CE9BE00800139 /* metal_normalize_layer_acc.metal */,
				9DD1FAEA247CE9BE00800139 /* metal_normalize_layer_acc.mm */,
				9DD1FB04247CE9BE00800139 /* metal_pad_layer_acc.metal */,
				9DD1FB00247CE9BE00800139 /* metal_pad_layer_acc.mm */,
				9DD1FA9E247CE9BE00800139 /* metal_permute_layer_acc.metal */,
				9DD1FB0D247CE9BE00800139 /* metal_permute_layer_acc.mm */,
				9DF19E9D24A1FE8E00E1376D /* metal_pooling_layer_acc.metal */,
				9DF19E9E24A1FE8E00E1376D /* metal_pooling_layer_acc.mm */,
				9DD1FB2B247CE9BE00800139 /* metal_pow_layer_acc.metal */,
				9DD1FAE6247CE9BE00800139 /* metal_pow_layer_acc.mm */,
				9DD1FA9F247CE9BE00800139 /* metal_prelu_layer_acc.h */,
				9DD1FAFF247CE9BE00800139 /* metal_prelu_layer_acc.metal */,
				9DD1FAC6247CE9BE00800139 /* metal_prelu_layer_acc.mm */,
				9DD1FADC247CE9BE00800139 /* metal_reciprocal_layer_acc.metal */,
				9DD1FB0C247CE9BE00800139 /* metal_reciprocal_layer_acc.mm */,
				9DD1FAC7247CE9BE00800139 /* metal_reduce_l1_layer_acc.mm */,
				9DD1FAEB247CE9BE00800139 /* metal_reduce_l2_layer_acc.mm */,
				9DD1FADF247CE9BE00800139 /* metal_reduce_layer_acc.h */,
				9DD1FAFE247CE9BE00800139 /* metal_reduce_layer_acc.metal */,
				9DD1FAC9247CE9BE00800139 /* metal_reduce_layer_acc.mm */,
				9DD1FB0F247CE9BE00800139 /* metal_reduce_log_sum_exp_layer_acc.mm */,
				9DD1FABB247CE9BE00800139 /* metal_reduce_log_sum_layer_acc.mm */,
				9DD1FAC0247CE9BE00800139 /* metal_reduce_max_layer_acc.mm */,
				9DD1FAA9247CE9BE00800139 /* metal_reduce_mean_layer_acc.mm */,
				9DD1FAC1247CE9BE00800139 /* metal_reduce_min_layer_acc.mm */,
				9DD1FAE2247CE9BE00800139 /* metal_reduce_prod_layer_acc.mm */,
				9DD1FAB4247CE9BE00800139 /* metal_reduce_sum_layer_acc.mm */,
				9DD1FABA247CE9BE00800139 /* metal_reduce_sum_square_layer_acc.mm */,
				9DD1FAF5247CE9BE00800139 /* metal_relu_layer_acc.metal */,
				9DD1FAA1247CE9BE00800139 /* metal_relu_layer_acc.mm */,
				9DD1FADB247CE9BE00800139 /* metal_relu6_layer_acc.metal */,
				9DD1FB01247CE9BE00800139 /* metal_relu6_layer_acc.mm */,
				9EC524DA25CA776900CA7A51 /* metal_reorg_layer_acc.metal */,
				9EC524D925CA776900CA7A51 /* metal_reorg_layer_acc.mm */,
				9DD1FB07247CE9BE00800139 /* metal_reshape_layer_acc.metal */,
				9DD1FAB8247CE9BE00800139 /* metal_reshape_layer_acc.mm */,
				9DD1FABD247CE9BE00800139 /* metal_selu_layer_acc.metal */,
				9DD1FACD247CE9BE00800139 /* metal_selu_layer_acc.mm */,
				9DD1FADE247CE9BE00800139 /* metal_shuffle_layer_acc.metal */,
				9DD1FB2A247CE9BE00800139 /* metal_shuffle_layer_acc.mm */,
				9DD1FAFA247CE9BE00800139 /* metal_sigmoid_layer_acc.metal */,
				9DD1FA9D247CE9BE00800139 /* metal_sigmoid_layer_acc.mm */,
				9DD1FB0A247CE9BE00800139 /* metal_sign_layer_acc.metal */,
				9DD1FAD9247CE9BE00800139 /* metal_sign_layer_acc.mm */,
				9DD1FAE5247CE9BE00800139 /* metal_sin_layer_acc.metal */,
				9DD1FAAD247CE9BE00800139 /* metal_sin_layer_acc.mm */,
				9DD1FAF6247CE9BE00800139 /* metal_softmax_layer_acc.metal */,
				9DD1FAE7247CE9BE00800139 /* metal_softmax_layer_acc.mm */,
				9DD1FADA247CE9BE00800139 /* metal_softplus_layer_acc.metal */,
				9DD1FAFB247CE9BE00800139 /* metal_softplus_layer_acc.mm */,
				9DD1FAB5247CE9BE00800139 /* metal_splitv_layer_acc.metal */,
				9DD1FAD8247CE9BE00800139 /* metal_splitv_layer_acc.mm */,
				9DD1FB27247CE9BE00800139 /* metal_sqrt_layer_acc.metal */,
				9DD1FAB2247CE9BE00800139 /* metal_sqrt_layer_acc.mm */,
				9DD1FB02247CE9BE00800139 /* metal_stride_slice_layer_acc.metal */,
				9DD1FAA8247CE9BE00800139 /* metal_stride_slice_layer_acc.mm */,
				9DD1FB2F247CE9BE00800139 /* metal_sub_layer_acc.metal */,
				9DD1FAAE247CE9BE00800139 /* metal_sub_layer_acc.mm */,
				9DD1FAA7247CE9BE00800139 /* metal_tan_layer_acc.metal */,
				9DD1FAF0247CE9BE00800139 /* metal_tan_layer_acc.mm */,
				9DD1FAC2247CE9BE00800139 /* metal_tanh_layer_acc.metal */,
				9DD1FAAB247CE9BE00800139 /* metal_tanh_layer_acc.mm */,
				9DD1FAA3247CE9BE00800139 /* metal_unary_layer_acc.h */,
				9DD1FB24247CE9BE00800139 /* metal_unary_layer_acc.mm */,
				9DD1FB26247CE9BE00800139 /* metal_upsample_layer_acc.metal */,
				9DD1FB25247CE9BE00800139 /* metal_upsample_layer_acc.mm */,
			);
			path = acc;
			sourceTree = "<group>";
		};
		9DD1FACF247CE9BE00800139 /* deconvolution */ = {
			isa = PBXGroup;
			children = (
				9DD1FAD0247CE9BE00800139 /* metal_deconv_layer_common.mm */,
				9DD1FAD1247CE9BE00800139 /* metal_deconv_layer_acc.h */,
				9DD1FAD2247CE9BE00800139 /* metal_deconv_layer_common.metal */,
				9DD1FAD3247CE9BE00800139 /* metal_deconv_layer_depthwise.h */,
				9DD1FAD4247CE9BE00800139 /* metal_deconv_layer_depthwise.mm */,
				9DD1FAD5247CE9BE00800139 /* metal_deconv_layer_acc.mm */,
				9DD1FAD6247CE9BE00800139 /* metal_deconv_layer_common.h */,
				9DD1FAD7247CE9BE00800139 /* metal_deconv_layer_depthwise.metal */,
			);
			path = deconvolution;
			sourceTree = "<group>";
		};
		9DD1FB12247CE9BE00800139 /* convolution */ = {
			isa = PBXGroup;
			children = (
				9DD1FB13247CE9BE00800139 /* metal_conv_layer_common.mm */,
				9DD1FB14247CE9BE00800139 /* metal_conv_layer_common.h */,
				9DD1FB15247CE9BE00800139 /* metal_inner_product_layer_acc.mm */,
				9DD1FB16247CE9BE00800139 /* metal_conv_layer_winograd.h */,
				9DD1FB17247CE9BE00800139 /* metal_conv_layer_acc.h */,
				9DD1FB18247CE9BE00800139 /* metal_conv_layer_depthwise.h */,
				9DD1FB19247CE9BE00800139 /* metal_conv_layer_depthwise.mm */,
				9DD1FB1A247CE9BE00800139 /* metal_conv_layer_common.metal */,
				9DD1FB1B247CE9BE00800139 /* metal_conv_layer_1x1.h */,
				9DD1FB1C247CE9BE00800139 /* metal_conv_layer_1x1.mm */,
				9DD1FB1D247CE9BE00800139 /* metal_inner_product_layer_acc.h */,
				9DD1FB1E247CE9BE00800139 /* metal_conv_layer_winograd.metal */,
				9DD1FB1F247CE9BE00800139 /* metal_conv_layer_1x1.metal */,
				9DD1FB20247CE9BE00800139 /* metal_inner_product_layer_acc.metal */,
				9DD1FB21247CE9BE00800139 /* metal_conv_layer_depthwise.metal */,
				9DD1FB22247CE9BE00800139 /* metal_conv_layer_winograd.mm */,
				9DD1FB23247CE9BE00800139 /* metal_conv_layer_acc.mm */,
			);
			path = convolution;
			sourceTree = "<group>";
		};
		9DDA7080241F99E600F17A1C /* tnn */ = {
			isa = PBXGroup;
			children = (
				9DDA709E241F99F800F17A1C /* core */,
				9DDA709D241F99F800F17A1C /* utils */,
				9DDA7081241F99E600F17A1C /* version.h */,
			);
			path = tnn;
			sourceTree = "<group>";
		};
		9DDA70A5241F9E9400F17A1C /* tnn */ = {
			isa = PBXGroup;
			children = (
				9D32FC6424557EEB002DCDAB /* core */,
				9D32F9F224557EE8002DCDAB /* device */,
				9D32FBFA24557EEB002DCDAB /* interpreter */,
				9D32F9A324557EE7002DCDAB /* layer */,
				9D32F96824557EE7002DCDAB /* memory_manager */,
				9D32F95D24557EE7002DCDAB /* optimizer */,
				9D32F98824557EE7002DCDAB /* utils */,
			);
			path = tnn;
			sourceTree = "<group>";
		};
		9DF542DF258B1363006CEC97 /* acc */ = {
			isa = PBXGroup;
			children = (
				9DF54355258B1365006CEC97 /* arm_abs_layer_acc.cc */,
				E4D05BE5259F15C600921502 /* arm_batch_norm_layer_acc.cc */,
				E4D05BE9259F15C700921502 /* arm_concat_layer_acc.cc */,
				E4D05BE7259F15C600921502 /* arm_permute_layer_acc.cc */,
				E4D05BE8259F15C700921502 /* arm_pool_layer_acc.cc */,
				E4D05BEA259F15C700921502 /* arm_prelu_layer_acc.cc */,
				E4D05BEB259F15C700921502 /* arm_relu_layer_acc.cc */,
				E4D05BE4259F15C600921502 /* arm_relu_layer_acc.h */,
				E4D05BE6259F15C600921502 /* arm_softmax_layer_acc.h */,
				9DF542FE258B1363006CEC97 /* arm_arg_max_or_min_layer_acc.cc */,
				9DF54351258B1365006CEC97 /* arm_binary_layer_acc.cc */,
				9DF54317258B1364006CEC97 /* arm_clip_layer_acc.cc */,
				9DF5434C258B1365006CEC97 /* arm_detection_output_layer_acc.cc */,
				9DF5434A258B1365006CEC97 /* arm_div_layer_acc.cc */,
				9DF54352258B1365006CEC97 /* arm_elu_layer_acc.cc */,
				9DF5434B258B1365006CEC97 /* arm_exp_layer_acc.cc */,
				9DF5438D258B1366006CEC97 /* arm_floor_layer_acc.cc */,
				9DF5430F258B1364006CEC97 /* arm_hard_sigmoid_acc.cc */,
				9DF5434F258B1365006CEC97 /* arm_hard_swish_acc.cc */,
				9DF542EC258B1363006CEC97 /* arm_inner_product_layer_acc.cc */,
				9DF542EB258B1363006CEC97 /* arm_instance_norm_layer_acc.cc */,
				9DF5434D258B1365006CEC97 /* arm_layer_acc.cc */,
				9DF542E5258B1363006CEC97 /* arm_log_acc_layer_acc.cc */,
				9DF54360258B1365006CEC97 /* arm_log_sigmoid_layer_acc.cc */,
				9DF54313258B1364006CEC97 /* arm_max_layer_acc.cc */,
				9DF54312258B1364006CEC97 /* arm_min_layer_acc.cc */,
				9DF542F0258B1363006CEC97 /* arm_mul_layer_acc.cc */,
				9DF54356258B1365006CEC97 /* arm_nchw_layer_acc.cc */,
				9DF5435E258B1365006CEC97 /* arm_neg_layer_acc.cc */,
				9DF542F1258B1363006CEC97 /* arm_normalize_layer_acc.cc */,
				9DF54318258B1364006CEC97 /* arm_pad_layer_acc.cc */,
				9DF54319258B1364006CEC97 /* arm_pixel_shuffle_layer_acc.cc */,
				9DF54350258B1365006CEC97 /* arm_pow_layer_acc.cc */,
				9DF54362258B1365006CEC97 /* arm_priorbox_layer_acc.cc */,
				9DF542FF258B1363006CEC97 /* arm_reciprocal_layer_acc.cc */,
				9DF54361258B1365006CEC97 /* arm_reduce_l1_layer_acc.cc */,
				9DF542ED258B1363006CEC97 /* arm_reduce_l2_layer_acc.cc */,
				9DF542EE258B1363006CEC97 /* arm_reduce_layer_acc.cc */,
				9DF542E6258B1363006CEC97 /* arm_reduce_log_sum_exp_layer_acc.cc */,
				9DF542FC258B1363006CEC97 /* arm_reduce_log_sum_layer_acc.cc */,
				9DF5438A258B1366006CEC97 /* arm_reduce_max_layer_acc.cc */,
				9DF54310258B1364006CEC97 /* arm_reduce_mean_layer_acc.cc */,
				9DF5438B258B1366006CEC97 /* arm_reduce_min_layer_acc.cc */,
				9DF542E8258B1363006CEC97 /* arm_reduce_prod_layer_acc.cc */,
				9DF54390258B1366006CEC97 /* arm_reduce_sum_layer_acc.cc */,
				9DF5435F258B1365006CEC97 /* arm_reduce_sum_square_layer_acc.cc */,
				9DF542F7258B1363006CEC97 /* arm_reformat_layer_acc.cc */,
				9DF542FA258B1363006CEC97 /* arm_relu6_layer_acc.cc */,
				9DF5430E258B1364006CEC97 /* arm_reorg_layer_acc.cc */,
				9DF542F4258B1363006CEC97 /* arm_reshape_layer_acc.cc */,
				9DF542EA258B1363006CEC97 /* arm_scale_layer_acc.cc */,
				9DF542F9258B1363006CEC97 /* arm_selu_layer_acc.cc */,
				9DF5438E258B1366006CEC97 /* arm_shuffle_layer_acc.cc */,
				9DF542E1258B1363006CEC97 /* arm_sigmoid_layer_acc.cc */,
				9DF542F6258B1363006CEC97 /* arm_sign_layer_acc.cc */,
				9DF54387258B1366006CEC97 /* arm_signed_mul_layer_acc.cc */,
				9DF54314258B1364006CEC97 /* arm_softmax_layer_acc.cc */,
				9DF5438F258B1366006CEC97 /* arm_softplus_layer_acc.cc */,
				9DF542E7258B1363006CEC97 /* arm_splitv_layer_acc.cc */,
				9DF542E0258B1363006CEC97 /* arm_sqrt_layer_acc.cc */,
				9DF54358258B1365006CEC97 /* arm_stride_slice_layer_acc.cc */,
				9DF542E3258B1363006CEC97 /* arm_sub_layer_acc.cc */,
				9DF542FB258B1363006CEC97 /* arm_trig_layer_acc.cc */,
				9DF542E2258B1363006CEC97 /* arm_unary_layer_acc.cc */,
				9DF54354258B1365006CEC97 /* arm_upsample_layer_acc.cc */,
				9DF54316258B1364006CEC97 /* arm_add_layer_acc.h */,
				9DF54391258B1366006CEC97 /* arm_batch_norm_layer_acc.h */,
				9DF542F2258B1363006CEC97 /* arm_binary_layer_acc.h */,
				9DF5430D258B1364006CEC97 /* arm_hard_swish_acc.h */,
				9DF54359258B1365006CEC97 /* arm_inner_product_layer_acc.h */,
				9DF54349258B1365006CEC97 /* arm_layer_acc.h */,
				9DF542E9258B1363006CEC97 /* arm_nchw_layer_acc.h */,
				9DF54311258B1364006CEC97 /* arm_pool_layer_acc.h */,
				9DF542F5258B1363006CEC97 /* arm_prelu_layer_acc.h */,
				9DF54386258B1366006CEC97 /* arm_reduce_layer_acc.h */,
				9DF542FD258B1363006CEC97 /* arm_reformat_layer_acc.h */,
				9DF54353258B1365006CEC97 /* arm_reshape_layer_acc.h */,
				9DF5435B258B1365006CEC97 /* arm_signed_mul_layer_acc.h */,
				9DF542F8258B1363006CEC97 /* arm_unary_layer_acc.h */,
				9DF5438C258B1366006CEC97 /* arm_upsample_layer_acc.h */,
				E4D05C02259F1BA700921502 /* arm_add_layer_acc.cc */,
				9DF5435A258B1365006CEC97 /* Float4.h */,
				E4D05E7825A093D000921502 /* compute_arm82 */,
				9DF542E4258B1363006CEC97 /* Half8.h */,
				9DF5434E258B1365006CEC97 /* neon_mathfun.h */,
				9DF542F3258B1363006CEC97 /* TNNVector.h */,
				9DF5431A258B1364006CEC97 /* compute */,
				9DF54363258B1365006CEC97 /* convolution */,
				9DF54300258B1363006CEC97 /* deconvolution */,
			);
			path = acc;
			sourceTree = "<group>";
		};
		9DF54300258B1363006CEC97 /* deconvolution */ = {
			isa = PBXGroup;
			children = (
				9DF54301258B1363006CEC97 /* arm_deconv_layer_acc.cc */,
				9DF54303258B1363006CEC97 /* arm_deconv_layer_stride.h */,
				9DF54304258B1363006CEC97 /* arm_deconv_fp16_layer_common.h */,
				9DF54305258B1363006CEC97 /* arm_deconv_layer_depthwise.cc */,
				9DF54306258B1363006CEC97 /* arm_deconv_layer_common.cc */,
				9DF54308258B1363006CEC97 /* arm_deconv_layer_acc.h */,
				9DF54309258B1364006CEC97 /* arm_deconv_layer_depthwise.h */,
				9DF5430A258B1364006CEC97 /* arm_deconv_fp16_layer_depthwise.h */,
				9DF5430B258B1364006CEC97 /* arm_deconv_layer_stride.cc */,
				9DF5430C258B1364006CEC97 /* arm_deconv_layer_common.h */,
			);
			path = deconvolution;
			sourceTree = "<group>";
		};
		9DF5431A258B1364006CEC97 /* compute */ = {
			isa = PBXGroup;
			children = (
				9EF007D825F605FD006BEC98 /* indirect_conv_int8_4x8.cc */,
				9EF007D725F605FD006BEC98 /* indirect_conv_int8_4x8.h */,
				9EF007D925F605FE006BEC98 /* indirect_conv_int8_8x8.cc */,
				9EF007DA25F605FE006BEC98 /* indirect_conv_int8_8x8.h */,
				9DF5431B258B1364006CEC97 /* compute.cc */,
				9DF5431C258B1364006CEC97 /* winograd_function.cc */,
				9DF5431D258B1364006CEC97 /* compute.h */,
				9DF5431E258B1364006CEC97 /* compute_int8.cc */,
				9EC524CB25CA76FC00CA7A51 /* winograd_function_int8.cc */,
				9EC524C925CA76FC00CA7A51 /* winograd_function_int8.h */,
				9DF5431F258B1364006CEC97 /* arm32 */,
				9DF54335258B1364006CEC97 /* gemm_function.h */,
				9DF54336258B1364006CEC97 /* asm_func_name.S */,
				9DF54337258B1364006CEC97 /* winograd_function.h */,
				9DF54338258B1364006CEC97 /* compute_int8.h */,
				9DF54339258B1364006CEC97 /* arm64 */,
				9DF54348258B1364006CEC97 /* gemm_function.cc */,
			);
			path = compute;
			sourceTree = "<group>";
		};
		9DF5431F258B1364006CEC97 /* arm32 */ = {
			isa = PBXGroup;
			children = (
				9EF007E025F6060B006BEC98 /* CONV_INT8_4X8.S */,
				9DF54320258B1364006CEC97 /* CONV_BFP16_O4.S */,
				9DF54321258B1364006CEC97 /* GEMM_INT8_4X8.S */,
				9DF54322258B1364006CEC97 /* GEMM_BFP16_N4.S */,
				E43D68B425C8F38000FAAF54 /* CONV_DW_3X3_INT8_SLIDEW.S */,
				9DF54323258B1364006CEC97 /* CONV_FLOAT_SLIDEW_C3.S */,
				9DF54324258B1364006CEC97 /* CONV_DW_5X5_BFP16_SLIDEW.S */,
				9DF54325258B1364006CEC97 /* DECONV_FLOAT_O4.S */,
				9DF54326258B1364006CEC97 /* CONV_DW_3X3_FLOAT_SLIDEW.S */,
				9DF54327258B1364006CEC97 /* GEMM_INT8_4X4.S */,
				9DF54328258B1364006CEC97 /* CONV_DW_3X3_BFP16_SLIDEW.S */,
				9DF54329258B1364006CEC97 /* CONV_BFP16_SLIDEW_C3.S */,
				9DF5432A258B1364006CEC97 /* CONV_DW_5X5_FLOAT_SLIDEW.S */,
				9DF5432B258B1364006CEC97 /* CONV_FLOAT_O4.S */,
				9DF5432C258B1364006CEC97 /* GEMM_FLOAT_N4.S */,
			);
			path = arm32;
			sourceTree = "<group>";
		};
		9DF54339258B1364006CEC97 /* arm64 */ = {
			isa = PBXGroup;
			children = (
				9EC524C625CA76CD00CA7A51 /* CONV_INT8_8X8.S */,
				9DF5433A258B1364006CEC97 /* CONV_BFP16_O4.S */,
				9DF5433B258B1364006CEC97 /* CONV_FLOAT_SLIDEW_C3.S */,
				9DF5433C258B1364006CEC97 /* CONV_DW_5x5_BFP16_SLIDEW.S */,
				9DF5433D258B1364006CEC97 /* DECONV_FLOAT_O4.S */,
				9DF5433E258B1364006CEC97 /* GEMM_FLOAT_N8.S */,
				9DF5433F258B1364006CEC97 /* CONV_DW_3X3_FLOAT_SLIDEW.S */,
				9DF54340258B1364006CEC97 /* GEMM_BFP16_N8.S */,
				9DF54341258B1364006CEC97 /* GEMM_INT8_4X4.S */,
				9DF54342258B1364006CEC97 /* CONV_DW_3x3_BFP16_SLIDEW.S */,
				9DF54343258B1364006CEC97 /* CONV_BFP16_SLIDEW_C3.S */,
				9DF54344258B1364006CEC97 /* CONV_DW_5X5_FLOAT_SLIDEW.S */,
				9DF54345258B1364006CEC97 /* CONV_FLOAT_O4.S */,
				9DF54346258B1364006CEC97 /* GEMM_INT8_8X8.S */,
			);
			path = arm64;
			sourceTree = "<group>";
		};
		9DF54363258B1365006CEC97 /* convolution */ = {
			isa = PBXGroup;
			children = (
				9EC524D025CA771400CA7A51 /* arm_conv_int8_layer_indirect.cc */,
				9EC524D325CA771400CA7A51 /* arm_conv_int8_layer_indirect.h */,
				9EC524D225CA771400CA7A51 /* arm_conv_int8_layer_winograd.cc */,
				9EC524D125CA771400CA7A51 /* arm_conv_int8_layer_winograd.h */,
				9DF54364258B1365006CEC97 /* arm_conv_int8_layer_depthwise.cc */,
				9DF54365258B1365006CEC97 /* arm_conv_layer_depthwise_s1.h */,
				9DF54366258B1365006CEC97 /* arm_conv_layer_common.cc */,
				9DF54367258B1365006CEC97 /* arm_conv_layer_1x1.h */,
				9DF54369258B1365006CEC97 /* arm_conv_layer_common.h */,
				9DF5436A258B1365006CEC97 /* arm_conv_layer_c3.h */,
				9DF5436B258B1365006CEC97 /* arm_conv_int8_layer_common.h */,
				9DF5436D258B1365006CEC97 /* arm_conv_fp16_layer_c3.h */,
				9DF5436E258B1365006CEC97 /* arm_conv_int8_layer_1x1.cc */,
				9DF5436F258B1365006CEC97 /* arm_conv_fp16_layer_depthwise_s1.h */,
				9DF54370258B1365006CEC97 /* arm_conv_fp16_layer_depthwise.h */,
				9DF54371258B1365006CEC97 /* arm_conv_layer_1x1.cc */,
				9DF54372258B1365006CEC97 /* arm_conv_layer_acc.h */,
				9DF54373258B1365006CEC97 /* arm_conv_fp16_layer_3x3.h */,
				9DF54374258B1365006CEC97 /* arm_conv_fp16_layer_common.h */,
				9DF54375258B1365006CEC97 /* arm_conv_layer_3x3.cc */,
				9DF54376258B1365006CEC97 /* arm_conv_int8_layer_1x1.h */,
				9DF54377258B1365006CEC97 /* arm_conv_layer_depthwise.cc */,
				9DF54378258B1365006CEC97 /* arm_conv_int8_layer_common.cc */,
				9DF54379258B1365006CEC97 /* arm_conv_layer_group.h */,
				9DF5437A258B1365006CEC97 /* arm_conv_layer_3x3.h */,
				9DF5437C258B1365006CEC97 /* arm_conv_layer_c3.cc */,
				9DF5437D258B1365006CEC97 /* arm_conv_layer_acc_factory.h */,
				9DF5437E258B1365006CEC97 /* arm_conv_layer_acc_factory.cc */,
				9DF5437F258B1365006CEC97 /* arm_conv_int8_layer_depthwise.h */,
				9DF54380258B1365006CEC97 /* arm_conv_layer_acc.cc */,
				9DF54383258B1365006CEC97 /* arm_conv_layer_group.cc */,
				9DF54384258B1365006CEC97 /* arm_conv_layer_depthwise.h */,
				9DF54385258B1365006CEC97 /* arm_conv_layer_depthwise_s1.cc */,
			);
			path = convolution;
			sourceTree = "<group>";
		};
		E4D05E7525A093A700921502 /* Recovered References */ = {
			isa = PBXGroup;
			children = (
			);
			name = "Recovered References";
			sourceTree = "<group>";
		};
		E4D05E7825A093D000921502 /* compute_arm82 */ = {
			isa = PBXGroup;
			children = (
				E4D05E7925A093D000921502 /* arm_conv_fp16_layer_depthwise.cc */,
				E4D05E7A25A093D000921502 /* compute_half.h */,
				E4D05E7B25A093D000921502 /* arm_batch_norm_fp16_layer.cc */,
				E4D05E7C25A093D000921502 /* arm_deconv_fp16_layer_common.cc */,
				E4D05E7D25A093D000921502 /* CMakeLists.txt */,
				E4D05E7E25A093D000921502 /* asm_32 */,
				E4D05E8625A093D000921502 /* arm_unary_fp16_layer.h */,
				E4D05E8725A093D000921502 /* arm_conv_fp16_layer_c3.cc */,
				E4D05E8825A093D000921502 /* arm_relu_fp16_layer.cc */,
				E4D05E8925A093D000921502 /* arm_conv_fp16_layer_depthwise_s1.cc */,
				E4D05E8A25A093D000921502 /* arm_sigmoid_fp16_layer.cc */,
				E4D05E8B25A093D000921502 /* arm_deconv_fp16_layer_depthwise.cc */,
				E4D05E8C25A093D000921502 /* asm_64 */,
				E4D05E9425A093D000921502 /* compute_half.cc */,
				E4D05E9525A093D000921502 /* arm_softmax_fp16_layer.cc */,
				E4D05E9625A093D000921502 /* arm_conv_fp16_layer_3x3.cc */,
				E4D05E9725A093D000921502 /* arm_relu6_fp16_layer.cc */,
				E4D05E9825A093D000921502 /* arm_conv_fp16_layer_common.cc */,
				E4D05E9925A093D000921502 /* arm_prelu_fp16_layer.cc */,
				E4D05E9A25A093D000921502 /* arm_add_fp16_layer.cc */,
				E4D05E9B25A093D000921502 /* winograd_function_fp16.cc */,
			);
			path = compute_arm82;
			sourceTree = "<group>";
		};
		E4D05E7E25A093D000921502 /* asm_32 */ = {
			isa = PBXGroup;
			children = (
				E4D05E7F25A093D000921502 /* DECONV_FP16_O8_C1.S */,
				E4D05E8025A093D000921502 /* CONV_DW_3X3_FP16_SLIDEW.S */,
				E4D05E8125A093D000921502 /* GEMM_FP16_N8.S */,
				E4D05E8225A093D000921502 /* FLOAT2HALF.S */,
				E4D05E8325A093D000921502 /* CONV_FP16_SLIDEW_C3.S */,
				E4D05E8425A093D000921502 /* DECONV_FP16_O8.S */,
				E4D05E8525A093D000921502 /* HALF2FLOAT.S */,
			);
			path = asm_32;
			sourceTree = "<group>";
		};
		E4D05E8C25A093D000921502 /* asm_64 */ = {
			isa = PBXGroup;
			children = (
				E4D05E8D25A093D000921502 /* DECONV_FP16_O8_C1.S */,
				E4D05E8E25A093D000921502 /* CONV_DW_3X3_FP16_SLIDEW.S */,
				E4D05E8F25A093D000921502 /* GEMM_FP16_N8.S */,
				E4D05E9025A093D000921502 /* FLOAT2HALF.S */,
				E4D05E9125A093D000921502 /* CONV_FP16_SLIDEW_C3.S */,
				E4D05E9225A093D000921502 /* DECONV_FP16_O8.S */,
				E4D05E9325A093D000921502 /* HALF2FLOAT.S */,
			);
			path = asm_64;
			sourceTree = "<group>";
		};
		ECBFFC73258C840400216CD2 /* rapidnetv3 */ = {
			isa = PBXGroup;
			children = (
				ECBFFC74258C840400216CD2 /* encryption */,
				ECBFFC77258C840400216CD2 /* model_interpreter.h */,
				ECBFFC78258C840400216CD2 /* model_packer.h */,
				ECBFFC79258C840400216CD2 /* model_packer.cc */,
				ECBFFC7A258C840400216CD2 /* objseri.h */,
				ECBFFC7B258C840400216CD2 /* model_interpreter.cc */,
			);
			path = rapidnetv3;
			sourceTree = "<group>";
		};
		ECBFFC74258C840400216CD2 /* encryption */ = {
			isa = PBXGroup;
			children = (
				ECBFFC75258C840400216CD2 /* encryption.h */,
				ECBFFC76258C840400216CD2 /* encryption.cc */,
			);
			path = encryption;
			sourceTree = "<group>";
		};
/* End PBXGroup section */

/* Begin PBXHeadersBuildPhase section */
		9D2DB1CC22D759C8000C508F /* Headers */ = {
			isa = PBXHeadersBuildPhase;
			buildActionMask = 2147483647;
			files = (
				EC39A40C25FB667D00891D9A /* net_optimizer_fuse_conv_add.h in Headers */,
				9DF54419258B1367006CEC97 /* arm_conv_fp16_layer_c3.h in Headers */,
				9D32FCCC24557EEC002DCDAB /* reduce_layer.h in Headers */,
				9D32FF4924557EED002DCDAB /* serializer.h in Headers */,
				9D32FF7324557EED002DCDAB /* abstract_network.h in Headers */,
				9DD1FBB7247CE9BE00800139 /* metal_conv_layer_winograd.h in Headers */,
				9DF543E3258B1366006CEC97 /* gemm_function.h in Headers */,
				9DF54396258B1366006CEC97 /* Half8.h in Headers */,
				9D32FF0924557EED002DCDAB /* objseri.h in Headers */,
				9D32FCA424557EEC002DCDAB /* memory_seperate_assign_strategy.h in Headers */,
				9D32FF3A24557EED002DCDAB /* layer_resource.h in Headers */,
				9D32FCA024557EEC002DCDAB /* memory_mode_state.h in Headers */,
				9D32FCBD24557EEC002DCDAB /* pribox_generator_utils.h in Headers */,
				9DD1FC68247CEA1400800139 /* arm_context.h in Headers */,
				9EC524CC25CA76FC00CA7A51 /* winograd_function_int8.h in Headers */,
				9DD1FC69247CEA1400800139 /* arm_common.h in Headers */,
				ECEC5D6C24FCE0780044DDF1 /* mat_converter_acc.h in Headers */,
				9DD1FBC9247CE9BE00800139 /* metal_layer_acc.h in Headers */,
				9DD1FB46247CE9BE00800139 /* metal_unary_layer_acc.h in Headers */,
				9D32FCB124557EEC002DCDAB /* data_format_converter.h in Headers */,
				9D32FC8424557EEC002DCDAB /* net_optimizer_manager.h in Headers */,
				9DDA70A1241F9A0300F17A1C /* core in Headers */,
				9DF5442B258B1367006CEC97 /* arm_conv_int8_layer_depthwise.h in Headers */,
				9DF543B9258B1366006CEC97 /* arm_deconv_layer_acc.h in Headers */,
				9DD1FB3A247CE9BE00800139 /* metal_device.h in Headers */,
				9DF543B4258B1366006CEC97 /* arm_deconv_layer_stride.h in Headers */,
				9DF54411258B1367006CEC97 /* arm_conv_layer_depthwise_s1.h in Headers */,
				9D32FF6F24557EED002DCDAB /* context.h in Headers */,
				9D32FF7524557EED002DCDAB /* tnn_impl.h in Headers */,
				ECD9464E2558F4CD00BF9214 /* net_optimizer_insert_fp16_reformat.h in Headers */,
				EC0BE15E25144BE4009BD69A /* layer_interpreter_macro.h in Headers */,
				9D32FF1A24557EED002DCDAB /* abstract_layer_interpreter.h in Headers */,
				9D32FC8A24557EEC002DCDAB /* shared_memory_manager.h in Headers */,
				EC88054A255FE59D00BC4EDD /* net_optimizer_fuse_conv_post.h in Headers */,
				ECEC5D6524FCDBA50044DDF1 /* arm_mat_util.h in Headers */,
				9DF543AF258B1366006CEC97 /* arm_reformat_layer_acc.h in Headers */,
				9D852BCC24584E6A003F4E41 /* bfp16.h in Headers */,
				9DF543B5258B1366006CEC97 /* arm_deconv_fp16_layer_common.h in Headers */,
				9D32FC9824557EEC002DCDAB /* memory_assign_strategy.h in Headers */,
				9D32FC8C24557EEC002DCDAB /* blob_1d_memory_pool.h in Headers */,
				9D32FCA924557EEC002DCDAB /* blob_memory_size_utils.h in Headers */,
				9D32FCCA24557EEC002DCDAB /* base_layer.h in Headers */,
				9DF543A7258B1366006CEC97 /* arm_prelu_layer_acc.h in Headers */,
				9DF54420258B1367006CEC97 /* arm_conv_fp16_layer_common.h in Headers */,
				9DF543BE258B1366006CEC97 /* arm_hard_swish_acc.h in Headers */,
				9DDA70A2241F9A0300F17A1C /* utils in Headers */,
				9DF543CD258B1366006CEC97 /* compute.h in Headers */,
				9DD1FB53247CE9BE00800139 /* metal_common.h in Headers */,
				ECEC5D6624FCDBA50044DDF1 /* arm_mat_converter.h in Headers */,
				9D32FCD624557EEC002DCDAB /* elementwise_layer.h in Headers */,
				9DD1FC66247CEA1400800139 /* arm_util.h in Headers */,
				9DD1FBB9247CE9BE00800139 /* metal_conv_layer_depthwise.h in Headers */,
				9D32FF3D24557EED002DCDAB /* abstract_model_interpreter.h in Headers */,
				9DF5441B258B1367006CEC97 /* arm_conv_fp16_layer_depthwise_s1.h in Headers */,
				9DF54422258B1367006CEC97 /* arm_conv_int8_layer_1x1.h in Headers */,
				9DDA7090241F99E700F17A1C /* version.h in Headers */,
				9DF54415258B1367006CEC97 /* arm_conv_layer_common.h in Headers */,
				9DF543C2258B1366006CEC97 /* arm_pool_layer_acc.h in Headers */,
				9D32FCB424557EEC002DCDAB /* blob_converter_internal.h in Headers */,
				9D32FC9D24557EEC002DCDAB /* memory_unify_assign_strategy.h in Headers */,
				9DF54413258B1367006CEC97 /* arm_conv_layer_1x1.h in Headers */,
				9D32FF6424557EED002DCDAB /* layer_resource_generator.h in Headers */,
				9DF543FB258B1366006CEC97 /* neon_mathfun.h in Headers */,
				9DD1FB3F247CE9BE00800139 /* metal_context.h in Headers */,
				9D32FF0624557EED002DCDAB /* model_interpreter.h in Headers */,
				9D32FF6924557EED002DCDAB /* abstract_layer_acc.h in Headers */,
				9EF007DE25F605FE006BEC98 /* indirect_conv_int8_8x8.h in Headers */,
				9DF543BB258B1366006CEC97 /* arm_deconv_fp16_layer_depthwise.h in Headers */,
				9D32FC8724557EEC002DCDAB /* blob_2d_memory_pool.h in Headers */,
				9DF19EA224A200AC00E1376D /* metal_cpu_adapter_acc.h in Headers */,
				ECBFFC81258C840400216CD2 /* objseri.h in Headers */,
				ECBFFC7E258C840400216CD2 /* model_interpreter.h in Headers */,
				9DD1FB78247CE9BE00800139 /* metal_deconv_layer_common.h in Headers */,
				9DF54408258B1367006CEC97 /* arm_signed_mul_layer_acc.h in Headers */,
				9DD1FB33247CE9BE00800139 /* metal_command_queue.h in Headers */,
				9DF543BA258B1366006CEC97 /* arm_deconv_layer_depthwise.h in Headers */,
				9D32FF7C24557EED002DCDAB /* blob_manager.h in Headers */,
				9DF543A4258B1366006CEC97 /* arm_binary_layer_acc.h in Headers */,
				9D32FF0F24557EED002DCDAB /* unary_op_layer_interpreter.h in Headers */,
				E4D05BEE259F15C700921502 /* arm_softmax_layer_acc.h in Headers */,
				9DD1FB42247CE9BE00800139 /* metal_prelu_layer_acc.h in Headers */,
				9DD1FBB8247CE9BE00800139 /* metal_conv_layer_acc.h in Headers */,
				9DF26BDA24645EA500F22F0D /* naive_compute.h in Headers */,
				9DF54430258B1367006CEC97 /* arm_conv_layer_depthwise.h in Headers */,
				EC0BE1BC251DBE65009BD69A /* mat_converter_utils.h in Headers */,
				9DD1FB36247CE9BE00800139 /* tnn_impl_coreml.h in Headers */,
				9DF543F6258B1366006CEC97 /* arm_layer_acc.h in Headers */,
				9D32FC9924557EEC002DCDAB /* memory_mode_state_factory.h in Headers */,
				9DF54406258B1367006CEC97 /* arm_inner_product_layer_acc.h in Headers */,
				9DF54416258B1367006CEC97 /* arm_conv_layer_c3.h in Headers */,
				9D4C60CB246BF7A1006068D1 /* bbox_util.h in Headers */,
				ECBFFC7C258C840400216CD2 /* encryption.h in Headers */,
				9D32FF4824557EED002DCDAB /* ncnn_layer_type.h in Headers */,
				9D32FF3624557EED002DCDAB /* reduce_op_interpreter.h in Headers */,
				9D32FF0724557EED002DCDAB /* model_packer.h in Headers */,
				EC0BE13725144B5E009BD69A /* detection_post_process_utils.h in Headers */,
				9DF543AA258B1366006CEC97 /* arm_unary_layer_acc.h in Headers */,
				9D32FC9624557EEC002DCDAB /* blob_memory_size_info.h in Headers */,
				9D32FCA224557EEC002DCDAB /* blob_memory_pool.h in Headers */,
				9D32FF4224557EED002DCDAB /* ncnn_optimizer.h in Headers */,
				9DD1FB37247CE9BE00800139 /* metal_macro.h in Headers */,
				E4D05EA825A093D000921502 /* arm_unary_fp16_layer.h in Headers */,
				9D32FC9724557EEC002DCDAB /* blob_memory.h in Headers */,
				9EC524D725CA771500CA7A51 /* arm_conv_int8_layer_indirect.h in Headers */,
				9D32FF4B24557EED002DCDAB /* ncnn_model_interpreter.h in Headers */,
				9D32FCE624557EEC002DCDAB /* multidir_broadcast_layer.h in Headers */,
				9DD1FBAA247CE9BE00800139 /* metal_multidir_broadcast_layer_acc.h in Headers */,
				9DF54426258B1367006CEC97 /* arm_conv_layer_3x3.h in Headers */,
				9D32FC9A24557EEC002DCDAB /* others_memory_mode_state.h in Headers */,
				9D32FF0124557EED002DCDAB /* default_model_interpreter.h in Headers */,
				9DF5441C258B1367006CEC97 /* arm_conv_fp16_layer_depthwise.h in Headers */,
				9D32FC9B24557EEC002DCDAB /* blob_2d_memory.h in Headers */,
				9D32FF4624557EED002DCDAB /* ncnn_optimizer_manager.h in Headers */,
				9DF5444C258B162F006CEC97 /* blob_converter_default.h in Headers */,
				9DD1FB34247CE9BE00800139 /* coreml_network.h in Headers */,
				9DD1FB73247CE9BE00800139 /* metal_deconv_layer_acc.h in Headers */,
				9D32FF6324557EED002DCDAB /* net_structure.h in Headers */,
				ECBFFC7F258C840400216CD2 /* model_packer.h in Headers */,
				ECD9464F2558F4CD00BF9214 /* net_optimizer_insert_int8_reformat.h in Headers */,
				9D32FF3824557EED002DCDAB /* raw_buffer.h in Headers */,
				9DD1FB81247CE9BE00800139 /* metal_reduce_layer_acc.h in Headers */,
				9DF543E6258B1366006CEC97 /* compute_int8.h in Headers */,
				9DF543E5258B1366006CEC97 /* winograd_function.h in Headers */,
				9DF54425258B1367006CEC97 /* arm_conv_layer_group.h in Headers */,
				9EC524D525CA771500CA7A51 /* arm_conv_int8_layer_winograd.h in Headers */,
				9DF54438258B1367006CEC97 /* arm_upsample_layer_acc.h in Headers */,
				9DD1FBB5247CE9BE00800139 /* metal_conv_layer_common.h in Headers */,
				9DF543A5258B1366006CEC97 /* TNNVector.h in Headers */,
				6178F34D2590AA8C00B4B153 /* md5.h in Headers */,
				9D32FCA124557EEC002DCDAB /* share_one_thread_memory_mode_state.h in Headers */,
				9D32FC9124557EEC002DCDAB /* blob_memory_pool_factory.h in Headers */,
				9D32FCA724557EEC002DCDAB /* omp_utils.h in Headers */,
				9EF007DB25F605FE006BEC98 /* indirect_conv_int8_4x8.h in Headers */,
				E4D05BEC259F15C700921502 /* arm_relu_layer_acc.h in Headers */,
				9D32FF6C24557EED002DCDAB /* tnn_impl_default.h in Headers */,
				9DF543BD258B1366006CEC97 /* arm_deconv_layer_common.h in Headers */,
				9D32FC9524557EEC002DCDAB /* blob_1d_memory.h in Headers */,
				9D32FF6724557EED002DCDAB /* default_network.h in Headers */,
				E4D05E9D25A093D000921502 /* compute_half.h in Headers */,
				9DD1FBBC247CE9BE00800139 /* metal_conv_layer_1x1.h in Headers */,
				9DF5444F258B162F006CEC97 /* random_data_utils.h in Headers */,
				9D4C60D0246BF826006068D1 /* profile.h in Headers */,
				9D32FF7124557EED002DCDAB /* abstract_device.h in Headers */,
				9D32FF7724557EED002DCDAB /* layer_type.h in Headers */,
				9D32FF5224557EED002DCDAB /* abstract_layer_interpreter.h in Headers */,
				9D32FF0324557EED002DCDAB /* layer_param.h in Headers */,
				9D32FF7B24557EED002DCDAB /* blob_int8.h in Headers */,
				9D32FF4C24557EED002DCDAB /* ncnn_param_utils.h in Headers */,
				9DF54407258B1367006CEC97 /* Float4.h in Headers */,
				EC39A3FC25FB65E000891D9A /* half.hpp in Headers */,
				9D32FCA624557EEC002DCDAB /* blob_dump_utils.h in Headers */,
				9DF54400258B1366006CEC97 /* arm_reshape_layer_acc.h in Headers */,
				9D32FF3924557EED002DCDAB /* default_model_packer.h in Headers */,
				9DF5444A258B162F006CEC97 /* npu_common_utils.h in Headers */,
				9DF5439B258B1366006CEC97 /* arm_nchw_layer_acc.h in Headers */,
				9D2DB1D622D759C8000C508F /* tnn.h in Headers */,
				9DF54429258B1367006CEC97 /* arm_conv_layer_acc_factory.h in Headers */,
				9DF5441E258B1367006CEC97 /* arm_conv_layer_acc.h in Headers */,
				9D32FF3724557EED002DCDAB /* layer_interpreter.h in Headers */,
				9DF54417258B1367006CEC97 /* arm_conv_int8_layer_common.h in Headers */,
				9DF5443D258B1367006CEC97 /* arm_batch_norm_layer_acc.h in Headers */,
				9DF543C7258B1366006CEC97 /* arm_add_layer_acc.h in Headers */,
				9D32FC8124557EEC002DCDAB /* net_optimizer.h in Headers */,
				9D32FCAA24557EEC002DCDAB /* string_utils_inner.h in Headers */,
				9D32FC8324557EEC002DCDAB /* optimizer_const.h in Headers */,
				6178F34C2590AA8C00B4B153 /* winograd_generator.h in Headers */,
				9D32FF3B24557EED002DCDAB /* net_resource.h in Headers */,
				9D32FC7E24557EEB002DCDAB /* net_optimizer_remove_layers.h in Headers */,
				9DD1FBBE247CE9BE00800139 /* metal_inner_product_layer_acc.h in Headers */,
				9D32FCAB24557EEC002DCDAB /* blob_transfer_utils.h in Headers */,
				9DD1FCF0247CEA1500800139 /* arm_device.h in Headers */,
				9DD1FB75247CE9BE00800139 /* metal_deconv_layer_depthwise.h in Headers */,
				9DD1FCEE247CEA1500800139 /* arm_blob_converter.h in Headers */,
				9DF5441F258B1367006CEC97 /* arm_conv_fp16_layer_3x3.h in Headers */,
				9DF54432258B1367006CEC97 /* arm_reduce_layer_acc.h in Headers */,
				9D32FCAC24557EEC002DCDAB /* split_utils.h in Headers */,
				EC39A3FB25FB65E000891D9A /* half_utils_inner.h in Headers */,
				9D32FCBC24557EEC002DCDAB /* string_format.h in Headers */,
			);
			runOnlyForDeploymentPostprocessing = 0;
		};
/* End PBXHeadersBuildPhase section */

/* Begin PBXNativeTarget section */
		9D2DB1D022D759C8000C508F /* tnn */ = {
			isa = PBXNativeTarget;
			buildConfigurationList = 9D2DB1D922D759C8000C508F /* Build configuration list for PBXNativeTarget "tnn" */;
			buildPhases = (
				9D2DB1CC22D759C8000C508F /* Headers */,
				9D2DB1CD22D759C8000C508F /* Sources */,
				9D2DB1CE22D759C8000C508F /* Frameworks */,
				9D2DB1CF22D759C8000C508F /* Resources */,
			);
			buildRules = (
			);
			dependencies = (
			);
			name = tnn;
			productName = tnn;
			productReference = 9D2DB1D122D759C8000C508F /* tnn.framework */;
			productType = "com.apple.product-type.framework";
		};
/* End PBXNativeTarget section */

/* Begin PBXProject section */
		9D2DB1C822D759C8000C508F /* Project object */ = {
			isa = PBXProject;
			attributes = {
				LastUpgradeCheck = 1020;
				ORGANIZATIONNAME = tencent;
				TargetAttributes = {
					9D2DB1D022D759C8000C508F = {
						CreatedOnToolsVersion = 10.2.1;
					};
				};
			};
			buildConfigurationList = 9D2DB1CB22D759C8000C508F /* Build configuration list for PBXProject "tnn" */;
			compatibilityVersion = "Xcode 9.3";
			developmentRegion = en;
			hasScannedForEncodings = 0;
			knownRegions = (
				en,
			);
			mainGroup = 9D2DB1C722D759C8000C508F;
			productRefGroup = 9D2DB1D222D759C8000C508F /* Products */;
			projectDirPath = "";
			projectRoot = "";
			targets = (
				9D2DB1D022D759C8000C508F /* tnn */,
			);
		};
/* End PBXProject section */

/* Begin PBXResourcesBuildPhase section */
		9D2DB1CF22D759C8000C508F /* Resources */ = {
			isa = PBXResourcesBuildPhase;
			buildActionMask = 2147483647;
			files = (
				E4D05EA025A093D000921502 /* CMakeLists.txt in Resources */,
			);
			runOnlyForDeploymentPostprocessing = 0;
		};
/* End PBXResourcesBuildPhase section */

/* Begin PBXSourcesBuildPhase section */
		9D2DB1CD22D759C8000C508F /* Sources */ = {
			isa = PBXSourcesBuildPhase;
			buildActionMask = 2147483647;
			files = (
				6178F34E2590AA8C00B4B153 /* md5.cc in Sources */,
				9D32FCF824557EEC002DCDAB /* elu_layer.cc in Sources */,
				9DD1FB4D247CE9BE00800139 /* metal_common.metal in Sources */,
				9D32FF2724557EED002DCDAB /* pooling_3d_layer_interpreter.cc in Sources */,
				9D32FCC624557EEC002DCDAB /* reduce_prod_layer.cc in Sources */,
				9D32FF1F24557EED002DCDAB /* hard_swish_layer_interpreter.cc in Sources */,
				9DF54398258B1366006CEC97 /* arm_reduce_log_sum_exp_layer_acc.cc in Sources */,
				9DF543F3258B1366006CEC97 /* GEMM_INT8_8X8.S in Sources */,
				9DD1FB5E247CE9BE00800139 /* metal_reduce_log_sum_layer_acc.mm in Sources */,
				9D32FCC924557EEC002DCDAB /* exp_layer.cc in Sources */,
				9D32FF6A24557EED002DCDAB /* status.cc in Sources */,
				9DD1FBA2247CE9BE00800139 /* metal_pad_layer_acc.mm in Sources */,
				9DD1FB55247CE9BE00800139 /* metal_sqrt_layer_acc.mm in Sources */,
				9DD1FB6A247CE9BE00800139 /* metal_reduce_l1_layer_acc.mm in Sources */,
				9D32FF2324557EED002DCDAB /* roi_pooling_layer_interpreter.cc in Sources */,
				9D32FC9E24557EEC002DCDAB /* share_one_thread_memory_mode_state.cc in Sources */,
				9D32FCDC24557EEC002DCDAB /* selu_layer.cc in Sources */,
				9DF543D4258B1366006CEC97 /* DECONV_FLOAT_O4.S in Sources */,
				9DF19EA024A1FE8E00E1376D /* metal_pooling_layer_acc.mm in Sources */,
				EC0BE15225144BB8009BD69A /* squared_difference_layer.cc in Sources */,
				9DF543DB258B1366006CEC97 /* GEMM_FLOAT_N4.S in Sources */,
				E4D05BF1259F15C700921502 /* arm_concat_layer_acc.cc in Sources */,
				9DF5444D258B162F006CEC97 /* npu_common_utils.cc in Sources */,
				9DD1FB50247CE9BE00800139 /* metal_sin_layer_acc.mm in Sources */,
				9DD1FB58247CE9BE00800139 /* metal_splitv_layer_acc.metal in Sources */,
				9DF543C5258B1366006CEC97 /* arm_softmax_layer_acc.cc in Sources */,
				9D32FF1824557EED002DCDAB /* sub_layer_interpreter.cc in Sources */,
				9DF543B7258B1366006CEC97 /* arm_deconv_layer_common.cc in Sources */,
				9D32FF0224557EED002DCDAB /* layer_resource_generator.cc in Sources */,
				9DD1FBA6247CE9BE00800139 /* metal_pad_layer_acc.metal in Sources */,
				ECD945B1254ADD7100BF9214 /* metal_signed_mul_layer_acc.metal in Sources */,
				9DD1FB70247CE9BE00800139 /* metal_selu_layer_acc.mm in Sources */,
				ECBFFC7D258C840400216CD2 /* encryption.cc in Sources */,
				9DF543AE258B1366006CEC97 /* arm_reduce_log_sum_layer_acc.cc in Sources */,
				9DF54431258B1367006CEC97 /* arm_conv_layer_depthwise_s1.cc in Sources */,
				9D32FF1624557EED002DCDAB /* pooling_layer_interpreter.cc in Sources */,
				ECD945B6254ADD8400BF9214 /* pixel_shuffle_layer.cc in Sources */,
				9D32FF1924557EED002DCDAB /* normalize_layer_interpreter.cc in Sources */,
				9DD1FB64247CE9BE00800139 /* metal_reduce_min_layer_acc.mm in Sources */,
				9D32FF0B24557EED002DCDAB /* batch_norm_layer_interpreter.cc in Sources */,
				9D32FF5124557EED002DCDAB /* pooling_layer_interpreter.cc in Sources */,
				9DF5442F258B1367006CEC97 /* arm_conv_layer_group.cc in Sources */,
				9D32FCC724557EEC002DCDAB /* reduce_sum_square_layer.cc in Sources */,
				9D32FF2024557EED002DCDAB /* elu_layer_interpreter.cc in Sources */,
				9D32FF1524557EED002DCDAB /* stride_slice_layer_interpreter.cc in Sources */,
				9D32FF4124557EED002DCDAB /* ncnn_model_interpreter.cc in Sources */,
				9DF543A8258B1366006CEC97 /* arm_sign_layer_acc.cc in Sources */,
				9DD1FB7A247CE9BE00800139 /* metal_splitv_layer_acc.mm in Sources */,
				9DF543D1258B1366006CEC97 /* GEMM_BFP16_N4.S in Sources */,
				9DF543D6258B1366006CEC97 /* GEMM_INT8_4X4.S in Sources */,
				9DF5439F258B1366006CEC97 /* arm_reduce_l2_layer_acc.cc in Sources */,
				9D32FF6B24557EED002DCDAB /* blob.cc in Sources */,
				9D32FCC124557EEC002DCDAB /* pow_layer.cc in Sources */,
				9D32FF5E24557EED002DCDAB /* interp_layer_interpreter.cc in Sources */,
				9DD1FBD1247CE9BF00800139 /* metal_acos_layer_acc.metal in Sources */,
				E4D05E9C25A093D000921502 /* arm_conv_fp16_layer_depthwise.cc in Sources */,
				9D32FCC824557EEC002DCDAB /* add_layer.cc in Sources */,
				9D32FF1124557EED002DCDAB /* reorg_layer_interpreter.cc in Sources */,
				9DD1FB74247CE9BE00800139 /* metal_deconv_layer_common.metal in Sources */,
				E4D05BED259F15C700921502 /* arm_batch_norm_layer_acc.cc in Sources */,
				9D32FCEF24557EEC002DCDAB /* concat_layer.cc in Sources */,
				9DF54395258B1366006CEC97 /* arm_sub_layer_acc.cc in Sources */,
				9DD1FB4A247CE9BE00800139 /* metal_tan_layer_acc.metal in Sources */,
				EC88054B255FE59D00BC4EDD /* net_optimizer_fuse_conv_post.cc in Sources */,
				9DF543ED258B1366006CEC97 /* GEMM_BFP16_N8.S in Sources */,
				9D32FCD524557EEC002DCDAB /* sub_layer.cc in Sources */,
				EC0BE17425144C10009BD69A /* normalize_layer_interpreter.cc in Sources */,
				9DD1FBCF247CE9BF00800139 /* metal_log_layer_acc.mm in Sources */,
				9D32FC8D24557EEC002DCDAB /* blob_1d_memory.cc in Sources */,
				9DD1FBC6247CE9BE00800139 /* metal_upsample_layer_acc.mm in Sources */,
				9DD1FBA9247CE9BE00800139 /* metal_reshape_layer_acc.metal in Sources */,
				9D32FF7924557EED002DCDAB /* blob_manager.cc in Sources */,
				9D32FD0824557EEC002DCDAB /* lrn_layer.cc in Sources */,
				9DD1FC65247CEA1400800139 /* arm_util.cc in Sources */,
				9D32FCB824557EEC002DCDAB /* blob_memory_size_utils.cc in Sources */,
				9DF543F1258B1366006CEC97 /* CONV_DW_5X5_FLOAT_SLIDEW.S in Sources */,
				9DF54436258B1367006CEC97 /* arm_reduce_max_layer_acc.cc in Sources */,
				9EC524DB25CA776A00CA7A51 /* metal_reorg_layer_acc.mm in Sources */,
				9DF543A3258B1366006CEC97 /* arm_normalize_layer_acc.cc in Sources */,
				9DD1FB9E247CE9BE00800139 /* metal_div_layer_acc.metal in Sources */,
				9D32FF2624557EED002DCDAB /* pow_layer_interpreter.cc in Sources */,
				9D32FF3024557EED002DCDAB /* min_layer_interpreter.cc in Sources */,
				9DD1FBB0247CE9BE00800139 /* metal_asin_layer_acc.metal in Sources */,
				EC0BE14F25144BB8009BD69A /* reduce_l1_layer.cc in Sources */,
				9D32FCD124557EEC002DCDAB /* elementwise_layer.cc in Sources */,
				EC0BE16125144BE4009BD69A /* squeeze_layer_interpreter.cc in Sources */,
				9DD1FB67247CE9BE00800139 /* metal_elu_layer_acc.metal in Sources */,
				E43D68B525C8F38000FAAF54 /* CONV_DW_3X3_INT8_SLIDEW.S in Sources */,
				9DD1FBC0247CE9BE00800139 /* metal_conv_layer_1x1.metal in Sources */,
				9D32FCFC24557EEC002DCDAB /* upsample_layer.cc in Sources */,
				9D32FC9F24557EEC002DCDAB /* memory_mode_state_factory.cc in Sources */,
				9D32FCCE24557EEC002DCDAB /* flatten_layer.cc in Sources */,
				E4D05EBA25A093D000921502 /* arm_prelu_fp16_layer.cc in Sources */,
				9DD1FB95247CE9BE00800139 /* metal_min_layer_acc.mm in Sources */,
				9D32FF5F24557EED002DCDAB /* inner_product_layer_interpreter.cc in Sources */,
				9EF007E125F6060B006BEC98 /* CONV_INT8_4X8.S in Sources */,
				9DD1FB84247CE9BE00800139 /* metal_reduce_prod_layer_acc.mm in Sources */,
				9D32FC9024557EEC002DCDAB /* blob_2d_memory_pool.cc in Sources */,
				9EC524D625CA771500CA7A51 /* arm_conv_int8_layer_winograd.cc in Sources */,
				9D32FF7624557EED002DCDAB /* abstract_layer_acc.cc in Sources */,
				9DD1FBAF247CE9BE00800139 /* metal_permute_layer_acc.mm in Sources */,
				9D32FF0A24557EED002DCDAB /* model_interpreter.cc in Sources */,
				9DD1FB99247CE9BE00800139 /* metal_clip_layer_acc.mm in Sources */,
				9D32FCD824557EEC002DCDAB /* floor_layer.cc in Sources */,
				9D32FD0A24557EEC002DCDAB /* reduce_log_sum_layer.cc in Sources */,
				9DD1FB4E247CE9BE00800139 /* metal_tanh_layer_acc.mm in Sources */,
				9D32FF4424557EED002DCDAB /* ncnn_optimizer_manager.cc in Sources */,
				9D32FF4724557EED002DCDAB /* ncnn_param_utils.cc in Sources */,
				9D32FCE024557EEC002DCDAB /* relu6_layer.cc in Sources */,
				9D32FCAD24557EEC002DCDAB /* string_format.cc in Sources */,
				9D32FCD324557EEC002DCDAB /* inner_product_layer.cc in Sources */,
				9DF54423258B1367006CEC97 /* arm_conv_layer_depthwise.cc in Sources */,
				9D32FF3E24557EED002DCDAB /* net_structure.cc in Sources */,
				9D32FCA824557EEC002DCDAB /* half_utils.cc in Sources */,
				9D32FCFA24557EEC002DCDAB /* scale_layer.cc in Sources */,
				E4D05E9F25A093D000921502 /* arm_deconv_fp16_layer_common.cc in Sources */,
				9DF54433258B1367006CEC97 /* arm_signed_mul_layer_acc.cc in Sources */,
				9DF543E9258B1366006CEC97 /* CONV_DW_5x5_BFP16_SLIDEW.S in Sources */,
				9D32FCBF24557EEC002DCDAB /* pribox_generator_utils.cc in Sources */,
				E4D05EB325A093D000921502 /* DECONV_FP16_O8.S in Sources */,
				E4D05EA725A093D000921502 /* HALF2FLOAT.S in Sources */,
				9DF54412258B1367006CEC97 /* arm_conv_layer_common.cc in Sources */,
				9D32FF5A24557EED002DCDAB /* eltwise_layer_interpreter.cc in Sources */,
				9D32FF6624557EED002DCDAB /* abstract_network.cc in Sources */,
				EC0BE17225144C10009BD69A /* elu_layer_interpreter.cc in Sources */,
				9DF543AC258B1366006CEC97 /* arm_relu6_layer_acc.cc in Sources */,
				9D32FCEE24557EEC002DCDAB /* reformat_layer.cc in Sources */,
				9D32FD0424557EEC002DCDAB /* deconv_layer.cc in Sources */,
				9DD1FBB3247CE9BE00800139 /* metal_asin_layer_acc.mm in Sources */,
				9D32FCC324557EEC002DCDAB /* sign_layer.cc in Sources */,
				9D32FF2524557EED002DCDAB /* softmax_layer_interpreter.cc in Sources */,
				9DF54439258B1367006CEC97 /* arm_floor_layer_acc.cc in Sources */,
				9DF543EE258B1366006CEC97 /* GEMM_INT8_4X4.S in Sources */,
				9DF5444B258B162F006CEC97 /* blob_converter_default.cc in Sources */,
				9DD1FBAC247CE9BE00800139 /* metal_sign_layer_acc.metal in Sources */,
				E4D05EBB25A093D000921502 /* arm_add_fp16_layer.cc in Sources */,
				ECD945B9254ADDA800BF9214 /* pixel_shuffle_layer_interpreter.cc in Sources */,
				9D32FF2E24557EED002DCDAB /* instance_norm_layer_interpreter.cc in Sources */,
				9DD1FB8C247CE9BE00800139 /* metal_normalize_layer_acc.mm in Sources */,
				9D32FC8B24557EEC002DCDAB /* memory_unify_assign_strategy.cc in Sources */,
				9DF543FE258B1366006CEC97 /* arm_binary_layer_acc.cc in Sources */,
				E4D05E9E25A093D000921502 /* arm_batch_norm_fp16_layer.cc in Sources */,
				EC0BE17B25144C10009BD69A /* reduce_op_layer_interpreter.cc in Sources */,
				EC0BE15125144BB8009BD69A /* signed_mul_layer.cc in Sources */,
				E4D05EA525A093D000921502 /* CONV_FP16_SLIDEW_C3.S in Sources */,
				6178F34B2590AA8C00B4B153 /* winograd_generator.cc in Sources */,
				9D32FCF724557EEC002DCDAB /* pooling_layer.cc in Sources */,
				9DD1FB66247CE9BE00800139 /* metal_atan_layer_acc.mm in Sources */,
				9D32FF3324557EED002DCDAB /* conv_3d_layer_interpreter.cc in Sources */,
				9DF543E4258B1366006CEC97 /* asm_func_name.S in Sources */,
				9D32FCCD24557EEC002DCDAB /* sqrt_layer.cc in Sources */,
				9DF54401258B1366006CEC97 /* arm_upsample_layer_acc.cc in Sources */,
				ECEC5D6B24FCE0780044DDF1 /* mat_converter_acc.cc in Sources */,
				9DF54428258B1367006CEC97 /* arm_conv_layer_c3.cc in Sources */,
				9DF543EB258B1366006CEC97 /* GEMM_FLOAT_N8.S in Sources */,
				9DD1FBC3247CE9BE00800139 /* metal_conv_layer_winograd.mm in Sources */,
				9DD1FBC5247CE9BE00800139 /* metal_unary_layer_acc.mm in Sources */,
				9D32FF1024557EED002DCDAB /* detection_output_interpreter.cc in Sources */,
				9D32FCDB24557EEC002DCDAB /* instance_norm_layer.cc in Sources */,
				9D32FF4024557EED002DCDAB /* abstract_model_interpreter.cc in Sources */,
				9DD1FB5A247CE9BE00800139 /* metal_log_layer_acc.metal in Sources */,
				9D32FC9424557EEC002DCDAB /* memory_seperate_assign_strategy.cc in Sources */,
				9D32FF5C24557EED002DCDAB /* relu_layer_interpreter.cc in Sources */,
				9DD1FBD0247CE9BF00800139 /* metal_sub_layer_acc.metal in Sources */,
				9D32FF6524557EED002DCDAB /* layer_type.cc in Sources */,
				9D32FF0D24557EED002DCDAB /* conv_layer_interpreter.cc in Sources */,
				9D32FCD424557EEC002DCDAB /* atan_layer.cc in Sources */,
				9D32FF2124557EED002DCDAB /* selu_layer_interpreter.cc in Sources */,
				9D32FF2224557EED002DCDAB /* lrn_layer_interpreter.cc in Sources */,
				9DF5442C258B1367006CEC97 /* arm_conv_layer_acc.cc in Sources */,
				E4D05BF2259F15C700921502 /* arm_prelu_layer_acc.cc in Sources */,
				9DD1FB83247CE9BE00800139 /* metal_exp_layer_acc.mm in Sources */,
				EC0BE17A25144C10009BD69A /* detection_output_layer_interpreter.cc in Sources */,
				9DF54405258B1367006CEC97 /* arm_stride_slice_layer_acc.cc in Sources */,
				9DD1FB88247CE9BE00800139 /* metal_pow_layer_acc.mm in Sources */,
				9D32FF5B24557EED002DCDAB /* reshape_layer_interpreter.cc in Sources */,
				9D32FF5624557EED002DCDAB /* hard_swish_layer_interpreter.cc in Sources */,
				9DD1FB38247CE9BE00800139 /* metal_blob_converter.mm in Sources */,
				9DF19E9F24A1FE8E00E1376D /* metal_pooling_layer_acc.metal in Sources */,
				9D32FCDF24557EEC002DCDAB /* conv3d_layer.cc in Sources */,
				9D32FC8524557EEC002DCDAB /* net_optimizer_remove_layers.cc in Sources */,
				9D32FF2D24557EED002DCDAB /* reshape_layer_interpreter.cc in Sources */,
				ECEC5D6424FCDBA50044DDF1 /* arm_mat_converter.cc in Sources */,
				EC0BE17825144C10009BD69A /* clip_layer_interpreter.cc in Sources */,
				9DD1FB31247CE9BE00800139 /* coreml_network.mm in Sources */,
				9D32FF7424557EED002DCDAB /* abstract_device.cc in Sources */,
				EC0BE16325144BE4009BD69A /* arg_max_or_min_layer_interpreter.cc in Sources */,
				9D32FCD224557EEC002DCDAB /* div_layer.cc in Sources */,
				9DF54393258B1366006CEC97 /* arm_sigmoid_layer_acc.cc in Sources */,
				9DD1FB87247CE9BE00800139 /* metal_sin_layer_acc.metal in Sources */,
				9DD1FB8B247CE9BE00800139 /* metal_mul_layer_acc.metal in Sources */,
				9D32FCEC24557EEC002DCDAB /* reduce_min_layer.cc in Sources */,
				E458DE8325FF7D9300F8CD40 /* metal_reorg_layer_acc.mm in Sources */,
				EC0BE15F25144BE4009BD69A /* squared_difference_layer_interpreter.cc in Sources */,
				9DD1FBB2247CE9BE00800139 /* metal_max_layer_acc.metal in Sources */,
				9DD1FB91247CE9BE00800139 /* metal_concat_layer_acc.metal in Sources */,
				9D32FC8F24557EEC002DCDAB /* shared_memory_manager.cc in Sources */,
				9D32FCF024557EEC002DCDAB /* mul_layer.cc in Sources */,
				9D32FF2B24557EED002DCDAB /* hdrguide_layer_interpreter.cc in Sources */,
				9DD1FB9D247CE9BE00800139 /* metal_softplus_layer_acc.mm in Sources */,
				E4D05EBC25A093D000921502 /* winograd_function_fp16.cc in Sources */,
				9DF543A6258B1366006CEC97 /* arm_reshape_layer_acc.cc in Sources */,
				9DD1FB48247CE9BE00800139 /* metal_mul_layer_acc.mm in Sources */,
				9DD1FC67247CEA1400800139 /* arm_context.cc in Sources */,
				9DF543C1258B1366006CEC97 /* arm_reduce_mean_layer_acc.cc in Sources */,
				E4D05EAD25A093D000921502 /* arm_deconv_fp16_layer_depthwise.cc in Sources */,
				E4D05BF0259F15C700921502 /* arm_pool_layer_acc.cc in Sources */,
				9D32FC9224557EEC002DCDAB /* blob_memory.cc in Sources */,
				9DD1FB76247CE9BE00800139 /* metal_deconv_layer_depthwise.mm in Sources */,
				9D32FF5424557EED002DCDAB /* permute_layer_interpreter.cc in Sources */,
				9D32FD0124557EEC002DCDAB /* asin_layer.cc in Sources */,
				9D32FF3424557EED002DCDAB /* unary_op_layer_interpreter.cc in Sources */,
				9DF54437258B1367006CEC97 /* arm_reduce_min_layer_acc.cc in Sources */,
				9DD1FB54247CE9BE00800139 /* metal_add_layer_acc.metal in Sources */,
				9DD1FB5D247CE9BE00800139 /* metal_reduce_sum_square_layer_acc.mm in Sources */,
				9D32FF4E24557EED002DCDAB /* conv_layer_interpreter.cc in Sources */,
				9DD1FB82247CE9BE00800139 /* metal_div_layer_acc.mm in Sources */,
				9DF5443B258B1367006CEC97 /* arm_softplus_layer_acc.cc in Sources */,
				EC0BE17D25144C10009BD69A /* roi_pooling_layer_interpreter.cc in Sources */,
				9D32FF1C24557EED002DCDAB /* max_layer_interpreter.cc in Sources */,
				9DD1FB65247CE9BE00800139 /* metal_tanh_layer_acc.metal in Sources */,
				E4D05BEF259F15C700921502 /* arm_permute_layer_acc.cc in Sources */,
				9D32FD0924557EEC002DCDAB /* permute_layer.cc in Sources */,
				9DD1FBCC247CE9BF00800139 /* metal_pow_layer_acc.metal in Sources */,
				EC0BE17325144C10009BD69A /* selu_layer_interpreter.cc in Sources */,
				9DF543A0258B1366006CEC97 /* arm_reduce_layer_acc.cc in Sources */,
				9DD1FB4B247CE9BE00800139 /* metal_stride_slice_layer_acc.mm in Sources */,
				9D32FF4F24557EED002DCDAB /* memory_data_layer_interpreter.cc in Sources */,
				9D32FCF224557EEC002DCDAB /* roi_pooling_layer.cc in Sources */,
				9DD1FBA3247CE9BE00800139 /* metal_relu6_layer_acc.mm in Sources */,
				9DF543DA258B1366006CEC97 /* CONV_FLOAT_O4.S in Sources */,
				9DD1FB39247CE9BE00800139 /* metal_blob_converter.metal in Sources */,
				9DD1FBBD247CE9BE00800139 /* metal_conv_layer_1x1.mm in Sources */,
				9DD1FBC2247CE9BE00800139 /* metal_conv_layer_depthwise.metal in Sources */,
				ECEC5D6724FCDBA50044DDF1 /* arm_mat_util.cc in Sources */,
				9DD1FB47247CE9BE00800139 /* metal_multidir_broadcast_layer_acc.mm in Sources */,
				9D32FCCB24557EEC002DCDAB /* shuffle_layer.cc in Sources */,
				9DF543B0258B1366006CEC97 /* arm_arg_max_or_min_layer_acc.cc in Sources */,
				EC2CF72525078C1200EE3899 /* metal_mat_converter.mm in Sources */,
				ECD945B3254ADD7100BF9214 /* metal_pixel_shuffle_layer_acc.metal in Sources */,
				EC0BE13925144B5E009BD69A /* string_utils.cc in Sources */,
				9D32FD0B24557EEC002DCDAB /* hard_sigmoid_layer.cc in Sources */,
				9D32FCD024557EEC002DCDAB /* reshape_layer.cc in Sources */,
				9D32FF5324557EED002DCDAB /* slice_layer_interpreter.cc in Sources */,
				9DD1FB71247CE9BE00800139 /* metal_batch_norm_layer_acc.mm in Sources */,
				9DD1FBAD247CE9BE00800139 /* metal_hard_sigmoid_layer_acc.mm in Sources */,
				9DD1FBAB247CE9BE00800139 /* metal_instance_norm_layer_acc.metal in Sources */,
				9DB341FD249B0A9300F23F65 /* metal_cpu_adapter_acc.mm in Sources */,
				E4D05EAC25A093D000921502 /* arm_sigmoid_fp16_layer.cc in Sources */,
				E4D05BF3259F15C700921502 /* arm_relu_layer_acc.cc in Sources */,
				9DF543FF258B1366006CEC97 /* arm_elu_layer_acc.cc in Sources */,
				9DD1FB51247CE9BE00800139 /* metal_sub_layer_acc.mm in Sources */,
				9D32FF1D24557EED002DCDAB /* add_layer_interpreter.cc in Sources */,
				9D32FCAF24557EEC002DCDAB /* blob_transfer_utils.cc in Sources */,
				9DD1FB9B247CE9BE00800139 /* metal_max_layer_acc.mm in Sources */,
				9EC524C725CA76CD00CA7A51 /* CONV_INT8_8X8.S in Sources */,
				9DF5440D258B1367006CEC97 /* arm_log_sigmoid_layer_acc.cc in Sources */,
				9DD1FB92247CE9BE00800139 /* metal_tan_layer_acc.mm in Sources */,
				9DF543FA258B1366006CEC97 /* arm_layer_acc.cc in Sources */,
				9DD1FB8E247CE9BE00800139 /* metal_elu_layer_acc.mm in Sources */,
				9D32FCD724557EEC002DCDAB /* reciprocal_layer.cc in Sources */,
				9D32FC9324557EEC002DCDAB /* memory_mode_state.cc in Sources */,
				9D32FF4D24557EED002DCDAB /* batch_norm_layer_interpreter.cc in Sources */,
				9D4C60CF246BF826006068D1 /* profile.cc in Sources */,
				EC0BE15425144BB8009BD69A /* arg_max_or_min_layer.cc in Sources */,
				9EC524CE25CA76FC00CA7A51 /* winograd_function_int8.cc in Sources */,
				9D32FCE124557EEC002DCDAB /* prelu_layer.cc in Sources */,
				9D32FCA524557EEC002DCDAB /* blob_1d_memory_pool.cc in Sources */,
				9D32FC8824557EEC002DCDAB /* others_memory_mode_state.cc in Sources */,
				9DF54450258B162F006CEC97 /* random_data_utils.cc in Sources */,
				ECD9464D2558F4CD00BF9214 /* net_optimizer_insert_int8_reformat.cc in Sources */,
				9DF5443C258B1367006CEC97 /* arm_reduce_sum_layer_acc.cc in Sources */,
				9D32FF2424557EED002DCDAB /* hard_sigmoid_layer_interpreter.cc in Sources */,
				9DD1FB72247CE9BE00800139 /* metal_deconv_layer_common.mm in Sources */,
				9D32FCB724557EEC002DCDAB /* dims_vector_utils.cc in Sources */,
				9DF543F8258B1366006CEC97 /* arm_exp_layer_acc.cc in Sources */,
				9DF543A9258B1366006CEC97 /* arm_reformat_layer_acc.cc in Sources */,
				9D32FF3F24557EED002DCDAB /* raw_buffer.cc in Sources */,
				E4D05EB725A093D000921502 /* arm_conv_fp16_layer_3x3.cc in Sources */,
				9DD1FBA4247CE9BE00800139 /* metal_stride_slice_layer_acc.metal in Sources */,
				9D32FF7A24557EED002DCDAB /* default_network.cc in Sources */,
				ECD945B0254ADD7100BF9214 /* metal_pixel_shuffle_layer_acc.mm in Sources */,
				9DD1FB77247CE9BE00800139 /* metal_deconv_layer_acc.mm in Sources */,
				ECEC5DA824FFC6FE0044DDF1 /* mat.cc in Sources */,
				E4D05EAF25A093D000921502 /* CONV_DW_3X3_FP16_SLIDEW.S in Sources */,
				9D32FF1324557EED002DCDAB /* clip_layer_interpreter.cc in Sources */,
				9D32FF0824557EED002DCDAB /* model_packer.cc in Sources */,
				9DD1FB9A247CE9BE00800139 /* metal_exp_layer_acc.metal in Sources */,
				9D32FCBA24557EEC002DCDAB /* data_type_utils.cc in Sources */,
				9D32FCE824557EEC002DCDAB /* reduce_sum_layer.cc in Sources */,
				9D32FCE424557EEC002DCDAB /* acos_layer.cc in Sources */,
				9D32FF5024557EED002DCDAB /* default_layer_interpreter.cc in Sources */,
				9DD1FB94247CE9BE00800139 /* metal_cos_layer_acc.mm in Sources */,
				9DD1FBBF247CE9BE00800139 /* metal_conv_layer_winograd.metal in Sources */,
				9DF543AB258B1366006CEC97 /* arm_selu_layer_acc.cc in Sources */,
				9DD1FB43247CE9BE00800139 /* metal_floor_layer_acc.mm in Sources */,
				9DD1FBC8247CE9BE00800139 /* metal_sqrt_layer_acc.metal in Sources */,
				9D32FCFF24557EEC002DCDAB /* cos_layer.cc in Sources */,
				9DF543C8258B1366006CEC97 /* arm_clip_layer_acc.cc in Sources */,
				9DD1FB98247CE9BE00800139 /* metal_softmax_layer_acc.metal in Sources */,
				9D32FF6824557EED002DCDAB /* tnn_impl.cc in Sources */,
				9DD1FB8D247CE9BE00800139 /* metal_reduce_l2_layer_acc.mm in Sources */,
				9DD1FBCA247CE9BE00800139 /* metal_lrn_layer_acc.mm in Sources */,
				9DF54410258B1367006CEC97 /* arm_conv_int8_layer_depthwise.cc in Sources */,
				9D32FCB624557EEC002DCDAB /* blob_converter_internal.cc in Sources */,
				9DF543C4258B1366006CEC97 /* arm_max_layer_acc.cc in Sources */,
				9DD1FB4F247CE9BE00800139 /* metal_instance_norm_layer_acc.mm in Sources */,
				9DF543C0258B1366006CEC97 /* arm_hard_sigmoid_acc.cc in Sources */,
				9DF543D9258B1366006CEC97 /* CONV_DW_5X5_FLOAT_SLIDEW.S in Sources */,
				E4D05EA925A093D000921502 /* arm_conv_fp16_layer_c3.cc in Sources */,
				E458DE8225FF7D9300F8CD40 /* metal_reorg_layer_acc.metal in Sources */,
				9D32FC9C24557EEC002DCDAB /* blob_2d_memory.cc in Sources */,
				9D32FF6124557EED002DCDAB /* crop_layer_interpreter.cc in Sources */,
				EC39A40B25FB667D00891D9A /* net_optimizer_fuse_conv_add.cc in Sources */,
				9DF543B1258B1366006CEC97 /* arm_reciprocal_layer_acc.cc in Sources */,
				9DD1FBCB247CE9BF00800139 /* metal_shuffle_layer_acc.mm in Sources */,
				9DD1FBAE247CE9BE00800139 /* metal_reciprocal_layer_acc.mm in Sources */,
				9DD1FB56247CE9BE00800139 /* metal_layer_acc.mm in Sources */,
				9DF54421258B1367006CEC97 /* arm_conv_layer_3x3.cc in Sources */,
				E4D05EAE25A093D000921502 /* DECONV_FP16_O8_C1.S in Sources */,
				9DD1FB7C247CE9BE00800139 /* metal_softplus_layer_acc.metal in Sources */,
				9DD1FCF1247CEA1500800139 /* arm_device.cc in Sources */,
				9DF543A2258B1366006CEC97 /* arm_mul_layer_acc.cc in Sources */,
				E4D05EA425A093D000921502 /* FLOAT2HALF.S in Sources */,
				9DF543E7258B1366006CEC97 /* CONV_BFP16_O4.S in Sources */,
				EC0BE16225144BE4009BD69A /* signed_mul_layer_interpreter.cc in Sources */,
				9D32FCFD24557EEC002DCDAB /* reduce_layer.cc in Sources */,
				9DD1FB90247CE9BE00800139 /* metal_concat_layer_acc.mm in Sources */,
				9D32FF5D24557EED002DCDAB /* deconv_layer_interpreter.cc in Sources */,
				EC0BE15025144BB8009BD69A /* ceil_layer.cc in Sources */,
				9D32FF2C24557EED002DCDAB /* prior_box_layer_interpreter.cc in Sources */,
				9D32FF1B24557EED002DCDAB /* upsample_layer_interpreter.cc in Sources */,
				9D32FF3224557EED002DCDAB /* concat_layer_interpreter.cc in Sources */,
				9DF5441A258B1367006CEC97 /* arm_conv_int8_layer_1x1.cc in Sources */,
				9D32FCD924557EEC002DCDAB /* detection_output_layer.cc in Sources */,
				9DD1FBBB247CE9BE00800139 /* metal_conv_layer_common.metal in Sources */,
				9D32FCE924557EEC002DCDAB /* pad_layer.cc in Sources */,
				9DD1FB7B247CE9BE00800139 /* metal_sign_layer_acc.mm in Sources */,
				E4D05EB525A093D000921502 /* compute_half.cc in Sources */,
				9DD1FBB1247CE9BE00800139 /* metal_reduce_log_sum_exp_layer_acc.mm in Sources */,
				9D32FD0224557EEC002DCDAB /* reorg_layer.cc in Sources */,
				9D32FCF124557EEC002DCDAB /* base_layer.cc in Sources */,
				9D32FF2924557EED002DCDAB /* mul_layer_interpreter.cc in Sources */,
				E4D05C03259F1BA700921502 /* arm_add_layer_acc.cc in Sources */,
				9D32FF4324557EED002DCDAB /* memory_data_optimizer.cc in Sources */,
				E4D05EA325A093D000921502 /* GEMM_FP16_N8.S in Sources */,
				ECBFFC82258C840400216CD2 /* model_interpreter.cc in Sources */,
				E4D05EB625A093D000921502 /* arm_softmax_fp16_layer.cc in Sources */,
				9D32FD0724557EEC002DCDAB /* log_sigmoid_layer.cc in Sources */,
				9D32FCDA24557EEC002DCDAB /* splitv_layer.cc in Sources */,
				9DF543E8258B1366006CEC97 /* CONV_FLOAT_SLIDEW_C3.S in Sources */,
				9D32FCEA24557EEC002DCDAB /* abs_layer.cc in Sources */,
				9DF543CE258B1366006CEC97 /* compute_int8.cc in Sources */,
				9DF5443A258B1367006CEC97 /* arm_shuffle_layer_acc.cc in Sources */,
				9D32FCB324557EEC002DCDAB /* data_format_converter.cc in Sources */,
				ECD945B2254ADD7100BF9214 /* metal_signed_mul_layer_acc.mm in Sources */,
				9D32FF4A24557EED002DCDAB /* ncnn_layer_type.cc in Sources */,
				9DF543D3258B1366006CEC97 /* CONV_DW_5X5_BFP16_SLIDEW.S in Sources */,
				9D32FD0C24557EEC002DCDAB /* max_layer.cc in Sources */,
				9D32FD0324557EEC002DCDAB /* batch_norm_layer.cc in Sources */,
				9DF543CB258B1366006CEC97 /* compute.cc in Sources */,
				9DD1FCEF247CEA1500800139 /* arm_blob_converter.cc in Sources */,
				9DF5442A258B1367006CEC97 /* arm_conv_layer_acc_factory.cc in Sources */,
				EC2CF7832511F80500EE3899 /* metal_arg_max_or_min_layer_acc.metal in Sources */,
				9DD1FB49247CE9BE00800139 /* metal_ceil_layer_acc.metal in Sources */,
				9D32FF0424557EED002DCDAB /* default_model_interpreter.cc in Sources */,
				9DD1FB5F247CE9BE00800139 /* metal_atan_layer_acc.metal in Sources */,
				EC0BE17F25144C10009BD69A /* unary_op_layer_interpreter.cc in Sources */,
				9D32FF6E24557EED002DCDAB /* context.cc in Sources */,
				EC0BE17725144C10009BD69A /* pad_layer_interpreter.cc in Sources */,
				9D32FF5724557EED002DCDAB /* lrn_layer_interpreter.cc in Sources */,
				9DD1FB7F247CE9BE00800139 /* metal_log_sigmoid_layer_acc.mm in Sources */,
				9DF26BD924645EA500F22F0D /* naive_compute.cc in Sources */,
				9DD1FBC4247CE9BE00800139 /* metal_conv_layer_acc.mm in Sources */,
				9D32FCF524557EEC002DCDAB /* reduce_l2_layer.cc in Sources */,
				9DF543F9258B1366006CEC97 /* arm_detection_output_layer_acc.cc in Sources */,
				9D32FF0E24557EED002DCDAB /* flatten_layer_interpreter.cc in Sources */,
				EC0BE15525144BB8009BD69A /* rsqrt_layer.cc in Sources */,
				9DD1FB7D247CE9BE00800139 /* metal_relu6_layer_acc.metal in Sources */,
				9D32FCBE24557EEC002DCDAB /* cpu_utils.cc in Sources */,
				9DD1FB6F247CE9BE00800139 /* metal_acos_layer_acc.mm in Sources */,
				9D32FF3524557EED002DCDAB /* scale_layer_interpreter.cc in Sources */,
				9DD1FB59247CE9BE00800139 /* metal_hard_swish_layer_acc.mm in Sources */,
				9DF54424258B1367006CEC97 /* arm_conv_int8_layer_common.cc in Sources */,
				9D5B716024BF0A300062DF64 /* metal_prior_box_layer_acc.metal in Sources */,
				E4D05EA125A093D000921502 /* DECONV_FP16_O8_C1.S in Sources */,
				9DF543C3258B1366006CEC97 /* arm_min_layer_acc.cc in Sources */,
				9DD1FB6C247CE9BE00800139 /* metal_reduce_layer_acc.mm in Sources */,
				9D32FF0524557EED002DCDAB /* net_resource.cc in Sources */,
				EC0BE1BB251DBE65009BD69A /* mat_converter_utils.cc in Sources */,
				9D32FCAE24557EEC002DCDAB /* blob_dump_utils.cc in Sources */,
				9DD1FBC1247CE9BE00800139 /* metal_inner_product_layer_acc.metal in Sources */,
				9DD1FB57247CE9BE00800139 /* metal_reduce_sum_layer_acc.mm in Sources */,
				9D32FCED24557EEC002DCDAB /* sin_layer.cc in Sources */,
				9DF543BC258B1366006CEC97 /* arm_deconv_layer_stride.cc in Sources */,
				9DD1FBCE247CE9BF00800139 /* metal_log_sigmoid_layer_acc.metal in Sources */,
				9D32FCC224557EEC002DCDAB /* tanh_layer.cc in Sources */,
				9D32FD0524557EEC002DCDAB /* stride_slice_layer.cc in Sources */,
				EC0BE17525144C10009BD69A /* prior_box_layer_interpreter.cc in Sources */,
				EC0BE15325144BB8009BD69A /* detection_post_process_layer.cc in Sources */,
				9DD1FB9C247CE9BE00800139 /* metal_sigmoid_layer_acc.metal in Sources */,
				9DF543CF258B1366006CEC97 /* CONV_BFP16_O4.S in Sources */,
				E4D05EB925A093D000921502 /* arm_conv_fp16_layer_common.cc in Sources */,
				9DF5440B258B1367006CEC97 /* arm_neg_layer_acc.cc in Sources */,
				9D32FCBB24557EEC002DCDAB /* split_utils.cc in Sources */,
				E4D05EB225A093D000921502 /* CONV_FP16_SLIDEW_C3.S in Sources */,
				9DF54399258B1366006CEC97 /* arm_splitv_layer_acc.cc in Sources */,
				9DF5440C258B1367006CEC97 /* arm_reduce_sum_square_layer_acc.cc in Sources */,
				9DD1FB63247CE9BE00800139 /* metal_reduce_max_layer_acc.mm in Sources */,
				E4D05EB825A093D000921502 /* arm_relu6_fp16_layer.cc in Sources */,
				9DD1FB89247CE9BE00800139 /* metal_softmax_layer_acc.mm in Sources */,
				9DD1FB96247CE9BE00800139 /* metal_normalize_layer_acc.metal in Sources */,
				9DD1FB5C247CE9BE00800139 /* metal_ceil_layer_acc.mm in Sources */,
				9DD1FB8A247CE9BE00800139 /* metal_lrn_layer_acc.metal in Sources */,
				9DF543C9258B1366006CEC97 /* arm_pad_layer_acc.cc in Sources */,
				9DF5441D258B1367006CEC97 /* arm_conv_layer_1x1.cc in Sources */,
				9DD1FB9F247CE9BE00800139 /* metal_cos_layer_acc.metal in Sources */,
				9D32FC8924557EEC002DCDAB /* blob_memory_size_info.cc in Sources */,
				9D4C60CC246BF7A1006068D1 /* bbox_util.cc in Sources */,
				9DD1FBB4247CE9BE00800139 /* metal_conv_layer_common.mm in Sources */,
				9DD1FBB6247CE9BE00800139 /* metal_inner_product_layer_acc.mm in Sources */,
				9EC524DC25CA776A00CA7A51 /* metal_reorg_layer_acc.metal in Sources */,
				9DF5439D258B1366006CEC97 /* arm_instance_norm_layer_acc.cc in Sources */,
				9DD1FB3D247CE9BE00800139 /* metal_context.mm in Sources */,
				EC0BE17E25144C10009BD69A /* prelu_layer_interpreter.cc in Sources */,
				9D32FF4524557EED002DCDAB /* expand_slice_optimizer.cc in Sources */,
				9D32FCFB24557EEC002DCDAB /* hard_swish_layer.cc in Sources */,
				9D32FF1724557EED002DCDAB /* pad_layer_interpreter.cc in Sources */,
				9DD1FB35247CE9BE00800139 /* metal_device.mm in Sources */,
				ECBFFC80258C840400216CD2 /* model_packer.cc in Sources */,
				9DF543AD258B1366006CEC97 /* arm_trig_layer_acc.cc in Sources */,
				9DF54394258B1366006CEC97 /* arm_unary_layer_acc.cc in Sources */,
				E4D05EB425A093D000921502 /* HALF2FLOAT.S in Sources */,
				9DD1FBBA247CE9BE00800139 /* metal_conv_layer_depthwise.mm in Sources */,
				E4D05EAA25A093D000921502 /* arm_relu_fp16_layer.cc in Sources */,
				9DD1FB93247CE9BE00800139 /* metal_clip_layer_acc.metal in Sources */,
				9D32FCC424557EEC002DCDAB /* softplus_layer.cc in Sources */,
				9DF543F2258B1366006CEC97 /* CONV_FLOAT_O4.S in Sources */,
				ECEC5D6D24FCE0780044DDF1 /* mat_utils.cc in Sources */,
				9DF54397258B1366006CEC97 /* arm_log_acc_layer_acc.cc in Sources */,
				9DD1FB3C247CE9BE00800139 /* metal_command_queue.mm in Sources */,
				9D32FCC024557EEC002DCDAB /* sigmoid_layer.cc in Sources */,
				9D32FCE724557EEC002DCDAB /* reduce_mean_layer.cc in Sources */,
				EC0BE17925144C10009BD69A /* reorg_layer_interpreter.cc in Sources */,
				9DD1FB45247CE9BE00800139 /* metal_hard_swish_layer_acc.metal in Sources */,
				9D32FCEB24557EEC002DCDAB /* min_layer.cc in Sources */,
				9DD1FB4C247CE9BE00800139 /* metal_reduce_mean_layer_acc.mm in Sources */,
				9DD1FB69247CE9BE00800139 /* metal_prelu_layer_acc.mm in Sources */,
				9D32FC8624557EEC002DCDAB /* net_optimizer_manager.cc in Sources */,
				9D32FF1E24557EED002DCDAB /* permute_layer_interpreter.cc in Sources */,
				9DF543BF258B1366006CEC97 /* arm_reorg_layer_acc.cc in Sources */,
				9DF54403258B1367006CEC97 /* arm_nchw_layer_acc.cc in Sources */,
				9DD1FB61247CE9BE00800139 /* metal_batch_norm_layer_acc.metal in Sources */,
				E4D05EA225A093D000921502 /* CONV_DW_3X3_FP16_SLIDEW.S in Sources */,
				9DD1FB79247CE9BE00800139 /* metal_deconv_layer_depthwise.metal in Sources */,
				9D32FCDE24557EEC002DCDAB /* conv_layer.cc in Sources */,
				9D32FCF424557EEC002DCDAB /* reduce_log_sum_exp_layer.cc in Sources */,
				EC0BE13825144B5E009BD69A /* detection_post_process_utils.cc in Sources */,
				9D32FCF924557EEC002DCDAB /* log_layer.cc in Sources */,
				9D32FF6024557EED002DCDAB /* concat_layer_interpreter.cc in Sources */,
				9DF543CA258B1366006CEC97 /* arm_pixel_shuffle_layer_acc.cc in Sources */,
				9DF543FD258B1366006CEC97 /* arm_pow_layer_acc.cc in Sources */,
				9D32FF2F24557EED002DCDAB /* splitv_layer_interpreter.cc in Sources */,
				9DD1FB85247CE9BE00800139 /* metal_min_layer_acc.metal in Sources */,
				9D32FD0D24557EEC002DCDAB /* reduce_max_layer.cc in Sources */,
				9D32FF2824557EED002DCDAB /* blob_scale_layer_interpreter.cc in Sources */,
				9DD1FB8F247CE9BE00800139 /* metal_abs_layer_acc.mm in Sources */,
				9DD1FB6B247CE9BE00800139 /* metal_abs_layer_acc.metal in Sources */,
				9DD1FB44247CE9BE00800139 /* metal_relu_layer_acc.mm in Sources */,
				9DD1FBA8247CE9BE00800139 /* metal_hdrguide_layer_acc.mm in Sources */,
				9DD1FB62247CE9BE00800139 /* metal_floor_layer_acc.metal in Sources */,
				9DF5439E258B1366006CEC97 /* arm_inner_product_layer_acc.cc in Sources */,
				9DF543F0258B1366006CEC97 /* CONV_BFP16_SLIDEW_C3.S in Sources */,
				9DD1FBA7247CE9BE00800139 /* metal_add_layer_acc.mm in Sources */,
				9DF543D8258B1366006CEC97 /* CONV_BFP16_SLIDEW_C3.S in Sources */,
				9DF543B6258B1366006CEC97 /* arm_deconv_layer_depthwise.cc in Sources */,
				9D32FF7024557EED002DCDAB /* tnn.cc in Sources */,
				9DF543B2258B1366006CEC97 /* arm_deconv_layer_acc.cc in Sources */,
				9DD1FBA1247CE9BE00800139 /* metal_prelu_layer_acc.metal in Sources */,
				9DF543FC258B1366006CEC97 /* arm_hard_swish_acc.cc in Sources */,
				9DD1FB41247CE9BE00800139 /* metal_permute_layer_acc.metal in Sources */,
				9D852BCB24584E6A003F4E41 /* bfp16_utils.cc in Sources */,
				9DF543D2258B1366006CEC97 /* CONV_FLOAT_SLIDEW_C3.S in Sources */,
				9D32FF1424557EED002DCDAB /* div_layer_interpreter.cc in Sources */,
				9D32FCA324557EEC002DCDAB /* blob_memory_pool_factory.cc in Sources */,
				9EF007DD25F605FE006BEC98 /* indirect_conv_int8_8x8.cc in Sources */,
				9D32FF6224557EED002DCDAB /* shuffle_channel_layer_interpreter.cc in Sources */,
				9D32FF3124557EED002DCDAB /* inner_product_layer_interpreter.cc in Sources */,
				9D32FD0024557EEC002DCDAB /* relu_layer.cc in Sources */,
				9DF54392258B1366006CEC97 /* arm_sqrt_layer_acc.cc in Sources */,
				9DF5439C258B1366006CEC97 /* arm_scale_layer_acc.cc in Sources */,
				9DD1FB7E247CE9BE00800139 /* metal_reciprocal_layer_acc.metal in Sources */,
				9EF007DC25F605FE006BEC98 /* indirect_conv_int8_4x8.cc in Sources */,
				9DD1FB80247CE9BE00800139 /* metal_shuffle_layer_acc.metal in Sources */,
				EC0BE17625144C10009BD69A /* scale_layer_interpreter.cc in Sources */,
				9D32FF5524557EED002DCDAB /* binary_op_interpreter.cc in Sources */,
				9DF543EA258B1366006CEC97 /* DECONV_FLOAT_O4.S in Sources */,
				9D32FF7824557EED002DCDAB /* instance.cc in Sources */,
				9D32FF3C24557EED002DCDAB /* default_model_packer.cc in Sources */,
				E4D05EA625A093D000921502 /* DECONV_FP16_O8.S in Sources */,
				9DD1FB60247CE9BE00800139 /* metal_selu_layer_acc.metal in Sources */,
				9DD1FB5B247CE9BE00800139 /* metal_reshape_layer_acc.mm in Sources */,
				9DF5440E258B1367006CEC97 /* arm_reduce_l1_layer_acc.cc in Sources */,
				9D32FF5924557EED002DCDAB /* softmax_layer_interpreter.cc in Sources */,
				9DD1FBA0247CE9BE00800139 /* metal_reduce_layer_acc.metal in Sources */,
				ECD946502558F4CD00BF9214 /* net_optimizer_insert_fp16_reformat.cc in Sources */,
				EC0BE16025144BE4009BD69A /* detection_post_process_layer_interpreter.cc in Sources */,
				9D32FCF624557EEC002DCDAB /* normalize_layer.cc in Sources */,
				EC2CF7822511F80500EE3899 /* metal_arg_max_or_min_layer_acc.mm in Sources */,
				9EC524D425CA771500CA7A51 /* arm_conv_int8_layer_indirect.cc in Sources */,
				9D32FD0624557EEC002DCDAB /* split_layer.cc in Sources */,
				9D32FCFE24557EEC002DCDAB /* multidir_broadcast_layer.cc in Sources */,
				9D32FCE524557EEC002DCDAB /* clip_layer.cc in Sources */,
				9DF543D7258B1366006CEC97 /* CONV_DW_3X3_BFP16_SLIDEW.S in Sources */,
				9D32FF0C24557EED002DCDAB /* shuffle_layer_interpreter.cc in Sources */,
				9D32FCE324557EEC002DCDAB /* softmax_layer.cc in Sources */,
				9DF543EC258B1366006CEC97 /* CONV_DW_3X3_FLOAT_SLIDEW.S in Sources */,
				9D32FF5824557EED002DCDAB /* hard_sigmoid_layer_interpreter.cc in Sources */,
				9D32FF2A24557EED002DCDAB /* reduce_op_interpreter.cc in Sources */,
				9DF5439A258B1366006CEC97 /* arm_reduce_prod_layer_acc.cc in Sources */,
				9DD1FBCD247CE9BF00800139 /* metal_neg_layer_acc.mm in Sources */,
				9D32FC8E24557EEC002DCDAB /* blob_memory_pool.cc in Sources */,
				9DD1FB40247CE9BE00800139 /* metal_sigmoid_layer_acc.mm in Sources */,
				9DD1FB97247CE9BE00800139 /* metal_relu_layer_acc.metal in Sources */,
				9D32FF1224557EED002DCDAB /* prelu_layer_interpreter.cc in Sources */,
				9DF543F7258B1366006CEC97 /* arm_div_layer_acc.cc in Sources */,
				9D32FCCF24557EEC002DCDAB /* pooling_3d_layer.cc in Sources */,
				9D32FF7224557EED002DCDAB /* tnn_impl_default.cc in Sources */,
				9DF543D5258B1366006CEC97 /* CONV_DW_3X3_FLOAT_SLIDEW.S in Sources */,
				9D5B716124BF0A300062DF64 /* metal_prior_box_layer_acc.mm in Sources */,
				9DD1FBC7247CE9BE00800139 /* metal_upsample_layer_acc.metal in Sources */,
				9DF543D0258B1366006CEC97 /* GEMM_INT8_4X8.S in Sources */,
				E4D05EB025A093D000921502 /* GEMM_FP16_N8.S in Sources */,
				9D32FCDD24557EEC002DCDAB /* prior_box_layer.cc in Sources */,
				E4D05EAB25A093D000921502 /* arm_conv_fp16_layer_depthwise_s1.cc in Sources */,
				9D32FCF324557EEC002DCDAB /* hdrguide_layer.cc in Sources */,
				9DD1FB3E247CE9BE00800139 /* tnn_impl_coreml.mm in Sources */,
				9DD1FB68247CE9BE00800139 /* metal_neg_layer_acc.metal in Sources */,
				9DD1FB6D247CE9BE00800139 /* metal_hard_sigmoid_layer_acc.metal in Sources */,
				E4D05EB125A093D000921502 /* FLOAT2HALF.S in Sources */,
				9D32FCE224557EEC002DCDAB /* neg_layer.cc in Sources */,
				9D32FF6D24557EED002DCDAB /* blob_int8.cc in Sources */,
				9DF543F5258B1366006CEC97 /* gemm_function.cc in Sources */,
				9DF543CC258B1366006CEC97 /* winograd_function.cc in Sources */,
				9D32FCC524557EEC002DCDAB /* tan_layer.cc in Sources */,
				EC0BE17C25144C10009BD69A /* instance_norm_layer_interpreter.cc in Sources */,
				9DF543EF258B1366006CEC97 /* CONV_DW_3x3_BFP16_SLIDEW.S in Sources */,
				EC2CF72625078C1200EE3899 /* metal_mat_converter.metal in Sources */,
				9DD1FB86247CE9BE00800139 /* metal_hdrguide_layer_acc.metal in Sources */,
				9DF54402258B1366006CEC97 /* arm_abs_layer_acc.cc in Sources */,
				9DF5440F258B1367006CEC97 /* arm_priorbox_layer_acc.cc in Sources */,
			);
			runOnlyForDeploymentPostprocessing = 0;
		};
/* End PBXSourcesBuildPhase section */

/* Begin XCBuildConfiguration section */
		9D2DB1D722D759C8000C508F /* Debug */ = {
			isa = XCBuildConfiguration;
			buildSettings = {
				ALWAYS_SEARCH_USER_PATHS = NO;
				CLANG_ANALYZER_NONNULL = YES;
				CLANG_ANALYZER_NUMBER_OBJECT_CONVERSION = YES_AGGRESSIVE;
				CLANG_CXX_LANGUAGE_STANDARD = "gnu++14";
				CLANG_CXX_LIBRARY = "libc++";
				CLANG_ENABLE_MODULES = YES;
				CLANG_ENABLE_OBJC_ARC = YES;
				CLANG_ENABLE_OBJC_WEAK = YES;
				CLANG_WARN_BLOCK_CAPTURE_AUTORELEASING = YES;
				CLANG_WARN_BOOL_CONVERSION = YES;
				CLANG_WARN_COMMA = YES;
				CLANG_WARN_CONSTANT_CONVERSION = YES;
				CLANG_WARN_DEPRECATED_OBJC_IMPLEMENTATIONS = YES;
				CLANG_WARN_DIRECT_OBJC_ISA_USAGE = YES_ERROR;
				CLANG_WARN_DOCUMENTATION_COMMENTS = YES;
				CLANG_WARN_EMPTY_BODY = YES;
				CLANG_WARN_ENUM_CONVERSION = YES;
				CLANG_WARN_INFINITE_RECURSION = YES;
				CLANG_WARN_INT_CONVERSION = YES;
				CLANG_WARN_NON_LITERAL_NULL_CONVERSION = YES;
				CLANG_WARN_OBJC_IMPLICIT_RETAIN_SELF = YES;
				CLANG_WARN_OBJC_LITERAL_CONVERSION = YES;
				CLANG_WARN_OBJC_ROOT_CLASS = YES_ERROR;
				CLANG_WARN_RANGE_LOOP_ANALYSIS = YES;
				CLANG_WARN_STRICT_PROTOTYPES = YES;
				CLANG_WARN_SUSPICIOUS_MOVE = YES;
				CLANG_WARN_UNGUARDED_AVAILABILITY = YES_AGGRESSIVE;
				CLANG_WARN_UNREACHABLE_CODE = YES;
				CLANG_WARN__DUPLICATE_METHOD_MATCH = YES;
				CODE_SIGN_IDENTITY = "-";
				COPY_PHASE_STRIP = NO;
				CURRENT_PROJECT_VERSION = 71;
				DEBUG_INFORMATION_FORMAT = dwarf;
				ENABLE_STRICT_OBJC_MSGSEND = YES;
				ENABLE_TESTABILITY = YES;
				GCC_C_LANGUAGE_STANDARD = gnu11;
				GCC_DYNAMIC_NO_PIC = NO;
				GCC_NO_COMMON_BLOCKS = YES;
				GCC_OPTIMIZATION_LEVEL = 0;
				GCC_PREPROCESSOR_DEFINITIONS = (
					"DEBUG=1",
					"$(inherited)",
				);
				GCC_WARN_64_TO_32_BIT_CONVERSION = YES;
				GCC_WARN_ABOUT_RETURN_TYPE = YES_ERROR;
				GCC_WARN_UNDECLARED_SELECTOR = YES;
				GCC_WARN_UNINITIALIZED_AUTOS = YES_AGGRESSIVE;
				GCC_WARN_UNUSED_FUNCTION = YES;
				GCC_WARN_UNUSED_VARIABLE = YES;
				MACOSX_DEPLOYMENT_TARGET = 10.14;
				MTL_ENABLE_DEBUG_INFO = INCLUDE_SOURCE;
				MTL_FAST_MATH = YES;
				ONLY_ACTIVE_ARCH = YES;
				SDKROOT = macosx;
				VERSIONING_SYSTEM = "apple-generic";
				VERSION_INFO_PREFIX = "";
			};
			name = Debug;
		};
		9D2DB1D822D759C8000C508F /* Release */ = {
			isa = XCBuildConfiguration;
			buildSettings = {
				ALWAYS_SEARCH_USER_PATHS = NO;
				CLANG_ANALYZER_NONNULL = YES;
				CLANG_ANALYZER_NUMBER_OBJECT_CONVERSION = YES_AGGRESSIVE;
				CLANG_CXX_LANGUAGE_STANDARD = "gnu++14";
				CLANG_CXX_LIBRARY = "libc++";
				CLANG_ENABLE_MODULES = YES;
				CLANG_ENABLE_OBJC_ARC = YES;
				CLANG_ENABLE_OBJC_WEAK = YES;
				CLANG_WARN_BLOCK_CAPTURE_AUTORELEASING = YES;
				CLANG_WARN_BOOL_CONVERSION = YES;
				CLANG_WARN_COMMA = YES;
				CLANG_WARN_CONSTANT_CONVERSION = YES;
				CLANG_WARN_DEPRECATED_OBJC_IMPLEMENTATIONS = YES;
				CLANG_WARN_DIRECT_OBJC_ISA_USAGE = YES_ERROR;
				CLANG_WARN_DOCUMENTATION_COMMENTS = YES;
				CLANG_WARN_EMPTY_BODY = YES;
				CLANG_WARN_ENUM_CONVERSION = YES;
				CLANG_WARN_INFINITE_RECURSION = YES;
				CLANG_WARN_INT_CONVERSION = YES;
				CLANG_WARN_NON_LITERAL_NULL_CONVERSION = YES;
				CLANG_WARN_OBJC_IMPLICIT_RETAIN_SELF = YES;
				CLANG_WARN_OBJC_LITERAL_CONVERSION = YES;
				CLANG_WARN_OBJC_ROOT_CLASS = YES_ERROR;
				CLANG_WARN_RANGE_LOOP_ANALYSIS = YES;
				CLANG_WARN_STRICT_PROTOTYPES = YES;
				CLANG_WARN_SUSPICIOUS_MOVE = YES;
				CLANG_WARN_UNGUARDED_AVAILABILITY = YES_AGGRESSIVE;
				CLANG_WARN_UNREACHABLE_CODE = YES;
				CLANG_WARN__DUPLICATE_METHOD_MATCH = YES;
				CODE_SIGN_IDENTITY = "-";
				COPY_PHASE_STRIP = NO;
				CURRENT_PROJECT_VERSION = 71;
				DEBUG_INFORMATION_FORMAT = "dwarf-with-dsym";
				ENABLE_NS_ASSERTIONS = NO;
				ENABLE_STRICT_OBJC_MSGSEND = YES;
				ENABLE_TESTABILITY = YES;
				GCC_C_LANGUAGE_STANDARD = gnu11;
				GCC_NO_COMMON_BLOCKS = YES;
				GCC_WARN_64_TO_32_BIT_CONVERSION = YES;
				GCC_WARN_ABOUT_RETURN_TYPE = YES_ERROR;
				GCC_WARN_UNDECLARED_SELECTOR = YES;
				GCC_WARN_UNINITIALIZED_AUTOS = YES_AGGRESSIVE;
				GCC_WARN_UNUSED_FUNCTION = YES;
				GCC_WARN_UNUSED_VARIABLE = YES;
				MACOSX_DEPLOYMENT_TARGET = 10.14;
				MTL_ENABLE_DEBUG_INFO = NO;
				MTL_FAST_MATH = YES;
				SDKROOT = macosx;
				VERSIONING_SYSTEM = "apple-generic";
				VERSION_INFO_PREFIX = "";
			};
			name = Release;
		};
		9D2DB1DA22D759C8000C508F /* Debug */ = {
			isa = XCBuildConfiguration;
			buildSettings = {
				CODE_SIGNING_REQUIRED = NO;
				CODE_SIGN_IDENTITY = "";
				CODE_SIGN_STYLE = Manual;
				COMBINE_HIDPI_IMAGES = YES;
				DEFINES_MODULE = YES;
				DEVELOPMENT_TEAM = "";
				DYLIB_COMPATIBILITY_VERSION = 1;
				DYLIB_CURRENT_VERSION = 71;
				DYLIB_INSTALL_NAME_BASE = "@rpath";
				ENABLE_BITCODE = YES;
				FRAMEWORK_VERSION = A;
				GCC_GENERATE_DEBUGGING_SYMBOLS = NO;
				GCC_INPUT_FILETYPE = automatic;
				GCC_OPTIMIZATION_LEVEL = s;
				HEADER_SEARCH_PATHS = (
					"\"$(SRCROOT)/../../source\"",
					"\"$(SRCROOT)/../../include\"",
					"\"$(SRCROOT)/../../include/core\"",
					"\"$(SRCROOT)/../../include/utils\"",
				);
				INFOPLIST_FILE = tnn/Info.plist;
				INSTALL_PATH = "$(LOCAL_LIBRARY_DIR)/Frameworks";
				IPHONEOS_DEPLOYMENT_TARGET = 9.0;
				LD_RUNPATH_SEARCH_PATHS = (
					"$(inherited)",
					"@executable_path/../Frameworks",
					"@loader_path/Frameworks",
				);
				MACH_O_TYPE = staticlib;
				MTL_HEADER_SEARCH_PATHS = "\"$(SRCROOT)/../../source/device/metal/acc\" \"$(SRCROOT)/../../source\"";
				MTL_LANGUAGE_REVISION = Metal11;
				MTL_OPTIMIZATION_LEVEL = s;
				ONLY_ACTIVE_ARCH = YES;
				OTHER_CFLAGS = (
					"-fvisibility=hidden",
					"-Wno-deprecated-declarations",
					"-Wno-ignored-attributes",
					"-Wno-unused-variable",
					"-Wno-pass-failed",
					"-Wunused-function",
					"-march=armv8.2-a+fp16+nolse",
					"-DTNN_ARM82=defined(__aarch64__)",
				);
				PRODUCT_BUNDLE_IDENTIFIER = com.tencent.youtu.tnn.tnn;
				PRODUCT_NAME = "$(TARGET_NAME:c99extidentifier)";
				PROVISIONING_PROFILE_SPECIFIER = "";
				"PROVISIONING_PROFILE_SPECIFIER[sdk=macosx*]" = "";
				SDKROOT = iphoneos;
				SKIP_INSTALL = YES;
				VALID_ARCHS = "x86_64 arm64 i386 armv7";
			};
			name = Debug;
		};
		9D2DB1DB22D759C8000C508F /* Release */ = {
			isa = XCBuildConfiguration;
			buildSettings = {
				CODE_SIGNING_REQUIRED = NO;
				CODE_SIGN_IDENTITY = "";
				CODE_SIGN_STYLE = Manual;
				COMBINE_HIDPI_IMAGES = YES;
				COPY_PHASE_STRIP = YES;
				DEFINES_MODULE = YES;
				DEVELOPMENT_TEAM = "";
				DYLIB_COMPATIBILITY_VERSION = 1;
				DYLIB_CURRENT_VERSION = 71;
				DYLIB_INSTALL_NAME_BASE = "@rpath";
				ENABLE_BITCODE = YES;
				FRAMEWORK_VERSION = A;
				GCC_GENERATE_DEBUGGING_SYMBOLS = NO;
				GCC_INPUT_FILETYPE = automatic;
				GCC_OPTIMIZATION_LEVEL = s;
				GCC_SYMBOLS_PRIVATE_EXTERN = YES;
				GENERATE_MASTER_OBJECT_FILE = YES;
				HEADER_SEARCH_PATHS = (
					"\"$(SRCROOT)/../../source\"",
					"\"$(SRCROOT)/../../include\"",
					"\"$(SRCROOT)/../../include/core\"",
					"\"$(SRCROOT)/../../include/utils\"",
				);
				INFOPLIST_FILE = tnn/Info.plist;
				INSTALL_PATH = "$(LOCAL_LIBRARY_DIR)/Frameworks";
				IPHONEOS_DEPLOYMENT_TARGET = 9.0;
				LD_RUNPATH_SEARCH_PATHS = (
					"$(inherited)",
					"@executable_path/../Frameworks",
					"@loader_path/Frameworks",
				);
				MACH_O_TYPE = staticlib;
				MTL_HEADER_SEARCH_PATHS = "\"$(SRCROOT)/../../source/device/metal/acc\" \"$(SRCROOT)/../../source\"";
				MTL_LANGUAGE_REVISION = Metal11;
				MTL_OPTIMIZATION_LEVEL = s;
				ONLY_ACTIVE_ARCH = NO;
				OTHER_CFLAGS = (
					"-fvisibility=hidden",
					"-Wno-deprecated-declarations",
					"-Wno-ignored-attributes",
					"-Wno-unused-variable",
					"-Wno-pass-failed",
					"-Wunused-function",
					"-march=armv8.2-a+fp16+nolse",
					"-DTNN_ARM82=defined(__aarch64__)",
				);
				PRODUCT_BUNDLE_IDENTIFIER = com.tencent.youtu.tnn.tnn;
				PRODUCT_NAME = "$(TARGET_NAME:c99extidentifier)";
				PROVISIONING_PROFILE_SPECIFIER = "";
				"PROVISIONING_PROFILE_SPECIFIER[sdk=macosx*]" = "";
				SDKROOT = iphoneos;
				SKIP_INSTALL = YES;
				STRIP_STYLE = "non-global";
				VALID_ARCHS = "x86_64 arm64 i386 armv7";
			};
			name = Release;
		};
/* End XCBuildConfiguration section */

/* Begin XCConfigurationList section */
		9D2DB1CB22D759C8000C508F /* Build configuration list for PBXProject "tnn" */ = {
			isa = XCConfigurationList;
			buildConfigurations = (
				9D2DB1D722D759C8000C508F /* Debug */,
				9D2DB1D822D759C8000C508F /* Release */,
			);
			defaultConfigurationIsVisible = 0;
			defaultConfigurationName = Release;
		};
		9D2DB1D922D759C8000C508F /* Build configuration list for PBXNativeTarget "tnn" */ = {
			isa = XCConfigurationList;
			buildConfigurations = (
				9D2DB1DA22D759C8000C508F /* Debug */,
				9D2DB1DB22D759C8000C508F /* Release */,
			);
			defaultConfigurationIsVisible = 0;
			defaultConfigurationName = Release;
		};
/* End XCConfigurationList section */
	};
	rootObject = 9D2DB1C822D759C8000C508F /* Project object */;
}<|MERGE_RESOLUTION|>--- conflicted
+++ resolved
@@ -628,11 +628,8 @@
 		9EF007DE25F605FE006BEC98 /* indirect_conv_int8_8x8.h in Headers */ = {isa = PBXBuildFile; fileRef = 9EF007DA25F605FE006BEC98 /* indirect_conv_int8_8x8.h */; };
 		9EF007E125F6060B006BEC98 /* CONV_INT8_4X8.S in Sources */ = {isa = PBXBuildFile; fileRef = 9EF007E025F6060B006BEC98 /* CONV_INT8_4X8.S */; };
 		E43D68B525C8F38000FAAF54 /* CONV_DW_3X3_INT8_SLIDEW.S in Sources */ = {isa = PBXBuildFile; fileRef = E43D68B425C8F38000FAAF54 /* CONV_DW_3X3_INT8_SLIDEW.S */; };
-<<<<<<< HEAD
-=======
 		E458DE8225FF7D9300F8CD40 /* metal_reorg_layer_acc.metal in Sources */ = {isa = PBXBuildFile; fileRef = E458DE8025FF7D9300F8CD40 /* metal_reorg_layer_acc.metal */; };
 		E458DE8325FF7D9300F8CD40 /* metal_reorg_layer_acc.mm in Sources */ = {isa = PBXBuildFile; fileRef = E458DE8125FF7D9300F8CD40 /* metal_reorg_layer_acc.mm */; };
->>>>>>> d6d4f989
 		E4D05BEC259F15C700921502 /* arm_relu_layer_acc.h in Headers */ = {isa = PBXBuildFile; fileRef = E4D05BE4259F15C600921502 /* arm_relu_layer_acc.h */; };
 		E4D05BED259F15C700921502 /* arm_batch_norm_layer_acc.cc in Sources */ = {isa = PBXBuildFile; fileRef = E4D05BE5259F15C600921502 /* arm_batch_norm_layer_acc.cc */; };
 		E4D05BEE259F15C700921502 /* arm_softmax_layer_acc.h in Headers */ = {isa = PBXBuildFile; fileRef = E4D05BE6259F15C600921502 /* arm_softmax_layer_acc.h */; };
@@ -1369,11 +1366,8 @@
 		9EF007DA25F605FE006BEC98 /* indirect_conv_int8_8x8.h */ = {isa = PBXFileReference; fileEncoding = 4; lastKnownFileType = sourcecode.c.h; path = indirect_conv_int8_8x8.h; sourceTree = "<group>"; };
 		9EF007E025F6060B006BEC98 /* CONV_INT8_4X8.S */ = {isa = PBXFileReference; fileEncoding = 4; lastKnownFileType = sourcecode.asm; path = CONV_INT8_4X8.S; sourceTree = "<group>"; };
 		E43D68B425C8F38000FAAF54 /* CONV_DW_3X3_INT8_SLIDEW.S */ = {isa = PBXFileReference; fileEncoding = 4; lastKnownFileType = sourcecode.asm; path = CONV_DW_3X3_INT8_SLIDEW.S; sourceTree = "<group>"; };
-<<<<<<< HEAD
-=======
 		E458DE8025FF7D9300F8CD40 /* metal_reorg_layer_acc.metal */ = {isa = PBXFileReference; fileEncoding = 4; lastKnownFileType = sourcecode.metal; path = metal_reorg_layer_acc.metal; sourceTree = "<group>"; };
 		E458DE8125FF7D9300F8CD40 /* metal_reorg_layer_acc.mm */ = {isa = PBXFileReference; fileEncoding = 4; lastKnownFileType = sourcecode.cpp.objcpp; path = metal_reorg_layer_acc.mm; sourceTree = "<group>"; };
->>>>>>> d6d4f989
 		E4D05BE4259F15C600921502 /* arm_relu_layer_acc.h */ = {isa = PBXFileReference; fileEncoding = 4; lastKnownFileType = sourcecode.c.h; path = arm_relu_layer_acc.h; sourceTree = "<group>"; };
 		E4D05BE5259F15C600921502 /* arm_batch_norm_layer_acc.cc */ = {isa = PBXFileReference; fileEncoding = 4; lastKnownFileType = sourcecode.cpp.cpp; path = arm_batch_norm_layer_acc.cc; sourceTree = "<group>"; };
 		E4D05BE6259F15C600921502 /* arm_softmax_layer_acc.h */ = {isa = PBXFileReference; fileEncoding = 4; lastKnownFileType = sourcecode.c.h; path = arm_softmax_layer_acc.h; sourceTree = "<group>"; };
