// !$*UTF8*$!
{
	archiveVersion = 1;
	classes = {
	};
	objectVersion = 50;
	objects = {

/* Begin PBXBuildFile section */
		6178F34B2590AA8C00B4B153 /* winograd_generator.cc in Sources */ = {isa = PBXBuildFile; fileRef = 6178F3472590AA8C00B4B153 /* winograd_generator.cc */; };
		6178F34C2590AA8C00B4B153 /* winograd_generator.h in Headers */ = {isa = PBXBuildFile; fileRef = 6178F3482590AA8C00B4B153 /* winograd_generator.h */; };
		6178F34D2590AA8C00B4B153 /* md5.h in Headers */ = {isa = PBXBuildFile; fileRef = 6178F3492590AA8C00B4B153 /* md5.h */; };
		6178F34E2590AA8C00B4B153 /* md5.cc in Sources */ = {isa = PBXBuildFile; fileRef = 6178F34A2590AA8C00B4B153 /* md5.cc */; };
		9D29E25122DC89310050DC63 /* Foundation.framework in Frameworks */ = {isa = PBXBuildFile; fileRef = 9D29E25022DC89300050DC63 /* Foundation.framework */; };
		9D2DB1D622D759C8000C508F /* tnn.h in Headers */ = {isa = PBXBuildFile; fileRef = 9D2DB1D422D759C8000C508F /* tnn.h */; settings = {ATTRIBUTES = (Public, ); }; };
		9D31636023169B1600531250 /* CoreML.framework in Frameworks */ = {isa = PBXBuildFile; fileRef = 9D31635F23169B1600531250 /* CoreML.framework */; };
		9D32FC7E24557EEB002DCDAB /* net_optimizer_remove_layers.h in Headers */ = {isa = PBXBuildFile; fileRef = 9D32F95F24557EE7002DCDAB /* net_optimizer_remove_layers.h */; };
		9D32FC8124557EEC002DCDAB /* net_optimizer.h in Headers */ = {isa = PBXBuildFile; fileRef = 9D32F96224557EE7002DCDAB /* net_optimizer.h */; };
		9D32FC8324557EEC002DCDAB /* optimizer_const.h in Headers */ = {isa = PBXBuildFile; fileRef = 9D32F96424557EE7002DCDAB /* optimizer_const.h */; };
		9D32FC8424557EEC002DCDAB /* net_optimizer_manager.h in Headers */ = {isa = PBXBuildFile; fileRef = 9D32F96524557EE7002DCDAB /* net_optimizer_manager.h */; };
		9D32FC8524557EEC002DCDAB /* net_optimizer_remove_layers.cc in Sources */ = {isa = PBXBuildFile; fileRef = 9D32F96624557EE7002DCDAB /* net_optimizer_remove_layers.cc */; };
		9D32FC8624557EEC002DCDAB /* net_optimizer_manager.cc in Sources */ = {isa = PBXBuildFile; fileRef = 9D32F96724557EE7002DCDAB /* net_optimizer_manager.cc */; };
		9D32FC8724557EEC002DCDAB /* blob_2d_memory_pool.h in Headers */ = {isa = PBXBuildFile; fileRef = 9D32F96924557EE7002DCDAB /* blob_2d_memory_pool.h */; };
		9D32FC8824557EEC002DCDAB /* others_memory_mode_state.cc in Sources */ = {isa = PBXBuildFile; fileRef = 9D32F96A24557EE7002DCDAB /* others_memory_mode_state.cc */; };
		9D32FC8924557EEC002DCDAB /* blob_memory_size_info.cc in Sources */ = {isa = PBXBuildFile; fileRef = 9D32F96B24557EE7002DCDAB /* blob_memory_size_info.cc */; };
		9D32FC8A24557EEC002DCDAB /* shared_memory_manager.h in Headers */ = {isa = PBXBuildFile; fileRef = 9D32F96C24557EE7002DCDAB /* shared_memory_manager.h */; };
		9D32FC8B24557EEC002DCDAB /* memory_unify_assign_strategy.cc in Sources */ = {isa = PBXBuildFile; fileRef = 9D32F96D24557EE7002DCDAB /* memory_unify_assign_strategy.cc */; };
		9D32FC8C24557EEC002DCDAB /* blob_1d_memory_pool.h in Headers */ = {isa = PBXBuildFile; fileRef = 9D32F96E24557EE7002DCDAB /* blob_1d_memory_pool.h */; };
		9D32FC8D24557EEC002DCDAB /* blob_1d_memory.cc in Sources */ = {isa = PBXBuildFile; fileRef = 9D32F96F24557EE7002DCDAB /* blob_1d_memory.cc */; };
		9D32FC8E24557EEC002DCDAB /* blob_memory_pool.cc in Sources */ = {isa = PBXBuildFile; fileRef = 9D32F97024557EE7002DCDAB /* blob_memory_pool.cc */; };
		9D32FC8F24557EEC002DCDAB /* shared_memory_manager.cc in Sources */ = {isa = PBXBuildFile; fileRef = 9D32F97124557EE7002DCDAB /* shared_memory_manager.cc */; };
		9D32FC9024557EEC002DCDAB /* blob_2d_memory_pool.cc in Sources */ = {isa = PBXBuildFile; fileRef = 9D32F97224557EE7002DCDAB /* blob_2d_memory_pool.cc */; };
		9D32FC9124557EEC002DCDAB /* blob_memory_pool_factory.h in Headers */ = {isa = PBXBuildFile; fileRef = 9D32F97324557EE7002DCDAB /* blob_memory_pool_factory.h */; };
		9D32FC9224557EEC002DCDAB /* blob_memory.cc in Sources */ = {isa = PBXBuildFile; fileRef = 9D32F97424557EE7002DCDAB /* blob_memory.cc */; };
		9D32FC9324557EEC002DCDAB /* memory_mode_state.cc in Sources */ = {isa = PBXBuildFile; fileRef = 9D32F97524557EE7002DCDAB /* memory_mode_state.cc */; };
		9D32FC9424557EEC002DCDAB /* memory_seperate_assign_strategy.cc in Sources */ = {isa = PBXBuildFile; fileRef = 9D32F97624557EE7002DCDAB /* memory_seperate_assign_strategy.cc */; };
		9D32FC9524557EEC002DCDAB /* blob_1d_memory.h in Headers */ = {isa = PBXBuildFile; fileRef = 9D32F97724557EE7002DCDAB /* blob_1d_memory.h */; };
		9D32FC9624557EEC002DCDAB /* blob_memory_size_info.h in Headers */ = {isa = PBXBuildFile; fileRef = 9D32F97824557EE7002DCDAB /* blob_memory_size_info.h */; };
		9D32FC9724557EEC002DCDAB /* blob_memory.h in Headers */ = {isa = PBXBuildFile; fileRef = 9D32F97924557EE7002DCDAB /* blob_memory.h */; };
		9D32FC9824557EEC002DCDAB /* memory_assign_strategy.h in Headers */ = {isa = PBXBuildFile; fileRef = 9D32F97A24557EE7002DCDAB /* memory_assign_strategy.h */; };
		9D32FC9924557EEC002DCDAB /* memory_mode_state_factory.h in Headers */ = {isa = PBXBuildFile; fileRef = 9D32F97B24557EE7002DCDAB /* memory_mode_state_factory.h */; };
		9D32FC9A24557EEC002DCDAB /* others_memory_mode_state.h in Headers */ = {isa = PBXBuildFile; fileRef = 9D32F97C24557EE7002DCDAB /* others_memory_mode_state.h */; };
		9D32FC9B24557EEC002DCDAB /* blob_2d_memory.h in Headers */ = {isa = PBXBuildFile; fileRef = 9D32F97D24557EE7002DCDAB /* blob_2d_memory.h */; };
		9D32FC9C24557EEC002DCDAB /* blob_2d_memory.cc in Sources */ = {isa = PBXBuildFile; fileRef = 9D32F97E24557EE7002DCDAB /* blob_2d_memory.cc */; };
		9D32FC9D24557EEC002DCDAB /* memory_unify_assign_strategy.h in Headers */ = {isa = PBXBuildFile; fileRef = 9D32F97F24557EE7002DCDAB /* memory_unify_assign_strategy.h */; };
		9D32FC9E24557EEC002DCDAB /* share_one_thread_memory_mode_state.cc in Sources */ = {isa = PBXBuildFile; fileRef = 9D32F98024557EE7002DCDAB /* share_one_thread_memory_mode_state.cc */; };
		9D32FC9F24557EEC002DCDAB /* memory_mode_state_factory.cc in Sources */ = {isa = PBXBuildFile; fileRef = 9D32F98124557EE7002DCDAB /* memory_mode_state_factory.cc */; };
		9D32FCA024557EEC002DCDAB /* memory_mode_state.h in Headers */ = {isa = PBXBuildFile; fileRef = 9D32F98224557EE7002DCDAB /* memory_mode_state.h */; };
		9D32FCA124557EEC002DCDAB /* share_one_thread_memory_mode_state.h in Headers */ = {isa = PBXBuildFile; fileRef = 9D32F98324557EE7002DCDAB /* share_one_thread_memory_mode_state.h */; };
		9D32FCA224557EEC002DCDAB /* blob_memory_pool.h in Headers */ = {isa = PBXBuildFile; fileRef = 9D32F98424557EE7002DCDAB /* blob_memory_pool.h */; };
		9D32FCA324557EEC002DCDAB /* blob_memory_pool_factory.cc in Sources */ = {isa = PBXBuildFile; fileRef = 9D32F98524557EE7002DCDAB /* blob_memory_pool_factory.cc */; };
		9D32FCA424557EEC002DCDAB /* memory_seperate_assign_strategy.h in Headers */ = {isa = PBXBuildFile; fileRef = 9D32F98624557EE7002DCDAB /* memory_seperate_assign_strategy.h */; };
		9D32FCA524557EEC002DCDAB /* blob_1d_memory_pool.cc in Sources */ = {isa = PBXBuildFile; fileRef = 9D32F98724557EE7002DCDAB /* blob_1d_memory_pool.cc */; };
		9D32FCA724557EEC002DCDAB /* omp_utils.h in Headers */ = {isa = PBXBuildFile; fileRef = 9D32F98A24557EE7002DCDAB /* omp_utils.h */; };
		9D32FCA824557EEC002DCDAB /* half_utils.cc in Sources */ = {isa = PBXBuildFile; fileRef = 9D32F98B24557EE7002DCDAB /* half_utils.cc */; };
		9D32FCA924557EEC002DCDAB /* blob_memory_size_utils.h in Headers */ = {isa = PBXBuildFile; fileRef = 9D32F98C24557EE7002DCDAB /* blob_memory_size_utils.h */; };
		9D32FCAA24557EEC002DCDAB /* string_utils_inner.h in Headers */ = {isa = PBXBuildFile; fileRef = 9D32F98D24557EE7002DCDAB /* string_utils_inner.h */; };
		9D32FCAB24557EEC002DCDAB /* blob_transfer_utils.h in Headers */ = {isa = PBXBuildFile; fileRef = 9D32F98E24557EE7002DCDAB /* blob_transfer_utils.h */; };
		9D32FCAC24557EEC002DCDAB /* split_utils.h in Headers */ = {isa = PBXBuildFile; fileRef = 9D32F98F24557EE7002DCDAB /* split_utils.h */; };
		9D32FCAD24557EEC002DCDAB /* string_format.cc in Sources */ = {isa = PBXBuildFile; fileRef = 9D32F99024557EE7002DCDAB /* string_format.cc */; };
		9D32FCAE24557EEC002DCDAB /* blob_dump_utils.cc in Sources */ = {isa = PBXBuildFile; fileRef = 9D32F99124557EE7002DCDAB /* blob_dump_utils.cc */; };
		9D32FCAF24557EEC002DCDAB /* blob_transfer_utils.cc in Sources */ = {isa = PBXBuildFile; fileRef = 9D32F99224557EE7002DCDAB /* blob_transfer_utils.cc */; };
		9D32FCB124557EEC002DCDAB /* data_format_converter.h in Headers */ = {isa = PBXBuildFile; fileRef = 9D32F99424557EE7002DCDAB /* data_format_converter.h */; };
		9D32FCB324557EEC002DCDAB /* data_format_converter.cc in Sources */ = {isa = PBXBuildFile; fileRef = 9D32F99624557EE7002DCDAB /* data_format_converter.cc */; };
		9D32FCB424557EEC002DCDAB /* blob_converter_internal.h in Headers */ = {isa = PBXBuildFile; fileRef = 9D32F99724557EE7002DCDAB /* blob_converter_internal.h */; };
		9D32FCB624557EEC002DCDAB /* blob_converter_internal.cc in Sources */ = {isa = PBXBuildFile; fileRef = 9D32F99924557EE7002DCDAB /* blob_converter_internal.cc */; };
		9D32FCB724557EEC002DCDAB /* dims_vector_utils.cc in Sources */ = {isa = PBXBuildFile; fileRef = 9D32F99A24557EE7002DCDAB /* dims_vector_utils.cc */; };
		9D32FCB824557EEC002DCDAB /* blob_memory_size_utils.cc in Sources */ = {isa = PBXBuildFile; fileRef = 9D32F99B24557EE7002DCDAB /* blob_memory_size_utils.cc */; };
		9D32FCBA24557EEC002DCDAB /* data_type_utils.cc in Sources */ = {isa = PBXBuildFile; fileRef = 9D32F99D24557EE7002DCDAB /* data_type_utils.cc */; };
		9D32FCBB24557EEC002DCDAB /* split_utils.cc in Sources */ = {isa = PBXBuildFile; fileRef = 9D32F99E24557EE7002DCDAB /* split_utils.cc */; };
		9D32FCBC24557EEC002DCDAB /* string_format.h in Headers */ = {isa = PBXBuildFile; fileRef = 9D32F99F24557EE7002DCDAB /* string_format.h */; };
		9D32FCBD24557EEC002DCDAB /* pribox_generator_utils.h in Headers */ = {isa = PBXBuildFile; fileRef = 9D32F9A024557EE7002DCDAB /* pribox_generator_utils.h */; };
		9D32FCBE24557EEC002DCDAB /* cpu_utils.cc in Sources */ = {isa = PBXBuildFile; fileRef = 9D32F9A124557EE7002DCDAB /* cpu_utils.cc */; };
		9D32FCBF24557EEC002DCDAB /* pribox_generator_utils.cc in Sources */ = {isa = PBXBuildFile; fileRef = 9D32F9A224557EE7002DCDAB /* pribox_generator_utils.cc */; };
		9D32FCC024557EEC002DCDAB /* sigmoid_layer.cc in Sources */ = {isa = PBXBuildFile; fileRef = 9D32F9A424557EE7002DCDAB /* sigmoid_layer.cc */; };
		9D32FCC124557EEC002DCDAB /* pow_layer.cc in Sources */ = {isa = PBXBuildFile; fileRef = 9D32F9A524557EE7002DCDAB /* pow_layer.cc */; };
		9D32FCC224557EEC002DCDAB /* tanh_layer.cc in Sources */ = {isa = PBXBuildFile; fileRef = 9D32F9A624557EE7002DCDAB /* tanh_layer.cc */; };
		9D32FCC324557EEC002DCDAB /* sign_layer.cc in Sources */ = {isa = PBXBuildFile; fileRef = 9D32F9A724557EE7002DCDAB /* sign_layer.cc */; };
		9D32FCC424557EEC002DCDAB /* softplus_layer.cc in Sources */ = {isa = PBXBuildFile; fileRef = 9D32F9A824557EE7002DCDAB /* softplus_layer.cc */; };
		9D32FCC524557EEC002DCDAB /* tan_layer.cc in Sources */ = {isa = PBXBuildFile; fileRef = 9D32F9A924557EE7002DCDAB /* tan_layer.cc */; };
		9D32FCC624557EEC002DCDAB /* reduce_prod_layer.cc in Sources */ = {isa = PBXBuildFile; fileRef = 9D32F9AA24557EE7002DCDAB /* reduce_prod_layer.cc */; };
		9D32FCC724557EEC002DCDAB /* reduce_sum_square_layer.cc in Sources */ = {isa = PBXBuildFile; fileRef = 9D32F9AB24557EE7002DCDAB /* reduce_sum_square_layer.cc */; };
		9D32FCC824557EEC002DCDAB /* add_layer.cc in Sources */ = {isa = PBXBuildFile; fileRef = 9D32F9AC24557EE7002DCDAB /* add_layer.cc */; };
		9D32FCC924557EEC002DCDAB /* exp_layer.cc in Sources */ = {isa = PBXBuildFile; fileRef = 9D32F9AD24557EE7002DCDAB /* exp_layer.cc */; };
		9D32FCCA24557EEC002DCDAB /* base_layer.h in Headers */ = {isa = PBXBuildFile; fileRef = 9D32F9AE24557EE7002DCDAB /* base_layer.h */; };
		9D32FCCB24557EEC002DCDAB /* shuffle_layer.cc in Sources */ = {isa = PBXBuildFile; fileRef = 9D32F9AF24557EE7002DCDAB /* shuffle_layer.cc */; };
		9D32FCCC24557EEC002DCDAB /* reduce_layer.h in Headers */ = {isa = PBXBuildFile; fileRef = 9D32F9B024557EE7002DCDAB /* reduce_layer.h */; };
		9D32FCCD24557EEC002DCDAB /* sqrt_layer.cc in Sources */ = {isa = PBXBuildFile; fileRef = 9D32F9B124557EE7002DCDAB /* sqrt_layer.cc */; };
		9D32FCCE24557EEC002DCDAB /* flatten_layer.cc in Sources */ = {isa = PBXBuildFile; fileRef = 9D32F9B224557EE7002DCDAB /* flatten_layer.cc */; };
		9D32FCCF24557EEC002DCDAB /* pooling_3d_layer.cc in Sources */ = {isa = PBXBuildFile; fileRef = 9D32F9B324557EE7002DCDAB /* pooling_3d_layer.cc */; };
		9D32FCD024557EEC002DCDAB /* reshape_layer.cc in Sources */ = {isa = PBXBuildFile; fileRef = 9D32F9B424557EE7002DCDAB /* reshape_layer.cc */; };
		9D32FCD124557EEC002DCDAB /* elementwise_layer.cc in Sources */ = {isa = PBXBuildFile; fileRef = 9D32F9B524557EE7002DCDAB /* elementwise_layer.cc */; };
		9D32FCD224557EEC002DCDAB /* div_layer.cc in Sources */ = {isa = PBXBuildFile; fileRef = 9D32F9B624557EE7002DCDAB /* div_layer.cc */; };
		9D32FCD324557EEC002DCDAB /* inner_product_layer.cc in Sources */ = {isa = PBXBuildFile; fileRef = 9D32F9B724557EE7002DCDAB /* inner_product_layer.cc */; };
		9D32FCD424557EEC002DCDAB /* atan_layer.cc in Sources */ = {isa = PBXBuildFile; fileRef = 9D32F9B824557EE7002DCDAB /* atan_layer.cc */; };
		9D32FCD524557EEC002DCDAB /* sub_layer.cc in Sources */ = {isa = PBXBuildFile; fileRef = 9D32F9B924557EE7002DCDAB /* sub_layer.cc */; };
		9D32FCD624557EEC002DCDAB /* elementwise_layer.h in Headers */ = {isa = PBXBuildFile; fileRef = 9D32F9BA24557EE7002DCDAB /* elementwise_layer.h */; };
		9D32FCD724557EEC002DCDAB /* reciprocal_layer.cc in Sources */ = {isa = PBXBuildFile; fileRef = 9D32F9BB24557EE7002DCDAB /* reciprocal_layer.cc */; };
		9D32FCD824557EEC002DCDAB /* floor_layer.cc in Sources */ = {isa = PBXBuildFile; fileRef = 9D32F9BC24557EE7002DCDAB /* floor_layer.cc */; };
		9D32FCD924557EEC002DCDAB /* detection_output_layer.cc in Sources */ = {isa = PBXBuildFile; fileRef = 9D32F9BD24557EE7002DCDAB /* detection_output_layer.cc */; };
		9D32FCDA24557EEC002DCDAB /* splitv_layer.cc in Sources */ = {isa = PBXBuildFile; fileRef = 9D32F9BE24557EE7002DCDAB /* splitv_layer.cc */; };
		9D32FCDB24557EEC002DCDAB /* instance_norm_layer.cc in Sources */ = {isa = PBXBuildFile; fileRef = 9D32F9BF24557EE7002DCDAB /* instance_norm_layer.cc */; };
		9D32FCDC24557EEC002DCDAB /* selu_layer.cc in Sources */ = {isa = PBXBuildFile; fileRef = 9D32F9C024557EE7002DCDAB /* selu_layer.cc */; };
		9D32FCDD24557EEC002DCDAB /* prior_box_layer.cc in Sources */ = {isa = PBXBuildFile; fileRef = 9D32F9C124557EE7002DCDAB /* prior_box_layer.cc */; };
		9D32FCDE24557EEC002DCDAB /* conv_layer.cc in Sources */ = {isa = PBXBuildFile; fileRef = 9D32F9C224557EE7002DCDAB /* conv_layer.cc */; };
		9D32FCDF24557EEC002DCDAB /* conv3d_layer.cc in Sources */ = {isa = PBXBuildFile; fileRef = 9D32F9C324557EE7002DCDAB /* conv3d_layer.cc */; };
		9D32FCE024557EEC002DCDAB /* relu6_layer.cc in Sources */ = {isa = PBXBuildFile; fileRef = 9D32F9C424557EE7002DCDAB /* relu6_layer.cc */; };
		9D32FCE124557EEC002DCDAB /* prelu_layer.cc in Sources */ = {isa = PBXBuildFile; fileRef = 9D32F9C524557EE7002DCDAB /* prelu_layer.cc */; };
		9D32FCE224557EEC002DCDAB /* neg_layer.cc in Sources */ = {isa = PBXBuildFile; fileRef = 9D32F9C624557EE7002DCDAB /* neg_layer.cc */; };
		9D32FCE324557EEC002DCDAB /* softmax_layer.cc in Sources */ = {isa = PBXBuildFile; fileRef = 9D32F9C724557EE7002DCDAB /* softmax_layer.cc */; };
		9D32FCE424557EEC002DCDAB /* acos_layer.cc in Sources */ = {isa = PBXBuildFile; fileRef = 9D32F9C824557EE7002DCDAB /* acos_layer.cc */; };
		9D32FCE524557EEC002DCDAB /* clip_layer.cc in Sources */ = {isa = PBXBuildFile; fileRef = 9D32F9C924557EE7002DCDAB /* clip_layer.cc */; };
		9D32FCE624557EEC002DCDAB /* multidir_broadcast_layer.h in Headers */ = {isa = PBXBuildFile; fileRef = 9D32F9CA24557EE7002DCDAB /* multidir_broadcast_layer.h */; };
		9D32FCE724557EEC002DCDAB /* reduce_mean_layer.cc in Sources */ = {isa = PBXBuildFile; fileRef = 9D32F9CB24557EE7002DCDAB /* reduce_mean_layer.cc */; };
		9D32FCE824557EEC002DCDAB /* reduce_sum_layer.cc in Sources */ = {isa = PBXBuildFile; fileRef = 9D32F9CC24557EE7002DCDAB /* reduce_sum_layer.cc */; };
		9D32FCE924557EEC002DCDAB /* pad_layer.cc in Sources */ = {isa = PBXBuildFile; fileRef = 9D32F9CD24557EE7002DCDAB /* pad_layer.cc */; };
		9D32FCEA24557EEC002DCDAB /* abs_layer.cc in Sources */ = {isa = PBXBuildFile; fileRef = 9D32F9CE24557EE7002DCDAB /* abs_layer.cc */; };
		9D32FCEB24557EEC002DCDAB /* min_layer.cc in Sources */ = {isa = PBXBuildFile; fileRef = 9D32F9CF24557EE7002DCDAB /* min_layer.cc */; };
		9D32FCEC24557EEC002DCDAB /* reduce_min_layer.cc in Sources */ = {isa = PBXBuildFile; fileRef = 9D32F9D024557EE7002DCDAB /* reduce_min_layer.cc */; };
		9D32FCED24557EEC002DCDAB /* sin_layer.cc in Sources */ = {isa = PBXBuildFile; fileRef = 9D32F9D124557EE7002DCDAB /* sin_layer.cc */; };
		9D32FCEE24557EEC002DCDAB /* reformat_layer.cc in Sources */ = {isa = PBXBuildFile; fileRef = 9D32F9D224557EE7002DCDAB /* reformat_layer.cc */; };
		9D32FCEF24557EEC002DCDAB /* concat_layer.cc in Sources */ = {isa = PBXBuildFile; fileRef = 9D32F9D324557EE7002DCDAB /* concat_layer.cc */; };
		9D32FCF024557EEC002DCDAB /* mul_layer.cc in Sources */ = {isa = PBXBuildFile; fileRef = 9D32F9D424557EE7002DCDAB /* mul_layer.cc */; };
		9D32FCF124557EEC002DCDAB /* base_layer.cc in Sources */ = {isa = PBXBuildFile; fileRef = 9D32F9D524557EE7002DCDAB /* base_layer.cc */; };
		9D32FCF224557EEC002DCDAB /* roi_pooling_layer.cc in Sources */ = {isa = PBXBuildFile; fileRef = 9D32F9D624557EE7002DCDAB /* roi_pooling_layer.cc */; };
		9D32FCF324557EEC002DCDAB /* hdrguide_layer.cc in Sources */ = {isa = PBXBuildFile; fileRef = 9D32F9D724557EE7002DCDAB /* hdrguide_layer.cc */; };
		9D32FCF424557EEC002DCDAB /* reduce_log_sum_exp_layer.cc in Sources */ = {isa = PBXBuildFile; fileRef = 9D32F9D824557EE7002DCDAB /* reduce_log_sum_exp_layer.cc */; };
		9D32FCF524557EEC002DCDAB /* reduce_l2_layer.cc in Sources */ = {isa = PBXBuildFile; fileRef = 9D32F9D924557EE7002DCDAB /* reduce_l2_layer.cc */; };
		9D32FCF624557EEC002DCDAB /* normalize_layer.cc in Sources */ = {isa = PBXBuildFile; fileRef = 9D32F9DA24557EE7002DCDAB /* normalize_layer.cc */; };
		9D32FCF724557EEC002DCDAB /* pooling_layer.cc in Sources */ = {isa = PBXBuildFile; fileRef = 9D32F9DB24557EE7002DCDAB /* pooling_layer.cc */; };
		9D32FCF824557EEC002DCDAB /* elu_layer.cc in Sources */ = {isa = PBXBuildFile; fileRef = 9D32F9DC24557EE7002DCDAB /* elu_layer.cc */; };
		9D32FCF924557EEC002DCDAB /* log_layer.cc in Sources */ = {isa = PBXBuildFile; fileRef = 9D32F9DD24557EE7002DCDAB /* log_layer.cc */; };
		9D32FCFA24557EEC002DCDAB /* scale_layer.cc in Sources */ = {isa = PBXBuildFile; fileRef = 9D32F9DE24557EE7002DCDAB /* scale_layer.cc */; };
		9D32FCFB24557EEC002DCDAB /* hard_swish_layer.cc in Sources */ = {isa = PBXBuildFile; fileRef = 9D32F9DF24557EE7002DCDAB /* hard_swish_layer.cc */; };
		9D32FCFC24557EEC002DCDAB /* upsample_layer.cc in Sources */ = {isa = PBXBuildFile; fileRef = 9D32F9E024557EE7002DCDAB /* upsample_layer.cc */; };
		9D32FCFD24557EEC002DCDAB /* reduce_layer.cc in Sources */ = {isa = PBXBuildFile; fileRef = 9D32F9E124557EE7002DCDAB /* reduce_layer.cc */; };
		9D32FCFE24557EEC002DCDAB /* multidir_broadcast_layer.cc in Sources */ = {isa = PBXBuildFile; fileRef = 9D32F9E224557EE7002DCDAB /* multidir_broadcast_layer.cc */; };
		9D32FCFF24557EEC002DCDAB /* cos_layer.cc in Sources */ = {isa = PBXBuildFile; fileRef = 9D32F9E324557EE7002DCDAB /* cos_layer.cc */; };
		9D32FD0024557EEC002DCDAB /* relu_layer.cc in Sources */ = {isa = PBXBuildFile; fileRef = 9D32F9E424557EE7002DCDAB /* relu_layer.cc */; };
		9D32FD0124557EEC002DCDAB /* asin_layer.cc in Sources */ = {isa = PBXBuildFile; fileRef = 9D32F9E524557EE7002DCDAB /* asin_layer.cc */; };
		9D32FD0224557EEC002DCDAB /* reorg_layer.cc in Sources */ = {isa = PBXBuildFile; fileRef = 9D32F9E624557EE7002DCDAB /* reorg_layer.cc */; };
		9D32FD0324557EEC002DCDAB /* batch_norm_layer.cc in Sources */ = {isa = PBXBuildFile; fileRef = 9D32F9E724557EE7002DCDAB /* batch_norm_layer.cc */; };
		9D32FD0424557EEC002DCDAB /* deconv_layer.cc in Sources */ = {isa = PBXBuildFile; fileRef = 9D32F9E824557EE7002DCDAB /* deconv_layer.cc */; };
		9D32FD0524557EEC002DCDAB /* stride_slice_layer.cc in Sources */ = {isa = PBXBuildFile; fileRef = 9D32F9E924557EE7002DCDAB /* stride_slice_layer.cc */; };
		9D32FD0624557EEC002DCDAB /* split_layer.cc in Sources */ = {isa = PBXBuildFile; fileRef = 9D32F9EA24557EE8002DCDAB /* split_layer.cc */; };
		9D32FD0724557EEC002DCDAB /* log_sigmoid_layer.cc in Sources */ = {isa = PBXBuildFile; fileRef = 9D32F9EB24557EE8002DCDAB /* log_sigmoid_layer.cc */; };
		9D32FD0824557EEC002DCDAB /* lrn_layer.cc in Sources */ = {isa = PBXBuildFile; fileRef = 9D32F9EC24557EE8002DCDAB /* lrn_layer.cc */; };
		9D32FD0924557EEC002DCDAB /* permute_layer.cc in Sources */ = {isa = PBXBuildFile; fileRef = 9D32F9ED24557EE8002DCDAB /* permute_layer.cc */; };
		9D32FD0A24557EEC002DCDAB /* reduce_log_sum_layer.cc in Sources */ = {isa = PBXBuildFile; fileRef = 9D32F9EE24557EE8002DCDAB /* reduce_log_sum_layer.cc */; };
		9D32FD0B24557EEC002DCDAB /* hard_sigmoid_layer.cc in Sources */ = {isa = PBXBuildFile; fileRef = 9D32F9EF24557EE8002DCDAB /* hard_sigmoid_layer.cc */; };
		9D32FD0C24557EEC002DCDAB /* max_layer.cc in Sources */ = {isa = PBXBuildFile; fileRef = 9D32F9F024557EE8002DCDAB /* max_layer.cc */; };
		9D32FD0D24557EEC002DCDAB /* reduce_max_layer.cc in Sources */ = {isa = PBXBuildFile; fileRef = 9D32F9F124557EE8002DCDAB /* reduce_max_layer.cc */; };
		9D32FF0124557EED002DCDAB /* default_model_interpreter.h in Headers */ = {isa = PBXBuildFile; fileRef = 9D32FBFB24557EEB002DCDAB /* default_model_interpreter.h */; };
		9D32FF0224557EED002DCDAB /* layer_resource_generator.cc in Sources */ = {isa = PBXBuildFile; fileRef = 9D32FBFC24557EEB002DCDAB /* layer_resource_generator.cc */; };
		9D32FF0324557EED002DCDAB /* layer_param.h in Headers */ = {isa = PBXBuildFile; fileRef = 9D32FBFD24557EEB002DCDAB /* layer_param.h */; };
		9D32FF0424557EED002DCDAB /* default_model_interpreter.cc in Sources */ = {isa = PBXBuildFile; fileRef = 9D32FBFE24557EEB002DCDAB /* default_model_interpreter.cc */; };
		9D32FF0524557EED002DCDAB /* net_resource.cc in Sources */ = {isa = PBXBuildFile; fileRef = 9D32FBFF24557EEB002DCDAB /* net_resource.cc */; };
		9D32FF0624557EED002DCDAB /* model_interpreter.h in Headers */ = {isa = PBXBuildFile; fileRef = 9D32FC0124557EEB002DCDAB /* model_interpreter.h */; };
		9D32FF0724557EED002DCDAB /* model_packer.h in Headers */ = {isa = PBXBuildFile; fileRef = 9D32FC0224557EEB002DCDAB /* model_packer.h */; };
		9D32FF0824557EED002DCDAB /* model_packer.cc in Sources */ = {isa = PBXBuildFile; fileRef = 9D32FC0324557EEB002DCDAB /* model_packer.cc */; };
		9D32FF0924557EED002DCDAB /* objseri.h in Headers */ = {isa = PBXBuildFile; fileRef = 9D32FC0424557EEB002DCDAB /* objseri.h */; };
		9D32FF0A24557EED002DCDAB /* model_interpreter.cc in Sources */ = {isa = PBXBuildFile; fileRef = 9D32FC0524557EEB002DCDAB /* model_interpreter.cc */; };
		9D32FF0B24557EED002DCDAB /* batch_norm_layer_interpreter.cc in Sources */ = {isa = PBXBuildFile; fileRef = 9D32FC0724557EEB002DCDAB /* batch_norm_layer_interpreter.cc */; };
		9D32FF0C24557EED002DCDAB /* shuffle_layer_interpreter.cc in Sources */ = {isa = PBXBuildFile; fileRef = 9D32FC0824557EEB002DCDAB /* shuffle_layer_interpreter.cc */; };
		9D32FF0D24557EED002DCDAB /* conv_layer_interpreter.cc in Sources */ = {isa = PBXBuildFile; fileRef = 9D32FC0924557EEB002DCDAB /* conv_layer_interpreter.cc */; };
		9D32FF0E24557EED002DCDAB /* flatten_layer_interpreter.cc in Sources */ = {isa = PBXBuildFile; fileRef = 9D32FC0A24557EEB002DCDAB /* flatten_layer_interpreter.cc */; };
		9D32FF0F24557EED002DCDAB /* unary_op_layer_interpreter.h in Headers */ = {isa = PBXBuildFile; fileRef = 9D32FC0B24557EEB002DCDAB /* unary_op_layer_interpreter.h */; };
		9D32FF1024557EED002DCDAB /* detection_output_interpreter.cc in Sources */ = {isa = PBXBuildFile; fileRef = 9D32FC0C24557EEB002DCDAB /* detection_output_interpreter.cc */; };
		9D32FF1124557EED002DCDAB /* reorg_layer_interpreter.cc in Sources */ = {isa = PBXBuildFile; fileRef = 9D32FC0D24557EEB002DCDAB /* reorg_layer_interpreter.cc */; };
		9D32FF1224557EED002DCDAB /* prelu_layer_interpreter.cc in Sources */ = {isa = PBXBuildFile; fileRef = 9D32FC0E24557EEB002DCDAB /* prelu_layer_interpreter.cc */; };
		9D32FF1324557EED002DCDAB /* clip_layer_interpreter.cc in Sources */ = {isa = PBXBuildFile; fileRef = 9D32FC0F24557EEB002DCDAB /* clip_layer_interpreter.cc */; };
		9D32FF1424557EED002DCDAB /* div_layer_interpreter.cc in Sources */ = {isa = PBXBuildFile; fileRef = 9D32FC1024557EEB002DCDAB /* div_layer_interpreter.cc */; };
		9D32FF1524557EED002DCDAB /* stride_slice_layer_interpreter.cc in Sources */ = {isa = PBXBuildFile; fileRef = 9D32FC1124557EEB002DCDAB /* stride_slice_layer_interpreter.cc */; };
		9D32FF1624557EED002DCDAB /* pooling_layer_interpreter.cc in Sources */ = {isa = PBXBuildFile; fileRef = 9D32FC1224557EEB002DCDAB /* pooling_layer_interpreter.cc */; };
		9D32FF1724557EED002DCDAB /* pad_layer_interpreter.cc in Sources */ = {isa = PBXBuildFile; fileRef = 9D32FC1324557EEB002DCDAB /* pad_layer_interpreter.cc */; };
		9D32FF1824557EED002DCDAB /* sub_layer_interpreter.cc in Sources */ = {isa = PBXBuildFile; fileRef = 9D32FC1424557EEB002DCDAB /* sub_layer_interpreter.cc */; };
		9D32FF1924557EED002DCDAB /* normalize_layer_interpreter.cc in Sources */ = {isa = PBXBuildFile; fileRef = 9D32FC1524557EEB002DCDAB /* normalize_layer_interpreter.cc */; };
		9D32FF1A24557EED002DCDAB /* abstract_layer_interpreter.h in Headers */ = {isa = PBXBuildFile; fileRef = 9D32FC1624557EEB002DCDAB /* abstract_layer_interpreter.h */; };
		9D32FF1B24557EED002DCDAB /* upsample_layer_interpreter.cc in Sources */ = {isa = PBXBuildFile; fileRef = 9D32FC1724557EEB002DCDAB /* upsample_layer_interpreter.cc */; };
		9D32FF1C24557EED002DCDAB /* max_layer_interpreter.cc in Sources */ = {isa = PBXBuildFile; fileRef = 9D32FC1824557EEB002DCDAB /* max_layer_interpreter.cc */; };
		9D32FF1D24557EED002DCDAB /* add_layer_interpreter.cc in Sources */ = {isa = PBXBuildFile; fileRef = 9D32FC1924557EEB002DCDAB /* add_layer_interpreter.cc */; };
		9D32FF1E24557EED002DCDAB /* permute_layer_interpreter.cc in Sources */ = {isa = PBXBuildFile; fileRef = 9D32FC1A24557EEB002DCDAB /* permute_layer_interpreter.cc */; };
		9D32FF1F24557EED002DCDAB /* hard_swish_layer_interpreter.cc in Sources */ = {isa = PBXBuildFile; fileRef = 9D32FC1B24557EEB002DCDAB /* hard_swish_layer_interpreter.cc */; };
		9D32FF2024557EED002DCDAB /* elu_layer_interpreter.cc in Sources */ = {isa = PBXBuildFile; fileRef = 9D32FC1C24557EEB002DCDAB /* elu_layer_interpreter.cc */; };
		9D32FF2124557EED002DCDAB /* selu_layer_interpreter.cc in Sources */ = {isa = PBXBuildFile; fileRef = 9D32FC1D24557EEB002DCDAB /* selu_layer_interpreter.cc */; };
		9D32FF2224557EED002DCDAB /* lrn_layer_interpreter.cc in Sources */ = {isa = PBXBuildFile; fileRef = 9D32FC1E24557EEB002DCDAB /* lrn_layer_interpreter.cc */; };
		9D32FF2324557EED002DCDAB /* roi_pooling_layer_interpreter.cc in Sources */ = {isa = PBXBuildFile; fileRef = 9D32FC1F24557EEB002DCDAB /* roi_pooling_layer_interpreter.cc */; };
		9D32FF2424557EED002DCDAB /* hard_sigmoid_layer_interpreter.cc in Sources */ = {isa = PBXBuildFile; fileRef = 9D32FC2024557EEB002DCDAB /* hard_sigmoid_layer_interpreter.cc */; };
		9D32FF2524557EED002DCDAB /* softmax_layer_interpreter.cc in Sources */ = {isa = PBXBuildFile; fileRef = 9D32FC2124557EEB002DCDAB /* softmax_layer_interpreter.cc */; };
		9D32FF2624557EED002DCDAB /* pow_layer_interpreter.cc in Sources */ = {isa = PBXBuildFile; fileRef = 9D32FC2224557EEB002DCDAB /* pow_layer_interpreter.cc */; };
		9D32FF2724557EED002DCDAB /* pooling_3d_layer_interpreter.cc in Sources */ = {isa = PBXBuildFile; fileRef = 9D32FC2324557EEB002DCDAB /* pooling_3d_layer_interpreter.cc */; };
		9D32FF2824557EED002DCDAB /* blob_scale_layer_interpreter.cc in Sources */ = {isa = PBXBuildFile; fileRef = 9D32FC2424557EEB002DCDAB /* blob_scale_layer_interpreter.cc */; };
		9D32FF2924557EED002DCDAB /* mul_layer_interpreter.cc in Sources */ = {isa = PBXBuildFile; fileRef = 9D32FC2524557EEB002DCDAB /* mul_layer_interpreter.cc */; };
		9D32FF2A24557EED002DCDAB /* reduce_op_interpreter.cc in Sources */ = {isa = PBXBuildFile; fileRef = 9D32FC2624557EEB002DCDAB /* reduce_op_interpreter.cc */; };
		9D32FF2B24557EED002DCDAB /* hdrguide_layer_interpreter.cc in Sources */ = {isa = PBXBuildFile; fileRef = 9D32FC2724557EEB002DCDAB /* hdrguide_layer_interpreter.cc */; };
		9D32FF2C24557EED002DCDAB /* prior_box_layer_interpreter.cc in Sources */ = {isa = PBXBuildFile; fileRef = 9D32FC2824557EEB002DCDAB /* prior_box_layer_interpreter.cc */; };
		9D32FF2D24557EED002DCDAB /* reshape_layer_interpreter.cc in Sources */ = {isa = PBXBuildFile; fileRef = 9D32FC2924557EEB002DCDAB /* reshape_layer_interpreter.cc */; };
		9D32FF2E24557EED002DCDAB /* instance_norm_layer_interpreter.cc in Sources */ = {isa = PBXBuildFile; fileRef = 9D32FC2A24557EEB002DCDAB /* instance_norm_layer_interpreter.cc */; };
		9D32FF2F24557EED002DCDAB /* splitv_layer_interpreter.cc in Sources */ = {isa = PBXBuildFile; fileRef = 9D32FC2B24557EEB002DCDAB /* splitv_layer_interpreter.cc */; };
		9D32FF3024557EED002DCDAB /* min_layer_interpreter.cc in Sources */ = {isa = PBXBuildFile; fileRef = 9D32FC2C24557EEB002DCDAB /* min_layer_interpreter.cc */; };
		9D32FF3124557EED002DCDAB /* inner_product_layer_interpreter.cc in Sources */ = {isa = PBXBuildFile; fileRef = 9D32FC2D24557EEB002DCDAB /* inner_product_layer_interpreter.cc */; };
		9D32FF3224557EED002DCDAB /* concat_layer_interpreter.cc in Sources */ = {isa = PBXBuildFile; fileRef = 9D32FC2E24557EEB002DCDAB /* concat_layer_interpreter.cc */; };
		9D32FF3324557EED002DCDAB /* conv_3d_layer_interpreter.cc in Sources */ = {isa = PBXBuildFile; fileRef = 9D32FC2F24557EEB002DCDAB /* conv_3d_layer_interpreter.cc */; };
		9D32FF3424557EED002DCDAB /* unary_op_layer_interpreter.cc in Sources */ = {isa = PBXBuildFile; fileRef = 9D32FC3024557EEB002DCDAB /* unary_op_layer_interpreter.cc */; };
		9D32FF3524557EED002DCDAB /* scale_layer_interpreter.cc in Sources */ = {isa = PBXBuildFile; fileRef = 9D32FC3124557EEB002DCDAB /* scale_layer_interpreter.cc */; };
		9D32FF3624557EED002DCDAB /* reduce_op_interpreter.h in Headers */ = {isa = PBXBuildFile; fileRef = 9D32FC3224557EEB002DCDAB /* reduce_op_interpreter.h */; };
		9D32FF3724557EED002DCDAB /* layer_interpreter.h in Headers */ = {isa = PBXBuildFile; fileRef = 9D32FC3324557EEB002DCDAB /* layer_interpreter.h */; };
		9D32FF3824557EED002DCDAB /* raw_buffer.h in Headers */ = {isa = PBXBuildFile; fileRef = 9D32FC3424557EEB002DCDAB /* raw_buffer.h */; };
		9D32FF3924557EED002DCDAB /* default_model_packer.h in Headers */ = {isa = PBXBuildFile; fileRef = 9D32FC3524557EEB002DCDAB /* default_model_packer.h */; };
		9D32FF3A24557EED002DCDAB /* layer_resource.h in Headers */ = {isa = PBXBuildFile; fileRef = 9D32FC3624557EEB002DCDAB /* layer_resource.h */; };
		9D32FF3B24557EED002DCDAB /* net_resource.h in Headers */ = {isa = PBXBuildFile; fileRef = 9D32FC3724557EEB002DCDAB /* net_resource.h */; };
		9D32FF3C24557EED002DCDAB /* default_model_packer.cc in Sources */ = {isa = PBXBuildFile; fileRef = 9D32FC3824557EEB002DCDAB /* default_model_packer.cc */; };
		9D32FF3D24557EED002DCDAB /* abstract_model_interpreter.h in Headers */ = {isa = PBXBuildFile; fileRef = 9D32FC3924557EEB002DCDAB /* abstract_model_interpreter.h */; };
		9D32FF3E24557EED002DCDAB /* net_structure.cc in Sources */ = {isa = PBXBuildFile; fileRef = 9D32FC3A24557EEB002DCDAB /* net_structure.cc */; };
		9D32FF3F24557EED002DCDAB /* raw_buffer.cc in Sources */ = {isa = PBXBuildFile; fileRef = 9D32FC3B24557EEB002DCDAB /* raw_buffer.cc */; };
		9D32FF4024557EED002DCDAB /* abstract_model_interpreter.cc in Sources */ = {isa = PBXBuildFile; fileRef = 9D32FC3C24557EEB002DCDAB /* abstract_model_interpreter.cc */; };
		9D32FF4124557EED002DCDAB /* ncnn_model_interpreter.cc in Sources */ = {isa = PBXBuildFile; fileRef = 9D32FC3E24557EEB002DCDAB /* ncnn_model_interpreter.cc */; };
		9D32FF4224557EED002DCDAB /* ncnn_optimizer.h in Headers */ = {isa = PBXBuildFile; fileRef = 9D32FC4024557EEB002DCDAB /* ncnn_optimizer.h */; };
		9D32FF4324557EED002DCDAB /* memory_data_optimizer.cc in Sources */ = {isa = PBXBuildFile; fileRef = 9D32FC4124557EEB002DCDAB /* memory_data_optimizer.cc */; };
		9D32FF4424557EED002DCDAB /* ncnn_optimizer_manager.cc in Sources */ = {isa = PBXBuildFile; fileRef = 9D32FC4224557EEB002DCDAB /* ncnn_optimizer_manager.cc */; };
		9D32FF4524557EED002DCDAB /* expand_slice_optimizer.cc in Sources */ = {isa = PBXBuildFile; fileRef = 9D32FC4324557EEB002DCDAB /* expand_slice_optimizer.cc */; };
		9D32FF4624557EED002DCDAB /* ncnn_optimizer_manager.h in Headers */ = {isa = PBXBuildFile; fileRef = 9D32FC4424557EEB002DCDAB /* ncnn_optimizer_manager.h */; };
		9D32FF4724557EED002DCDAB /* ncnn_param_utils.cc in Sources */ = {isa = PBXBuildFile; fileRef = 9D32FC4524557EEB002DCDAB /* ncnn_param_utils.cc */; };
		9D32FF4824557EED002DCDAB /* ncnn_layer_type.h in Headers */ = {isa = PBXBuildFile; fileRef = 9D32FC4624557EEB002DCDAB /* ncnn_layer_type.h */; };
		9D32FF4924557EED002DCDAB /* serializer.h in Headers */ = {isa = PBXBuildFile; fileRef = 9D32FC4724557EEB002DCDAB /* serializer.h */; };
		9D32FF4A24557EED002DCDAB /* ncnn_layer_type.cc in Sources */ = {isa = PBXBuildFile; fileRef = 9D32FC4824557EEB002DCDAB /* ncnn_layer_type.cc */; };
		9D32FF4B24557EED002DCDAB /* ncnn_model_interpreter.h in Headers */ = {isa = PBXBuildFile; fileRef = 9D32FC4924557EEB002DCDAB /* ncnn_model_interpreter.h */; };
		9D32FF4C24557EED002DCDAB /* ncnn_param_utils.h in Headers */ = {isa = PBXBuildFile; fileRef = 9D32FC4A24557EEB002DCDAB /* ncnn_param_utils.h */; };
		9D32FF4D24557EED002DCDAB /* batch_norm_layer_interpreter.cc in Sources */ = {isa = PBXBuildFile; fileRef = 9D32FC4C24557EEB002DCDAB /* batch_norm_layer_interpreter.cc */; };
		9D32FF4E24557EED002DCDAB /* conv_layer_interpreter.cc in Sources */ = {isa = PBXBuildFile; fileRef = 9D32FC4D24557EEB002DCDAB /* conv_layer_interpreter.cc */; };
		9D32FF4F24557EED002DCDAB /* memory_data_layer_interpreter.cc in Sources */ = {isa = PBXBuildFile; fileRef = 9D32FC4E24557EEB002DCDAB /* memory_data_layer_interpreter.cc */; };
		9D32FF5024557EED002DCDAB /* default_layer_interpreter.cc in Sources */ = {isa = PBXBuildFile; fileRef = 9D32FC4F24557EEB002DCDAB /* default_layer_interpreter.cc */; };
		9D32FF5124557EED002DCDAB /* pooling_layer_interpreter.cc in Sources */ = {isa = PBXBuildFile; fileRef = 9D32FC5024557EEB002DCDAB /* pooling_layer_interpreter.cc */; };
		9D32FF5224557EED002DCDAB /* abstract_layer_interpreter.h in Headers */ = {isa = PBXBuildFile; fileRef = 9D32FC5124557EEB002DCDAB /* abstract_layer_interpreter.h */; };
		9D32FF5324557EED002DCDAB /* slice_layer_interpreter.cc in Sources */ = {isa = PBXBuildFile; fileRef = 9D32FC5224557EEB002DCDAB /* slice_layer_interpreter.cc */; };
		9D32FF5424557EED002DCDAB /* permute_layer_interpreter.cc in Sources */ = {isa = PBXBuildFile; fileRef = 9D32FC5324557EEB002DCDAB /* permute_layer_interpreter.cc */; };
		9D32FF5524557EED002DCDAB /* binary_op_interpreter.cc in Sources */ = {isa = PBXBuildFile; fileRef = 9D32FC5424557EEB002DCDAB /* binary_op_interpreter.cc */; };
		9D32FF5624557EED002DCDAB /* hard_swish_layer_interpreter.cc in Sources */ = {isa = PBXBuildFile; fileRef = 9D32FC5524557EEB002DCDAB /* hard_swish_layer_interpreter.cc */; };
		9D32FF5724557EED002DCDAB /* lrn_layer_interpreter.cc in Sources */ = {isa = PBXBuildFile; fileRef = 9D32FC5624557EEB002DCDAB /* lrn_layer_interpreter.cc */; };
		9D32FF5824557EED002DCDAB /* hard_sigmoid_layer_interpreter.cc in Sources */ = {isa = PBXBuildFile; fileRef = 9D32FC5724557EEB002DCDAB /* hard_sigmoid_layer_interpreter.cc */; };
		9D32FF5924557EED002DCDAB /* softmax_layer_interpreter.cc in Sources */ = {isa = PBXBuildFile; fileRef = 9D32FC5824557EEB002DCDAB /* softmax_layer_interpreter.cc */; };
		9D32FF5A24557EED002DCDAB /* eltwise_layer_interpreter.cc in Sources */ = {isa = PBXBuildFile; fileRef = 9D32FC5924557EEB002DCDAB /* eltwise_layer_interpreter.cc */; };
		9D32FF5B24557EED002DCDAB /* reshape_layer_interpreter.cc in Sources */ = {isa = PBXBuildFile; fileRef = 9D32FC5A24557EEB002DCDAB /* reshape_layer_interpreter.cc */; };
		9D32FF5C24557EED002DCDAB /* relu_layer_interpreter.cc in Sources */ = {isa = PBXBuildFile; fileRef = 9D32FC5B24557EEB002DCDAB /* relu_layer_interpreter.cc */; };
		9D32FF5D24557EED002DCDAB /* deconv_layer_interpreter.cc in Sources */ = {isa = PBXBuildFile; fileRef = 9D32FC5C24557EEB002DCDAB /* deconv_layer_interpreter.cc */; };
		9D32FF5E24557EED002DCDAB /* interp_layer_interpreter.cc in Sources */ = {isa = PBXBuildFile; fileRef = 9D32FC5D24557EEB002DCDAB /* interp_layer_interpreter.cc */; };
		9D32FF5F24557EED002DCDAB /* inner_product_layer_interpreter.cc in Sources */ = {isa = PBXBuildFile; fileRef = 9D32FC5E24557EEB002DCDAB /* inner_product_layer_interpreter.cc */; };
		9D32FF6024557EED002DCDAB /* concat_layer_interpreter.cc in Sources */ = {isa = PBXBuildFile; fileRef = 9D32FC5F24557EEB002DCDAB /* concat_layer_interpreter.cc */; };
		9D32FF6124557EED002DCDAB /* crop_layer_interpreter.cc in Sources */ = {isa = PBXBuildFile; fileRef = 9D32FC6024557EEB002DCDAB /* crop_layer_interpreter.cc */; };
		9D32FF6224557EED002DCDAB /* shuffle_channel_layer_interpreter.cc in Sources */ = {isa = PBXBuildFile; fileRef = 9D32FC6124557EEB002DCDAB /* shuffle_channel_layer_interpreter.cc */; };
		9D32FF6324557EED002DCDAB /* net_structure.h in Headers */ = {isa = PBXBuildFile; fileRef = 9D32FC6224557EEB002DCDAB /* net_structure.h */; };
		9D32FF6424557EED002DCDAB /* layer_resource_generator.h in Headers */ = {isa = PBXBuildFile; fileRef = 9D32FC6324557EEB002DCDAB /* layer_resource_generator.h */; };
		9D32FF6524557EED002DCDAB /* layer_type.cc in Sources */ = {isa = PBXBuildFile; fileRef = 9D32FC6524557EEB002DCDAB /* layer_type.cc */; };
		9D32FF6624557EED002DCDAB /* abstract_network.cc in Sources */ = {isa = PBXBuildFile; fileRef = 9D32FC6624557EEB002DCDAB /* abstract_network.cc */; };
		9D32FF6724557EED002DCDAB /* default_network.h in Headers */ = {isa = PBXBuildFile; fileRef = 9D32FC6724557EEB002DCDAB /* default_network.h */; };
		9D32FF6824557EED002DCDAB /* tnn_impl.cc in Sources */ = {isa = PBXBuildFile; fileRef = 9D32FC6824557EEB002DCDAB /* tnn_impl.cc */; };
		9D32FF6924557EED002DCDAB /* abstract_layer_acc.h in Headers */ = {isa = PBXBuildFile; fileRef = 9D32FC6924557EEB002DCDAB /* abstract_layer_acc.h */; };
		9D32FF6A24557EED002DCDAB /* status.cc in Sources */ = {isa = PBXBuildFile; fileRef = 9D32FC6A24557EEB002DCDAB /* status.cc */; };
		9D32FF6B24557EED002DCDAB /* blob.cc in Sources */ = {isa = PBXBuildFile; fileRef = 9D32FC6B24557EEB002DCDAB /* blob.cc */; };
		9D32FF6C24557EED002DCDAB /* tnn_impl_default.h in Headers */ = {isa = PBXBuildFile; fileRef = 9D32FC6C24557EEB002DCDAB /* tnn_impl_default.h */; };
		9D32FF6D24557EED002DCDAB /* blob_int8.cc in Sources */ = {isa = PBXBuildFile; fileRef = 9D32FC6D24557EEB002DCDAB /* blob_int8.cc */; };
		9D32FF6E24557EED002DCDAB /* context.cc in Sources */ = {isa = PBXBuildFile; fileRef = 9D32FC6E24557EEB002DCDAB /* context.cc */; };
		9D32FF6F24557EED002DCDAB /* context.h in Headers */ = {isa = PBXBuildFile; fileRef = 9D32FC6F24557EEB002DCDAB /* context.h */; };
		9D32FF7024557EED002DCDAB /* tnn.cc in Sources */ = {isa = PBXBuildFile; fileRef = 9D32FC7024557EEB002DCDAB /* tnn.cc */; };
		9D32FF7124557EED002DCDAB /* abstract_device.h in Headers */ = {isa = PBXBuildFile; fileRef = 9D32FC7124557EEB002DCDAB /* abstract_device.h */; };
		9D32FF7224557EED002DCDAB /* tnn_impl_default.cc in Sources */ = {isa = PBXBuildFile; fileRef = 9D32FC7224557EEB002DCDAB /* tnn_impl_default.cc */; };
		9D32FF7324557EED002DCDAB /* abstract_network.h in Headers */ = {isa = PBXBuildFile; fileRef = 9D32FC7324557EEB002DCDAB /* abstract_network.h */; };
		9D32FF7424557EED002DCDAB /* abstract_device.cc in Sources */ = {isa = PBXBuildFile; fileRef = 9D32FC7424557EEB002DCDAB /* abstract_device.cc */; };
		9D32FF7524557EED002DCDAB /* tnn_impl.h in Headers */ = {isa = PBXBuildFile; fileRef = 9D32FC7524557EEB002DCDAB /* tnn_impl.h */; };
		9D32FF7624557EED002DCDAB /* abstract_layer_acc.cc in Sources */ = {isa = PBXBuildFile; fileRef = 9D32FC7624557EEB002DCDAB /* abstract_layer_acc.cc */; };
		9D32FF7724557EED002DCDAB /* layer_type.h in Headers */ = {isa = PBXBuildFile; fileRef = 9D32FC7724557EEB002DCDAB /* layer_type.h */; };
		9D32FF7824557EED002DCDAB /* instance.cc in Sources */ = {isa = PBXBuildFile; fileRef = 9D32FC7824557EEB002DCDAB /* instance.cc */; };
		9D32FF7924557EED002DCDAB /* blob_manager.cc in Sources */ = {isa = PBXBuildFile; fileRef = 9D32FC7924557EEB002DCDAB /* blob_manager.cc */; };
		9D32FF7A24557EED002DCDAB /* default_network.cc in Sources */ = {isa = PBXBuildFile; fileRef = 9D32FC7A24557EEB002DCDAB /* default_network.cc */; };
		9D32FF7B24557EED002DCDAB /* blob_int8.h in Headers */ = {isa = PBXBuildFile; fileRef = 9D32FC7B24557EEB002DCDAB /* blob_int8.h */; };
		9D32FF7C24557EED002DCDAB /* blob_manager.h in Headers */ = {isa = PBXBuildFile; fileRef = 9D32FC7C24557EEB002DCDAB /* blob_manager.h */; };
		9D4C60CB246BF7A1006068D1 /* bbox_util.h in Headers */ = {isa = PBXBuildFile; fileRef = 9D4C60C9246BF7A1006068D1 /* bbox_util.h */; };
		9D4C60CC246BF7A1006068D1 /* bbox_util.cc in Sources */ = {isa = PBXBuildFile; fileRef = 9D4C60CA246BF7A1006068D1 /* bbox_util.cc */; };
		9D4C60CF246BF826006068D1 /* profile.cc in Sources */ = {isa = PBXBuildFile; fileRef = 9D4C60CD246BF826006068D1 /* profile.cc */; };
		9D4C60D0246BF826006068D1 /* profile.h in Headers */ = {isa = PBXBuildFile; fileRef = 9D4C60CE246BF826006068D1 /* profile.h */; };
		9D5B716024BF0A300062DF64 /* metal_prior_box_layer_acc.metal in Sources */ = {isa = PBXBuildFile; fileRef = 9D5B715E24BF0A300062DF64 /* metal_prior_box_layer_acc.metal */; };
		9D5B716124BF0A300062DF64 /* metal_prior_box_layer_acc.mm in Sources */ = {isa = PBXBuildFile; fileRef = 9D5B715F24BF0A300062DF64 /* metal_prior_box_layer_acc.mm */; };
		9D852BCB24584E6A003F4E41 /* bfp16_utils.cc in Sources */ = {isa = PBXBuildFile; fileRef = 9D852BC924584E6A003F4E41 /* bfp16_utils.cc */; };
		9D852BCC24584E6A003F4E41 /* bfp16.h in Headers */ = {isa = PBXBuildFile; fileRef = 9D852BCA24584E6A003F4E41 /* bfp16.h */; };
		9DB341FD249B0A9300F23F65 /* metal_cpu_adapter_acc.mm in Sources */ = {isa = PBXBuildFile; fileRef = 9DB341FB249B0A9300F23F65 /* metal_cpu_adapter_acc.mm */; };
		9DD1FB31247CE9BE00800139 /* coreml_network.mm in Sources */ = {isa = PBXBuildFile; fileRef = 9DD1FA8D247CE9BE00800139 /* coreml_network.mm */; };
		9DD1FB33247CE9BE00800139 /* metal_command_queue.h in Headers */ = {isa = PBXBuildFile; fileRef = 9DD1FA8F247CE9BE00800139 /* metal_command_queue.h */; };
		9DD1FB34247CE9BE00800139 /* coreml_network.h in Headers */ = {isa = PBXBuildFile; fileRef = 9DD1FA90247CE9BE00800139 /* coreml_network.h */; };
		9DD1FB35247CE9BE00800139 /* metal_device.mm in Sources */ = {isa = PBXBuildFile; fileRef = 9DD1FA91247CE9BE00800139 /* metal_device.mm */; };
		9DD1FB36247CE9BE00800139 /* tnn_impl_coreml.h in Headers */ = {isa = PBXBuildFile; fileRef = 9DD1FA92247CE9BE00800139 /* tnn_impl_coreml.h */; };
		9DD1FB37247CE9BE00800139 /* metal_macro.h in Headers */ = {isa = PBXBuildFile; fileRef = 9DD1FA93247CE9BE00800139 /* metal_macro.h */; };
		9DD1FB38247CE9BE00800139 /* metal_blob_converter.mm in Sources */ = {isa = PBXBuildFile; fileRef = 9DD1FA94247CE9BE00800139 /* metal_blob_converter.mm */; };
		9DD1FB39247CE9BE00800139 /* metal_blob_converter.metal in Sources */ = {isa = PBXBuildFile; fileRef = 9DD1FA95247CE9BE00800139 /* metal_blob_converter.metal */; };
		9DD1FB3A247CE9BE00800139 /* metal_device.h in Headers */ = {isa = PBXBuildFile; fileRef = 9DD1FA96247CE9BE00800139 /* metal_device.h */; };
		9DD1FB3C247CE9BE00800139 /* metal_command_queue.mm in Sources */ = {isa = PBXBuildFile; fileRef = 9DD1FA98247CE9BE00800139 /* metal_command_queue.mm */; };
		9DD1FB3D247CE9BE00800139 /* metal_context.mm in Sources */ = {isa = PBXBuildFile; fileRef = 9DD1FA99247CE9BE00800139 /* metal_context.mm */; };
		9DD1FB3E247CE9BE00800139 /* tnn_impl_coreml.mm in Sources */ = {isa = PBXBuildFile; fileRef = 9DD1FA9A247CE9BE00800139 /* tnn_impl_coreml.mm */; };
		9DD1FB3F247CE9BE00800139 /* metal_context.h in Headers */ = {isa = PBXBuildFile; fileRef = 9DD1FA9B247CE9BE00800139 /* metal_context.h */; };
		9DD1FB40247CE9BE00800139 /* metal_sigmoid_layer_acc.mm in Sources */ = {isa = PBXBuildFile; fileRef = 9DD1FA9D247CE9BE00800139 /* metal_sigmoid_layer_acc.mm */; };
		9DD1FB41247CE9BE00800139 /* metal_permute_layer_acc.metal in Sources */ = {isa = PBXBuildFile; fileRef = 9DD1FA9E247CE9BE00800139 /* metal_permute_layer_acc.metal */; };
		9DD1FB42247CE9BE00800139 /* metal_prelu_layer_acc.h in Headers */ = {isa = PBXBuildFile; fileRef = 9DD1FA9F247CE9BE00800139 /* metal_prelu_layer_acc.h */; };
		9DD1FB43247CE9BE00800139 /* metal_floor_layer_acc.mm in Sources */ = {isa = PBXBuildFile; fileRef = 9DD1FAA0247CE9BE00800139 /* metal_floor_layer_acc.mm */; };
		9DD1FB44247CE9BE00800139 /* metal_relu_layer_acc.mm in Sources */ = {isa = PBXBuildFile; fileRef = 9DD1FAA1247CE9BE00800139 /* metal_relu_layer_acc.mm */; };
		9DD1FB45247CE9BE00800139 /* metal_hard_swish_layer_acc.metal in Sources */ = {isa = PBXBuildFile; fileRef = 9DD1FAA2247CE9BE00800139 /* metal_hard_swish_layer_acc.metal */; };
		9DD1FB46247CE9BE00800139 /* metal_unary_layer_acc.h in Headers */ = {isa = PBXBuildFile; fileRef = 9DD1FAA3247CE9BE00800139 /* metal_unary_layer_acc.h */; };
		9DD1FB47247CE9BE00800139 /* metal_multidir_broadcast_layer_acc.mm in Sources */ = {isa = PBXBuildFile; fileRef = 9DD1FAA4247CE9BE00800139 /* metal_multidir_broadcast_layer_acc.mm */; };
		9DD1FB48247CE9BE00800139 /* metal_mul_layer_acc.mm in Sources */ = {isa = PBXBuildFile; fileRef = 9DD1FAA5247CE9BE00800139 /* metal_mul_layer_acc.mm */; };
		9DD1FB49247CE9BE00800139 /* metal_ceil_layer_acc.metal in Sources */ = {isa = PBXBuildFile; fileRef = 9DD1FAA6247CE9BE00800139 /* metal_ceil_layer_acc.metal */; };
		9DD1FB4A247CE9BE00800139 /* metal_tan_layer_acc.metal in Sources */ = {isa = PBXBuildFile; fileRef = 9DD1FAA7247CE9BE00800139 /* metal_tan_layer_acc.metal */; };
		9DD1FB4B247CE9BE00800139 /* metal_stride_slice_layer_acc.mm in Sources */ = {isa = PBXBuildFile; fileRef = 9DD1FAA8247CE9BE00800139 /* metal_stride_slice_layer_acc.mm */; };
		9DD1FB4C247CE9BE00800139 /* metal_reduce_mean_layer_acc.mm in Sources */ = {isa = PBXBuildFile; fileRef = 9DD1FAA9247CE9BE00800139 /* metal_reduce_mean_layer_acc.mm */; };
		9DD1FB4D247CE9BE00800139 /* metal_common.metal in Sources */ = {isa = PBXBuildFile; fileRef = 9DD1FAAA247CE9BE00800139 /* metal_common.metal */; };
		9DD1FB4E247CE9BE00800139 /* metal_tanh_layer_acc.mm in Sources */ = {isa = PBXBuildFile; fileRef = 9DD1FAAB247CE9BE00800139 /* metal_tanh_layer_acc.mm */; };
		9DD1FB4F247CE9BE00800139 /* metal_instance_norm_layer_acc.mm in Sources */ = {isa = PBXBuildFile; fileRef = 9DD1FAAC247CE9BE00800139 /* metal_instance_norm_layer_acc.mm */; };
		9DD1FB50247CE9BE00800139 /* metal_sin_layer_acc.mm in Sources */ = {isa = PBXBuildFile; fileRef = 9DD1FAAD247CE9BE00800139 /* metal_sin_layer_acc.mm */; };
		9DD1FB51247CE9BE00800139 /* metal_sub_layer_acc.mm in Sources */ = {isa = PBXBuildFile; fileRef = 9DD1FAAE247CE9BE00800139 /* metal_sub_layer_acc.mm */; };
		9DD1FB53247CE9BE00800139 /* metal_common.h in Headers */ = {isa = PBXBuildFile; fileRef = 9DD1FAB0247CE9BE00800139 /* metal_common.h */; };
		9DD1FB54247CE9BE00800139 /* metal_add_layer_acc.metal in Sources */ = {isa = PBXBuildFile; fileRef = 9DD1FAB1247CE9BE00800139 /* metal_add_layer_acc.metal */; };
		9DD1FB55247CE9BE00800139 /* metal_sqrt_layer_acc.mm in Sources */ = {isa = PBXBuildFile; fileRef = 9DD1FAB2247CE9BE00800139 /* metal_sqrt_layer_acc.mm */; };
		9DD1FB56247CE9BE00800139 /* metal_layer_acc.mm in Sources */ = {isa = PBXBuildFile; fileRef = 9DD1FAB3247CE9BE00800139 /* metal_layer_acc.mm */; };
		9DD1FB57247CE9BE00800139 /* metal_reduce_sum_layer_acc.mm in Sources */ = {isa = PBXBuildFile; fileRef = 9DD1FAB4247CE9BE00800139 /* metal_reduce_sum_layer_acc.mm */; };
		9DD1FB58247CE9BE00800139 /* metal_splitv_layer_acc.metal in Sources */ = {isa = PBXBuildFile; fileRef = 9DD1FAB5247CE9BE00800139 /* metal_splitv_layer_acc.metal */; };
		9DD1FB59247CE9BE00800139 /* metal_hard_swish_layer_acc.mm in Sources */ = {isa = PBXBuildFile; fileRef = 9DD1FAB6247CE9BE00800139 /* metal_hard_swish_layer_acc.mm */; };
		9DD1FB5A247CE9BE00800139 /* metal_log_layer_acc.metal in Sources */ = {isa = PBXBuildFile; fileRef = 9DD1FAB7247CE9BE00800139 /* metal_log_layer_acc.metal */; };
		9DD1FB5B247CE9BE00800139 /* metal_reshape_layer_acc.mm in Sources */ = {isa = PBXBuildFile; fileRef = 9DD1FAB8247CE9BE00800139 /* metal_reshape_layer_acc.mm */; };
		9DD1FB5C247CE9BE00800139 /* metal_ceil_layer_acc.mm in Sources */ = {isa = PBXBuildFile; fileRef = 9DD1FAB9247CE9BE00800139 /* metal_ceil_layer_acc.mm */; };
		9DD1FB5D247CE9BE00800139 /* metal_reduce_sum_square_layer_acc.mm in Sources */ = {isa = PBXBuildFile; fileRef = 9DD1FABA247CE9BE00800139 /* metal_reduce_sum_square_layer_acc.mm */; };
		9DD1FB5E247CE9BE00800139 /* metal_reduce_log_sum_layer_acc.mm in Sources */ = {isa = PBXBuildFile; fileRef = 9DD1FABB247CE9BE00800139 /* metal_reduce_log_sum_layer_acc.mm */; };
		9DD1FB5F247CE9BE00800139 /* metal_atan_layer_acc.metal in Sources */ = {isa = PBXBuildFile; fileRef = 9DD1FABC247CE9BE00800139 /* metal_atan_layer_acc.metal */; };
		9DD1FB60247CE9BE00800139 /* metal_selu_layer_acc.metal in Sources */ = {isa = PBXBuildFile; fileRef = 9DD1FABD247CE9BE00800139 /* metal_selu_layer_acc.metal */; };
		9DD1FB61247CE9BE00800139 /* metal_batch_norm_layer_acc.metal in Sources */ = {isa = PBXBuildFile; fileRef = 9DD1FABE247CE9BE00800139 /* metal_batch_norm_layer_acc.metal */; };
		9DD1FB62247CE9BE00800139 /* metal_floor_layer_acc.metal in Sources */ = {isa = PBXBuildFile; fileRef = 9DD1FABF247CE9BE00800139 /* metal_floor_layer_acc.metal */; };
		9DD1FB63247CE9BE00800139 /* metal_reduce_max_layer_acc.mm in Sources */ = {isa = PBXBuildFile; fileRef = 9DD1FAC0247CE9BE00800139 /* metal_reduce_max_layer_acc.mm */; };
		9DD1FB64247CE9BE00800139 /* metal_reduce_min_layer_acc.mm in Sources */ = {isa = PBXBuildFile; fileRef = 9DD1FAC1247CE9BE00800139 /* metal_reduce_min_layer_acc.mm */; };
		9DD1FB65247CE9BE00800139 /* metal_tanh_layer_acc.metal in Sources */ = {isa = PBXBuildFile; fileRef = 9DD1FAC2247CE9BE00800139 /* metal_tanh_layer_acc.metal */; };
		9DD1FB66247CE9BE00800139 /* metal_atan_layer_acc.mm in Sources */ = {isa = PBXBuildFile; fileRef = 9DD1FAC3247CE9BE00800139 /* metal_atan_layer_acc.mm */; };
		9DD1FB67247CE9BE00800139 /* metal_elu_layer_acc.metal in Sources */ = {isa = PBXBuildFile; fileRef = 9DD1FAC4247CE9BE00800139 /* metal_elu_layer_acc.metal */; };
		9DD1FB68247CE9BE00800139 /* metal_neg_layer_acc.metal in Sources */ = {isa = PBXBuildFile; fileRef = 9DD1FAC5247CE9BE00800139 /* metal_neg_layer_acc.metal */; };
		9DD1FB69247CE9BE00800139 /* metal_prelu_layer_acc.mm in Sources */ = {isa = PBXBuildFile; fileRef = 9DD1FAC6247CE9BE00800139 /* metal_prelu_layer_acc.mm */; };
		9DD1FB6A247CE9BE00800139 /* metal_reduce_l1_layer_acc.mm in Sources */ = {isa = PBXBuildFile; fileRef = 9DD1FAC7247CE9BE00800139 /* metal_reduce_l1_layer_acc.mm */; };
		9DD1FB6B247CE9BE00800139 /* metal_abs_layer_acc.metal in Sources */ = {isa = PBXBuildFile; fileRef = 9DD1FAC8247CE9BE00800139 /* metal_abs_layer_acc.metal */; };
		9DD1FB6C247CE9BE00800139 /* metal_reduce_layer_acc.mm in Sources */ = {isa = PBXBuildFile; fileRef = 9DD1FAC9247CE9BE00800139 /* metal_reduce_layer_acc.mm */; };
		9DD1FB6D247CE9BE00800139 /* metal_hard_sigmoid_layer_acc.metal in Sources */ = {isa = PBXBuildFile; fileRef = 9DD1FACA247CE9BE00800139 /* metal_hard_sigmoid_layer_acc.metal */; };
		9DD1FB6F247CE9BE00800139 /* metal_acos_layer_acc.mm in Sources */ = {isa = PBXBuildFile; fileRef = 9DD1FACC247CE9BE00800139 /* metal_acos_layer_acc.mm */; };
		9DD1FB70247CE9BE00800139 /* metal_selu_layer_acc.mm in Sources */ = {isa = PBXBuildFile; fileRef = 9DD1FACD247CE9BE00800139 /* metal_selu_layer_acc.mm */; };
		9DD1FB71247CE9BE00800139 /* metal_batch_norm_layer_acc.mm in Sources */ = {isa = PBXBuildFile; fileRef = 9DD1FACE247CE9BE00800139 /* metal_batch_norm_layer_acc.mm */; };
		9DD1FB72247CE9BE00800139 /* metal_deconv_layer_common.mm in Sources */ = {isa = PBXBuildFile; fileRef = 9DD1FAD0247CE9BE00800139 /* metal_deconv_layer_common.mm */; };
		9DD1FB73247CE9BE00800139 /* metal_deconv_layer_acc.h in Headers */ = {isa = PBXBuildFile; fileRef = 9DD1FAD1247CE9BE00800139 /* metal_deconv_layer_acc.h */; };
		9DD1FB74247CE9BE00800139 /* metal_deconv_layer_common.metal in Sources */ = {isa = PBXBuildFile; fileRef = 9DD1FAD2247CE9BE00800139 /* metal_deconv_layer_common.metal */; };
		9DD1FB75247CE9BE00800139 /* metal_deconv_layer_depthwise.h in Headers */ = {isa = PBXBuildFile; fileRef = 9DD1FAD3247CE9BE00800139 /* metal_deconv_layer_depthwise.h */; };
		9DD1FB76247CE9BE00800139 /* metal_deconv_layer_depthwise.mm in Sources */ = {isa = PBXBuildFile; fileRef = 9DD1FAD4247CE9BE00800139 /* metal_deconv_layer_depthwise.mm */; };
		9DD1FB77247CE9BE00800139 /* metal_deconv_layer_acc.mm in Sources */ = {isa = PBXBuildFile; fileRef = 9DD1FAD5247CE9BE00800139 /* metal_deconv_layer_acc.mm */; };
		9DD1FB78247CE9BE00800139 /* metal_deconv_layer_common.h in Headers */ = {isa = PBXBuildFile; fileRef = 9DD1FAD6247CE9BE00800139 /* metal_deconv_layer_common.h */; };
		9DD1FB79247CE9BE00800139 /* metal_deconv_layer_depthwise.metal in Sources */ = {isa = PBXBuildFile; fileRef = 9DD1FAD7247CE9BE00800139 /* metal_deconv_layer_depthwise.metal */; };
		9DD1FB7A247CE9BE00800139 /* metal_splitv_layer_acc.mm in Sources */ = {isa = PBXBuildFile; fileRef = 9DD1FAD8247CE9BE00800139 /* metal_splitv_layer_acc.mm */; };
		9DD1FB7B247CE9BE00800139 /* metal_sign_layer_acc.mm in Sources */ = {isa = PBXBuildFile; fileRef = 9DD1FAD9247CE9BE00800139 /* metal_sign_layer_acc.mm */; };
		9DD1FB7C247CE9BE00800139 /* metal_softplus_layer_acc.metal in Sources */ = {isa = PBXBuildFile; fileRef = 9DD1FADA247CE9BE00800139 /* metal_softplus_layer_acc.metal */; };
		9DD1FB7D247CE9BE00800139 /* metal_relu6_layer_acc.metal in Sources */ = {isa = PBXBuildFile; fileRef = 9DD1FADB247CE9BE00800139 /* metal_relu6_layer_acc.metal */; };
		9DD1FB7E247CE9BE00800139 /* metal_reciprocal_layer_acc.metal in Sources */ = {isa = PBXBuildFile; fileRef = 9DD1FADC247CE9BE00800139 /* metal_reciprocal_layer_acc.metal */; };
		9DD1FB7F247CE9BE00800139 /* metal_log_sigmoid_layer_acc.mm in Sources */ = {isa = PBXBuildFile; fileRef = 9DD1FADD247CE9BE00800139 /* metal_log_sigmoid_layer_acc.mm */; };
		9DD1FB80247CE9BE00800139 /* metal_shuffle_layer_acc.metal in Sources */ = {isa = PBXBuildFile; fileRef = 9DD1FADE247CE9BE00800139 /* metal_shuffle_layer_acc.metal */; };
		9DD1FB81247CE9BE00800139 /* metal_reduce_layer_acc.h in Headers */ = {isa = PBXBuildFile; fileRef = 9DD1FADF247CE9BE00800139 /* metal_reduce_layer_acc.h */; };
		9DD1FB82247CE9BE00800139 /* metal_div_layer_acc.mm in Sources */ = {isa = PBXBuildFile; fileRef = 9DD1FAE0247CE9BE00800139 /* metal_div_layer_acc.mm */; };
		9DD1FB83247CE9BE00800139 /* metal_exp_layer_acc.mm in Sources */ = {isa = PBXBuildFile; fileRef = 9DD1FAE1247CE9BE00800139 /* metal_exp_layer_acc.mm */; };
		9DD1FB84247CE9BE00800139 /* metal_reduce_prod_layer_acc.mm in Sources */ = {isa = PBXBuildFile; fileRef = 9DD1FAE2247CE9BE00800139 /* metal_reduce_prod_layer_acc.mm */; };
		9DD1FB85247CE9BE00800139 /* metal_min_layer_acc.metal in Sources */ = {isa = PBXBuildFile; fileRef = 9DD1FAE3247CE9BE00800139 /* metal_min_layer_acc.metal */; };
		9DD1FB86247CE9BE00800139 /* metal_hdrguide_layer_acc.metal in Sources */ = {isa = PBXBuildFile; fileRef = 9DD1FAE4247CE9BE00800139 /* metal_hdrguide_layer_acc.metal */; };
		9DD1FB87247CE9BE00800139 /* metal_sin_layer_acc.metal in Sources */ = {isa = PBXBuildFile; fileRef = 9DD1FAE5247CE9BE00800139 /* metal_sin_layer_acc.metal */; };
		9DD1FB88247CE9BE00800139 /* metal_pow_layer_acc.mm in Sources */ = {isa = PBXBuildFile; fileRef = 9DD1FAE6247CE9BE00800139 /* metal_pow_layer_acc.mm */; };
		9DD1FB89247CE9BE00800139 /* metal_softmax_layer_acc.mm in Sources */ = {isa = PBXBuildFile; fileRef = 9DD1FAE7247CE9BE00800139 /* metal_softmax_layer_acc.mm */; };
		9DD1FB8A247CE9BE00800139 /* metal_lrn_layer_acc.metal in Sources */ = {isa = PBXBuildFile; fileRef = 9DD1FAE8247CE9BE00800139 /* metal_lrn_layer_acc.metal */; };
		9DD1FB8B247CE9BE00800139 /* metal_mul_layer_acc.metal in Sources */ = {isa = PBXBuildFile; fileRef = 9DD1FAE9247CE9BE00800139 /* metal_mul_layer_acc.metal */; };
		9DD1FB8C247CE9BE00800139 /* metal_normalize_layer_acc.mm in Sources */ = {isa = PBXBuildFile; fileRef = 9DD1FAEA247CE9BE00800139 /* metal_normalize_layer_acc.mm */; };
		9DD1FB8D247CE9BE00800139 /* metal_reduce_l2_layer_acc.mm in Sources */ = {isa = PBXBuildFile; fileRef = 9DD1FAEB247CE9BE00800139 /* metal_reduce_l2_layer_acc.mm */; };
		9DD1FB8E247CE9BE00800139 /* metal_elu_layer_acc.mm in Sources */ = {isa = PBXBuildFile; fileRef = 9DD1FAEC247CE9BE00800139 /* metal_elu_layer_acc.mm */; };
		9DD1FB8F247CE9BE00800139 /* metal_abs_layer_acc.mm in Sources */ = {isa = PBXBuildFile; fileRef = 9DD1FAED247CE9BE00800139 /* metal_abs_layer_acc.mm */; };
		9DD1FB90247CE9BE00800139 /* metal_concat_layer_acc.mm in Sources */ = {isa = PBXBuildFile; fileRef = 9DD1FAEE247CE9BE00800139 /* metal_concat_layer_acc.mm */; };
		9DD1FB91247CE9BE00800139 /* metal_concat_layer_acc.metal in Sources */ = {isa = PBXBuildFile; fileRef = 9DD1FAEF247CE9BE00800139 /* metal_concat_layer_acc.metal */; };
		9DD1FB92247CE9BE00800139 /* metal_tan_layer_acc.mm in Sources */ = {isa = PBXBuildFile; fileRef = 9DD1FAF0247CE9BE00800139 /* metal_tan_layer_acc.mm */; };
		9DD1FB93247CE9BE00800139 /* metal_clip_layer_acc.metal in Sources */ = {isa = PBXBuildFile; fileRef = 9DD1FAF1247CE9BE00800139 /* metal_clip_layer_acc.metal */; };
		9DD1FB94247CE9BE00800139 /* metal_cos_layer_acc.mm in Sources */ = {isa = PBXBuildFile; fileRef = 9DD1FAF2247CE9BE00800139 /* metal_cos_layer_acc.mm */; };
		9DD1FB95247CE9BE00800139 /* metal_min_layer_acc.mm in Sources */ = {isa = PBXBuildFile; fileRef = 9DD1FAF3247CE9BE00800139 /* metal_min_layer_acc.mm */; };
		9DD1FB96247CE9BE00800139 /* metal_normalize_layer_acc.metal in Sources */ = {isa = PBXBuildFile; fileRef = 9DD1FAF4247CE9BE00800139 /* metal_normalize_layer_acc.metal */; };
		9DD1FB97247CE9BE00800139 /* metal_relu_layer_acc.metal in Sources */ = {isa = PBXBuildFile; fileRef = 9DD1FAF5247CE9BE00800139 /* metal_relu_layer_acc.metal */; };
		9DD1FB98247CE9BE00800139 /* metal_softmax_layer_acc.metal in Sources */ = {isa = PBXBuildFile; fileRef = 9DD1FAF6247CE9BE00800139 /* metal_softmax_layer_acc.metal */; };
		9DD1FB99247CE9BE00800139 /* metal_clip_layer_acc.mm in Sources */ = {isa = PBXBuildFile; fileRef = 9DD1FAF7247CE9BE00800139 /* metal_clip_layer_acc.mm */; };
		9DD1FB9A247CE9BE00800139 /* metal_exp_layer_acc.metal in Sources */ = {isa = PBXBuildFile; fileRef = 9DD1FAF8247CE9BE00800139 /* metal_exp_layer_acc.metal */; };
		9DD1FB9B247CE9BE00800139 /* metal_max_layer_acc.mm in Sources */ = {isa = PBXBuildFile; fileRef = 9DD1FAF9247CE9BE00800139 /* metal_max_layer_acc.mm */; };
		9DD1FB9C247CE9BE00800139 /* metal_sigmoid_layer_acc.metal in Sources */ = {isa = PBXBuildFile; fileRef = 9DD1FAFA247CE9BE00800139 /* metal_sigmoid_layer_acc.metal */; };
		9DD1FB9D247CE9BE00800139 /* metal_softplus_layer_acc.mm in Sources */ = {isa = PBXBuildFile; fileRef = 9DD1FAFB247CE9BE00800139 /* metal_softplus_layer_acc.mm */; };
		9DD1FB9E247CE9BE00800139 /* metal_div_layer_acc.metal in Sources */ = {isa = PBXBuildFile; fileRef = 9DD1FAFC247CE9BE00800139 /* metal_div_layer_acc.metal */; };
		9DD1FB9F247CE9BE00800139 /* metal_cos_layer_acc.metal in Sources */ = {isa = PBXBuildFile; fileRef = 9DD1FAFD247CE9BE00800139 /* metal_cos_layer_acc.metal */; };
		9DD1FBA0247CE9BE00800139 /* metal_reduce_layer_acc.metal in Sources */ = {isa = PBXBuildFile; fileRef = 9DD1FAFE247CE9BE00800139 /* metal_reduce_layer_acc.metal */; };
		9DD1FBA1247CE9BE00800139 /* metal_prelu_layer_acc.metal in Sources */ = {isa = PBXBuildFile; fileRef = 9DD1FAFF247CE9BE00800139 /* metal_prelu_layer_acc.metal */; };
		9DD1FBA2247CE9BE00800139 /* metal_pad_layer_acc.mm in Sources */ = {isa = PBXBuildFile; fileRef = 9DD1FB00247CE9BE00800139 /* metal_pad_layer_acc.mm */; };
		9DD1FBA3247CE9BE00800139 /* metal_relu6_layer_acc.mm in Sources */ = {isa = PBXBuildFile; fileRef = 9DD1FB01247CE9BE00800139 /* metal_relu6_layer_acc.mm */; };
		9DD1FBA4247CE9BE00800139 /* metal_stride_slice_layer_acc.metal in Sources */ = {isa = PBXBuildFile; fileRef = 9DD1FB02247CE9BE00800139 /* metal_stride_slice_layer_acc.metal */; };
		9DD1FBA6247CE9BE00800139 /* metal_pad_layer_acc.metal in Sources */ = {isa = PBXBuildFile; fileRef = 9DD1FB04247CE9BE00800139 /* metal_pad_layer_acc.metal */; };
		9DD1FBA7247CE9BE00800139 /* metal_add_layer_acc.mm in Sources */ = {isa = PBXBuildFile; fileRef = 9DD1FB05247CE9BE00800139 /* metal_add_layer_acc.mm */; };
		9DD1FBA8247CE9BE00800139 /* metal_hdrguide_layer_acc.mm in Sources */ = {isa = PBXBuildFile; fileRef = 9DD1FB06247CE9BE00800139 /* metal_hdrguide_layer_acc.mm */; };
		9DD1FBA9247CE9BE00800139 /* metal_reshape_layer_acc.metal in Sources */ = {isa = PBXBuildFile; fileRef = 9DD1FB07247CE9BE00800139 /* metal_reshape_layer_acc.metal */; };
		9DD1FBAA247CE9BE00800139 /* metal_multidir_broadcast_layer_acc.h in Headers */ = {isa = PBXBuildFile; fileRef = 9DD1FB08247CE9BE00800139 /* metal_multidir_broadcast_layer_acc.h */; };
		9DD1FBAB247CE9BE00800139 /* metal_instance_norm_layer_acc.metal in Sources */ = {isa = PBXBuildFile; fileRef = 9DD1FB09247CE9BE00800139 /* metal_instance_norm_layer_acc.metal */; };
		9DD1FBAC247CE9BE00800139 /* metal_sign_layer_acc.metal in Sources */ = {isa = PBXBuildFile; fileRef = 9DD1FB0A247CE9BE00800139 /* metal_sign_layer_acc.metal */; };
		9DD1FBAD247CE9BE00800139 /* metal_hard_sigmoid_layer_acc.mm in Sources */ = {isa = PBXBuildFile; fileRef = 9DD1FB0B247CE9BE00800139 /* metal_hard_sigmoid_layer_acc.mm */; };
		9DD1FBAE247CE9BE00800139 /* metal_reciprocal_layer_acc.mm in Sources */ = {isa = PBXBuildFile; fileRef = 9DD1FB0C247CE9BE00800139 /* metal_reciprocal_layer_acc.mm */; };
		9DD1FBAF247CE9BE00800139 /* metal_permute_layer_acc.mm in Sources */ = {isa = PBXBuildFile; fileRef = 9DD1FB0D247CE9BE00800139 /* metal_permute_layer_acc.mm */; };
		9DD1FBB0247CE9BE00800139 /* metal_asin_layer_acc.metal in Sources */ = {isa = PBXBuildFile; fileRef = 9DD1FB0E247CE9BE00800139 /* metal_asin_layer_acc.metal */; };
		9DD1FBB1247CE9BE00800139 /* metal_reduce_log_sum_exp_layer_acc.mm in Sources */ = {isa = PBXBuildFile; fileRef = 9DD1FB0F247CE9BE00800139 /* metal_reduce_log_sum_exp_layer_acc.mm */; };
		9DD1FBB2247CE9BE00800139 /* metal_max_layer_acc.metal in Sources */ = {isa = PBXBuildFile; fileRef = 9DD1FB10247CE9BE00800139 /* metal_max_layer_acc.metal */; };
		9DD1FBB3247CE9BE00800139 /* metal_asin_layer_acc.mm in Sources */ = {isa = PBXBuildFile; fileRef = 9DD1FB11247CE9BE00800139 /* metal_asin_layer_acc.mm */; };
		9DD1FBB4247CE9BE00800139 /* metal_conv_layer_common.mm in Sources */ = {isa = PBXBuildFile; fileRef = 9DD1FB13247CE9BE00800139 /* metal_conv_layer_common.mm */; };
		9DD1FBB5247CE9BE00800139 /* metal_conv_layer_common.h in Headers */ = {isa = PBXBuildFile; fileRef = 9DD1FB14247CE9BE00800139 /* metal_conv_layer_common.h */; };
		9DD1FBB6247CE9BE00800139 /* metal_inner_product_layer_acc.mm in Sources */ = {isa = PBXBuildFile; fileRef = 9DD1FB15247CE9BE00800139 /* metal_inner_product_layer_acc.mm */; };
		9DD1FBB7247CE9BE00800139 /* metal_conv_layer_winograd.h in Headers */ = {isa = PBXBuildFile; fileRef = 9DD1FB16247CE9BE00800139 /* metal_conv_layer_winograd.h */; };
		9DD1FBB8247CE9BE00800139 /* metal_conv_layer_acc.h in Headers */ = {isa = PBXBuildFile; fileRef = 9DD1FB17247CE9BE00800139 /* metal_conv_layer_acc.h */; };
		9DD1FBB9247CE9BE00800139 /* metal_conv_layer_depthwise.h in Headers */ = {isa = PBXBuildFile; fileRef = 9DD1FB18247CE9BE00800139 /* metal_conv_layer_depthwise.h */; };
		9DD1FBBA247CE9BE00800139 /* metal_conv_layer_depthwise.mm in Sources */ = {isa = PBXBuildFile; fileRef = 9DD1FB19247CE9BE00800139 /* metal_conv_layer_depthwise.mm */; };
		9DD1FBBB247CE9BE00800139 /* metal_conv_layer_common.metal in Sources */ = {isa = PBXBuildFile; fileRef = 9DD1FB1A247CE9BE00800139 /* metal_conv_layer_common.metal */; };
		9DD1FBBC247CE9BE00800139 /* metal_conv_layer_1x1.h in Headers */ = {isa = PBXBuildFile; fileRef = 9DD1FB1B247CE9BE00800139 /* metal_conv_layer_1x1.h */; };
		9DD1FBBD247CE9BE00800139 /* metal_conv_layer_1x1.mm in Sources */ = {isa = PBXBuildFile; fileRef = 9DD1FB1C247CE9BE00800139 /* metal_conv_layer_1x1.mm */; };
		9DD1FBBE247CE9BE00800139 /* metal_inner_product_layer_acc.h in Headers */ = {isa = PBXBuildFile; fileRef = 9DD1FB1D247CE9BE00800139 /* metal_inner_product_layer_acc.h */; };
		9DD1FBBF247CE9BE00800139 /* metal_conv_layer_winograd.metal in Sources */ = {isa = PBXBuildFile; fileRef = 9DD1FB1E247CE9BE00800139 /* metal_conv_layer_winograd.metal */; };
		9DD1FBC0247CE9BE00800139 /* metal_conv_layer_1x1.metal in Sources */ = {isa = PBXBuildFile; fileRef = 9DD1FB1F247CE9BE00800139 /* metal_conv_layer_1x1.metal */; };
		9DD1FBC1247CE9BE00800139 /* metal_inner_product_layer_acc.metal in Sources */ = {isa = PBXBuildFile; fileRef = 9DD1FB20247CE9BE00800139 /* metal_inner_product_layer_acc.metal */; };
		9DD1FBC2247CE9BE00800139 /* metal_conv_layer_depthwise.metal in Sources */ = {isa = PBXBuildFile; fileRef = 9DD1FB21247CE9BE00800139 /* metal_conv_layer_depthwise.metal */; };
		9DD1FBC3247CE9BE00800139 /* metal_conv_layer_winograd.mm in Sources */ = {isa = PBXBuildFile; fileRef = 9DD1FB22247CE9BE00800139 /* metal_conv_layer_winograd.mm */; };
		9DD1FBC4247CE9BE00800139 /* metal_conv_layer_acc.mm in Sources */ = {isa = PBXBuildFile; fileRef = 9DD1FB23247CE9BE00800139 /* metal_conv_layer_acc.mm */; };
		9DD1FBC5247CE9BE00800139 /* metal_unary_layer_acc.mm in Sources */ = {isa = PBXBuildFile; fileRef = 9DD1FB24247CE9BE00800139 /* metal_unary_layer_acc.mm */; };
		9DD1FBC6247CE9BE00800139 /* metal_upsample_layer_acc.mm in Sources */ = {isa = PBXBuildFile; fileRef = 9DD1FB25247CE9BE00800139 /* metal_upsample_layer_acc.mm */; };
		9DD1FBC7247CE9BE00800139 /* metal_upsample_layer_acc.metal in Sources */ = {isa = PBXBuildFile; fileRef = 9DD1FB26247CE9BE00800139 /* metal_upsample_layer_acc.metal */; };
		9DD1FBC8247CE9BE00800139 /* metal_sqrt_layer_acc.metal in Sources */ = {isa = PBXBuildFile; fileRef = 9DD1FB27247CE9BE00800139 /* metal_sqrt_layer_acc.metal */; };
		9DD1FBC9247CE9BE00800139 /* metal_layer_acc.h in Headers */ = {isa = PBXBuildFile; fileRef = 9DD1FB28247CE9BE00800139 /* metal_layer_acc.h */; };
		9DD1FBCA247CE9BE00800139 /* metal_lrn_layer_acc.mm in Sources */ = {isa = PBXBuildFile; fileRef = 9DD1FB29247CE9BE00800139 /* metal_lrn_layer_acc.mm */; };
		9DD1FBCB247CE9BF00800139 /* metal_shuffle_layer_acc.mm in Sources */ = {isa = PBXBuildFile; fileRef = 9DD1FB2A247CE9BE00800139 /* metal_shuffle_layer_acc.mm */; };
		9DD1FBCC247CE9BF00800139 /* metal_pow_layer_acc.metal in Sources */ = {isa = PBXBuildFile; fileRef = 9DD1FB2B247CE9BE00800139 /* metal_pow_layer_acc.metal */; };
		9DD1FBCD247CE9BF00800139 /* metal_neg_layer_acc.mm in Sources */ = {isa = PBXBuildFile; fileRef = 9DD1FB2C247CE9BE00800139 /* metal_neg_layer_acc.mm */; };
		9DD1FBCE247CE9BF00800139 /* metal_log_sigmoid_layer_acc.metal in Sources */ = {isa = PBXBuildFile; fileRef = 9DD1FB2D247CE9BE00800139 /* metal_log_sigmoid_layer_acc.metal */; };
		9DD1FBCF247CE9BF00800139 /* metal_log_layer_acc.mm in Sources */ = {isa = PBXBuildFile; fileRef = 9DD1FB2E247CE9BE00800139 /* metal_log_layer_acc.mm */; };
		9DD1FBD0247CE9BF00800139 /* metal_sub_layer_acc.metal in Sources */ = {isa = PBXBuildFile; fileRef = 9DD1FB2F247CE9BE00800139 /* metal_sub_layer_acc.metal */; };
		9DD1FBD1247CE9BF00800139 /* metal_acos_layer_acc.metal in Sources */ = {isa = PBXBuildFile; fileRef = 9DD1FB30247CE9BE00800139 /* metal_acos_layer_acc.metal */; };
		9DD1FC65247CEA1400800139 /* arm_util.cc in Sources */ = {isa = PBXBuildFile; fileRef = 9DD1FBD2247CEA1200800139 /* arm_util.cc */; };
		9DD1FC66247CEA1400800139 /* arm_util.h in Headers */ = {isa = PBXBuildFile; fileRef = 9DD1FBD3247CEA1200800139 /* arm_util.h */; };
		9DD1FC67247CEA1400800139 /* arm_context.cc in Sources */ = {isa = PBXBuildFile; fileRef = 9DD1FBD4247CEA1200800139 /* arm_context.cc */; };
		9DD1FC68247CEA1400800139 /* arm_context.h in Headers */ = {isa = PBXBuildFile; fileRef = 9DD1FBD5247CEA1200800139 /* arm_context.h */; };
		9DD1FC69247CEA1400800139 /* arm_common.h in Headers */ = {isa = PBXBuildFile; fileRef = 9DD1FBD6247CEA1300800139 /* arm_common.h */; };
		9DD1FCEE247CEA1500800139 /* arm_blob_converter.h in Headers */ = {isa = PBXBuildFile; fileRef = 9DD1FC61247CEA1400800139 /* arm_blob_converter.h */; };
		9DD1FCEF247CEA1500800139 /* arm_blob_converter.cc in Sources */ = {isa = PBXBuildFile; fileRef = 9DD1FC62247CEA1400800139 /* arm_blob_converter.cc */; };
		9DD1FCF0247CEA1500800139 /* arm_device.h in Headers */ = {isa = PBXBuildFile; fileRef = 9DD1FC63247CEA1400800139 /* arm_device.h */; };
		9DD1FCF1247CEA1500800139 /* arm_device.cc in Sources */ = {isa = PBXBuildFile; fileRef = 9DD1FC64247CEA1400800139 /* arm_device.cc */; };
		9DDA7090241F99E700F17A1C /* version.h in Headers */ = {isa = PBXBuildFile; fileRef = 9DDA7081241F99E600F17A1C /* version.h */; settings = {ATTRIBUTES = (Public, ); }; };
		9DDA70A1241F9A0300F17A1C /* core in Headers */ = {isa = PBXBuildFile; fileRef = 9DDA709E241F99F800F17A1C /* core */; settings = {ATTRIBUTES = (Public, ); }; };
		9DDA70A2241F9A0300F17A1C /* utils in Headers */ = {isa = PBXBuildFile; fileRef = 9DDA709D241F99F800F17A1C /* utils */; settings = {ATTRIBUTES = (Public, ); }; };
		9DF19E9F24A1FE8E00E1376D /* metal_pooling_layer_acc.metal in Sources */ = {isa = PBXBuildFile; fileRef = 9DF19E9D24A1FE8E00E1376D /* metal_pooling_layer_acc.metal */; };
		9DF19EA024A1FE8E00E1376D /* metal_pooling_layer_acc.mm in Sources */ = {isa = PBXBuildFile; fileRef = 9DF19E9E24A1FE8E00E1376D /* metal_pooling_layer_acc.mm */; };
		9DF19EA224A200AC00E1376D /* metal_cpu_adapter_acc.h in Headers */ = {isa = PBXBuildFile; fileRef = 9DF19EA124A200AC00E1376D /* metal_cpu_adapter_acc.h */; };
		9DF26BD924645EA500F22F0D /* naive_compute.cc in Sources */ = {isa = PBXBuildFile; fileRef = 9DF26BD724645EA500F22F0D /* naive_compute.cc */; };
		9DF26BDA24645EA500F22F0D /* naive_compute.h in Headers */ = {isa = PBXBuildFile; fileRef = 9DF26BD824645EA500F22F0D /* naive_compute.h */; };
		9DF54392258B1366006CEC97 /* arm_sqrt_layer_acc.cc in Sources */ = {isa = PBXBuildFile; fileRef = 9DF542E0258B1363006CEC97 /* arm_sqrt_layer_acc.cc */; };
		9DF54393258B1366006CEC97 /* arm_sigmoid_layer_acc.cc in Sources */ = {isa = PBXBuildFile; fileRef = 9DF542E1258B1363006CEC97 /* arm_sigmoid_layer_acc.cc */; };
		9DF54394258B1366006CEC97 /* arm_unary_layer_acc.cc in Sources */ = {isa = PBXBuildFile; fileRef = 9DF542E2258B1363006CEC97 /* arm_unary_layer_acc.cc */; };
		9DF54395258B1366006CEC97 /* arm_sub_layer_acc.cc in Sources */ = {isa = PBXBuildFile; fileRef = 9DF542E3258B1363006CEC97 /* arm_sub_layer_acc.cc */; };
		9DF54396258B1366006CEC97 /* Half8.h in Headers */ = {isa = PBXBuildFile; fileRef = 9DF542E4258B1363006CEC97 /* Half8.h */; };
		9DF54397258B1366006CEC97 /* arm_log_acc_layer_acc.cc in Sources */ = {isa = PBXBuildFile; fileRef = 9DF542E5258B1363006CEC97 /* arm_log_acc_layer_acc.cc */; };
		9DF54398258B1366006CEC97 /* arm_reduce_log_sum_exp_layer_acc.cc in Sources */ = {isa = PBXBuildFile; fileRef = 9DF542E6258B1363006CEC97 /* arm_reduce_log_sum_exp_layer_acc.cc */; };
		9DF54399258B1366006CEC97 /* arm_splitv_layer_acc.cc in Sources */ = {isa = PBXBuildFile; fileRef = 9DF542E7258B1363006CEC97 /* arm_splitv_layer_acc.cc */; };
		9DF5439A258B1366006CEC97 /* arm_reduce_prod_layer_acc.cc in Sources */ = {isa = PBXBuildFile; fileRef = 9DF542E8258B1363006CEC97 /* arm_reduce_prod_layer_acc.cc */; };
		9DF5439B258B1366006CEC97 /* arm_nchw_layer_acc.h in Headers */ = {isa = PBXBuildFile; fileRef = 9DF542E9258B1363006CEC97 /* arm_nchw_layer_acc.h */; };
		9DF5439C258B1366006CEC97 /* arm_scale_layer_acc.cc in Sources */ = {isa = PBXBuildFile; fileRef = 9DF542EA258B1363006CEC97 /* arm_scale_layer_acc.cc */; };
		9DF5439D258B1366006CEC97 /* arm_instance_norm_layer_acc.cc in Sources */ = {isa = PBXBuildFile; fileRef = 9DF542EB258B1363006CEC97 /* arm_instance_norm_layer_acc.cc */; };
		9DF5439E258B1366006CEC97 /* arm_inner_product_layer_acc.cc in Sources */ = {isa = PBXBuildFile; fileRef = 9DF542EC258B1363006CEC97 /* arm_inner_product_layer_acc.cc */; };
		9DF5439F258B1366006CEC97 /* arm_reduce_l2_layer_acc.cc in Sources */ = {isa = PBXBuildFile; fileRef = 9DF542ED258B1363006CEC97 /* arm_reduce_l2_layer_acc.cc */; };
		9DF543A0258B1366006CEC97 /* arm_reduce_layer_acc.cc in Sources */ = {isa = PBXBuildFile; fileRef = 9DF542EE258B1363006CEC97 /* arm_reduce_layer_acc.cc */; };
		9DF543A2258B1366006CEC97 /* arm_mul_layer_acc.cc in Sources */ = {isa = PBXBuildFile; fileRef = 9DF542F0258B1363006CEC97 /* arm_mul_layer_acc.cc */; };
		9DF543A3258B1366006CEC97 /* arm_normalize_layer_acc.cc in Sources */ = {isa = PBXBuildFile; fileRef = 9DF542F1258B1363006CEC97 /* arm_normalize_layer_acc.cc */; };
		9DF543A4258B1366006CEC97 /* arm_binary_layer_acc.h in Headers */ = {isa = PBXBuildFile; fileRef = 9DF542F2258B1363006CEC97 /* arm_binary_layer_acc.h */; };
		9DF543A5258B1366006CEC97 /* TNNVector.h in Headers */ = {isa = PBXBuildFile; fileRef = 9DF542F3258B1363006CEC97 /* TNNVector.h */; };
		9DF543A6258B1366006CEC97 /* arm_reshape_layer_acc.cc in Sources */ = {isa = PBXBuildFile; fileRef = 9DF542F4258B1363006CEC97 /* arm_reshape_layer_acc.cc */; };
		9DF543A7258B1366006CEC97 /* arm_prelu_layer_acc.h in Headers */ = {isa = PBXBuildFile; fileRef = 9DF542F5258B1363006CEC97 /* arm_prelu_layer_acc.h */; };
		9DF543A8258B1366006CEC97 /* arm_sign_layer_acc.cc in Sources */ = {isa = PBXBuildFile; fileRef = 9DF542F6258B1363006CEC97 /* arm_sign_layer_acc.cc */; };
		9DF543A9258B1366006CEC97 /* arm_reformat_layer_acc.cc in Sources */ = {isa = PBXBuildFile; fileRef = 9DF542F7258B1363006CEC97 /* arm_reformat_layer_acc.cc */; };
		9DF543AA258B1366006CEC97 /* arm_unary_layer_acc.h in Headers */ = {isa = PBXBuildFile; fileRef = 9DF542F8258B1363006CEC97 /* arm_unary_layer_acc.h */; };
		9DF543AB258B1366006CEC97 /* arm_selu_layer_acc.cc in Sources */ = {isa = PBXBuildFile; fileRef = 9DF542F9258B1363006CEC97 /* arm_selu_layer_acc.cc */; };
		9DF543AC258B1366006CEC97 /* arm_relu6_layer_acc.cc in Sources */ = {isa = PBXBuildFile; fileRef = 9DF542FA258B1363006CEC97 /* arm_relu6_layer_acc.cc */; };
		9DF543AD258B1366006CEC97 /* arm_trig_layer_acc.cc in Sources */ = {isa = PBXBuildFile; fileRef = 9DF542FB258B1363006CEC97 /* arm_trig_layer_acc.cc */; };
		9DF543AE258B1366006CEC97 /* arm_reduce_log_sum_layer_acc.cc in Sources */ = {isa = PBXBuildFile; fileRef = 9DF542FC258B1363006CEC97 /* arm_reduce_log_sum_layer_acc.cc */; };
		9DF543AF258B1366006CEC97 /* arm_reformat_layer_acc.h in Headers */ = {isa = PBXBuildFile; fileRef = 9DF542FD258B1363006CEC97 /* arm_reformat_layer_acc.h */; };
		9DF543B0258B1366006CEC97 /* arm_arg_max_or_min_layer_acc.cc in Sources */ = {isa = PBXBuildFile; fileRef = 9DF542FE258B1363006CEC97 /* arm_arg_max_or_min_layer_acc.cc */; };
		9DF543B1258B1366006CEC97 /* arm_reciprocal_layer_acc.cc in Sources */ = {isa = PBXBuildFile; fileRef = 9DF542FF258B1363006CEC97 /* arm_reciprocal_layer_acc.cc */; };
		9DF543B2258B1366006CEC97 /* arm_deconv_layer_acc.cc in Sources */ = {isa = PBXBuildFile; fileRef = 9DF54301258B1363006CEC97 /* arm_deconv_layer_acc.cc */; };
		9DF543B4258B1366006CEC97 /* arm_deconv_layer_stride.h in Headers */ = {isa = PBXBuildFile; fileRef = 9DF54303258B1363006CEC97 /* arm_deconv_layer_stride.h */; };
		9DF543B5258B1366006CEC97 /* arm_deconv_fp16_layer_common.h in Headers */ = {isa = PBXBuildFile; fileRef = 9DF54304258B1363006CEC97 /* arm_deconv_fp16_layer_common.h */; };
		9DF543B6258B1366006CEC97 /* arm_deconv_layer_depthwise.cc in Sources */ = {isa = PBXBuildFile; fileRef = 9DF54305258B1363006CEC97 /* arm_deconv_layer_depthwise.cc */; };
		9DF543B7258B1366006CEC97 /* arm_deconv_layer_common.cc in Sources */ = {isa = PBXBuildFile; fileRef = 9DF54306258B1363006CEC97 /* arm_deconv_layer_common.cc */; };
		9DF543B9258B1366006CEC97 /* arm_deconv_layer_acc.h in Headers */ = {isa = PBXBuildFile; fileRef = 9DF54308258B1363006CEC97 /* arm_deconv_layer_acc.h */; };
		9DF543BA258B1366006CEC97 /* arm_deconv_layer_depthwise.h in Headers */ = {isa = PBXBuildFile; fileRef = 9DF54309258B1364006CEC97 /* arm_deconv_layer_depthwise.h */; };
		9DF543BB258B1366006CEC97 /* arm_deconv_fp16_layer_depthwise.h in Headers */ = {isa = PBXBuildFile; fileRef = 9DF5430A258B1364006CEC97 /* arm_deconv_fp16_layer_depthwise.h */; };
		9DF543BC258B1366006CEC97 /* arm_deconv_layer_stride.cc in Sources */ = {isa = PBXBuildFile; fileRef = 9DF5430B258B1364006CEC97 /* arm_deconv_layer_stride.cc */; };
		9DF543BD258B1366006CEC97 /* arm_deconv_layer_common.h in Headers */ = {isa = PBXBuildFile; fileRef = 9DF5430C258B1364006CEC97 /* arm_deconv_layer_common.h */; };
		9DF543BE258B1366006CEC97 /* arm_hard_swish_acc.h in Headers */ = {isa = PBXBuildFile; fileRef = 9DF5430D258B1364006CEC97 /* arm_hard_swish_acc.h */; };
		9DF543BF258B1366006CEC97 /* arm_reorg_layer_acc.cc in Sources */ = {isa = PBXBuildFile; fileRef = 9DF5430E258B1364006CEC97 /* arm_reorg_layer_acc.cc */; };
		9DF543C0258B1366006CEC97 /* arm_hard_sigmoid_acc.cc in Sources */ = {isa = PBXBuildFile; fileRef = 9DF5430F258B1364006CEC97 /* arm_hard_sigmoid_acc.cc */; };
		9DF543C1258B1366006CEC97 /* arm_reduce_mean_layer_acc.cc in Sources */ = {isa = PBXBuildFile; fileRef = 9DF54310258B1364006CEC97 /* arm_reduce_mean_layer_acc.cc */; };
		9DF543C2258B1366006CEC97 /* arm_pool_layer_acc.h in Headers */ = {isa = PBXBuildFile; fileRef = 9DF54311258B1364006CEC97 /* arm_pool_layer_acc.h */; };
		9DF543C3258B1366006CEC97 /* arm_min_layer_acc.cc in Sources */ = {isa = PBXBuildFile; fileRef = 9DF54312258B1364006CEC97 /* arm_min_layer_acc.cc */; };
		9DF543C4258B1366006CEC97 /* arm_max_layer_acc.cc in Sources */ = {isa = PBXBuildFile; fileRef = 9DF54313258B1364006CEC97 /* arm_max_layer_acc.cc */; };
		9DF543C5258B1366006CEC97 /* arm_softmax_layer_acc.cc in Sources */ = {isa = PBXBuildFile; fileRef = 9DF54314258B1364006CEC97 /* arm_softmax_layer_acc.cc */; };
		9DF543C7258B1366006CEC97 /* arm_add_layer_acc.h in Headers */ = {isa = PBXBuildFile; fileRef = 9DF54316258B1364006CEC97 /* arm_add_layer_acc.h */; };
		9DF543C8258B1366006CEC97 /* arm_clip_layer_acc.cc in Sources */ = {isa = PBXBuildFile; fileRef = 9DF54317258B1364006CEC97 /* arm_clip_layer_acc.cc */; };
		9DF543C9258B1366006CEC97 /* arm_pad_layer_acc.cc in Sources */ = {isa = PBXBuildFile; fileRef = 9DF54318258B1364006CEC97 /* arm_pad_layer_acc.cc */; };
		9DF543CA258B1366006CEC97 /* arm_pixel_shuffle_layer_acc.cc in Sources */ = {isa = PBXBuildFile; fileRef = 9DF54319258B1364006CEC97 /* arm_pixel_shuffle_layer_acc.cc */; };
		9DF543CB258B1366006CEC97 /* compute.cc in Sources */ = {isa = PBXBuildFile; fileRef = 9DF5431B258B1364006CEC97 /* compute.cc */; };
		9DF543CC258B1366006CEC97 /* winograd_function.cc in Sources */ = {isa = PBXBuildFile; fileRef = 9DF5431C258B1364006CEC97 /* winograd_function.cc */; };
		9DF543CD258B1366006CEC97 /* compute.h in Headers */ = {isa = PBXBuildFile; fileRef = 9DF5431D258B1364006CEC97 /* compute.h */; };
		9DF543CE258B1366006CEC97 /* compute_int8.cc in Sources */ = {isa = PBXBuildFile; fileRef = 9DF5431E258B1364006CEC97 /* compute_int8.cc */; };
		9DF543CF258B1366006CEC97 /* CONV_BFP16_O4.S in Sources */ = {isa = PBXBuildFile; fileRef = 9DF54320258B1364006CEC97 /* CONV_BFP16_O4.S */; };
		9DF543D0258B1366006CEC97 /* GEMM_INT8_4X8.S in Sources */ = {isa = PBXBuildFile; fileRef = 9DF54321258B1364006CEC97 /* GEMM_INT8_4X8.S */; };
		9DF543D1258B1366006CEC97 /* GEMM_BFP16_N4.S in Sources */ = {isa = PBXBuildFile; fileRef = 9DF54322258B1364006CEC97 /* GEMM_BFP16_N4.S */; };
		9DF543D2258B1366006CEC97 /* CONV_FLOAT_SLIDEW_C3.S in Sources */ = {isa = PBXBuildFile; fileRef = 9DF54323258B1364006CEC97 /* CONV_FLOAT_SLIDEW_C3.S */; };
		9DF543D3258B1366006CEC97 /* CONV_DW_5X5_BFP16_SLIDEW.S in Sources */ = {isa = PBXBuildFile; fileRef = 9DF54324258B1364006CEC97 /* CONV_DW_5X5_BFP16_SLIDEW.S */; };
		9DF543D4258B1366006CEC97 /* DECONV_FLOAT_O4.S in Sources */ = {isa = PBXBuildFile; fileRef = 9DF54325258B1364006CEC97 /* DECONV_FLOAT_O4.S */; };
		9DF543D5258B1366006CEC97 /* CONV_DW_3X3_FLOAT_SLIDEW.S in Sources */ = {isa = PBXBuildFile; fileRef = 9DF54326258B1364006CEC97 /* CONV_DW_3X3_FLOAT_SLIDEW.S */; };
		9DF543D6258B1366006CEC97 /* GEMM_INT8_4X4.S in Sources */ = {isa = PBXBuildFile; fileRef = 9DF54327258B1364006CEC97 /* GEMM_INT8_4X4.S */; };
		9DF543D7258B1366006CEC97 /* CONV_DW_3X3_BFP16_SLIDEW.S in Sources */ = {isa = PBXBuildFile; fileRef = 9DF54328258B1364006CEC97 /* CONV_DW_3X3_BFP16_SLIDEW.S */; };
		9DF543D8258B1366006CEC97 /* CONV_BFP16_SLIDEW_C3.S in Sources */ = {isa = PBXBuildFile; fileRef = 9DF54329258B1364006CEC97 /* CONV_BFP16_SLIDEW_C3.S */; };
		9DF543D9258B1366006CEC97 /* CONV_DW_5X5_FLOAT_SLIDEW.S in Sources */ = {isa = PBXBuildFile; fileRef = 9DF5432A258B1364006CEC97 /* CONV_DW_5X5_FLOAT_SLIDEW.S */; };
		9DF543DA258B1366006CEC97 /* CONV_FLOAT_O4.S in Sources */ = {isa = PBXBuildFile; fileRef = 9DF5432B258B1364006CEC97 /* CONV_FLOAT_O4.S */; };
		9DF543DB258B1366006CEC97 /* GEMM_FLOAT_N4.S in Sources */ = {isa = PBXBuildFile; fileRef = 9DF5432C258B1364006CEC97 /* GEMM_FLOAT_N4.S */; };
		9DF543E3258B1366006CEC97 /* gemm_function.h in Headers */ = {isa = PBXBuildFile; fileRef = 9DF54335258B1364006CEC97 /* gemm_function.h */; };
		9DF543E4258B1366006CEC97 /* asm_func_name.S in Sources */ = {isa = PBXBuildFile; fileRef = 9DF54336258B1364006CEC97 /* asm_func_name.S */; };
		9DF543E5258B1366006CEC97 /* winograd_function.h in Headers */ = {isa = PBXBuildFile; fileRef = 9DF54337258B1364006CEC97 /* winograd_function.h */; };
		9DF543E6258B1366006CEC97 /* compute_int8.h in Headers */ = {isa = PBXBuildFile; fileRef = 9DF54338258B1364006CEC97 /* compute_int8.h */; };
		9DF543E7258B1366006CEC97 /* CONV_BFP16_O4.S in Sources */ = {isa = PBXBuildFile; fileRef = 9DF5433A258B1364006CEC97 /* CONV_BFP16_O4.S */; };
		9DF543E8258B1366006CEC97 /* CONV_FLOAT_SLIDEW_C3.S in Sources */ = {isa = PBXBuildFile; fileRef = 9DF5433B258B1364006CEC97 /* CONV_FLOAT_SLIDEW_C3.S */; };
		9DF543E9258B1366006CEC97 /* CONV_DW_5x5_BFP16_SLIDEW.S in Sources */ = {isa = PBXBuildFile; fileRef = 9DF5433C258B1364006CEC97 /* CONV_DW_5x5_BFP16_SLIDEW.S */; };
		9DF543EA258B1366006CEC97 /* DECONV_FLOAT_O4.S in Sources */ = {isa = PBXBuildFile; fileRef = 9DF5433D258B1364006CEC97 /* DECONV_FLOAT_O4.S */; };
		9DF543EB258B1366006CEC97 /* GEMM_FLOAT_N8.S in Sources */ = {isa = PBXBuildFile; fileRef = 9DF5433E258B1364006CEC97 /* GEMM_FLOAT_N8.S */; };
		9DF543EC258B1366006CEC97 /* CONV_DW_3X3_FLOAT_SLIDEW.S in Sources */ = {isa = PBXBuildFile; fileRef = 9DF5433F258B1364006CEC97 /* CONV_DW_3X3_FLOAT_SLIDEW.S */; };
		9DF543ED258B1366006CEC97 /* GEMM_BFP16_N8.S in Sources */ = {isa = PBXBuildFile; fileRef = 9DF54340258B1364006CEC97 /* GEMM_BFP16_N8.S */; };
		9DF543EE258B1366006CEC97 /* GEMM_INT8_4X4.S in Sources */ = {isa = PBXBuildFile; fileRef = 9DF54341258B1364006CEC97 /* GEMM_INT8_4X4.S */; };
		9DF543EF258B1366006CEC97 /* CONV_DW_3x3_BFP16_SLIDEW.S in Sources */ = {isa = PBXBuildFile; fileRef = 9DF54342258B1364006CEC97 /* CONV_DW_3x3_BFP16_SLIDEW.S */; };
		9DF543F0258B1366006CEC97 /* CONV_BFP16_SLIDEW_C3.S in Sources */ = {isa = PBXBuildFile; fileRef = 9DF54343258B1364006CEC97 /* CONV_BFP16_SLIDEW_C3.S */; };
		9DF543F1258B1366006CEC97 /* CONV_DW_5X5_FLOAT_SLIDEW.S in Sources */ = {isa = PBXBuildFile; fileRef = 9DF54344258B1364006CEC97 /* CONV_DW_5X5_FLOAT_SLIDEW.S */; };
		9DF543F2258B1366006CEC97 /* CONV_FLOAT_O4.S in Sources */ = {isa = PBXBuildFile; fileRef = 9DF54345258B1364006CEC97 /* CONV_FLOAT_O4.S */; };
		9DF543F3258B1366006CEC97 /* GEMM_INT8_8X8.S in Sources */ = {isa = PBXBuildFile; fileRef = 9DF54346258B1364006CEC97 /* GEMM_INT8_8X8.S */; };
		9DF543F5258B1366006CEC97 /* gemm_function.cc in Sources */ = {isa = PBXBuildFile; fileRef = 9DF54348258B1364006CEC97 /* gemm_function.cc */; };
		9DF543F6258B1366006CEC97 /* arm_layer_acc.h in Headers */ = {isa = PBXBuildFile; fileRef = 9DF54349258B1365006CEC97 /* arm_layer_acc.h */; };
		9DF543F7258B1366006CEC97 /* arm_div_layer_acc.cc in Sources */ = {isa = PBXBuildFile; fileRef = 9DF5434A258B1365006CEC97 /* arm_div_layer_acc.cc */; };
		9DF543F8258B1366006CEC97 /* arm_exp_layer_acc.cc in Sources */ = {isa = PBXBuildFile; fileRef = 9DF5434B258B1365006CEC97 /* arm_exp_layer_acc.cc */; };
		9DF543F9258B1366006CEC97 /* arm_detection_output_layer_acc.cc in Sources */ = {isa = PBXBuildFile; fileRef = 9DF5434C258B1365006CEC97 /* arm_detection_output_layer_acc.cc */; };
		9DF543FA258B1366006CEC97 /* arm_layer_acc.cc in Sources */ = {isa = PBXBuildFile; fileRef = 9DF5434D258B1365006CEC97 /* arm_layer_acc.cc */; };
		9DF543FB258B1366006CEC97 /* neon_mathfun.h in Headers */ = {isa = PBXBuildFile; fileRef = 9DF5434E258B1365006CEC97 /* neon_mathfun.h */; };
		9DF543FC258B1366006CEC97 /* arm_hard_swish_acc.cc in Sources */ = {isa = PBXBuildFile; fileRef = 9DF5434F258B1365006CEC97 /* arm_hard_swish_acc.cc */; };
		9DF543FD258B1366006CEC97 /* arm_pow_layer_acc.cc in Sources */ = {isa = PBXBuildFile; fileRef = 9DF54350258B1365006CEC97 /* arm_pow_layer_acc.cc */; };
		9DF543FE258B1366006CEC97 /* arm_binary_layer_acc.cc in Sources */ = {isa = PBXBuildFile; fileRef = 9DF54351258B1365006CEC97 /* arm_binary_layer_acc.cc */; };
		9DF543FF258B1366006CEC97 /* arm_elu_layer_acc.cc in Sources */ = {isa = PBXBuildFile; fileRef = 9DF54352258B1365006CEC97 /* arm_elu_layer_acc.cc */; };
		9DF54400258B1366006CEC97 /* arm_reshape_layer_acc.h in Headers */ = {isa = PBXBuildFile; fileRef = 9DF54353258B1365006CEC97 /* arm_reshape_layer_acc.h */; };
		9DF54401258B1366006CEC97 /* arm_upsample_layer_acc.cc in Sources */ = {isa = PBXBuildFile; fileRef = 9DF54354258B1365006CEC97 /* arm_upsample_layer_acc.cc */; };
		9DF54402258B1366006CEC97 /* arm_abs_layer_acc.cc in Sources */ = {isa = PBXBuildFile; fileRef = 9DF54355258B1365006CEC97 /* arm_abs_layer_acc.cc */; };
		9DF54403258B1367006CEC97 /* arm_nchw_layer_acc.cc in Sources */ = {isa = PBXBuildFile; fileRef = 9DF54356258B1365006CEC97 /* arm_nchw_layer_acc.cc */; };
		9DF54405258B1367006CEC97 /* arm_stride_slice_layer_acc.cc in Sources */ = {isa = PBXBuildFile; fileRef = 9DF54358258B1365006CEC97 /* arm_stride_slice_layer_acc.cc */; };
		9DF54406258B1367006CEC97 /* arm_inner_product_layer_acc.h in Headers */ = {isa = PBXBuildFile; fileRef = 9DF54359258B1365006CEC97 /* arm_inner_product_layer_acc.h */; };
		9DF54407258B1367006CEC97 /* Float4.h in Headers */ = {isa = PBXBuildFile; fileRef = 9DF5435A258B1365006CEC97 /* Float4.h */; };
		9DF54408258B1367006CEC97 /* arm_signed_mul_layer_acc.h in Headers */ = {isa = PBXBuildFile; fileRef = 9DF5435B258B1365006CEC97 /* arm_signed_mul_layer_acc.h */; };
		9DF5440B258B1367006CEC97 /* arm_neg_layer_acc.cc in Sources */ = {isa = PBXBuildFile; fileRef = 9DF5435E258B1365006CEC97 /* arm_neg_layer_acc.cc */; };
		9DF5440C258B1367006CEC97 /* arm_reduce_sum_square_layer_acc.cc in Sources */ = {isa = PBXBuildFile; fileRef = 9DF5435F258B1365006CEC97 /* arm_reduce_sum_square_layer_acc.cc */; };
		9DF5440D258B1367006CEC97 /* arm_log_sigmoid_layer_acc.cc in Sources */ = {isa = PBXBuildFile; fileRef = 9DF54360258B1365006CEC97 /* arm_log_sigmoid_layer_acc.cc */; };
		9DF5440E258B1367006CEC97 /* arm_reduce_l1_layer_acc.cc in Sources */ = {isa = PBXBuildFile; fileRef = 9DF54361258B1365006CEC97 /* arm_reduce_l1_layer_acc.cc */; };
		9DF5440F258B1367006CEC97 /* arm_priorbox_layer_acc.cc in Sources */ = {isa = PBXBuildFile; fileRef = 9DF54362258B1365006CEC97 /* arm_priorbox_layer_acc.cc */; };
		9DF54410258B1367006CEC97 /* arm_conv_int8_layer_depthwise.cc in Sources */ = {isa = PBXBuildFile; fileRef = 9DF54364258B1365006CEC97 /* arm_conv_int8_layer_depthwise.cc */; };
		9DF54411258B1367006CEC97 /* arm_conv_layer_depthwise_s1.h in Headers */ = {isa = PBXBuildFile; fileRef = 9DF54365258B1365006CEC97 /* arm_conv_layer_depthwise_s1.h */; };
		9DF54412258B1367006CEC97 /* arm_conv_layer_common.cc in Sources */ = {isa = PBXBuildFile; fileRef = 9DF54366258B1365006CEC97 /* arm_conv_layer_common.cc */; };
		9DF54413258B1367006CEC97 /* arm_conv_layer_1x1.h in Headers */ = {isa = PBXBuildFile; fileRef = 9DF54367258B1365006CEC97 /* arm_conv_layer_1x1.h */; };
		9DF54415258B1367006CEC97 /* arm_conv_layer_common.h in Headers */ = {isa = PBXBuildFile; fileRef = 9DF54369258B1365006CEC97 /* arm_conv_layer_common.h */; };
		9DF54416258B1367006CEC97 /* arm_conv_layer_c3.h in Headers */ = {isa = PBXBuildFile; fileRef = 9DF5436A258B1365006CEC97 /* arm_conv_layer_c3.h */; };
		9DF54417258B1367006CEC97 /* arm_conv_int8_layer_common.h in Headers */ = {isa = PBXBuildFile; fileRef = 9DF5436B258B1365006CEC97 /* arm_conv_int8_layer_common.h */; };
		9DF54419258B1367006CEC97 /* arm_conv_fp16_layer_c3.h in Headers */ = {isa = PBXBuildFile; fileRef = 9DF5436D258B1365006CEC97 /* arm_conv_fp16_layer_c3.h */; };
		9DF5441A258B1367006CEC97 /* arm_conv_int8_layer_1x1.cc in Sources */ = {isa = PBXBuildFile; fileRef = 9DF5436E258B1365006CEC97 /* arm_conv_int8_layer_1x1.cc */; };
		9DF5441B258B1367006CEC97 /* arm_conv_fp16_layer_depthwise_s1.h in Headers */ = {isa = PBXBuildFile; fileRef = 9DF5436F258B1365006CEC97 /* arm_conv_fp16_layer_depthwise_s1.h */; };
		9DF5441C258B1367006CEC97 /* arm_conv_fp16_layer_depthwise.h in Headers */ = {isa = PBXBuildFile; fileRef = 9DF54370258B1365006CEC97 /* arm_conv_fp16_layer_depthwise.h */; };
		9DF5441D258B1367006CEC97 /* arm_conv_layer_1x1.cc in Sources */ = {isa = PBXBuildFile; fileRef = 9DF54371258B1365006CEC97 /* arm_conv_layer_1x1.cc */; };
		9DF5441E258B1367006CEC97 /* arm_conv_layer_acc.h in Headers */ = {isa = PBXBuildFile; fileRef = 9DF54372258B1365006CEC97 /* arm_conv_layer_acc.h */; };
		9DF5441F258B1367006CEC97 /* arm_conv_fp16_layer_3x3.h in Headers */ = {isa = PBXBuildFile; fileRef = 9DF54373258B1365006CEC97 /* arm_conv_fp16_layer_3x3.h */; };
		9DF54420258B1367006CEC97 /* arm_conv_fp16_layer_common.h in Headers */ = {isa = PBXBuildFile; fileRef = 9DF54374258B1365006CEC97 /* arm_conv_fp16_layer_common.h */; };
		9DF54421258B1367006CEC97 /* arm_conv_layer_3x3.cc in Sources */ = {isa = PBXBuildFile; fileRef = 9DF54375258B1365006CEC97 /* arm_conv_layer_3x3.cc */; };
		9DF54422258B1367006CEC97 /* arm_conv_int8_layer_1x1.h in Headers */ = {isa = PBXBuildFile; fileRef = 9DF54376258B1365006CEC97 /* arm_conv_int8_layer_1x1.h */; };
		9DF54423258B1367006CEC97 /* arm_conv_layer_depthwise.cc in Sources */ = {isa = PBXBuildFile; fileRef = 9DF54377258B1365006CEC97 /* arm_conv_layer_depthwise.cc */; };
		9DF54424258B1367006CEC97 /* arm_conv_int8_layer_common.cc in Sources */ = {isa = PBXBuildFile; fileRef = 9DF54378258B1365006CEC97 /* arm_conv_int8_layer_common.cc */; };
		9DF54425258B1367006CEC97 /* arm_conv_layer_group.h in Headers */ = {isa = PBXBuildFile; fileRef = 9DF54379258B1365006CEC97 /* arm_conv_layer_group.h */; };
		9DF54426258B1367006CEC97 /* arm_conv_layer_3x3.h in Headers */ = {isa = PBXBuildFile; fileRef = 9DF5437A258B1365006CEC97 /* arm_conv_layer_3x3.h */; };
		9DF54428258B1367006CEC97 /* arm_conv_layer_c3.cc in Sources */ = {isa = PBXBuildFile; fileRef = 9DF5437C258B1365006CEC97 /* arm_conv_layer_c3.cc */; };
		9DF54429258B1367006CEC97 /* arm_conv_layer_acc_factory.h in Headers */ = {isa = PBXBuildFile; fileRef = 9DF5437D258B1365006CEC97 /* arm_conv_layer_acc_factory.h */; };
		9DF5442A258B1367006CEC97 /* arm_conv_layer_acc_factory.cc in Sources */ = {isa = PBXBuildFile; fileRef = 9DF5437E258B1365006CEC97 /* arm_conv_layer_acc_factory.cc */; };
		9DF5442B258B1367006CEC97 /* arm_conv_int8_layer_depthwise.h in Headers */ = {isa = PBXBuildFile; fileRef = 9DF5437F258B1365006CEC97 /* arm_conv_int8_layer_depthwise.h */; };
		9DF5442C258B1367006CEC97 /* arm_conv_layer_acc.cc in Sources */ = {isa = PBXBuildFile; fileRef = 9DF54380258B1365006CEC97 /* arm_conv_layer_acc.cc */; };
		9DF5442F258B1367006CEC97 /* arm_conv_layer_group.cc in Sources */ = {isa = PBXBuildFile; fileRef = 9DF54383258B1365006CEC97 /* arm_conv_layer_group.cc */; };
		9DF54430258B1367006CEC97 /* arm_conv_layer_depthwise.h in Headers */ = {isa = PBXBuildFile; fileRef = 9DF54384258B1365006CEC97 /* arm_conv_layer_depthwise.h */; };
		9DF54431258B1367006CEC97 /* arm_conv_layer_depthwise_s1.cc in Sources */ = {isa = PBXBuildFile; fileRef = 9DF54385258B1365006CEC97 /* arm_conv_layer_depthwise_s1.cc */; };
		9DF54432258B1367006CEC97 /* arm_reduce_layer_acc.h in Headers */ = {isa = PBXBuildFile; fileRef = 9DF54386258B1366006CEC97 /* arm_reduce_layer_acc.h */; };
		9DF54433258B1367006CEC97 /* arm_signed_mul_layer_acc.cc in Sources */ = {isa = PBXBuildFile; fileRef = 9DF54387258B1366006CEC97 /* arm_signed_mul_layer_acc.cc */; };
		9DF54436258B1367006CEC97 /* arm_reduce_max_layer_acc.cc in Sources */ = {isa = PBXBuildFile; fileRef = 9DF5438A258B1366006CEC97 /* arm_reduce_max_layer_acc.cc */; };
		9DF54437258B1367006CEC97 /* arm_reduce_min_layer_acc.cc in Sources */ = {isa = PBXBuildFile; fileRef = 9DF5438B258B1366006CEC97 /* arm_reduce_min_layer_acc.cc */; };
		9DF54438258B1367006CEC97 /* arm_upsample_layer_acc.h in Headers */ = {isa = PBXBuildFile; fileRef = 9DF5438C258B1366006CEC97 /* arm_upsample_layer_acc.h */; };
		9DF54439258B1367006CEC97 /* arm_floor_layer_acc.cc in Sources */ = {isa = PBXBuildFile; fileRef = 9DF5438D258B1366006CEC97 /* arm_floor_layer_acc.cc */; };
		9DF5443A258B1367006CEC97 /* arm_shuffle_layer_acc.cc in Sources */ = {isa = PBXBuildFile; fileRef = 9DF5438E258B1366006CEC97 /* arm_shuffle_layer_acc.cc */; };
		9DF5443B258B1367006CEC97 /* arm_softplus_layer_acc.cc in Sources */ = {isa = PBXBuildFile; fileRef = 9DF5438F258B1366006CEC97 /* arm_softplus_layer_acc.cc */; };
		9DF5443C258B1367006CEC97 /* arm_reduce_sum_layer_acc.cc in Sources */ = {isa = PBXBuildFile; fileRef = 9DF54390258B1366006CEC97 /* arm_reduce_sum_layer_acc.cc */; };
		9DF5443D258B1367006CEC97 /* arm_batch_norm_layer_acc.h in Headers */ = {isa = PBXBuildFile; fileRef = 9DF54391258B1366006CEC97 /* arm_batch_norm_layer_acc.h */; };
		9DF5444A258B162F006CEC97 /* npu_common_utils.h in Headers */ = {isa = PBXBuildFile; fileRef = 9DF54443258B162F006CEC97 /* npu_common_utils.h */; };
		9DF5444B258B162F006CEC97 /* blob_converter_default.cc in Sources */ = {isa = PBXBuildFile; fileRef = 9DF54444258B162F006CEC97 /* blob_converter_default.cc */; };
		9DF5444C258B162F006CEC97 /* blob_converter_default.h in Headers */ = {isa = PBXBuildFile; fileRef = 9DF54445258B162F006CEC97 /* blob_converter_default.h */; };
		9DF5444D258B162F006CEC97 /* npu_common_utils.cc in Sources */ = {isa = PBXBuildFile; fileRef = 9DF54446258B162F006CEC97 /* npu_common_utils.cc */; };
		9DF5444F258B162F006CEC97 /* random_data_utils.h in Headers */ = {isa = PBXBuildFile; fileRef = 9DF54448258B162F006CEC97 /* random_data_utils.h */; };
		9DF54450258B162F006CEC97 /* random_data_utils.cc in Sources */ = {isa = PBXBuildFile; fileRef = 9DF54449258B162F006CEC97 /* random_data_utils.cc */; };
		E43D68B525C8F38000FAAF54 /* CONV_DW_3X3_INT8_SLIDEW.S in Sources */ = {isa = PBXBuildFile; fileRef = E43D68B425C8F38000FAAF54 /* CONV_DW_3X3_INT8_SLIDEW.S */; };
		E44D945926048B7F003FE4A3 /* blob_impl.cc in Sources */ = {isa = PBXBuildFile; fileRef = E44D945526048B7F003FE4A3 /* blob_impl.cc */; };
		E44D945A26048B7F003FE4A3 /* blob_impl.h in Headers */ = {isa = PBXBuildFile; fileRef = E44D945626048B7F003FE4A3 /* blob_impl.h */; };
		E44D945B26048B7F003FE4A3 /* const_folder.h in Headers */ = {isa = PBXBuildFile; fileRef = E44D945726048B7F003FE4A3 /* const_folder.h */; };
		E44D945C26048B7F003FE4A3 /* const_folder.cc in Sources */ = {isa = PBXBuildFile; fileRef = E44D945826048B7F003FE4A3 /* const_folder.cc */; };
		E44D946426048BE7003FE4A3 /* arm_lstm_fp16_layer.cc in Sources */ = {isa = PBXBuildFile; fileRef = E44D946226048BE7003FE4A3 /* arm_lstm_fp16_layer.cc */; };
		E44D946526048BE7003FE4A3 /* arm_inner_product_fp16_layer.cc in Sources */ = {isa = PBXBuildFile; fileRef = E44D946326048BE7003FE4A3 /* arm_inner_product_fp16_layer.cc */; };
		E44D946826048BF3003FE4A3 /* gemm_function_fp16.cc in Sources */ = {isa = PBXBuildFile; fileRef = E44D946726048BF3003FE4A3 /* gemm_function_fp16.cc */; };
		E44D946F26048C1A003FE4A3 /* dims_offset_utils.cc in Sources */ = {isa = PBXBuildFile; fileRef = E44D946A26048C1A003FE4A3 /* dims_offset_utils.cc */; };
		E44D947026048C1A003FE4A3 /* dims_function_utils.h in Headers */ = {isa = PBXBuildFile; fileRef = E44D946B26048C1A003FE4A3 /* dims_function_utils.h */; };
		E44D947126048C1A003FE4A3 /* dims_offset_utils.h in Headers */ = {isa = PBXBuildFile; fileRef = E44D946C26048C1A003FE4A3 /* dims_offset_utils.h */; };
		E44D947226048C1A003FE4A3 /* dims_function_utils.cc in Sources */ = {isa = PBXBuildFile; fileRef = E44D946D26048C1A003FE4A3 /* dims_function_utils.cc */; };
		E44D947326048C1A003FE4A3 /* dims_utils.h in Headers */ = {isa = PBXBuildFile; fileRef = E44D946E26048C1A003FE4A3 /* dims_utils.h */; };
		E44D947926048C32003FE4A3 /* data_flag_utils.cc in Sources */ = {isa = PBXBuildFile; fileRef = E44D947526048C32003FE4A3 /* data_flag_utils.cc */; };
		E44D947A26048C32003FE4A3 /* cpu_info.h in Headers */ = {isa = PBXBuildFile; fileRef = E44D947626048C32003FE4A3 /* cpu_info.h */; };
		E44D947B26048C32003FE4A3 /* cpu_info.cc in Sources */ = {isa = PBXBuildFile; fileRef = E44D947726048C32003FE4A3 /* cpu_info.cc */; };
		E44D947C26048C32003FE4A3 /* data_flag_utils.h in Headers */ = {isa = PBXBuildFile; fileRef = E44D947826048C32003FE4A3 /* data_flag_utils.h */; };
		E4D05BA5259DCB2E00921502 /* arm_conv_fp16_layer_depthwise.cc in Sources */ = {isa = PBXBuildFile; fileRef = E4D05B7C259DCB2D00921502 /* arm_conv_fp16_layer_depthwise.cc */; };
		E4D05BA6259DCB2E00921502 /* compute_half.h in Headers */ = {isa = PBXBuildFile; fileRef = E4D05B7D259DCB2D00921502 /* compute_half.h */; };
		E4D05BA7259DCB2E00921502 /* arm_deconv_fp16_layer_common.cc in Sources */ = {isa = PBXBuildFile; fileRef = E4D05B7E259DCB2D00921502 /* arm_deconv_fp16_layer_common.cc */; };
		E4D05BA9259DCB2E00921502 /* DECONV_FP16_O8_C1.S in Sources */ = {isa = PBXBuildFile; fileRef = E4D05B81259DCB2D00921502 /* DECONV_FP16_O8_C1.S */; };
		E4D05BAA259DCB2E00921502 /* CONV_DW_3X3_FP16_SLIDEW.S in Sources */ = {isa = PBXBuildFile; fileRef = E4D05B82259DCB2D00921502 /* CONV_DW_3X3_FP16_SLIDEW.S */; };
		E4D05BAB259DCB2E00921502 /* GEMM_FP16_N8.S in Sources */ = {isa = PBXBuildFile; fileRef = E4D05B83259DCB2D00921502 /* GEMM_FP16_N8.S */; };
		E4D05BAC259DCB2E00921502 /* FLOAT2HALF.S in Sources */ = {isa = PBXBuildFile; fileRef = E4D05B84259DCB2D00921502 /* FLOAT2HALF.S */; };
		E4D05BAE259DCB2E00921502 /* CONV_FP16_SLIDEW_C3.S in Sources */ = {isa = PBXBuildFile; fileRef = E4D05B86259DCB2D00921502 /* CONV_FP16_SLIDEW_C3.S */; };
		E4D05BAF259DCB2E00921502 /* DECONV_FP16_O8.S in Sources */ = {isa = PBXBuildFile; fileRef = E4D05B87259DCB2D00921502 /* DECONV_FP16_O8.S */; };
		E4D05BB0259DCB2E00921502 /* HALF2FLOAT.S in Sources */ = {isa = PBXBuildFile; fileRef = E4D05B88259DCB2D00921502 /* HALF2FLOAT.S */; };
		E4D05BB3259DCB2E00921502 /* arm_unary_fp16_layer.h in Headers */ = {isa = PBXBuildFile; fileRef = E4D05B8B259DCB2D00921502 /* arm_unary_fp16_layer.h */; };
		E4D05BB4259DCB2E00921502 /* arm_conv_fp16_layer_c3.cc in Sources */ = {isa = PBXBuildFile; fileRef = E4D05B8C259DCB2D00921502 /* arm_conv_fp16_layer_c3.cc */; };
		E4D05BB7259DCB2E00921502 /* arm_conv_fp16_layer_depthwise_s1.cc in Sources */ = {isa = PBXBuildFile; fileRef = E4D05B8F259DCB2D00921502 /* arm_conv_fp16_layer_depthwise_s1.cc */; };
		E4D05BB8259DCB2E00921502 /* arm_sigmoid_fp16_layer.cc in Sources */ = {isa = PBXBuildFile; fileRef = E4D05B90259DCB2D00921502 /* arm_sigmoid_fp16_layer.cc */; };
		E4D05BB9259DCB2E00921502 /* arm_deconv_fp16_layer_depthwise.cc in Sources */ = {isa = PBXBuildFile; fileRef = E4D05B91259DCB2D00921502 /* arm_deconv_fp16_layer_depthwise.cc */; };
		E4D05BBA259DCB2E00921502 /* DECONV_FP16_O8_C1.S in Sources */ = {isa = PBXBuildFile; fileRef = E4D05B93259DCB2D00921502 /* DECONV_FP16_O8_C1.S */; };
		E4D05BBB259DCB2E00921502 /* CONV_DW_3X3_FP16_SLIDEW.S in Sources */ = {isa = PBXBuildFile; fileRef = E4D05B94259DCB2D00921502 /* CONV_DW_3X3_FP16_SLIDEW.S */; };
		E4D05BBC259DCB2E00921502 /* GEMM_FP16_N8.S in Sources */ = {isa = PBXBuildFile; fileRef = E4D05B95259DCB2D00921502 /* GEMM_FP16_N8.S */; };
		E4D05BBD259DCB2E00921502 /* FLOAT2HALF.S in Sources */ = {isa = PBXBuildFile; fileRef = E4D05B96259DCB2D00921502 /* FLOAT2HALF.S */; };
		E4D05BBE259DCB2E00921502 /* CONV_FP16_SLIDEW_C3.S in Sources */ = {isa = PBXBuildFile; fileRef = E4D05B97259DCB2D00921502 /* CONV_FP16_SLIDEW_C3.S */; };
		E4D05BBF259DCB2E00921502 /* DECONV_FP16_O8.S in Sources */ = {isa = PBXBuildFile; fileRef = E4D05B98259DCB2D00921502 /* DECONV_FP16_O8.S */; };
		E4D05BC0259DCB2E00921502 /* HALF2FLOAT.S in Sources */ = {isa = PBXBuildFile; fileRef = E4D05B99259DCB2D00921502 /* HALF2FLOAT.S */; };
		E4D05BC2259DCB2E00921502 /* compute_half.cc in Sources */ = {isa = PBXBuildFile; fileRef = E4D05B9B259DCB2D00921502 /* compute_half.cc */; };
		E4D05BC3259DCB2E00921502 /* arm_softmax_fp16_layer.cc in Sources */ = {isa = PBXBuildFile; fileRef = E4D05B9C259DCB2D00921502 /* arm_softmax_fp16_layer.cc */; };
		E4D05BC6259DCB2E00921502 /* arm_conv_fp16_layer_3x3.cc in Sources */ = {isa = PBXBuildFile; fileRef = E4D05B9F259DCB2D00921502 /* arm_conv_fp16_layer_3x3.cc */; };
		E4D05BC7259DCB2E00921502 /* arm_relu6_fp16_layer.cc in Sources */ = {isa = PBXBuildFile; fileRef = E4D05BA0259DCB2D00921502 /* arm_relu6_fp16_layer.cc */; };
		E4D05BC8259DCB2E00921502 /* arm_conv_fp16_layer_common.cc in Sources */ = {isa = PBXBuildFile; fileRef = E4D05BA1259DCB2D00921502 /* arm_conv_fp16_layer_common.cc */; };
		E4D05BCB259DCB2E00921502 /* winograd_function_fp16.cc in Sources */ = {isa = PBXBuildFile; fileRef = E4D05BA4259DCB2D00921502 /* winograd_function_fp16.cc */; };
		E4D05BEC259F15C700921502 /* arm_relu_layer_acc.h in Headers */ = {isa = PBXBuildFile; fileRef = E4D05BE4259F15C600921502 /* arm_relu_layer_acc.h */; };
		E4D05BED259F15C700921502 /* arm_batch_norm_layer_acc.cc in Sources */ = {isa = PBXBuildFile; fileRef = E4D05BE5259F15C600921502 /* arm_batch_norm_layer_acc.cc */; };
		E4D05BEE259F15C700921502 /* arm_softmax_layer_acc.h in Headers */ = {isa = PBXBuildFile; fileRef = E4D05BE6259F15C600921502 /* arm_softmax_layer_acc.h */; };
		E4D05BEF259F15C700921502 /* arm_permute_layer_acc.cc in Sources */ = {isa = PBXBuildFile; fileRef = E4D05BE7259F15C600921502 /* arm_permute_layer_acc.cc */; };
		E4D05BF0259F15C700921502 /* arm_pool_layer_acc.cc in Sources */ = {isa = PBXBuildFile; fileRef = E4D05BE8259F15C700921502 /* arm_pool_layer_acc.cc */; };
		E4D05BF1259F15C700921502 /* arm_concat_layer_acc.cc in Sources */ = {isa = PBXBuildFile; fileRef = E4D05BE9259F15C700921502 /* arm_concat_layer_acc.cc */; };
		E4D05BF2259F15C700921502 /* arm_prelu_layer_acc.cc in Sources */ = {isa = PBXBuildFile; fileRef = E4D05BEA259F15C700921502 /* arm_prelu_layer_acc.cc */; };
		E4D05BF3259F15C700921502 /* arm_relu_layer_acc.cc in Sources */ = {isa = PBXBuildFile; fileRef = E4D05BEB259F15C700921502 /* arm_relu_layer_acc.cc */; };
		E4D05BF8259F161000921502 /* arm_batch_norm_fp16_layer.cc in Sources */ = {isa = PBXBuildFile; fileRef = E4D05BF5259F161000921502 /* arm_batch_norm_fp16_layer.cc */; };
		E4D05BF9259F161000921502 /* arm_prelu_fp16_layer.cc in Sources */ = {isa = PBXBuildFile; fileRef = E4D05BF6259F161000921502 /* arm_prelu_fp16_layer.cc */; };
		E4D05BFA259F161000921502 /* arm_relu_fp16_layer.cc in Sources */ = {isa = PBXBuildFile; fileRef = E4D05BF7259F161000921502 /* arm_relu_fp16_layer.cc */; };
		E4D05C00259F1B7300921502 /* arm_add_fp16_layer.cc in Sources */ = {isa = PBXBuildFile; fileRef = E4D05BFF259F1B7300921502 /* arm_add_fp16_layer.cc */; };
		E4D05C03259F1BA700921502 /* arm_add_layer_acc.cc in Sources */ = {isa = PBXBuildFile; fileRef = E4D05C02259F1BA700921502 /* arm_add_layer_acc.cc */; };
		EC0BE13725144B5E009BD69A /* detection_post_process_utils.h in Headers */ = {isa = PBXBuildFile; fileRef = EC0BE13425144B5D009BD69A /* detection_post_process_utils.h */; };
		EC0BE13825144B5E009BD69A /* detection_post_process_utils.cc in Sources */ = {isa = PBXBuildFile; fileRef = EC0BE13525144B5D009BD69A /* detection_post_process_utils.cc */; };
		EC0BE13925144B5E009BD69A /* string_utils.cc in Sources */ = {isa = PBXBuildFile; fileRef = EC0BE13625144B5D009BD69A /* string_utils.cc */; };
		EC0BE14F25144BB8009BD69A /* reduce_l1_layer.cc in Sources */ = {isa = PBXBuildFile; fileRef = EC0BE14825144BB7009BD69A /* reduce_l1_layer.cc */; };
		EC0BE15025144BB8009BD69A /* ceil_layer.cc in Sources */ = {isa = PBXBuildFile; fileRef = EC0BE14925144BB8009BD69A /* ceil_layer.cc */; };
		EC0BE15125144BB8009BD69A /* signed_mul_layer.cc in Sources */ = {isa = PBXBuildFile; fileRef = EC0BE14A25144BB8009BD69A /* signed_mul_layer.cc */; };
		EC0BE15225144BB8009BD69A /* squared_difference_layer.cc in Sources */ = {isa = PBXBuildFile; fileRef = EC0BE14B25144BB8009BD69A /* squared_difference_layer.cc */; };
		EC0BE15325144BB8009BD69A /* detection_post_process_layer.cc in Sources */ = {isa = PBXBuildFile; fileRef = EC0BE14C25144BB8009BD69A /* detection_post_process_layer.cc */; };
		EC0BE15425144BB8009BD69A /* arg_max_or_min_layer.cc in Sources */ = {isa = PBXBuildFile; fileRef = EC0BE14D25144BB8009BD69A /* arg_max_or_min_layer.cc */; };
		EC0BE15525144BB8009BD69A /* rsqrt_layer.cc in Sources */ = {isa = PBXBuildFile; fileRef = EC0BE14E25144BB8009BD69A /* rsqrt_layer.cc */; };
		EC0BE15E25144BE4009BD69A /* layer_interpreter_macro.h in Headers */ = {isa = PBXBuildFile; fileRef = EC0BE15825144BE3009BD69A /* layer_interpreter_macro.h */; };
		EC0BE15F25144BE4009BD69A /* squared_difference_layer_interpreter.cc in Sources */ = {isa = PBXBuildFile; fileRef = EC0BE15925144BE4009BD69A /* squared_difference_layer_interpreter.cc */; };
		EC0BE16025144BE4009BD69A /* detection_post_process_layer_interpreter.cc in Sources */ = {isa = PBXBuildFile; fileRef = EC0BE15A25144BE4009BD69A /* detection_post_process_layer_interpreter.cc */; };
		EC0BE16125144BE4009BD69A /* squeeze_layer_interpreter.cc in Sources */ = {isa = PBXBuildFile; fileRef = EC0BE15B25144BE4009BD69A /* squeeze_layer_interpreter.cc */; };
		EC0BE16225144BE4009BD69A /* signed_mul_layer_interpreter.cc in Sources */ = {isa = PBXBuildFile; fileRef = EC0BE15C25144BE4009BD69A /* signed_mul_layer_interpreter.cc */; };
		EC0BE16325144BE4009BD69A /* arg_max_or_min_layer_interpreter.cc in Sources */ = {isa = PBXBuildFile; fileRef = EC0BE15D25144BE4009BD69A /* arg_max_or_min_layer_interpreter.cc */; };
		EC0BE17225144C10009BD69A /* elu_layer_interpreter.cc in Sources */ = {isa = PBXBuildFile; fileRef = EC0BE16425144C0F009BD69A /* elu_layer_interpreter.cc */; };
		EC0BE17325144C10009BD69A /* selu_layer_interpreter.cc in Sources */ = {isa = PBXBuildFile; fileRef = EC0BE16525144C0F009BD69A /* selu_layer_interpreter.cc */; };
		EC0BE17425144C10009BD69A /* normalize_layer_interpreter.cc in Sources */ = {isa = PBXBuildFile; fileRef = EC0BE16625144C0F009BD69A /* normalize_layer_interpreter.cc */; };
		EC0BE17525144C10009BD69A /* prior_box_layer_interpreter.cc in Sources */ = {isa = PBXBuildFile; fileRef = EC0BE16725144C0F009BD69A /* prior_box_layer_interpreter.cc */; };
		EC0BE17625144C10009BD69A /* scale_layer_interpreter.cc in Sources */ = {isa = PBXBuildFile; fileRef = EC0BE16825144C0F009BD69A /* scale_layer_interpreter.cc */; };
		EC0BE17725144C10009BD69A /* pad_layer_interpreter.cc in Sources */ = {isa = PBXBuildFile; fileRef = EC0BE16925144C0F009BD69A /* pad_layer_interpreter.cc */; };
		EC0BE17825144C10009BD69A /* clip_layer_interpreter.cc in Sources */ = {isa = PBXBuildFile; fileRef = EC0BE16A25144C0F009BD69A /* clip_layer_interpreter.cc */; };
		EC0BE17925144C10009BD69A /* reorg_layer_interpreter.cc in Sources */ = {isa = PBXBuildFile; fileRef = EC0BE16B25144C0F009BD69A /* reorg_layer_interpreter.cc */; };
		EC0BE17A25144C10009BD69A /* detection_output_layer_interpreter.cc in Sources */ = {isa = PBXBuildFile; fileRef = EC0BE16C25144C0F009BD69A /* detection_output_layer_interpreter.cc */; };
		EC0BE17B25144C10009BD69A /* reduce_op_layer_interpreter.cc in Sources */ = {isa = PBXBuildFile; fileRef = EC0BE16D25144C0F009BD69A /* reduce_op_layer_interpreter.cc */; };
		EC0BE17C25144C10009BD69A /* instance_norm_layer_interpreter.cc in Sources */ = {isa = PBXBuildFile; fileRef = EC0BE16E25144C10009BD69A /* instance_norm_layer_interpreter.cc */; };
		EC0BE17D25144C10009BD69A /* roi_pooling_layer_interpreter.cc in Sources */ = {isa = PBXBuildFile; fileRef = EC0BE16F25144C10009BD69A /* roi_pooling_layer_interpreter.cc */; };
		EC0BE17E25144C10009BD69A /* prelu_layer_interpreter.cc in Sources */ = {isa = PBXBuildFile; fileRef = EC0BE17025144C10009BD69A /* prelu_layer_interpreter.cc */; };
		EC0BE17F25144C10009BD69A /* unary_op_layer_interpreter.cc in Sources */ = {isa = PBXBuildFile; fileRef = EC0BE17125144C10009BD69A /* unary_op_layer_interpreter.cc */; };
		EC0BE1BB251DBE65009BD69A /* mat_converter_utils.cc in Sources */ = {isa = PBXBuildFile; fileRef = EC0BE1B9251DBE65009BD69A /* mat_converter_utils.cc */; };
		EC0BE1BC251DBE65009BD69A /* mat_converter_utils.h in Headers */ = {isa = PBXBuildFile; fileRef = EC0BE1BA251DBE65009BD69A /* mat_converter_utils.h */; };
		EC12EC7F25E67549007ADDE4 /* net_optimizer_insert_layout_reformat.cc in Sources */ = {isa = PBXBuildFile; fileRef = EC12EC7725E67548007ADDE4 /* net_optimizer_insert_layout_reformat.cc */; };
		EC12EC8025E67549007ADDE4 /* net_optimizer_cbam_fused_pooling.h in Headers */ = {isa = PBXBuildFile; fileRef = EC12EC7825E67548007ADDE4 /* net_optimizer_cbam_fused_pooling.h */; };
		EC12EC8125E67549007ADDE4 /* net_optimizer_fuse_conv_add.h in Headers */ = {isa = PBXBuildFile; fileRef = EC12EC7925E67548007ADDE4 /* net_optimizer_fuse_conv_add.h */; };
		EC12EC8225E67549007ADDE4 /* net_optimizer_cbam_fused_reduce.cc in Sources */ = {isa = PBXBuildFile; fileRef = EC12EC7A25E67548007ADDE4 /* net_optimizer_cbam_fused_reduce.cc */; };
		EC12EC8325E67549007ADDE4 /* net_optimizer_cbam_fused_reduce.h in Headers */ = {isa = PBXBuildFile; fileRef = EC12EC7B25E67549007ADDE4 /* net_optimizer_cbam_fused_reduce.h */; };
		EC12EC8425E67549007ADDE4 /* net_optimizer_fuse_conv_add.cc in Sources */ = {isa = PBXBuildFile; fileRef = EC12EC7C25E67549007ADDE4 /* net_optimizer_fuse_conv_add.cc */; };
		EC12EC8525E67549007ADDE4 /* net_optimizer_insert_layout_reformat.h in Headers */ = {isa = PBXBuildFile; fileRef = EC12EC7D25E67549007ADDE4 /* net_optimizer_insert_layout_reformat.h */; };
		EC12EC8625E67549007ADDE4 /* net_optimizer_cbam_fused_pooling.cc in Sources */ = {isa = PBXBuildFile; fileRef = EC12EC7E25E67549007ADDE4 /* net_optimizer_cbam_fused_pooling.cc */; };
		EC12EC8A25E68374007ADDE4 /* metal_reformat_layer_acc.mm in Sources */ = {isa = PBXBuildFile; fileRef = EC12EC8925E68374007ADDE4 /* metal_reformat_layer_acc.mm */; };
		EC12EC8F25E7A7F4007ADDE4 /* metal_reformat_layer_acc.metal in Sources */ = {isa = PBXBuildFile; fileRef = EC12EC8E25E7A7F4007ADDE4 /* metal_reformat_layer_acc.metal */; };
		EC12EF9525EF365B007ADDE4 /* metal_squeeze_layer_acc.metal in Sources */ = {isa = PBXBuildFile; fileRef = EC12EF9425EF365B007ADDE4 /* metal_squeeze_layer_acc.metal */; };
		EC2CF72525078C1200EE3899 /* metal_mat_converter.mm in Sources */ = {isa = PBXBuildFile; fileRef = EC2CF72325078C1200EE3899 /* metal_mat_converter.mm */; };
		EC2CF72625078C1200EE3899 /* metal_mat_converter.metal in Sources */ = {isa = PBXBuildFile; fileRef = EC2CF72425078C1200EE3899 /* metal_mat_converter.metal */; };
		EC2CF7822511F80500EE3899 /* metal_arg_max_or_min_layer_acc.mm in Sources */ = {isa = PBXBuildFile; fileRef = EC2CF7802511F80500EE3899 /* metal_arg_max_or_min_layer_acc.mm */; };
		EC2CF7832511F80500EE3899 /* metal_arg_max_or_min_layer_acc.metal in Sources */ = {isa = PBXBuildFile; fileRef = EC2CF7812511F80500EE3899 /* metal_arg_max_or_min_layer_acc.metal */; };
<<<<<<< HEAD
		EC39A41B25FC9DE100891D9A /* arm_lstm_layer_acc.cc in Sources */ = {isa = PBXBuildFile; fileRef = EC39A41925FC9DE100891D9A /* arm_lstm_layer_acc.cc */; };
		EC39A41C25FC9DE100891D9A /* arm_squeeze_layer_acc.cc in Sources */ = {isa = PBXBuildFile; fileRef = EC39A41A25FC9DE100891D9A /* arm_squeeze_layer_acc.cc */; };
		EC39A41F25FCA8E600891D9A /* arm_lstm_layer_acc.h in Headers */ = {isa = PBXBuildFile; fileRef = EC39A41E25FCA8E600891D9A /* arm_lstm_layer_acc.h */; };
		EC5932F425CA446100FF8F4B /* metal_lstm_layer_acc.h in Headers */ = {isa = PBXBuildFile; fileRef = EC5932F225CA446100FF8F4B /* metal_lstm_layer_acc.h */; };
		EC5932F525CA446100FF8F4B /* metal_lstm_layer_acc.mm in Sources */ = {isa = PBXBuildFile; fileRef = EC5932F325CA446100FF8F4B /* metal_lstm_layer_acc.mm */; };
		EC5932FA25CFEBA900FF8F4B /* metal_reorg_layer_acc.mm in Sources */ = {isa = PBXBuildFile; fileRef = EC5932F725CFEBA900FF8F4B /* metal_reorg_layer_acc.mm */; };
		EC5932FB25CFEBAA00FF8F4B /* metal_reorg_layer_acc.metal in Sources */ = {isa = PBXBuildFile; fileRef = EC5932F825CFEBA900FF8F4B /* metal_reorg_layer_acc.metal */; };
		EC78BA2A26045787009271A8 /* metal_stride_slice_v2_layer_acc.mm in Sources */ = {isa = PBXBuildFile; fileRef = EC78BA2926045787009271A8 /* metal_stride_slice_v2_layer_acc.mm */; };
		EC78BA4026048309009271A8 /* arm_mat_mul_layer_acc.cc in Sources */ = {isa = PBXBuildFile; fileRef = EC78BA3E26048309009271A8 /* arm_mat_mul_layer_acc.cc */; };
		EC78BA4126048309009271A8 /* arm_mat_mul_layer_acc.h in Headers */ = {isa = PBXBuildFile; fileRef = EC78BA3F26048309009271A8 /* arm_mat_mul_layer_acc.h */; };
		EC78BA442604831B009271A8 /* arm_lstm_fp16_layer.cc in Sources */ = {isa = PBXBuildFile; fileRef = EC78BA432604831B009271A8 /* arm_lstm_fp16_layer.cc */; };
		EC78BA4726048507009271A8 /* gemm_function_fp16.cc in Sources */ = {isa = PBXBuildFile; fileRef = EC78BA4626048507009271A8 /* gemm_function_fp16.cc */; };
		EC7F4B0A25E6417200F73811 /* metal_squeeze_layer_acc.mm in Sources */ = {isa = PBXBuildFile; fileRef = EC7F4B0925E6417200F73811 /* metal_squeeze_layer_acc.mm */; };
=======
		EC39A3FB25FB65E000891D9A /* half_utils_inner.h in Headers */ = {isa = PBXBuildFile; fileRef = EC39A3F725FB65E000891D9A /* half_utils_inner.h */; };
		EC39A3FC25FB65E000891D9A /* half.hpp in Headers */ = {isa = PBXBuildFile; fileRef = EC39A3F825FB65E000891D9A /* half.hpp */; };
		EC39A40225FB662900891D9A /* metal_reorg_layer_acc.metal in Sources */ = {isa = PBXBuildFile; fileRef = EC39A40025FB662900891D9A /* metal_reorg_layer_acc.metal */; };
		EC39A40325FB662900891D9A /* metal_reorg_layer_acc.mm in Sources */ = {isa = PBXBuildFile; fileRef = EC39A40125FB662900891D9A /* metal_reorg_layer_acc.mm */; };
		EC39A40B25FB667D00891D9A /* net_optimizer_fuse_conv_add.cc in Sources */ = {isa = PBXBuildFile; fileRef = EC39A40925FB667D00891D9A /* net_optimizer_fuse_conv_add.cc */; };
		EC39A40C25FB667D00891D9A /* net_optimizer_fuse_conv_add.h in Headers */ = {isa = PBXBuildFile; fileRef = EC39A40A25FB667D00891D9A /* net_optimizer_fuse_conv_add.h */; };
>>>>>>> 8ea81962
		EC88054A255FE59D00BC4EDD /* net_optimizer_fuse_conv_post.h in Headers */ = {isa = PBXBuildFile; fileRef = EC880548255FE59D00BC4EDD /* net_optimizer_fuse_conv_post.h */; };
		EC88054B255FE59D00BC4EDD /* net_optimizer_fuse_conv_post.cc in Sources */ = {isa = PBXBuildFile; fileRef = EC880549255FE59D00BC4EDD /* net_optimizer_fuse_conv_post.cc */; };
		EC8BDE0925E3B13D0085CCC2 /* const_folder.cc in Sources */ = {isa = PBXBuildFile; fileRef = EC8BDE0725E3B13D0085CCC2 /* const_folder.cc */; };
		EC8BDE0A25E3B13D0085CCC2 /* const_folder.h in Headers */ = {isa = PBXBuildFile; fileRef = EC8BDE0825E3B13D0085CCC2 /* const_folder.h */; };
		EC8BDE1125E3B1600085CCC2 /* cpu_info.h in Headers */ = {isa = PBXBuildFile; fileRef = EC8BDE0C25E3B15F0085CCC2 /* cpu_info.h */; };
		EC8BDE1225E3B1600085CCC2 /* cpu_info.cc in Sources */ = {isa = PBXBuildFile; fileRef = EC8BDE0D25E3B15F0085CCC2 /* cpu_info.cc */; };
		EC8BDE1325E3B1600085CCC2 /* data_flag_utils.cc in Sources */ = {isa = PBXBuildFile; fileRef = EC8BDE0E25E3B15F0085CCC2 /* data_flag_utils.cc */; };
		EC8BDE1425E3B1600085CCC2 /* dims_offset_utils.h in Headers */ = {isa = PBXBuildFile; fileRef = EC8BDE0F25E3B15F0085CCC2 /* dims_offset_utils.h */; };
		EC8BDE1525E3B1600085CCC2 /* dims_offset_utils.cc in Sources */ = {isa = PBXBuildFile; fileRef = EC8BDE1025E3B15F0085CCC2 /* dims_offset_utils.cc */; };
		ECCDCE7F25DF536000D7D297 /* CMakeLists.txt in Resources */ = {isa = PBXBuildFile; fileRef = ECCDCDFF25DF536000D7D297 /* CMakeLists.txt */; };
		ECCDCE8025DF536000D7D297 /* cpu_device.cc in Sources */ = {isa = PBXBuildFile; fileRef = ECCDCE0025DF536000D7D297 /* cpu_device.cc */; };
		ECCDCE8125DF536000D7D297 /* cpu_mat_util.h in Headers */ = {isa = PBXBuildFile; fileRef = ECCDCE0125DF536000D7D297 /* cpu_mat_util.h */; };
		ECCDCE8225DF536000D7D297 /* cpu_mat_converter.cc in Sources */ = {isa = PBXBuildFile; fileRef = ECCDCE0225DF536000D7D297 /* cpu_mat_converter.cc */; };
		ECCDCE8325DF536000D7D297 /* cpu_device.h in Headers */ = {isa = PBXBuildFile; fileRef = ECCDCE0325DF536000D7D297 /* cpu_device.h */; };
		ECCDCE8425DF536000D7D297 /* cpu_context.h in Headers */ = {isa = PBXBuildFile; fileRef = ECCDCE0425DF536000D7D297 /* cpu_context.h */; };
		ECCDCE8525DF536000D7D297 /* cpu_blob_converter.cc in Sources */ = {isa = PBXBuildFile; fileRef = ECCDCE0525DF536000D7D297 /* cpu_blob_converter.cc */; };
		ECCDCE8625DF536000D7D297 /* cpu_mat_converter.h in Headers */ = {isa = PBXBuildFile; fileRef = ECCDCE0625DF536000D7D297 /* cpu_mat_converter.h */; };
		ECCDCE8725DF536000D7D297 /* cpu_context.cc in Sources */ = {isa = PBXBuildFile; fileRef = ECCDCE0725DF536000D7D297 /* cpu_context.cc */; };
		ECCDCE8825DF536000D7D297 /* cpu_mat_util.cc in Sources */ = {isa = PBXBuildFile; fileRef = ECCDCE0825DF536000D7D297 /* cpu_mat_util.cc */; };
		ECCDCE8925DF536000D7D297 /* cpu_cast_layer_acc.cc in Sources */ = {isa = PBXBuildFile; fileRef = ECCDCE0A25DF536000D7D297 /* cpu_cast_layer_acc.cc */; };
		ECCDCE8A25DF536000D7D297 /* cpu_stride_slice_layer_acc.cc in Sources */ = {isa = PBXBuildFile; fileRef = ECCDCE0B25DF536000D7D297 /* cpu_stride_slice_layer_acc.cc */; };
		ECCDCE8B25DF536000D7D297 /* cpu_reciprocal_layer_acc.cc in Sources */ = {isa = PBXBuildFile; fileRef = ECCDCE0C25DF536000D7D297 /* cpu_reciprocal_layer_acc.cc */; };
		ECCDCE8C25DF536000D7D297 /* cpu_binary_op_layer_acc.h in Headers */ = {isa = PBXBuildFile; fileRef = ECCDCE0D25DF536000D7D297 /* cpu_binary_op_layer_acc.h */; };
		ECCDCE8D25DF536000D7D297 /* cpu_erf_layer_acc.cc in Sources */ = {isa = PBXBuildFile; fileRef = ECCDCE0E25DF536000D7D297 /* cpu_erf_layer_acc.cc */; };
		ECCDCE8E25DF536000D7D297 /* cpu_gather_layer_acc.cc in Sources */ = {isa = PBXBuildFile; fileRef = ECCDCE0F25DF536000D7D297 /* cpu_gather_layer_acc.cc */; };
		ECCDCE8F25DF536000D7D297 /* cpu_permute_layer_acc.h in Headers */ = {isa = PBXBuildFile; fileRef = ECCDCE1025DF536000D7D297 /* cpu_permute_layer_acc.h */; };
		ECCDCE9025DF536000D7D297 /* cpu_reorg_layer_acc.cc in Sources */ = {isa = PBXBuildFile; fileRef = ECCDCE1125DF536000D7D297 /* cpu_reorg_layer_acc.cc */; };
		ECCDCE9125DF536000D7D297 /* cpu_layer_acc.cc in Sources */ = {isa = PBXBuildFile; fileRef = ECCDCE1225DF536000D7D297 /* cpu_layer_acc.cc */; };
		ECCDCE9225DF536000D7D297 /* cpu_ histogram_layer_acc.cc in Sources */ = {isa = PBXBuildFile; fileRef = ECCDCE1325DF536000D7D297 /* cpu_ histogram_layer_acc.cc */; };
		ECCDCE9325DF536000D7D297 /* cpu_detection_post_process_layer_acc.h in Headers */ = {isa = PBXBuildFile; fileRef = ECCDCE1425DF536000D7D297 /* cpu_detection_post_process_layer_acc.h */; };
		ECCDCE9425DF536000D7D297 /* cpu_size_layer_acc.cc in Sources */ = {isa = PBXBuildFile; fileRef = ECCDCE1525DF536000D7D297 /* cpu_size_layer_acc.cc */; };
		ECCDCE9525DF536000D7D297 /* cpu_conv_layer_acc.h in Headers */ = {isa = PBXBuildFile; fileRef = ECCDCE1625DF536000D7D297 /* cpu_conv_layer_acc.h */; };
		ECCDCE9625DF536000D7D297 /* cpu_reduce_log_sum_layer_acc.cc in Sources */ = {isa = PBXBuildFile; fileRef = ECCDCE1725DF536000D7D297 /* cpu_reduce_log_sum_layer_acc.cc */; };
		ECCDCE9725DF536000D7D297 /* cpu_clip_layer_acc.cc in Sources */ = {isa = PBXBuildFile; fileRef = ECCDCE1825DF536000D7D297 /* cpu_clip_layer_acc.cc */; };
		ECCDCE9825DF536000D7D297 /* cpu_reduce_l1_layer_acc.cc in Sources */ = {isa = PBXBuildFile; fileRef = ECCDCE1925DF536000D7D297 /* cpu_reduce_l1_layer_acc.cc */; };
		ECCDCE9925DF536000D7D297 /* cpu_arg_max_or_min_layer_acc.cc in Sources */ = {isa = PBXBuildFile; fileRef = ECCDCE1A25DF536000D7D297 /* cpu_arg_max_or_min_layer_acc.cc */; };
		ECCDCE9A25DF536000D7D297 /* cpu_softmax_layer_acc.cc in Sources */ = {isa = PBXBuildFile; fileRef = ECCDCE1B25DF536000D7D297 /* cpu_softmax_layer_acc.cc */; };
		ECCDCE9B25DF536000D7D297 /* cpu_reduce_sum_square_layer_acc.cc in Sources */ = {isa = PBXBuildFile; fileRef = ECCDCE1C25DF536000D7D297 /* cpu_reduce_sum_square_layer_acc.cc */; };
		ECCDCE9C25DF536000D7D297 /* cpu_squared_difference_layer_acc.cc in Sources */ = {isa = PBXBuildFile; fileRef = ECCDCE1D25DF536000D7D297 /* cpu_squared_difference_layer_acc.cc */; };
		ECCDCE9D25DF536000D7D297 /* cpu_relu6_layer_acc.cc in Sources */ = {isa = PBXBuildFile; fileRef = ECCDCE1E25DF536000D7D297 /* cpu_relu6_layer_acc.cc */; };
		ECCDCE9E25DF536000D7D297 /* cpu_concat_layer_acc.cc in Sources */ = {isa = PBXBuildFile; fileRef = ECCDCE1F25DF536000D7D297 /* cpu_concat_layer_acc.cc */; };
		ECCDCE9F25DF536000D7D297 /* cpu_pool_layer_acc.cc in Sources */ = {isa = PBXBuildFile; fileRef = ECCDCE2025DF536000D7D297 /* cpu_pool_layer_acc.cc */; };
		ECCDCEA025DF536000D7D297 /* cpu_detection_output_layer_acc.h in Headers */ = {isa = PBXBuildFile; fileRef = ECCDCE2125DF536000D7D297 /* cpu_detection_output_layer_acc.h */; };
		ECCDCEA125DF536000D7D297 /* cpu_reduce_mean_layer_acc.cc in Sources */ = {isa = PBXBuildFile; fileRef = ECCDCE2225DF536000D7D297 /* cpu_reduce_mean_layer_acc.cc */; };
		ECCDCEA225DF536000D7D297 /* cpu_range_layer_acc.cc in Sources */ = {isa = PBXBuildFile; fileRef = ECCDCE2325DF536000D7D297 /* cpu_range_layer_acc.cc */; };
		ECCDCEA325DF536000D7D297 /* cpu_reformat_layer_acc.cc in Sources */ = {isa = PBXBuildFile; fileRef = ECCDCE2425DF536000D7D297 /* cpu_reformat_layer_acc.cc */; };
		ECCDCEA425DF536000D7D297 /* cpu_upsample_layer_acc.h in Headers */ = {isa = PBXBuildFile; fileRef = ECCDCE2525DF536000D7D297 /* cpu_upsample_layer_acc.h */; };
		ECCDCEA525DF536000D7D297 /* cpu_prior_box_layer_acc.cc in Sources */ = {isa = PBXBuildFile; fileRef = ECCDCE2625DF536000D7D297 /* cpu_prior_box_layer_acc.cc */; };
		ECCDCEA625DF536000D7D297 /* cpu_nonzero_layer_acc.cc in Sources */ = {isa = PBXBuildFile; fileRef = ECCDCE2725DF536000D7D297 /* cpu_nonzero_layer_acc.cc */; };
		ECCDCEA725DF536000D7D297 /* cpu_scale_layer_acc.cc in Sources */ = {isa = PBXBuildFile; fileRef = ECCDCE2825DF536000D7D297 /* cpu_scale_layer_acc.cc */; };
		ECCDCEA825DF536000D7D297 /* cpu_pixel_shuffle_layer_acc.cc in Sources */ = {isa = PBXBuildFile; fileRef = ECCDCE2925DF536000D7D297 /* cpu_pixel_shuffle_layer_acc.cc */; };
		ECCDCEA925DF536000D7D297 /* cpu_shuffle_layer_acc.cc in Sources */ = {isa = PBXBuildFile; fileRef = ECCDCE2A25DF536000D7D297 /* cpu_shuffle_layer_acc.cc */; };
		ECCDCEAA25DF536000D7D297 /* cpu_layer_acc.h in Headers */ = {isa = PBXBuildFile; fileRef = ECCDCE2B25DF536000D7D297 /* cpu_layer_acc.h */; };
		ECCDCEAB25DF536000D7D297 /* cpu_mul_layer_acc.cc in Sources */ = {isa = PBXBuildFile; fileRef = ECCDCE2C25DF536000D7D297 /* cpu_mul_layer_acc.cc */; };
		ECCDCEAC25DF536000D7D297 /* cpu_prior_box_layer_acc.h in Headers */ = {isa = PBXBuildFile; fileRef = ECCDCE2D25DF536000D7D297 /* cpu_prior_box_layer_acc.h */; };
		ECCDCEAD25DF536000D7D297 /* cpu_log_sigmoid_layer_acc.cc in Sources */ = {isa = PBXBuildFile; fileRef = ECCDCE2E25DF536000D7D297 /* cpu_log_sigmoid_layer_acc.cc */; };
		ECCDCEAE25DF536000D7D297 /* cpu_sin_layer_acc.cc in Sources */ = {isa = PBXBuildFile; fileRef = ECCDCE2F25DF536000D7D297 /* cpu_sin_layer_acc.cc */; };
		ECCDCEAF25DF536000D7D297 /* cpu_sub_layer_acc.cc in Sources */ = {isa = PBXBuildFile; fileRef = ECCDCE3025DF536000D7D297 /* cpu_sub_layer_acc.cc */; };
		ECCDCEB025DF536000D7D297 /* cpu_asin_layer_acc.cc in Sources */ = {isa = PBXBuildFile; fileRef = ECCDCE3125DF536000D7D297 /* cpu_asin_layer_acc.cc */; };
		ECCDCEB125DF536000D7D297 /* cpu_unary_layer_acc.cc in Sources */ = {isa = PBXBuildFile; fileRef = ECCDCE3225DF536000D7D297 /* cpu_unary_layer_acc.cc */; };
		ECCDCEB225DF536000D7D297 /* cpu_detection_output_layer_acc.cc in Sources */ = {isa = PBXBuildFile; fileRef = ECCDCE3325DF536000D7D297 /* cpu_detection_output_layer_acc.cc */; };
		ECCDCEB325DF536000D7D297 /* cpu_expand_layer_acc.cc in Sources */ = {isa = PBXBuildFile; fileRef = ECCDCE3425DF536000D7D297 /* cpu_expand_layer_acc.cc */; };
		ECCDCEB425DF536000D7D297 /* cpu_pool_3d_layer_acc.cc in Sources */ = {isa = PBXBuildFile; fileRef = ECCDCE3525DF536000D7D297 /* cpu_pool_3d_layer_acc.cc */; };
		ECCDCEB525DF536000D7D297 /* cpu_unsqueeze_layer_acc.cc in Sources */ = {isa = PBXBuildFile; fileRef = ECCDCE3625DF536000D7D297 /* cpu_unsqueeze_layer_acc.cc */; };
		ECCDCEB625DF536000D7D297 /* cpu_rsqrt_layer_acc.cc in Sources */ = {isa = PBXBuildFile; fileRef = ECCDCE3725DF536000D7D297 /* cpu_rsqrt_layer_acc.cc */; };
		ECCDCEB725DF536000D7D297 /* cpu_detection_post_process_layer_acc.cc in Sources */ = {isa = PBXBuildFile; fileRef = ECCDCE3825DF536000D7D297 /* cpu_detection_post_process_layer_acc.cc */; };
		ECCDCEB825DF536000D7D297 /* cpu_conv_layer_acc.cc in Sources */ = {isa = PBXBuildFile; fileRef = ECCDCE3925DF536000D7D297 /* cpu_conv_layer_acc.cc */; };
		ECCDCEB925DF536000D7D297 /* cpu_permute_layer_acc.cc in Sources */ = {isa = PBXBuildFile; fileRef = ECCDCE3A25DF536000D7D297 /* cpu_permute_layer_acc.cc */; };
		ECCDCEBA25DF536000D7D297 /* cpu_add_layer_acc.cc in Sources */ = {isa = PBXBuildFile; fileRef = ECCDCE3B25DF536000D7D297 /* cpu_add_layer_acc.cc */; };
		ECCDCEBB25DF536000D7D297 /* cpu_floor_layer_acc.cc in Sources */ = {isa = PBXBuildFile; fileRef = ECCDCE3C25DF536000D7D297 /* cpu_floor_layer_acc.cc */; };
		ECCDCEBC25DF536000D7D297 /* cpu_signed_mul_layer_acc.cc in Sources */ = {isa = PBXBuildFile; fileRef = ECCDCE3D25DF536000D7D297 /* cpu_signed_mul_layer_acc.cc */; };
		ECCDCEBD25DF536000D7D297 /* cpu_reduce_layer_acc.h in Headers */ = {isa = PBXBuildFile; fileRef = ECCDCE3E25DF536000D7D297 /* cpu_reduce_layer_acc.h */; };
		ECCDCEBE25DF536000D7D297 /* cpu_relu_layer_acc.cc in Sources */ = {isa = PBXBuildFile; fileRef = ECCDCE3F25DF536000D7D297 /* cpu_relu_layer_acc.cc */; };
		ECCDCEBF25DF536000D7D297 /* cpu_reduce_min_layer_acc.cc in Sources */ = {isa = PBXBuildFile; fileRef = ECCDCE4025DF536000D7D297 /* cpu_reduce_min_layer_acc.cc */; };
		ECCDCEC025DF536000D7D297 /* cpu_conv_3d_layer_acc.cc in Sources */ = {isa = PBXBuildFile; fileRef = ECCDCE4125DF536000D7D297 /* cpu_conv_3d_layer_acc.cc */; };
		ECCDCEC125DF536000D7D297 /* cpu_reduce_max_layer_acc.cc in Sources */ = {isa = PBXBuildFile; fileRef = ECCDCE4225DF536000D7D297 /* cpu_reduce_max_layer_acc.cc */; };
		ECCDCEC225DF536000D7D297 /* cpu_scatter_nd_layer_acc.cc in Sources */ = {isa = PBXBuildFile; fileRef = ECCDCE4325DF536000D7D297 /* cpu_scatter_nd_layer_acc.cc */; };
		ECCDCEC325DF536000D7D297 /* cpu_bias_add_layer_acc.cc in Sources */ = {isa = PBXBuildFile; fileRef = ECCDCE4425DF536000D7D297 /* cpu_bias_add_layer_acc.cc */; };
		ECCDCEC425DF536000D7D297 /* cpu_shape_layer_acc.cc in Sources */ = {isa = PBXBuildFile; fileRef = ECCDCE4525DF536000D7D297 /* cpu_shape_layer_acc.cc */; };
		ECCDCEC525DF536000D7D297 /* cpu_hdrguide_layer_acc.cc in Sources */ = {isa = PBXBuildFile; fileRef = ECCDCE4625DF536000D7D297 /* cpu_hdrguide_layer_acc.cc */; };
		ECCDCEC625DF536000D7D297 /* compute_int8.cc in Sources */ = {isa = PBXBuildFile; fileRef = ECCDCE4825DF536000D7D297 /* compute_int8.cc */; };
		ECCDCEC725DF536000D7D297 /* compute_elewise.h in Headers */ = {isa = PBXBuildFile; fileRef = ECCDCE4925DF536000D7D297 /* compute_elewise.h */; };
		ECCDCEC825DF536000D7D297 /* normalized_bbox.h in Headers */ = {isa = PBXBuildFile; fileRef = ECCDCE4A25DF536000D7D297 /* normalized_bbox.h */; };
		ECCDCEC925DF536000D7D297 /* compute_elewise.cc in Sources */ = {isa = PBXBuildFile; fileRef = ECCDCE4B25DF536000D7D297 /* compute_elewise.cc */; };
		ECCDCECA25DF536000D7D297 /* compute_int8.h in Headers */ = {isa = PBXBuildFile; fileRef = ECCDCE4C25DF536000D7D297 /* compute_int8.h */; };
		ECCDCECB25DF536000D7D297 /* cpu_reduce_log_sum_exp_layer_acc.cc in Sources */ = {isa = PBXBuildFile; fileRef = ECCDCE4D25DF536000D7D297 /* cpu_reduce_log_sum_exp_layer_acc.cc */; };
		ECCDCECC25DF536000D7D297 /* cpu_reduce_sum_layer_acc.cc in Sources */ = {isa = PBXBuildFile; fileRef = ECCDCE4E25DF536000D7D297 /* cpu_reduce_sum_layer_acc.cc */; };
		ECCDCECD25DF536000D7D297 /* cpu_hard_swish_layer_acc.cc in Sources */ = {isa = PBXBuildFile; fileRef = ECCDCE4F25DF536000D7D297 /* cpu_hard_swish_layer_acc.cc */; };
		ECCDCECE25DF536000D7D297 /* cpu_reduce_prod_layer_acc.cc in Sources */ = {isa = PBXBuildFile; fileRef = ECCDCE5025DF536000D7D297 /* cpu_reduce_prod_layer_acc.cc */; };
		ECCDCECF25DF536000D7D297 /* cpu_tanh_layer_acc.cc in Sources */ = {isa = PBXBuildFile; fileRef = ECCDCE5125DF536000D7D297 /* cpu_tanh_layer_acc.cc */; };
		ECCDCED025DF536000D7D297 /* cpu_gathernd_layer_acc.cc in Sources */ = {isa = PBXBuildFile; fileRef = ECCDCE5225DF536000D7D297 /* cpu_gathernd_layer_acc.cc */; };
		ECCDCED125DF536000D7D297 /* cpu_sigmoid_layer_acc.cc in Sources */ = {isa = PBXBuildFile; fileRef = ECCDCE5325DF536000D7D297 /* cpu_sigmoid_layer_acc.cc */; };
		ECCDCED225DF536000D7D297 /* cpu_log_layer_acc.cc in Sources */ = {isa = PBXBuildFile; fileRef = ECCDCE5425DF536000D7D297 /* cpu_log_layer_acc.cc */; };
		ECCDCED325DF536000D7D297 /* cpu_batch_norm_layer_acc.cc in Sources */ = {isa = PBXBuildFile; fileRef = ECCDCE5525DF536000D7D297 /* cpu_batch_norm_layer_acc.cc */; };
		ECCDCED425DF536000D7D297 /* cpu_upsample_layer_acc.cc in Sources */ = {isa = PBXBuildFile; fileRef = ECCDCE5625DF536000D7D297 /* cpu_upsample_layer_acc.cc */; };
		ECCDCED525DF536000D7D297 /* cpu_lrn_layer_acc.cc in Sources */ = {isa = PBXBuildFile; fileRef = ECCDCE5725DF536000D7D297 /* cpu_lrn_layer_acc.cc */; };
		ECCDCED625DF536000D7D297 /* cpu_sqrt_layer_acc.cc in Sources */ = {isa = PBXBuildFile; fileRef = ECCDCE5825DF536000D7D297 /* cpu_sqrt_layer_acc.cc */; };
		ECCDCED725DF536000D7D297 /* cpu_neg_layer_acc.cc in Sources */ = {isa = PBXBuildFile; fileRef = ECCDCE5925DF536000D7D297 /* cpu_neg_layer_acc.cc */; };
		ECCDCED825DF536000D7D297 /* cpu_deconv_layer_acc.cc in Sources */ = {isa = PBXBuildFile; fileRef = ECCDCE5A25DF536000D7D297 /* cpu_deconv_layer_acc.cc */; };
		ECCDCED925DF536000D7D297 /* cpu_stride_slice_v2_layer_acc.cc in Sources */ = {isa = PBXBuildFile; fileRef = ECCDCE5B25DF536000D7D297 /* cpu_stride_slice_v2_layer_acc.cc */; };
		ECCDCEDA25DF536000D7D297 /* cpu_pow_layer_acc.cc in Sources */ = {isa = PBXBuildFile; fileRef = ECCDCE5C25DF536000D7D297 /* cpu_pow_layer_acc.cc */; };
		ECCDCEDB25DF536000D7D297 /* cpu_splitv_layer_acc.cc in Sources */ = {isa = PBXBuildFile; fileRef = ECCDCE5D25DF536000D7D297 /* cpu_splitv_layer_acc.cc */; };
		ECCDCEDC25DF536000D7D297 /* cpu_lstm_layer_acc.cc in Sources */ = {isa = PBXBuildFile; fileRef = ECCDCE5E25DF536000D7D297 /* cpu_lstm_layer_acc.cc */; };
		ECCDCEDD25DF536000D7D297 /* cpu_exp_layer_acc.cc in Sources */ = {isa = PBXBuildFile; fileRef = ECCDCE5F25DF536000D7D297 /* cpu_exp_layer_acc.cc */; };
		ECCDCEDE25DF536000D7D297 /* cpu_div_layer_acc.cc in Sources */ = {isa = PBXBuildFile; fileRef = ECCDCE6025DF536000D7D297 /* cpu_div_layer_acc.cc */; };
		ECCDCEDF25DF536000D7D297 /* cpu_hard_sigmoid_layer_acc.cc in Sources */ = {isa = PBXBuildFile; fileRef = ECCDCE6125DF536000D7D297 /* cpu_hard_sigmoid_layer_acc.cc */; };
		ECCDCEE025DF536000D7D297 /* cpu_squeeze_layer_acc.cc in Sources */ = {isa = PBXBuildFile; fileRef = ECCDCE6225DF536000D7D297 /* cpu_squeeze_layer_acc.cc */; };
		ECCDCEE125DF536000D7D297 /* cpu_padv2_layer_acc.cc in Sources */ = {isa = PBXBuildFile; fileRef = ECCDCE6325DF536000D7D297 /* cpu_padv2_layer_acc.cc */; };
		ECCDCEE225DF536000D7D297 /* cpu_ceil_layer_acc.cc in Sources */ = {isa = PBXBuildFile; fileRef = ECCDCE6425DF536000D7D297 /* cpu_ceil_layer_acc.cc */; };
		ECCDCEE325DF536000D7D297 /* cpu_deconv_layer_acc.h in Headers */ = {isa = PBXBuildFile; fileRef = ECCDCE6525DF536000D7D297 /* cpu_deconv_layer_acc.h */; };
		ECCDCEE425DF536000D7D297 /* cpu_atan_layer_acc.cc in Sources */ = {isa = PBXBuildFile; fileRef = ECCDCE6625DF536000D7D297 /* cpu_atan_layer_acc.cc */; };
		ECCDCEE525DF536000D7D297 /* cpu_tan_layer_acc.cc in Sources */ = {isa = PBXBuildFile; fileRef = ECCDCE6725DF536000D7D297 /* cpu_tan_layer_acc.cc */; };
		ECCDCEE625DF536000D7D297 /* cpu_prelu_layer_acc.cc in Sources */ = {isa = PBXBuildFile; fileRef = ECCDCE6825DF536000D7D297 /* cpu_prelu_layer_acc.cc */; };
		ECCDCEE725DF536000D7D297 /* cpu_elu_layer_acc.cc in Sources */ = {isa = PBXBuildFile; fileRef = ECCDCE6925DF536000D7D297 /* cpu_elu_layer_acc.cc */; };
		ECCDCEE825DF536000D7D297 /* cpu_abs_layer_acc.cc in Sources */ = {isa = PBXBuildFile; fileRef = ECCDCE6A25DF536000D7D297 /* cpu_abs_layer_acc.cc */; };
		ECCDCEE925DF536000D7D297 /* cpu_min_layer_acc.cc in Sources */ = {isa = PBXBuildFile; fileRef = ECCDCE6B25DF536000D7D297 /* cpu_min_layer_acc.cc */; };
		ECCDCEEA25DF536000D7D297 /* cpu_cos_layer_acc.cc in Sources */ = {isa = PBXBuildFile; fileRef = ECCDCE6C25DF536000D7D297 /* cpu_cos_layer_acc.cc */; };
		ECCDCEEB25DF536000D7D297 /* cpu_inner_product_layer_acc.cc in Sources */ = {isa = PBXBuildFile; fileRef = ECCDCE6D25DF536000D7D297 /* cpu_inner_product_layer_acc.cc */; };
		ECCDCEEC25DF536000D7D297 /* cpu_instance_norm_layer_acc.cc in Sources */ = {isa = PBXBuildFile; fileRef = ECCDCE6E25DF536000D7D297 /* cpu_instance_norm_layer_acc.cc */; };
		ECCDCEED25DF536000D7D297 /* cpu_unary_layer_acc.h in Headers */ = {isa = PBXBuildFile; fileRef = ECCDCE6F25DF536000D7D297 /* cpu_unary_layer_acc.h */; };
		ECCDCEEE25DF536000D7D297 /* cpu_reshape_layer_acc.cc in Sources */ = {isa = PBXBuildFile; fileRef = ECCDCE7025DF536000D7D297 /* cpu_reshape_layer_acc.cc */; };
		ECCDCEEF25DF536000D7D297 /* cpu_conv_3d_layer_acc.h in Headers */ = {isa = PBXBuildFile; fileRef = ECCDCE7125DF536000D7D297 /* cpu_conv_3d_layer_acc.h */; };
		ECCDCEF025DF536000D7D297 /* cpu_selu_layer_acc.cc in Sources */ = {isa = PBXBuildFile; fileRef = ECCDCE7225DF536000D7D297 /* cpu_selu_layer_acc.cc */; };
		ECCDCEF125DF536000D7D297 /* cpu_constantofshape_layer_acc.cc in Sources */ = {isa = PBXBuildFile; fileRef = ECCDCE7325DF536000D7D297 /* cpu_constantofshape_layer_acc.cc */; };
		ECCDCEF225DF536000D7D297 /* cpu_acos_layer_acc.cc in Sources */ = {isa = PBXBuildFile; fileRef = ECCDCE7425DF536000D7D297 /* cpu_acos_layer_acc.cc */; };
		ECCDCEF325DF536000D7D297 /* cpu_reduce_l2_layer_acc.cc in Sources */ = {isa = PBXBuildFile; fileRef = ECCDCE7525DF536000D7D297 /* cpu_reduce_l2_layer_acc.cc */; };
		ECCDCEF425DF536000D7D297 /* cpu_max_layer_acc.cc in Sources */ = {isa = PBXBuildFile; fileRef = ECCDCE7625DF536000D7D297 /* cpu_max_layer_acc.cc */; };
		ECCDCEF525DF536000D7D297 /* cpu_sign_layer_acc.cc in Sources */ = {isa = PBXBuildFile; fileRef = ECCDCE7725DF536000D7D297 /* cpu_sign_layer_acc.cc */; };
		ECCDCEF625DF536000D7D297 /* cpu_normalize_layer_acc.cc in Sources */ = {isa = PBXBuildFile; fileRef = ECCDCE7825DF536000D7D297 /* cpu_normalize_layer_acc.cc */; };
		ECCDCEF725DF536000D7D297 /* cpu_pad_layer_acc.cc in Sources */ = {isa = PBXBuildFile; fileRef = ECCDCE7925DF536000D7D297 /* cpu_pad_layer_acc.cc */; };
		ECCDCEF825DF536000D7D297 /* cpu_bitshift_layer_acc.cc in Sources */ = {isa = PBXBuildFile; fileRef = ECCDCE7A25DF536000D7D297 /* cpu_bitshift_layer_acc.cc */; };
		ECCDCEF925DF536000D7D297 /* cpu_binary_op_layer_acc.cc in Sources */ = {isa = PBXBuildFile; fileRef = ECCDCE7B25DF536000D7D297 /* cpu_binary_op_layer_acc.cc */; };
		ECCDCEFA25DF536000D7D297 /* cpu_reduce_layer_acc.cc in Sources */ = {isa = PBXBuildFile; fileRef = ECCDCE7C25DF536000D7D297 /* cpu_reduce_layer_acc.cc */; };
		ECCDCEFB25DF536000D7D297 /* cpu_mat_mul_layer_acc.cc in Sources */ = {isa = PBXBuildFile; fileRef = ECCDCE7D25DF536000D7D297 /* cpu_mat_mul_layer_acc.cc */; };
		ECCDCEFC25DF536000D7D297 /* cpu_softplus_layer_acc.cc in Sources */ = {isa = PBXBuildFile; fileRef = ECCDCE7E25DF536000D7D297 /* cpu_softplus_layer_acc.cc */; };
		ECCDCEFF25DF5C3F00D7D297 /* metal_lstm_layer_acc.metal in Sources */ = {isa = PBXBuildFile; fileRef = ECCDCEFE25DF5C3F00D7D297 /* metal_lstm_layer_acc.metal */; };
		ECCDCF1725E0F97500D7D297 /* expand_layer.cc in Sources */ = {isa = PBXBuildFile; fileRef = ECCDCF0125E0F97300D7D297 /* expand_layer.cc */; };
		ECCDCF1825E0F97500D7D297 /* scatter_nd_layer.cc in Sources */ = {isa = PBXBuildFile; fileRef = ECCDCF0225E0F97300D7D297 /* scatter_nd_layer.cc */; };
		ECCDCF1925E0F97500D7D297 /* lstm_layer.cc in Sources */ = {isa = PBXBuildFile; fileRef = ECCDCF0325E0F97400D7D297 /* lstm_layer.cc */; };
		ECCDCF1A25E0F97500D7D297 /* erf_layer.cc in Sources */ = {isa = PBXBuildFile; fileRef = ECCDCF0425E0F97400D7D297 /* erf_layer.cc */; };
		ECCDCF1B25E0F97500D7D297 /* size_layer.cc in Sources */ = {isa = PBXBuildFile; fileRef = ECCDCF0525E0F97400D7D297 /* size_layer.cc */; };
		ECCDCF1C25E0F97500D7D297 /* histogram_layer.cc in Sources */ = {isa = PBXBuildFile; fileRef = ECCDCF0625E0F97400D7D297 /* histogram_layer.cc */; };
		ECCDCF1D25E0F97500D7D297 /* mat_mul_layer.cc in Sources */ = {isa = PBXBuildFile; fileRef = ECCDCF0725E0F97400D7D297 /* mat_mul_layer.cc */; };
		ECCDCF1E25E0F97500D7D297 /* bias_add_layer.cc in Sources */ = {isa = PBXBuildFile; fileRef = ECCDCF0825E0F97400D7D297 /* bias_add_layer.cc */; };
		ECCDCF1F25E0F97500D7D297 /* constantofshape_layer.cc in Sources */ = {isa = PBXBuildFile; fileRef = ECCDCF0925E0F97400D7D297 /* constantofshape_layer.cc */; };
		ECCDCF2025E0F97500D7D297 /* gathernd_layer.cc in Sources */ = {isa = PBXBuildFile; fileRef = ECCDCF0A25E0F97400D7D297 /* gathernd_layer.cc */; };
		ECCDCF2125E0F97500D7D297 /* cast_layer.cc in Sources */ = {isa = PBXBuildFile; fileRef = ECCDCF0B25E0F97400D7D297 /* cast_layer.cc */; };
		ECCDCF2225E0F97500D7D297 /* range_layer.cc in Sources */ = {isa = PBXBuildFile; fileRef = ECCDCF0C25E0F97400D7D297 /* range_layer.cc */; };
		ECCDCF2325E0F97500D7D297 /* nonzero_layer.cc in Sources */ = {isa = PBXBuildFile; fileRef = ECCDCF0D25E0F97400D7D297 /* nonzero_layer.cc */; };
		ECCDCF2425E0F97500D7D297 /* stride_slice_v2_layer.cc in Sources */ = {isa = PBXBuildFile; fileRef = ECCDCF0E25E0F97400D7D297 /* stride_slice_v2_layer.cc */; };
		ECCDCF2525E0F97500D7D297 /* cbam_fused_reduce_layer.cc in Sources */ = {isa = PBXBuildFile; fileRef = ECCDCF0F25E0F97400D7D297 /* cbam_fused_reduce_layer.cc */; };
		ECCDCF2625E0F97500D7D297 /* gather_layer.cc in Sources */ = {isa = PBXBuildFile; fileRef = ECCDCF1025E0F97400D7D297 /* gather_layer.cc */; };
		ECCDCF2725E0F97500D7D297 /* cbam_fused_pooling_layer.cc in Sources */ = {isa = PBXBuildFile; fileRef = ECCDCF1125E0F97400D7D297 /* cbam_fused_pooling_layer.cc */; };
		ECCDCF2825E0F97500D7D297 /* bitshift_layer.cc in Sources */ = {isa = PBXBuildFile; fileRef = ECCDCF1225E0F97400D7D297 /* bitshift_layer.cc */; };
		ECCDCF2925E0F97500D7D297 /* shape_layer.cc in Sources */ = {isa = PBXBuildFile; fileRef = ECCDCF1325E0F97400D7D297 /* shape_layer.cc */; };
		ECCDCF2A25E0F97500D7D297 /* padv2_layer.cc in Sources */ = {isa = PBXBuildFile; fileRef = ECCDCF1425E0F97500D7D297 /* padv2_layer.cc */; };
		ECCDCF2B25E0F97500D7D297 /* squeeze_layer.cc in Sources */ = {isa = PBXBuildFile; fileRef = ECCDCF1525E0F97500D7D297 /* squeeze_layer.cc */; };
		ECCDCF2C25E0F97500D7D297 /* unsqueeze_layer.cc in Sources */ = {isa = PBXBuildFile; fileRef = ECCDCF1625E0F97500D7D297 /* unsqueeze_layer.cc */; };
		ECCDCF4025E10B9D00D7D297 /* padv2_layer_interpreter.cc in Sources */ = {isa = PBXBuildFile; fileRef = ECCDCF2E25E10B9C00D7D297 /* padv2_layer_interpreter.cc */; };
		ECCDCF4125E10B9D00D7D297 /* constantofshape_layer_interpreter.cc in Sources */ = {isa = PBXBuildFile; fileRef = ECCDCF2F25E10B9C00D7D297 /* constantofshape_layer_interpreter.cc */; };
		ECCDCF4225E10B9D00D7D297 /* gather_layer_interpreter.cc in Sources */ = {isa = PBXBuildFile; fileRef = ECCDCF3025E10B9C00D7D297 /* gather_layer_interpreter.cc */; };
		ECCDCF4325E10B9D00D7D297 /* stride_slice_v2_layer_interpreter.cc in Sources */ = {isa = PBXBuildFile; fileRef = ECCDCF3125E10B9C00D7D297 /* stride_slice_v2_layer_interpreter.cc */; };
		ECCDCF4425E10B9D00D7D297 /* bias_add_layer_interpreter.cc in Sources */ = {isa = PBXBuildFile; fileRef = ECCDCF3225E10B9C00D7D297 /* bias_add_layer_interpreter.cc */; };
		ECCDCF4525E10B9D00D7D297 /* reformat_layer_interpreter.cc in Sources */ = {isa = PBXBuildFile; fileRef = ECCDCF3325E10B9C00D7D297 /* reformat_layer_interpreter.cc */; };
		ECCDCF4625E10B9D00D7D297 /* scatter_nd_layer_interpreter.cc in Sources */ = {isa = PBXBuildFile; fileRef = ECCDCF3425E10B9C00D7D297 /* scatter_nd_layer_interpreter.cc */; };
		ECCDCF4725E10B9D00D7D297 /* range_layer_interpreter.cc in Sources */ = {isa = PBXBuildFile; fileRef = ECCDCF3525E10B9C00D7D297 /* range_layer_interpreter.cc */; };
		ECCDCF4825E10B9D00D7D297 /* unsqueeze_layer_interpreter.cc in Sources */ = {isa = PBXBuildFile; fileRef = ECCDCF3625E10B9C00D7D297 /* unsqueeze_layer_interpreter.cc */; };
		ECCDCF4925E10B9D00D7D297 /* bitshift_layer_interpreter.cc in Sources */ = {isa = PBXBuildFile; fileRef = ECCDCF3725E10B9C00D7D297 /* bitshift_layer_interpreter.cc */; };
		ECCDCF4A25E10B9D00D7D297 /* expand_layer_interpreter.cc in Sources */ = {isa = PBXBuildFile; fileRef = ECCDCF3825E10B9D00D7D297 /* expand_layer_interpreter.cc */; };
		ECCDCF4B25E10B9D00D7D297 /* gathernd_layer_interpreter.cc in Sources */ = {isa = PBXBuildFile; fileRef = ECCDCF3925E10B9D00D7D297 /* gathernd_layer_interpreter.cc */; };
		ECCDCF4C25E10B9D00D7D297 /* cast_layer_interpreter.cc in Sources */ = {isa = PBXBuildFile; fileRef = ECCDCF3A25E10B9D00D7D297 /* cast_layer_interpreter.cc */; };
		ECCDCF4D25E10B9D00D7D297 /* mat_mul_layer_interpreter.cc in Sources */ = {isa = PBXBuildFile; fileRef = ECCDCF3B25E10B9D00D7D297 /* mat_mul_layer_interpreter.cc */; };
		ECCDCF4E25E10B9D00D7D297 /* lstm_layer_interpreter.cc in Sources */ = {isa = PBXBuildFile; fileRef = ECCDCF3C25E10B9D00D7D297 /* lstm_layer_interpreter.cc */; };
		ECCDCF4F25E10B9D00D7D297 /* shape_layer_interpreter.cc in Sources */ = {isa = PBXBuildFile; fileRef = ECCDCF3D25E10B9D00D7D297 /* shape_layer_interpreter.cc */; };
		ECCDCF5025E10B9D00D7D297 /* size_layer_interpreter.cc in Sources */ = {isa = PBXBuildFile; fileRef = ECCDCF3E25E10B9D00D7D297 /* size_layer_interpreter.cc */; };
		ECCDCF5125E10B9D00D7D297 /* histogram_layer_interpreter.cc in Sources */ = {isa = PBXBuildFile; fileRef = ECCDCF3F25E10B9D00D7D297 /* histogram_layer_interpreter.cc */; };
		ECD945B0254ADD7100BF9214 /* metal_pixel_shuffle_layer_acc.mm in Sources */ = {isa = PBXBuildFile; fileRef = ECD945AC254ADD7100BF9214 /* metal_pixel_shuffle_layer_acc.mm */; };
		ECD945B1254ADD7100BF9214 /* metal_signed_mul_layer_acc.metal in Sources */ = {isa = PBXBuildFile; fileRef = ECD945AD254ADD7100BF9214 /* metal_signed_mul_layer_acc.metal */; };
		ECD945B2254ADD7100BF9214 /* metal_signed_mul_layer_acc.mm in Sources */ = {isa = PBXBuildFile; fileRef = ECD945AE254ADD7100BF9214 /* metal_signed_mul_layer_acc.mm */; };
		ECD945B3254ADD7100BF9214 /* metal_pixel_shuffle_layer_acc.metal in Sources */ = {isa = PBXBuildFile; fileRef = ECD945AF254ADD7100BF9214 /* metal_pixel_shuffle_layer_acc.metal */; };
		ECD945B6254ADD8400BF9214 /* pixel_shuffle_layer.cc in Sources */ = {isa = PBXBuildFile; fileRef = ECD945B5254ADD8400BF9214 /* pixel_shuffle_layer.cc */; };
		ECD945B9254ADDA800BF9214 /* pixel_shuffle_layer_interpreter.cc in Sources */ = {isa = PBXBuildFile; fileRef = ECD945B8254ADDA800BF9214 /* pixel_shuffle_layer_interpreter.cc */; };
		ECD9464D2558F4CD00BF9214 /* net_optimizer_insert_int8_reformat.cc in Sources */ = {isa = PBXBuildFile; fileRef = ECD946492558F4CD00BF9214 /* net_optimizer_insert_int8_reformat.cc */; };
		ECD9464E2558F4CD00BF9214 /* net_optimizer_insert_fp16_reformat.h in Headers */ = {isa = PBXBuildFile; fileRef = ECD9464A2558F4CD00BF9214 /* net_optimizer_insert_fp16_reformat.h */; };
		ECD9464F2558F4CD00BF9214 /* net_optimizer_insert_int8_reformat.h in Headers */ = {isa = PBXBuildFile; fileRef = ECD9464B2558F4CD00BF9214 /* net_optimizer_insert_int8_reformat.h */; };
		ECD946502558F4CD00BF9214 /* net_optimizer_insert_fp16_reformat.cc in Sources */ = {isa = PBXBuildFile; fileRef = ECD9464C2558F4CD00BF9214 /* net_optimizer_insert_fp16_reformat.cc */; };
		ECEC5D6424FCDBA50044DDF1 /* arm_mat_converter.cc in Sources */ = {isa = PBXBuildFile; fileRef = ECEC5D6024FCDBA40044DDF1 /* arm_mat_converter.cc */; };
		ECEC5D6524FCDBA50044DDF1 /* arm_mat_util.h in Headers */ = {isa = PBXBuildFile; fileRef = ECEC5D6124FCDBA40044DDF1 /* arm_mat_util.h */; };
		ECEC5D6624FCDBA50044DDF1 /* arm_mat_converter.h in Headers */ = {isa = PBXBuildFile; fileRef = ECEC5D6224FCDBA40044DDF1 /* arm_mat_converter.h */; };
		ECEC5D6724FCDBA50044DDF1 /* arm_mat_util.cc in Sources */ = {isa = PBXBuildFile; fileRef = ECEC5D6324FCDBA50044DDF1 /* arm_mat_util.cc */; };
		ECEC5D6B24FCE0780044DDF1 /* mat_converter_acc.cc in Sources */ = {isa = PBXBuildFile; fileRef = ECEC5D6824FCE0780044DDF1 /* mat_converter_acc.cc */; };
		ECEC5D6C24FCE0780044DDF1 /* mat_converter_acc.h in Headers */ = {isa = PBXBuildFile; fileRef = ECEC5D6924FCE0780044DDF1 /* mat_converter_acc.h */; };
		ECEC5D6D24FCE0780044DDF1 /* mat_utils.cc in Sources */ = {isa = PBXBuildFile; fileRef = ECEC5D6A24FCE0780044DDF1 /* mat_utils.cc */; };
		ECEC5DA824FFC6FE0044DDF1 /* mat.cc in Sources */ = {isa = PBXBuildFile; fileRef = ECEC5DA724FFC6FD0044DDF1 /* mat.cc */; };
/* End PBXBuildFile section */

/* Begin PBXFileReference section */
		6178F3472590AA8C00B4B153 /* winograd_generator.cc */ = {isa = PBXFileReference; fileEncoding = 4; lastKnownFileType = sourcecode.cpp.cpp; path = winograd_generator.cc; sourceTree = "<group>"; };
		6178F3482590AA8C00B4B153 /* winograd_generator.h */ = {isa = PBXFileReference; fileEncoding = 4; lastKnownFileType = sourcecode.c.h; path = winograd_generator.h; sourceTree = "<group>"; };
		6178F3492590AA8C00B4B153 /* md5.h */ = {isa = PBXFileReference; fileEncoding = 4; lastKnownFileType = sourcecode.c.h; path = md5.h; sourceTree = "<group>"; };
		6178F34A2590AA8C00B4B153 /* md5.cc */ = {isa = PBXFileReference; fileEncoding = 4; lastKnownFileType = sourcecode.cpp.cpp; path = md5.cc; sourceTree = "<group>"; };
		9D24B9562351FFE1000E1F04 /* tnn copy-Info.plist */ = {isa = PBXFileReference; lastKnownFileType = text.plist.xml; name = "tnn copy-Info.plist"; path = "/Volumes/BANQ/Projects/MLProjects/tnn-open2/platforms/ios/tnn copy-Info.plist"; sourceTree = "<absolute>"; };
		9D29E25022DC89300050DC63 /* Foundation.framework */ = {isa = PBXFileReference; lastKnownFileType = wrapper.framework; name = Foundation.framework; path = Platforms/iPhoneOS.platform/Developer/SDKs/iPhoneOS12.2.sdk/System/Library/Frameworks/Foundation.framework; sourceTree = DEVELOPER_DIR; };
		9D2DB1D122D759C8000C508F /* tnn.framework */ = {isa = PBXFileReference; explicitFileType = wrapper.framework; includeInIndex = 0; path = tnn.framework; sourceTree = BUILT_PRODUCTS_DIR; };
		9D2DB1D422D759C8000C508F /* tnn.h */ = {isa = PBXFileReference; lastKnownFileType = sourcecode.c.h; path = tnn.h; sourceTree = "<group>"; };
		9D2DB1D522D759C8000C508F /* Info.plist */ = {isa = PBXFileReference; lastKnownFileType = text.plist.xml; path = Info.plist; sourceTree = "<group>"; };
		9D31635F23169B1600531250 /* CoreML.framework */ = {isa = PBXFileReference; lastKnownFileType = wrapper.framework; name = CoreML.framework; path = Platforms/iPhoneOS.platform/Developer/SDKs/iPhoneOS12.4.sdk/System/Library/Frameworks/CoreML.framework; sourceTree = DEVELOPER_DIR; };
		9D32F95F24557EE7002DCDAB /* net_optimizer_remove_layers.h */ = {isa = PBXFileReference; fileEncoding = 4; lastKnownFileType = sourcecode.c.h; path = net_optimizer_remove_layers.h; sourceTree = "<group>"; };
		9D32F96224557EE7002DCDAB /* net_optimizer.h */ = {isa = PBXFileReference; fileEncoding = 4; lastKnownFileType = sourcecode.c.h; path = net_optimizer.h; sourceTree = "<group>"; };
		9D32F96424557EE7002DCDAB /* optimizer_const.h */ = {isa = PBXFileReference; fileEncoding = 4; lastKnownFileType = sourcecode.c.h; path = optimizer_const.h; sourceTree = "<group>"; };
		9D32F96524557EE7002DCDAB /* net_optimizer_manager.h */ = {isa = PBXFileReference; fileEncoding = 4; lastKnownFileType = sourcecode.c.h; path = net_optimizer_manager.h; sourceTree = "<group>"; };
		9D32F96624557EE7002DCDAB /* net_optimizer_remove_layers.cc */ = {isa = PBXFileReference; fileEncoding = 4; lastKnownFileType = sourcecode.cpp.cpp; path = net_optimizer_remove_layers.cc; sourceTree = "<group>"; };
		9D32F96724557EE7002DCDAB /* net_optimizer_manager.cc */ = {isa = PBXFileReference; fileEncoding = 4; lastKnownFileType = sourcecode.cpp.cpp; path = net_optimizer_manager.cc; sourceTree = "<group>"; };
		9D32F96924557EE7002DCDAB /* blob_2d_memory_pool.h */ = {isa = PBXFileReference; fileEncoding = 4; lastKnownFileType = sourcecode.c.h; path = blob_2d_memory_pool.h; sourceTree = "<group>"; };
		9D32F96A24557EE7002DCDAB /* others_memory_mode_state.cc */ = {isa = PBXFileReference; fileEncoding = 4; lastKnownFileType = sourcecode.cpp.cpp; path = others_memory_mode_state.cc; sourceTree = "<group>"; };
		9D32F96B24557EE7002DCDAB /* blob_memory_size_info.cc */ = {isa = PBXFileReference; fileEncoding = 4; lastKnownFileType = sourcecode.cpp.cpp; path = blob_memory_size_info.cc; sourceTree = "<group>"; };
		9D32F96C24557EE7002DCDAB /* shared_memory_manager.h */ = {isa = PBXFileReference; fileEncoding = 4; lastKnownFileType = sourcecode.c.h; path = shared_memory_manager.h; sourceTree = "<group>"; };
		9D32F96D24557EE7002DCDAB /* memory_unify_assign_strategy.cc */ = {isa = PBXFileReference; fileEncoding = 4; lastKnownFileType = sourcecode.cpp.cpp; path = memory_unify_assign_strategy.cc; sourceTree = "<group>"; };
		9D32F96E24557EE7002DCDAB /* blob_1d_memory_pool.h */ = {isa = PBXFileReference; fileEncoding = 4; lastKnownFileType = sourcecode.c.h; path = blob_1d_memory_pool.h; sourceTree = "<group>"; };
		9D32F96F24557EE7002DCDAB /* blob_1d_memory.cc */ = {isa = PBXFileReference; fileEncoding = 4; lastKnownFileType = sourcecode.cpp.cpp; path = blob_1d_memory.cc; sourceTree = "<group>"; };
		9D32F97024557EE7002DCDAB /* blob_memory_pool.cc */ = {isa = PBXFileReference; fileEncoding = 4; lastKnownFileType = sourcecode.cpp.cpp; path = blob_memory_pool.cc; sourceTree = "<group>"; };
		9D32F97124557EE7002DCDAB /* shared_memory_manager.cc */ = {isa = PBXFileReference; fileEncoding = 4; lastKnownFileType = sourcecode.cpp.cpp; path = shared_memory_manager.cc; sourceTree = "<group>"; };
		9D32F97224557EE7002DCDAB /* blob_2d_memory_pool.cc */ = {isa = PBXFileReference; fileEncoding = 4; lastKnownFileType = sourcecode.cpp.cpp; path = blob_2d_memory_pool.cc; sourceTree = "<group>"; };
		9D32F97324557EE7002DCDAB /* blob_memory_pool_factory.h */ = {isa = PBXFileReference; fileEncoding = 4; lastKnownFileType = sourcecode.c.h; path = blob_memory_pool_factory.h; sourceTree = "<group>"; };
		9D32F97424557EE7002DCDAB /* blob_memory.cc */ = {isa = PBXFileReference; fileEncoding = 4; lastKnownFileType = sourcecode.cpp.cpp; path = blob_memory.cc; sourceTree = "<group>"; };
		9D32F97524557EE7002DCDAB /* memory_mode_state.cc */ = {isa = PBXFileReference; fileEncoding = 4; lastKnownFileType = sourcecode.cpp.cpp; path = memory_mode_state.cc; sourceTree = "<group>"; };
		9D32F97624557EE7002DCDAB /* memory_seperate_assign_strategy.cc */ = {isa = PBXFileReference; fileEncoding = 4; lastKnownFileType = sourcecode.cpp.cpp; path = memory_seperate_assign_strategy.cc; sourceTree = "<group>"; };
		9D32F97724557EE7002DCDAB /* blob_1d_memory.h */ = {isa = PBXFileReference; fileEncoding = 4; lastKnownFileType = sourcecode.c.h; path = blob_1d_memory.h; sourceTree = "<group>"; };
		9D32F97824557EE7002DCDAB /* blob_memory_size_info.h */ = {isa = PBXFileReference; fileEncoding = 4; lastKnownFileType = sourcecode.c.h; path = blob_memory_size_info.h; sourceTree = "<group>"; };
		9D32F97924557EE7002DCDAB /* blob_memory.h */ = {isa = PBXFileReference; fileEncoding = 4; lastKnownFileType = sourcecode.c.h; path = blob_memory.h; sourceTree = "<group>"; };
		9D32F97A24557EE7002DCDAB /* memory_assign_strategy.h */ = {isa = PBXFileReference; fileEncoding = 4; lastKnownFileType = sourcecode.c.h; path = memory_assign_strategy.h; sourceTree = "<group>"; };
		9D32F97B24557EE7002DCDAB /* memory_mode_state_factory.h */ = {isa = PBXFileReference; fileEncoding = 4; lastKnownFileType = sourcecode.c.h; path = memory_mode_state_factory.h; sourceTree = "<group>"; };
		9D32F97C24557EE7002DCDAB /* others_memory_mode_state.h */ = {isa = PBXFileReference; fileEncoding = 4; lastKnownFileType = sourcecode.c.h; path = others_memory_mode_state.h; sourceTree = "<group>"; };
		9D32F97D24557EE7002DCDAB /* blob_2d_memory.h */ = {isa = PBXFileReference; fileEncoding = 4; lastKnownFileType = sourcecode.c.h; path = blob_2d_memory.h; sourceTree = "<group>"; };
		9D32F97E24557EE7002DCDAB /* blob_2d_memory.cc */ = {isa = PBXFileReference; fileEncoding = 4; lastKnownFileType = sourcecode.cpp.cpp; path = blob_2d_memory.cc; sourceTree = "<group>"; };
		9D32F97F24557EE7002DCDAB /* memory_unify_assign_strategy.h */ = {isa = PBXFileReference; fileEncoding = 4; lastKnownFileType = sourcecode.c.h; path = memory_unify_assign_strategy.h; sourceTree = "<group>"; };
		9D32F98024557EE7002DCDAB /* share_one_thread_memory_mode_state.cc */ = {isa = PBXFileReference; fileEncoding = 4; lastKnownFileType = sourcecode.cpp.cpp; path = share_one_thread_memory_mode_state.cc; sourceTree = "<group>"; };
		9D32F98124557EE7002DCDAB /* memory_mode_state_factory.cc */ = {isa = PBXFileReference; fileEncoding = 4; lastKnownFileType = sourcecode.cpp.cpp; path = memory_mode_state_factory.cc; sourceTree = "<group>"; };
		9D32F98224557EE7002DCDAB /* memory_mode_state.h */ = {isa = PBXFileReference; fileEncoding = 4; lastKnownFileType = sourcecode.c.h; path = memory_mode_state.h; sourceTree = "<group>"; };
		9D32F98324557EE7002DCDAB /* share_one_thread_memory_mode_state.h */ = {isa = PBXFileReference; fileEncoding = 4; lastKnownFileType = sourcecode.c.h; path = share_one_thread_memory_mode_state.h; sourceTree = "<group>"; };
		9D32F98424557EE7002DCDAB /* blob_memory_pool.h */ = {isa = PBXFileReference; fileEncoding = 4; lastKnownFileType = sourcecode.c.h; path = blob_memory_pool.h; sourceTree = "<group>"; };
		9D32F98524557EE7002DCDAB /* blob_memory_pool_factory.cc */ = {isa = PBXFileReference; fileEncoding = 4; lastKnownFileType = sourcecode.cpp.cpp; path = blob_memory_pool_factory.cc; sourceTree = "<group>"; };
		9D32F98624557EE7002DCDAB /* memory_seperate_assign_strategy.h */ = {isa = PBXFileReference; fileEncoding = 4; lastKnownFileType = sourcecode.c.h; path = memory_seperate_assign_strategy.h; sourceTree = "<group>"; };
		9D32F98724557EE7002DCDAB /* blob_1d_memory_pool.cc */ = {isa = PBXFileReference; fileEncoding = 4; lastKnownFileType = sourcecode.cpp.cpp; path = blob_1d_memory_pool.cc; sourceTree = "<group>"; };
		9D32F98A24557EE7002DCDAB /* omp_utils.h */ = {isa = PBXFileReference; fileEncoding = 4; lastKnownFileType = sourcecode.c.h; path = omp_utils.h; sourceTree = "<group>"; };
		9D32F98B24557EE7002DCDAB /* half_utils.cc */ = {isa = PBXFileReference; fileEncoding = 4; lastKnownFileType = sourcecode.cpp.cpp; path = half_utils.cc; sourceTree = "<group>"; };
		9D32F98C24557EE7002DCDAB /* blob_memory_size_utils.h */ = {isa = PBXFileReference; fileEncoding = 4; lastKnownFileType = sourcecode.c.h; path = blob_memory_size_utils.h; sourceTree = "<group>"; };
		9D32F98D24557EE7002DCDAB /* string_utils_inner.h */ = {isa = PBXFileReference; fileEncoding = 4; lastKnownFileType = sourcecode.c.h; path = string_utils_inner.h; sourceTree = "<group>"; };
		9D32F98E24557EE7002DCDAB /* blob_transfer_utils.h */ = {isa = PBXFileReference; fileEncoding = 4; lastKnownFileType = sourcecode.c.h; path = blob_transfer_utils.h; sourceTree = "<group>"; };
		9D32F98F24557EE7002DCDAB /* split_utils.h */ = {isa = PBXFileReference; fileEncoding = 4; lastKnownFileType = sourcecode.c.h; path = split_utils.h; sourceTree = "<group>"; };
		9D32F99024557EE7002DCDAB /* string_format.cc */ = {isa = PBXFileReference; fileEncoding = 4; lastKnownFileType = sourcecode.cpp.cpp; path = string_format.cc; sourceTree = "<group>"; };
		9D32F99124557EE7002DCDAB /* blob_dump_utils.cc */ = {isa = PBXFileReference; fileEncoding = 4; lastKnownFileType = sourcecode.cpp.cpp; path = blob_dump_utils.cc; sourceTree = "<group>"; };
		9D32F99224557EE7002DCDAB /* blob_transfer_utils.cc */ = {isa = PBXFileReference; fileEncoding = 4; lastKnownFileType = sourcecode.cpp.cpp; path = blob_transfer_utils.cc; sourceTree = "<group>"; };
		9D32F99424557EE7002DCDAB /* data_format_converter.h */ = {isa = PBXFileReference; fileEncoding = 4; lastKnownFileType = sourcecode.c.h; path = data_format_converter.h; sourceTree = "<group>"; };
		9D32F99624557EE7002DCDAB /* data_format_converter.cc */ = {isa = PBXFileReference; fileEncoding = 4; lastKnownFileType = sourcecode.cpp.cpp; path = data_format_converter.cc; sourceTree = "<group>"; };
		9D32F99724557EE7002DCDAB /* blob_converter_internal.h */ = {isa = PBXFileReference; fileEncoding = 4; lastKnownFileType = sourcecode.c.h; path = blob_converter_internal.h; sourceTree = "<group>"; };
		9D32F99924557EE7002DCDAB /* blob_converter_internal.cc */ = {isa = PBXFileReference; fileEncoding = 4; lastKnownFileType = sourcecode.cpp.cpp; path = blob_converter_internal.cc; sourceTree = "<group>"; };
		9D32F99A24557EE7002DCDAB /* dims_vector_utils.cc */ = {isa = PBXFileReference; fileEncoding = 4; lastKnownFileType = sourcecode.cpp.cpp; path = dims_vector_utils.cc; sourceTree = "<group>"; };
		9D32F99B24557EE7002DCDAB /* blob_memory_size_utils.cc */ = {isa = PBXFileReference; fileEncoding = 4; lastKnownFileType = sourcecode.cpp.cpp; path = blob_memory_size_utils.cc; sourceTree = "<group>"; };
		9D32F99D24557EE7002DCDAB /* data_type_utils.cc */ = {isa = PBXFileReference; fileEncoding = 4; lastKnownFileType = sourcecode.cpp.cpp; path = data_type_utils.cc; sourceTree = "<group>"; };
		9D32F99E24557EE7002DCDAB /* split_utils.cc */ = {isa = PBXFileReference; fileEncoding = 4; lastKnownFileType = sourcecode.cpp.cpp; path = split_utils.cc; sourceTree = "<group>"; };
		9D32F99F24557EE7002DCDAB /* string_format.h */ = {isa = PBXFileReference; fileEncoding = 4; lastKnownFileType = sourcecode.c.h; path = string_format.h; sourceTree = "<group>"; };
		9D32F9A024557EE7002DCDAB /* pribox_generator_utils.h */ = {isa = PBXFileReference; fileEncoding = 4; lastKnownFileType = sourcecode.c.h; path = pribox_generator_utils.h; sourceTree = "<group>"; };
		9D32F9A124557EE7002DCDAB /* cpu_utils.cc */ = {isa = PBXFileReference; fileEncoding = 4; lastKnownFileType = sourcecode.cpp.cpp; path = cpu_utils.cc; sourceTree = "<group>"; };
		9D32F9A224557EE7002DCDAB /* pribox_generator_utils.cc */ = {isa = PBXFileReference; fileEncoding = 4; lastKnownFileType = sourcecode.cpp.cpp; path = pribox_generator_utils.cc; sourceTree = "<group>"; };
		9D32F9A424557EE7002DCDAB /* sigmoid_layer.cc */ = {isa = PBXFileReference; fileEncoding = 4; lastKnownFileType = sourcecode.cpp.cpp; path = sigmoid_layer.cc; sourceTree = "<group>"; };
		9D32F9A524557EE7002DCDAB /* pow_layer.cc */ = {isa = PBXFileReference; fileEncoding = 4; lastKnownFileType = sourcecode.cpp.cpp; path = pow_layer.cc; sourceTree = "<group>"; };
		9D32F9A624557EE7002DCDAB /* tanh_layer.cc */ = {isa = PBXFileReference; fileEncoding = 4; lastKnownFileType = sourcecode.cpp.cpp; path = tanh_layer.cc; sourceTree = "<group>"; };
		9D32F9A724557EE7002DCDAB /* sign_layer.cc */ = {isa = PBXFileReference; fileEncoding = 4; lastKnownFileType = sourcecode.cpp.cpp; path = sign_layer.cc; sourceTree = "<group>"; };
		9D32F9A824557EE7002DCDAB /* softplus_layer.cc */ = {isa = PBXFileReference; fileEncoding = 4; lastKnownFileType = sourcecode.cpp.cpp; path = softplus_layer.cc; sourceTree = "<group>"; };
		9D32F9A924557EE7002DCDAB /* tan_layer.cc */ = {isa = PBXFileReference; fileEncoding = 4; lastKnownFileType = sourcecode.cpp.cpp; path = tan_layer.cc; sourceTree = "<group>"; };
		9D32F9AA24557EE7002DCDAB /* reduce_prod_layer.cc */ = {isa = PBXFileReference; fileEncoding = 4; lastKnownFileType = sourcecode.cpp.cpp; path = reduce_prod_layer.cc; sourceTree = "<group>"; };
		9D32F9AB24557EE7002DCDAB /* reduce_sum_square_layer.cc */ = {isa = PBXFileReference; fileEncoding = 4; lastKnownFileType = sourcecode.cpp.cpp; path = reduce_sum_square_layer.cc; sourceTree = "<group>"; };
		9D32F9AC24557EE7002DCDAB /* add_layer.cc */ = {isa = PBXFileReference; fileEncoding = 4; lastKnownFileType = sourcecode.cpp.cpp; path = add_layer.cc; sourceTree = "<group>"; };
		9D32F9AD24557EE7002DCDAB /* exp_layer.cc */ = {isa = PBXFileReference; fileEncoding = 4; lastKnownFileType = sourcecode.cpp.cpp; path = exp_layer.cc; sourceTree = "<group>"; };
		9D32F9AE24557EE7002DCDAB /* base_layer.h */ = {isa = PBXFileReference; fileEncoding = 4; lastKnownFileType = sourcecode.c.h; path = base_layer.h; sourceTree = "<group>"; };
		9D32F9AF24557EE7002DCDAB /* shuffle_layer.cc */ = {isa = PBXFileReference; fileEncoding = 4; lastKnownFileType = sourcecode.cpp.cpp; path = shuffle_layer.cc; sourceTree = "<group>"; };
		9D32F9B024557EE7002DCDAB /* reduce_layer.h */ = {isa = PBXFileReference; fileEncoding = 4; lastKnownFileType = sourcecode.c.h; path = reduce_layer.h; sourceTree = "<group>"; };
		9D32F9B124557EE7002DCDAB /* sqrt_layer.cc */ = {isa = PBXFileReference; fileEncoding = 4; lastKnownFileType = sourcecode.cpp.cpp; path = sqrt_layer.cc; sourceTree = "<group>"; };
		9D32F9B224557EE7002DCDAB /* flatten_layer.cc */ = {isa = PBXFileReference; fileEncoding = 4; lastKnownFileType = sourcecode.cpp.cpp; path = flatten_layer.cc; sourceTree = "<group>"; };
		9D32F9B324557EE7002DCDAB /* pooling_3d_layer.cc */ = {isa = PBXFileReference; fileEncoding = 4; lastKnownFileType = sourcecode.cpp.cpp; path = pooling_3d_layer.cc; sourceTree = "<group>"; };
		9D32F9B424557EE7002DCDAB /* reshape_layer.cc */ = {isa = PBXFileReference; fileEncoding = 4; lastKnownFileType = sourcecode.cpp.cpp; path = reshape_layer.cc; sourceTree = "<group>"; };
		9D32F9B524557EE7002DCDAB /* elementwise_layer.cc */ = {isa = PBXFileReference; fileEncoding = 4; lastKnownFileType = sourcecode.cpp.cpp; path = elementwise_layer.cc; sourceTree = "<group>"; };
		9D32F9B624557EE7002DCDAB /* div_layer.cc */ = {isa = PBXFileReference; fileEncoding = 4; lastKnownFileType = sourcecode.cpp.cpp; path = div_layer.cc; sourceTree = "<group>"; };
		9D32F9B724557EE7002DCDAB /* inner_product_layer.cc */ = {isa = PBXFileReference; fileEncoding = 4; lastKnownFileType = sourcecode.cpp.cpp; path = inner_product_layer.cc; sourceTree = "<group>"; };
		9D32F9B824557EE7002DCDAB /* atan_layer.cc */ = {isa = PBXFileReference; fileEncoding = 4; lastKnownFileType = sourcecode.cpp.cpp; path = atan_layer.cc; sourceTree = "<group>"; };
		9D32F9B924557EE7002DCDAB /* sub_layer.cc */ = {isa = PBXFileReference; fileEncoding = 4; lastKnownFileType = sourcecode.cpp.cpp; path = sub_layer.cc; sourceTree = "<group>"; };
		9D32F9BA24557EE7002DCDAB /* elementwise_layer.h */ = {isa = PBXFileReference; fileEncoding = 4; lastKnownFileType = sourcecode.c.h; path = elementwise_layer.h; sourceTree = "<group>"; };
		9D32F9BB24557EE7002DCDAB /* reciprocal_layer.cc */ = {isa = PBXFileReference; fileEncoding = 4; lastKnownFileType = sourcecode.cpp.cpp; path = reciprocal_layer.cc; sourceTree = "<group>"; };
		9D32F9BC24557EE7002DCDAB /* floor_layer.cc */ = {isa = PBXFileReference; fileEncoding = 4; lastKnownFileType = sourcecode.cpp.cpp; path = floor_layer.cc; sourceTree = "<group>"; };
		9D32F9BD24557EE7002DCDAB /* detection_output_layer.cc */ = {isa = PBXFileReference; fileEncoding = 4; lastKnownFileType = sourcecode.cpp.cpp; path = detection_output_layer.cc; sourceTree = "<group>"; };
		9D32F9BE24557EE7002DCDAB /* splitv_layer.cc */ = {isa = PBXFileReference; fileEncoding = 4; lastKnownFileType = sourcecode.cpp.cpp; path = splitv_layer.cc; sourceTree = "<group>"; };
		9D32F9BF24557EE7002DCDAB /* instance_norm_layer.cc */ = {isa = PBXFileReference; fileEncoding = 4; lastKnownFileType = sourcecode.cpp.cpp; path = instance_norm_layer.cc; sourceTree = "<group>"; };
		9D32F9C024557EE7002DCDAB /* selu_layer.cc */ = {isa = PBXFileReference; fileEncoding = 4; lastKnownFileType = sourcecode.cpp.cpp; path = selu_layer.cc; sourceTree = "<group>"; };
		9D32F9C124557EE7002DCDAB /* prior_box_layer.cc */ = {isa = PBXFileReference; fileEncoding = 4; lastKnownFileType = sourcecode.cpp.cpp; path = prior_box_layer.cc; sourceTree = "<group>"; };
		9D32F9C224557EE7002DCDAB /* conv_layer.cc */ = {isa = PBXFileReference; fileEncoding = 4; lastKnownFileType = sourcecode.cpp.cpp; path = conv_layer.cc; sourceTree = "<group>"; };
		9D32F9C324557EE7002DCDAB /* conv3d_layer.cc */ = {isa = PBXFileReference; fileEncoding = 4; lastKnownFileType = sourcecode.cpp.cpp; path = conv3d_layer.cc; sourceTree = "<group>"; };
		9D32F9C424557EE7002DCDAB /* relu6_layer.cc */ = {isa = PBXFileReference; fileEncoding = 4; lastKnownFileType = sourcecode.cpp.cpp; path = relu6_layer.cc; sourceTree = "<group>"; };
		9D32F9C524557EE7002DCDAB /* prelu_layer.cc */ = {isa = PBXFileReference; fileEncoding = 4; lastKnownFileType = sourcecode.cpp.cpp; path = prelu_layer.cc; sourceTree = "<group>"; };
		9D32F9C624557EE7002DCDAB /* neg_layer.cc */ = {isa = PBXFileReference; fileEncoding = 4; lastKnownFileType = sourcecode.cpp.cpp; path = neg_layer.cc; sourceTree = "<group>"; };
		9D32F9C724557EE7002DCDAB /* softmax_layer.cc */ = {isa = PBXFileReference; fileEncoding = 4; lastKnownFileType = sourcecode.cpp.cpp; path = softmax_layer.cc; sourceTree = "<group>"; };
		9D32F9C824557EE7002DCDAB /* acos_layer.cc */ = {isa = PBXFileReference; fileEncoding = 4; lastKnownFileType = sourcecode.cpp.cpp; path = acos_layer.cc; sourceTree = "<group>"; };
		9D32F9C924557EE7002DCDAB /* clip_layer.cc */ = {isa = PBXFileReference; fileEncoding = 4; lastKnownFileType = sourcecode.cpp.cpp; path = clip_layer.cc; sourceTree = "<group>"; };
		9D32F9CA24557EE7002DCDAB /* multidir_broadcast_layer.h */ = {isa = PBXFileReference; fileEncoding = 4; lastKnownFileType = sourcecode.c.h; path = multidir_broadcast_layer.h; sourceTree = "<group>"; };
		9D32F9CB24557EE7002DCDAB /* reduce_mean_layer.cc */ = {isa = PBXFileReference; fileEncoding = 4; lastKnownFileType = sourcecode.cpp.cpp; path = reduce_mean_layer.cc; sourceTree = "<group>"; };
		9D32F9CC24557EE7002DCDAB /* reduce_sum_layer.cc */ = {isa = PBXFileReference; fileEncoding = 4; lastKnownFileType = sourcecode.cpp.cpp; path = reduce_sum_layer.cc; sourceTree = "<group>"; };
		9D32F9CD24557EE7002DCDAB /* pad_layer.cc */ = {isa = PBXFileReference; fileEncoding = 4; lastKnownFileType = sourcecode.cpp.cpp; path = pad_layer.cc; sourceTree = "<group>"; };
		9D32F9CE24557EE7002DCDAB /* abs_layer.cc */ = {isa = PBXFileReference; fileEncoding = 4; lastKnownFileType = sourcecode.cpp.cpp; path = abs_layer.cc; sourceTree = "<group>"; };
		9D32F9CF24557EE7002DCDAB /* min_layer.cc */ = {isa = PBXFileReference; fileEncoding = 4; lastKnownFileType = sourcecode.cpp.cpp; path = min_layer.cc; sourceTree = "<group>"; };
		9D32F9D024557EE7002DCDAB /* reduce_min_layer.cc */ = {isa = PBXFileReference; fileEncoding = 4; lastKnownFileType = sourcecode.cpp.cpp; path = reduce_min_layer.cc; sourceTree = "<group>"; };
		9D32F9D124557EE7002DCDAB /* sin_layer.cc */ = {isa = PBXFileReference; fileEncoding = 4; lastKnownFileType = sourcecode.cpp.cpp; path = sin_layer.cc; sourceTree = "<group>"; };
		9D32F9D224557EE7002DCDAB /* reformat_layer.cc */ = {isa = PBXFileReference; fileEncoding = 4; lastKnownFileType = sourcecode.cpp.cpp; path = reformat_layer.cc; sourceTree = "<group>"; };
		9D32F9D324557EE7002DCDAB /* concat_layer.cc */ = {isa = PBXFileReference; fileEncoding = 4; lastKnownFileType = sourcecode.cpp.cpp; path = concat_layer.cc; sourceTree = "<group>"; };
		9D32F9D424557EE7002DCDAB /* mul_layer.cc */ = {isa = PBXFileReference; fileEncoding = 4; lastKnownFileType = sourcecode.cpp.cpp; path = mul_layer.cc; sourceTree = "<group>"; };
		9D32F9D524557EE7002DCDAB /* base_layer.cc */ = {isa = PBXFileReference; fileEncoding = 4; lastKnownFileType = sourcecode.cpp.cpp; path = base_layer.cc; sourceTree = "<group>"; };
		9D32F9D624557EE7002DCDAB /* roi_pooling_layer.cc */ = {isa = PBXFileReference; fileEncoding = 4; lastKnownFileType = sourcecode.cpp.cpp; path = roi_pooling_layer.cc; sourceTree = "<group>"; };
		9D32F9D724557EE7002DCDAB /* hdrguide_layer.cc */ = {isa = PBXFileReference; fileEncoding = 4; lastKnownFileType = sourcecode.cpp.cpp; path = hdrguide_layer.cc; sourceTree = "<group>"; };
		9D32F9D824557EE7002DCDAB /* reduce_log_sum_exp_layer.cc */ = {isa = PBXFileReference; fileEncoding = 4; lastKnownFileType = sourcecode.cpp.cpp; path = reduce_log_sum_exp_layer.cc; sourceTree = "<group>"; };
		9D32F9D924557EE7002DCDAB /* reduce_l2_layer.cc */ = {isa = PBXFileReference; fileEncoding = 4; lastKnownFileType = sourcecode.cpp.cpp; path = reduce_l2_layer.cc; sourceTree = "<group>"; };
		9D32F9DA24557EE7002DCDAB /* normalize_layer.cc */ = {isa = PBXFileReference; fileEncoding = 4; lastKnownFileType = sourcecode.cpp.cpp; path = normalize_layer.cc; sourceTree = "<group>"; };
		9D32F9DB24557EE7002DCDAB /* pooling_layer.cc */ = {isa = PBXFileReference; fileEncoding = 4; lastKnownFileType = sourcecode.cpp.cpp; path = pooling_layer.cc; sourceTree = "<group>"; };
		9D32F9DC24557EE7002DCDAB /* elu_layer.cc */ = {isa = PBXFileReference; fileEncoding = 4; lastKnownFileType = sourcecode.cpp.cpp; path = elu_layer.cc; sourceTree = "<group>"; };
		9D32F9DD24557EE7002DCDAB /* log_layer.cc */ = {isa = PBXFileReference; fileEncoding = 4; lastKnownFileType = sourcecode.cpp.cpp; path = log_layer.cc; sourceTree = "<group>"; };
		9D32F9DE24557EE7002DCDAB /* scale_layer.cc */ = {isa = PBXFileReference; fileEncoding = 4; lastKnownFileType = sourcecode.cpp.cpp; path = scale_layer.cc; sourceTree = "<group>"; };
		9D32F9DF24557EE7002DCDAB /* hard_swish_layer.cc */ = {isa = PBXFileReference; fileEncoding = 4; lastKnownFileType = sourcecode.cpp.cpp; path = hard_swish_layer.cc; sourceTree = "<group>"; };
		9D32F9E024557EE7002DCDAB /* upsample_layer.cc */ = {isa = PBXFileReference; fileEncoding = 4; lastKnownFileType = sourcecode.cpp.cpp; path = upsample_layer.cc; sourceTree = "<group>"; };
		9D32F9E124557EE7002DCDAB /* reduce_layer.cc */ = {isa = PBXFileReference; fileEncoding = 4; lastKnownFileType = sourcecode.cpp.cpp; path = reduce_layer.cc; sourceTree = "<group>"; };
		9D32F9E224557EE7002DCDAB /* multidir_broadcast_layer.cc */ = {isa = PBXFileReference; fileEncoding = 4; lastKnownFileType = sourcecode.cpp.cpp; path = multidir_broadcast_layer.cc; sourceTree = "<group>"; };
		9D32F9E324557EE7002DCDAB /* cos_layer.cc */ = {isa = PBXFileReference; fileEncoding = 4; lastKnownFileType = sourcecode.cpp.cpp; path = cos_layer.cc; sourceTree = "<group>"; };
		9D32F9E424557EE7002DCDAB /* relu_layer.cc */ = {isa = PBXFileReference; fileEncoding = 4; lastKnownFileType = sourcecode.cpp.cpp; path = relu_layer.cc; sourceTree = "<group>"; };
		9D32F9E524557EE7002DCDAB /* asin_layer.cc */ = {isa = PBXFileReference; fileEncoding = 4; lastKnownFileType = sourcecode.cpp.cpp; path = asin_layer.cc; sourceTree = "<group>"; };
		9D32F9E624557EE7002DCDAB /* reorg_layer.cc */ = {isa = PBXFileReference; fileEncoding = 4; lastKnownFileType = sourcecode.cpp.cpp; path = reorg_layer.cc; sourceTree = "<group>"; };
		9D32F9E724557EE7002DCDAB /* batch_norm_layer.cc */ = {isa = PBXFileReference; fileEncoding = 4; lastKnownFileType = sourcecode.cpp.cpp; path = batch_norm_layer.cc; sourceTree = "<group>"; };
		9D32F9E824557EE7002DCDAB /* deconv_layer.cc */ = {isa = PBXFileReference; fileEncoding = 4; lastKnownFileType = sourcecode.cpp.cpp; path = deconv_layer.cc; sourceTree = "<group>"; };
		9D32F9E924557EE7002DCDAB /* stride_slice_layer.cc */ = {isa = PBXFileReference; fileEncoding = 4; lastKnownFileType = sourcecode.cpp.cpp; path = stride_slice_layer.cc; sourceTree = "<group>"; };
		9D32F9EA24557EE8002DCDAB /* split_layer.cc */ = {isa = PBXFileReference; fileEncoding = 4; lastKnownFileType = sourcecode.cpp.cpp; path = split_layer.cc; sourceTree = "<group>"; };
		9D32F9EB24557EE8002DCDAB /* log_sigmoid_layer.cc */ = {isa = PBXFileReference; fileEncoding = 4; lastKnownFileType = sourcecode.cpp.cpp; path = log_sigmoid_layer.cc; sourceTree = "<group>"; };
		9D32F9EC24557EE8002DCDAB /* lrn_layer.cc */ = {isa = PBXFileReference; fileEncoding = 4; lastKnownFileType = sourcecode.cpp.cpp; path = lrn_layer.cc; sourceTree = "<group>"; };
		9D32F9ED24557EE8002DCDAB /* permute_layer.cc */ = {isa = PBXFileReference; fileEncoding = 4; lastKnownFileType = sourcecode.cpp.cpp; path = permute_layer.cc; sourceTree = "<group>"; };
		9D32F9EE24557EE8002DCDAB /* reduce_log_sum_layer.cc */ = {isa = PBXFileReference; fileEncoding = 4; lastKnownFileType = sourcecode.cpp.cpp; path = reduce_log_sum_layer.cc; sourceTree = "<group>"; };
		9D32F9EF24557EE8002DCDAB /* hard_sigmoid_layer.cc */ = {isa = PBXFileReference; fileEncoding = 4; lastKnownFileType = sourcecode.cpp.cpp; path = hard_sigmoid_layer.cc; sourceTree = "<group>"; };
		9D32F9F024557EE8002DCDAB /* max_layer.cc */ = {isa = PBXFileReference; fileEncoding = 4; lastKnownFileType = sourcecode.cpp.cpp; path = max_layer.cc; sourceTree = "<group>"; };
		9D32F9F124557EE8002DCDAB /* reduce_max_layer.cc */ = {isa = PBXFileReference; fileEncoding = 4; lastKnownFileType = sourcecode.cpp.cpp; path = reduce_max_layer.cc; sourceTree = "<group>"; };
		9D32FBFB24557EEB002DCDAB /* default_model_interpreter.h */ = {isa = PBXFileReference; fileEncoding = 4; lastKnownFileType = sourcecode.c.h; path = default_model_interpreter.h; sourceTree = "<group>"; };
		9D32FBFC24557EEB002DCDAB /* layer_resource_generator.cc */ = {isa = PBXFileReference; fileEncoding = 4; lastKnownFileType = sourcecode.cpp.cpp; path = layer_resource_generator.cc; sourceTree = "<group>"; };
		9D32FBFD24557EEB002DCDAB /* layer_param.h */ = {isa = PBXFileReference; fileEncoding = 4; lastKnownFileType = sourcecode.c.h; path = layer_param.h; sourceTree = "<group>"; };
		9D32FBFE24557EEB002DCDAB /* default_model_interpreter.cc */ = {isa = PBXFileReference; fileEncoding = 4; lastKnownFileType = sourcecode.cpp.cpp; path = default_model_interpreter.cc; sourceTree = "<group>"; };
		9D32FBFF24557EEB002DCDAB /* net_resource.cc */ = {isa = PBXFileReference; fileEncoding = 4; lastKnownFileType = sourcecode.cpp.cpp; path = net_resource.cc; sourceTree = "<group>"; };
		9D32FC0124557EEB002DCDAB /* model_interpreter.h */ = {isa = PBXFileReference; fileEncoding = 4; lastKnownFileType = sourcecode.c.h; path = model_interpreter.h; sourceTree = "<group>"; };
		9D32FC0224557EEB002DCDAB /* model_packer.h */ = {isa = PBXFileReference; fileEncoding = 4; lastKnownFileType = sourcecode.c.h; path = model_packer.h; sourceTree = "<group>"; };
		9D32FC0324557EEB002DCDAB /* model_packer.cc */ = {isa = PBXFileReference; fileEncoding = 4; lastKnownFileType = sourcecode.cpp.cpp; path = model_packer.cc; sourceTree = "<group>"; };
		9D32FC0424557EEB002DCDAB /* objseri.h */ = {isa = PBXFileReference; fileEncoding = 4; lastKnownFileType = sourcecode.c.h; path = objseri.h; sourceTree = "<group>"; };
		9D32FC0524557EEB002DCDAB /* model_interpreter.cc */ = {isa = PBXFileReference; fileEncoding = 4; lastKnownFileType = sourcecode.cpp.cpp; path = model_interpreter.cc; sourceTree = "<group>"; };
		9D32FC0724557EEB002DCDAB /* batch_norm_layer_interpreter.cc */ = {isa = PBXFileReference; fileEncoding = 4; lastKnownFileType = sourcecode.cpp.cpp; path = batch_norm_layer_interpreter.cc; sourceTree = "<group>"; };
		9D32FC0824557EEB002DCDAB /* shuffle_layer_interpreter.cc */ = {isa = PBXFileReference; fileEncoding = 4; lastKnownFileType = sourcecode.cpp.cpp; path = shuffle_layer_interpreter.cc; sourceTree = "<group>"; };
		9D32FC0924557EEB002DCDAB /* conv_layer_interpreter.cc */ = {isa = PBXFileReference; fileEncoding = 4; lastKnownFileType = sourcecode.cpp.cpp; path = conv_layer_interpreter.cc; sourceTree = "<group>"; };
		9D32FC0A24557EEB002DCDAB /* flatten_layer_interpreter.cc */ = {isa = PBXFileReference; fileEncoding = 4; lastKnownFileType = sourcecode.cpp.cpp; path = flatten_layer_interpreter.cc; sourceTree = "<group>"; };
		9D32FC0B24557EEB002DCDAB /* unary_op_layer_interpreter.h */ = {isa = PBXFileReference; fileEncoding = 4; lastKnownFileType = sourcecode.c.h; path = unary_op_layer_interpreter.h; sourceTree = "<group>"; };
		9D32FC0C24557EEB002DCDAB /* detection_output_interpreter.cc */ = {isa = PBXFileReference; fileEncoding = 4; lastKnownFileType = sourcecode.cpp.cpp; path = detection_output_interpreter.cc; sourceTree = "<group>"; };
		9D32FC0D24557EEB002DCDAB /* reorg_layer_interpreter.cc */ = {isa = PBXFileReference; fileEncoding = 4; lastKnownFileType = sourcecode.cpp.cpp; path = reorg_layer_interpreter.cc; sourceTree = "<group>"; };
		9D32FC0E24557EEB002DCDAB /* prelu_layer_interpreter.cc */ = {isa = PBXFileReference; fileEncoding = 4; lastKnownFileType = sourcecode.cpp.cpp; path = prelu_layer_interpreter.cc; sourceTree = "<group>"; };
		9D32FC0F24557EEB002DCDAB /* clip_layer_interpreter.cc */ = {isa = PBXFileReference; fileEncoding = 4; lastKnownFileType = sourcecode.cpp.cpp; path = clip_layer_interpreter.cc; sourceTree = "<group>"; };
		9D32FC1024557EEB002DCDAB /* div_layer_interpreter.cc */ = {isa = PBXFileReference; fileEncoding = 4; lastKnownFileType = sourcecode.cpp.cpp; path = div_layer_interpreter.cc; sourceTree = "<group>"; };
		9D32FC1124557EEB002DCDAB /* stride_slice_layer_interpreter.cc */ = {isa = PBXFileReference; fileEncoding = 4; lastKnownFileType = sourcecode.cpp.cpp; path = stride_slice_layer_interpreter.cc; sourceTree = "<group>"; };
		9D32FC1224557EEB002DCDAB /* pooling_layer_interpreter.cc */ = {isa = PBXFileReference; fileEncoding = 4; lastKnownFileType = sourcecode.cpp.cpp; path = pooling_layer_interpreter.cc; sourceTree = "<group>"; };
		9D32FC1324557EEB002DCDAB /* pad_layer_interpreter.cc */ = {isa = PBXFileReference; fileEncoding = 4; lastKnownFileType = sourcecode.cpp.cpp; path = pad_layer_interpreter.cc; sourceTree = "<group>"; };
		9D32FC1424557EEB002DCDAB /* sub_layer_interpreter.cc */ = {isa = PBXFileReference; fileEncoding = 4; lastKnownFileType = sourcecode.cpp.cpp; path = sub_layer_interpreter.cc; sourceTree = "<group>"; };
		9D32FC1524557EEB002DCDAB /* normalize_layer_interpreter.cc */ = {isa = PBXFileReference; fileEncoding = 4; lastKnownFileType = sourcecode.cpp.cpp; path = normalize_layer_interpreter.cc; sourceTree = "<group>"; };
		9D32FC1624557EEB002DCDAB /* abstract_layer_interpreter.h */ = {isa = PBXFileReference; fileEncoding = 4; lastKnownFileType = sourcecode.c.h; path = abstract_layer_interpreter.h; sourceTree = "<group>"; };
		9D32FC1724557EEB002DCDAB /* upsample_layer_interpreter.cc */ = {isa = PBXFileReference; fileEncoding = 4; lastKnownFileType = sourcecode.cpp.cpp; path = upsample_layer_interpreter.cc; sourceTree = "<group>"; };
		9D32FC1824557EEB002DCDAB /* max_layer_interpreter.cc */ = {isa = PBXFileReference; fileEncoding = 4; lastKnownFileType = sourcecode.cpp.cpp; path = max_layer_interpreter.cc; sourceTree = "<group>"; };
		9D32FC1924557EEB002DCDAB /* add_layer_interpreter.cc */ = {isa = PBXFileReference; fileEncoding = 4; lastKnownFileType = sourcecode.cpp.cpp; path = add_layer_interpreter.cc; sourceTree = "<group>"; };
		9D32FC1A24557EEB002DCDAB /* permute_layer_interpreter.cc */ = {isa = PBXFileReference; fileEncoding = 4; lastKnownFileType = sourcecode.cpp.cpp; path = permute_layer_interpreter.cc; sourceTree = "<group>"; };
		9D32FC1B24557EEB002DCDAB /* hard_swish_layer_interpreter.cc */ = {isa = PBXFileReference; fileEncoding = 4; lastKnownFileType = sourcecode.cpp.cpp; path = hard_swish_layer_interpreter.cc; sourceTree = "<group>"; };
		9D32FC1C24557EEB002DCDAB /* elu_layer_interpreter.cc */ = {isa = PBXFileReference; fileEncoding = 4; lastKnownFileType = sourcecode.cpp.cpp; path = elu_layer_interpreter.cc; sourceTree = "<group>"; };
		9D32FC1D24557EEB002DCDAB /* selu_layer_interpreter.cc */ = {isa = PBXFileReference; fileEncoding = 4; lastKnownFileType = sourcecode.cpp.cpp; path = selu_layer_interpreter.cc; sourceTree = "<group>"; };
		9D32FC1E24557EEB002DCDAB /* lrn_layer_interpreter.cc */ = {isa = PBXFileReference; fileEncoding = 4; lastKnownFileType = sourcecode.cpp.cpp; path = lrn_layer_interpreter.cc; sourceTree = "<group>"; };
		9D32FC1F24557EEB002DCDAB /* roi_pooling_layer_interpreter.cc */ = {isa = PBXFileReference; fileEncoding = 4; lastKnownFileType = sourcecode.cpp.cpp; path = roi_pooling_layer_interpreter.cc; sourceTree = "<group>"; };
		9D32FC2024557EEB002DCDAB /* hard_sigmoid_layer_interpreter.cc */ = {isa = PBXFileReference; fileEncoding = 4; lastKnownFileType = sourcecode.cpp.cpp; path = hard_sigmoid_layer_interpreter.cc; sourceTree = "<group>"; };
		9D32FC2124557EEB002DCDAB /* softmax_layer_interpreter.cc */ = {isa = PBXFileReference; fileEncoding = 4; lastKnownFileType = sourcecode.cpp.cpp; path = softmax_layer_interpreter.cc; sourceTree = "<group>"; };
		9D32FC2224557EEB002DCDAB /* pow_layer_interpreter.cc */ = {isa = PBXFileReference; fileEncoding = 4; lastKnownFileType = sourcecode.cpp.cpp; path = pow_layer_interpreter.cc; sourceTree = "<group>"; };
		9D32FC2324557EEB002DCDAB /* pooling_3d_layer_interpreter.cc */ = {isa = PBXFileReference; fileEncoding = 4; lastKnownFileType = sourcecode.cpp.cpp; path = pooling_3d_layer_interpreter.cc; sourceTree = "<group>"; };
		9D32FC2424557EEB002DCDAB /* blob_scale_layer_interpreter.cc */ = {isa = PBXFileReference; fileEncoding = 4; lastKnownFileType = sourcecode.cpp.cpp; path = blob_scale_layer_interpreter.cc; sourceTree = "<group>"; };
		9D32FC2524557EEB002DCDAB /* mul_layer_interpreter.cc */ = {isa = PBXFileReference; fileEncoding = 4; lastKnownFileType = sourcecode.cpp.cpp; path = mul_layer_interpreter.cc; sourceTree = "<group>"; };
		9D32FC2624557EEB002DCDAB /* reduce_op_interpreter.cc */ = {isa = PBXFileReference; fileEncoding = 4; lastKnownFileType = sourcecode.cpp.cpp; path = reduce_op_interpreter.cc; sourceTree = "<group>"; };
		9D32FC2724557EEB002DCDAB /* hdrguide_layer_interpreter.cc */ = {isa = PBXFileReference; fileEncoding = 4; lastKnownFileType = sourcecode.cpp.cpp; path = hdrguide_layer_interpreter.cc; sourceTree = "<group>"; };
		9D32FC2824557EEB002DCDAB /* prior_box_layer_interpreter.cc */ = {isa = PBXFileReference; fileEncoding = 4; lastKnownFileType = sourcecode.cpp.cpp; path = prior_box_layer_interpreter.cc; sourceTree = "<group>"; };
		9D32FC2924557EEB002DCDAB /* reshape_layer_interpreter.cc */ = {isa = PBXFileReference; fileEncoding = 4; lastKnownFileType = sourcecode.cpp.cpp; path = reshape_layer_interpreter.cc; sourceTree = "<group>"; };
		9D32FC2A24557EEB002DCDAB /* instance_norm_layer_interpreter.cc */ = {isa = PBXFileReference; fileEncoding = 4; lastKnownFileType = sourcecode.cpp.cpp; path = instance_norm_layer_interpreter.cc; sourceTree = "<group>"; };
		9D32FC2B24557EEB002DCDAB /* splitv_layer_interpreter.cc */ = {isa = PBXFileReference; fileEncoding = 4; lastKnownFileType = sourcecode.cpp.cpp; path = splitv_layer_interpreter.cc; sourceTree = "<group>"; };
		9D32FC2C24557EEB002DCDAB /* min_layer_interpreter.cc */ = {isa = PBXFileReference; fileEncoding = 4; lastKnownFileType = sourcecode.cpp.cpp; path = min_layer_interpreter.cc; sourceTree = "<group>"; };
		9D32FC2D24557EEB002DCDAB /* inner_product_layer_interpreter.cc */ = {isa = PBXFileReference; fileEncoding = 4; lastKnownFileType = sourcecode.cpp.cpp; path = inner_product_layer_interpreter.cc; sourceTree = "<group>"; };
		9D32FC2E24557EEB002DCDAB /* concat_layer_interpreter.cc */ = {isa = PBXFileReference; fileEncoding = 4; lastKnownFileType = sourcecode.cpp.cpp; path = concat_layer_interpreter.cc; sourceTree = "<group>"; };
		9D32FC2F24557EEB002DCDAB /* conv_3d_layer_interpreter.cc */ = {isa = PBXFileReference; fileEncoding = 4; lastKnownFileType = sourcecode.cpp.cpp; path = conv_3d_layer_interpreter.cc; sourceTree = "<group>"; };
		9D32FC3024557EEB002DCDAB /* unary_op_layer_interpreter.cc */ = {isa = PBXFileReference; fileEncoding = 4; lastKnownFileType = sourcecode.cpp.cpp; path = unary_op_layer_interpreter.cc; sourceTree = "<group>"; };
		9D32FC3124557EEB002DCDAB /* scale_layer_interpreter.cc */ = {isa = PBXFileReference; fileEncoding = 4; lastKnownFileType = sourcecode.cpp.cpp; path = scale_layer_interpreter.cc; sourceTree = "<group>"; };
		9D32FC3224557EEB002DCDAB /* reduce_op_interpreter.h */ = {isa = PBXFileReference; fileEncoding = 4; lastKnownFileType = sourcecode.c.h; path = reduce_op_interpreter.h; sourceTree = "<group>"; };
		9D32FC3324557EEB002DCDAB /* layer_interpreter.h */ = {isa = PBXFileReference; fileEncoding = 4; lastKnownFileType = sourcecode.c.h; path = layer_interpreter.h; sourceTree = "<group>"; };
		9D32FC3424557EEB002DCDAB /* raw_buffer.h */ = {isa = PBXFileReference; fileEncoding = 4; lastKnownFileType = sourcecode.c.h; path = raw_buffer.h; sourceTree = "<group>"; };
		9D32FC3524557EEB002DCDAB /* default_model_packer.h */ = {isa = PBXFileReference; fileEncoding = 4; lastKnownFileType = sourcecode.c.h; path = default_model_packer.h; sourceTree = "<group>"; };
		9D32FC3624557EEB002DCDAB /* layer_resource.h */ = {isa = PBXFileReference; fileEncoding = 4; lastKnownFileType = sourcecode.c.h; path = layer_resource.h; sourceTree = "<group>"; };
		9D32FC3724557EEB002DCDAB /* net_resource.h */ = {isa = PBXFileReference; fileEncoding = 4; lastKnownFileType = sourcecode.c.h; path = net_resource.h; sourceTree = "<group>"; };
		9D32FC3824557EEB002DCDAB /* default_model_packer.cc */ = {isa = PBXFileReference; fileEncoding = 4; lastKnownFileType = sourcecode.cpp.cpp; path = default_model_packer.cc; sourceTree = "<group>"; };
		9D32FC3924557EEB002DCDAB /* abstract_model_interpreter.h */ = {isa = PBXFileReference; fileEncoding = 4; lastKnownFileType = sourcecode.c.h; path = abstract_model_interpreter.h; sourceTree = "<group>"; };
		9D32FC3A24557EEB002DCDAB /* net_structure.cc */ = {isa = PBXFileReference; fileEncoding = 4; lastKnownFileType = sourcecode.cpp.cpp; path = net_structure.cc; sourceTree = "<group>"; };
		9D32FC3B24557EEB002DCDAB /* raw_buffer.cc */ = {isa = PBXFileReference; fileEncoding = 4; lastKnownFileType = sourcecode.cpp.cpp; path = raw_buffer.cc; sourceTree = "<group>"; };
		9D32FC3C24557EEB002DCDAB /* abstract_model_interpreter.cc */ = {isa = PBXFileReference; fileEncoding = 4; lastKnownFileType = sourcecode.cpp.cpp; path = abstract_model_interpreter.cc; sourceTree = "<group>"; };
		9D32FC3E24557EEB002DCDAB /* ncnn_model_interpreter.cc */ = {isa = PBXFileReference; fileEncoding = 4; lastKnownFileType = sourcecode.cpp.cpp; path = ncnn_model_interpreter.cc; sourceTree = "<group>"; };
		9D32FC4024557EEB002DCDAB /* ncnn_optimizer.h */ = {isa = PBXFileReference; fileEncoding = 4; lastKnownFileType = sourcecode.c.h; path = ncnn_optimizer.h; sourceTree = "<group>"; };
		9D32FC4124557EEB002DCDAB /* memory_data_optimizer.cc */ = {isa = PBXFileReference; fileEncoding = 4; lastKnownFileType = sourcecode.cpp.cpp; path = memory_data_optimizer.cc; sourceTree = "<group>"; };
		9D32FC4224557EEB002DCDAB /* ncnn_optimizer_manager.cc */ = {isa = PBXFileReference; fileEncoding = 4; lastKnownFileType = sourcecode.cpp.cpp; path = ncnn_optimizer_manager.cc; sourceTree = "<group>"; };
		9D32FC4324557EEB002DCDAB /* expand_slice_optimizer.cc */ = {isa = PBXFileReference; fileEncoding = 4; lastKnownFileType = sourcecode.cpp.cpp; path = expand_slice_optimizer.cc; sourceTree = "<group>"; };
		9D32FC4424557EEB002DCDAB /* ncnn_optimizer_manager.h */ = {isa = PBXFileReference; fileEncoding = 4; lastKnownFileType = sourcecode.c.h; path = ncnn_optimizer_manager.h; sourceTree = "<group>"; };
		9D32FC4524557EEB002DCDAB /* ncnn_param_utils.cc */ = {isa = PBXFileReference; fileEncoding = 4; lastKnownFileType = sourcecode.cpp.cpp; path = ncnn_param_utils.cc; sourceTree = "<group>"; };
		9D32FC4624557EEB002DCDAB /* ncnn_layer_type.h */ = {isa = PBXFileReference; fileEncoding = 4; lastKnownFileType = sourcecode.c.h; path = ncnn_layer_type.h; sourceTree = "<group>"; };
		9D32FC4724557EEB002DCDAB /* serializer.h */ = {isa = PBXFileReference; fileEncoding = 4; lastKnownFileType = sourcecode.c.h; path = serializer.h; sourceTree = "<group>"; };
		9D32FC4824557EEB002DCDAB /* ncnn_layer_type.cc */ = {isa = PBXFileReference; fileEncoding = 4; lastKnownFileType = sourcecode.cpp.cpp; path = ncnn_layer_type.cc; sourceTree = "<group>"; };
		9D32FC4924557EEB002DCDAB /* ncnn_model_interpreter.h */ = {isa = PBXFileReference; fileEncoding = 4; lastKnownFileType = sourcecode.c.h; path = ncnn_model_interpreter.h; sourceTree = "<group>"; };
		9D32FC4A24557EEB002DCDAB /* ncnn_param_utils.h */ = {isa = PBXFileReference; fileEncoding = 4; lastKnownFileType = sourcecode.c.h; path = ncnn_param_utils.h; sourceTree = "<group>"; };
		9D32FC4C24557EEB002DCDAB /* batch_norm_layer_interpreter.cc */ = {isa = PBXFileReference; fileEncoding = 4; lastKnownFileType = sourcecode.cpp.cpp; path = batch_norm_layer_interpreter.cc; sourceTree = "<group>"; };
		9D32FC4D24557EEB002DCDAB /* conv_layer_interpreter.cc */ = {isa = PBXFileReference; fileEncoding = 4; lastKnownFileType = sourcecode.cpp.cpp; path = conv_layer_interpreter.cc; sourceTree = "<group>"; };
		9D32FC4E24557EEB002DCDAB /* memory_data_layer_interpreter.cc */ = {isa = PBXFileReference; fileEncoding = 4; lastKnownFileType = sourcecode.cpp.cpp; path = memory_data_layer_interpreter.cc; sourceTree = "<group>"; };
		9D32FC4F24557EEB002DCDAB /* default_layer_interpreter.cc */ = {isa = PBXFileReference; fileEncoding = 4; lastKnownFileType = sourcecode.cpp.cpp; path = default_layer_interpreter.cc; sourceTree = "<group>"; };
		9D32FC5024557EEB002DCDAB /* pooling_layer_interpreter.cc */ = {isa = PBXFileReference; fileEncoding = 4; lastKnownFileType = sourcecode.cpp.cpp; path = pooling_layer_interpreter.cc; sourceTree = "<group>"; };
		9D32FC5124557EEB002DCDAB /* abstract_layer_interpreter.h */ = {isa = PBXFileReference; fileEncoding = 4; lastKnownFileType = sourcecode.c.h; path = abstract_layer_interpreter.h; sourceTree = "<group>"; };
		9D32FC5224557EEB002DCDAB /* slice_layer_interpreter.cc */ = {isa = PBXFileReference; fileEncoding = 4; lastKnownFileType = sourcecode.cpp.cpp; path = slice_layer_interpreter.cc; sourceTree = "<group>"; };
		9D32FC5324557EEB002DCDAB /* permute_layer_interpreter.cc */ = {isa = PBXFileReference; fileEncoding = 4; lastKnownFileType = sourcecode.cpp.cpp; path = permute_layer_interpreter.cc; sourceTree = "<group>"; };
		9D32FC5424557EEB002DCDAB /* binary_op_interpreter.cc */ = {isa = PBXFileReference; fileEncoding = 4; lastKnownFileType = sourcecode.cpp.cpp; path = binary_op_interpreter.cc; sourceTree = "<group>"; };
		9D32FC5524557EEB002DCDAB /* hard_swish_layer_interpreter.cc */ = {isa = PBXFileReference; fileEncoding = 4; lastKnownFileType = sourcecode.cpp.cpp; path = hard_swish_layer_interpreter.cc; sourceTree = "<group>"; };
		9D32FC5624557EEB002DCDAB /* lrn_layer_interpreter.cc */ = {isa = PBXFileReference; fileEncoding = 4; lastKnownFileType = sourcecode.cpp.cpp; path = lrn_layer_interpreter.cc; sourceTree = "<group>"; };
		9D32FC5724557EEB002DCDAB /* hard_sigmoid_layer_interpreter.cc */ = {isa = PBXFileReference; fileEncoding = 4; lastKnownFileType = sourcecode.cpp.cpp; path = hard_sigmoid_layer_interpreter.cc; sourceTree = "<group>"; };
		9D32FC5824557EEB002DCDAB /* softmax_layer_interpreter.cc */ = {isa = PBXFileReference; fileEncoding = 4; lastKnownFileType = sourcecode.cpp.cpp; path = softmax_layer_interpreter.cc; sourceTree = "<group>"; };
		9D32FC5924557EEB002DCDAB /* eltwise_layer_interpreter.cc */ = {isa = PBXFileReference; fileEncoding = 4; lastKnownFileType = sourcecode.cpp.cpp; path = eltwise_layer_interpreter.cc; sourceTree = "<group>"; };
		9D32FC5A24557EEB002DCDAB /* reshape_layer_interpreter.cc */ = {isa = PBXFileReference; fileEncoding = 4; lastKnownFileType = sourcecode.cpp.cpp; path = reshape_layer_interpreter.cc; sourceTree = "<group>"; };
		9D32FC5B24557EEB002DCDAB /* relu_layer_interpreter.cc */ = {isa = PBXFileReference; fileEncoding = 4; lastKnownFileType = sourcecode.cpp.cpp; path = relu_layer_interpreter.cc; sourceTree = "<group>"; };
		9D32FC5C24557EEB002DCDAB /* deconv_layer_interpreter.cc */ = {isa = PBXFileReference; fileEncoding = 4; lastKnownFileType = sourcecode.cpp.cpp; path = deconv_layer_interpreter.cc; sourceTree = "<group>"; };
		9D32FC5D24557EEB002DCDAB /* interp_layer_interpreter.cc */ = {isa = PBXFileReference; fileEncoding = 4; lastKnownFileType = sourcecode.cpp.cpp; path = interp_layer_interpreter.cc; sourceTree = "<group>"; };
		9D32FC5E24557EEB002DCDAB /* inner_product_layer_interpreter.cc */ = {isa = PBXFileReference; fileEncoding = 4; lastKnownFileType = sourcecode.cpp.cpp; path = inner_product_layer_interpreter.cc; sourceTree = "<group>"; };
		9D32FC5F24557EEB002DCDAB /* concat_layer_interpreter.cc */ = {isa = PBXFileReference; fileEncoding = 4; lastKnownFileType = sourcecode.cpp.cpp; path = concat_layer_interpreter.cc; sourceTree = "<group>"; };
		9D32FC6024557EEB002DCDAB /* crop_layer_interpreter.cc */ = {isa = PBXFileReference; fileEncoding = 4; lastKnownFileType = sourcecode.cpp.cpp; path = crop_layer_interpreter.cc; sourceTree = "<group>"; };
		9D32FC6124557EEB002DCDAB /* shuffle_channel_layer_interpreter.cc */ = {isa = PBXFileReference; fileEncoding = 4; lastKnownFileType = sourcecode.cpp.cpp; path = shuffle_channel_layer_interpreter.cc; sourceTree = "<group>"; };
		9D32FC6224557EEB002DCDAB /* net_structure.h */ = {isa = PBXFileReference; fileEncoding = 4; lastKnownFileType = sourcecode.c.h; path = net_structure.h; sourceTree = "<group>"; };
		9D32FC6324557EEB002DCDAB /* layer_resource_generator.h */ = {isa = PBXFileReference; fileEncoding = 4; lastKnownFileType = sourcecode.c.h; path = layer_resource_generator.h; sourceTree = "<group>"; };
		9D32FC6524557EEB002DCDAB /* layer_type.cc */ = {isa = PBXFileReference; fileEncoding = 4; lastKnownFileType = sourcecode.cpp.cpp; path = layer_type.cc; sourceTree = "<group>"; };
		9D32FC6624557EEB002DCDAB /* abstract_network.cc */ = {isa = PBXFileReference; fileEncoding = 4; lastKnownFileType = sourcecode.cpp.cpp; path = abstract_network.cc; sourceTree = "<group>"; };
		9D32FC6724557EEB002DCDAB /* default_network.h */ = {isa = PBXFileReference; fileEncoding = 4; lastKnownFileType = sourcecode.c.h; path = default_network.h; sourceTree = "<group>"; };
		9D32FC6824557EEB002DCDAB /* tnn_impl.cc */ = {isa = PBXFileReference; fileEncoding = 4; lastKnownFileType = sourcecode.cpp.cpp; path = tnn_impl.cc; sourceTree = "<group>"; };
		9D32FC6924557EEB002DCDAB /* abstract_layer_acc.h */ = {isa = PBXFileReference; fileEncoding = 4; lastKnownFileType = sourcecode.c.h; path = abstract_layer_acc.h; sourceTree = "<group>"; };
		9D32FC6A24557EEB002DCDAB /* status.cc */ = {isa = PBXFileReference; fileEncoding = 4; lastKnownFileType = sourcecode.cpp.cpp; path = status.cc; sourceTree = "<group>"; };
		9D32FC6B24557EEB002DCDAB /* blob.cc */ = {isa = PBXFileReference; fileEncoding = 4; lastKnownFileType = sourcecode.cpp.cpp; path = blob.cc; sourceTree = "<group>"; };
		9D32FC6C24557EEB002DCDAB /* tnn_impl_default.h */ = {isa = PBXFileReference; fileEncoding = 4; lastKnownFileType = sourcecode.c.h; path = tnn_impl_default.h; sourceTree = "<group>"; };
		9D32FC6D24557EEB002DCDAB /* blob_int8.cc */ = {isa = PBXFileReference; fileEncoding = 4; lastKnownFileType = sourcecode.cpp.cpp; path = blob_int8.cc; sourceTree = "<group>"; };
		9D32FC6E24557EEB002DCDAB /* context.cc */ = {isa = PBXFileReference; fileEncoding = 4; lastKnownFileType = sourcecode.cpp.cpp; path = context.cc; sourceTree = "<group>"; };
		9D32FC6F24557EEB002DCDAB /* context.h */ = {isa = PBXFileReference; fileEncoding = 4; lastKnownFileType = sourcecode.c.h; path = context.h; sourceTree = "<group>"; };
		9D32FC7024557EEB002DCDAB /* tnn.cc */ = {isa = PBXFileReference; fileEncoding = 4; lastKnownFileType = sourcecode.cpp.cpp; path = tnn.cc; sourceTree = "<group>"; };
		9D32FC7124557EEB002DCDAB /* abstract_device.h */ = {isa = PBXFileReference; fileEncoding = 4; lastKnownFileType = sourcecode.c.h; path = abstract_device.h; sourceTree = "<group>"; };
		9D32FC7224557EEB002DCDAB /* tnn_impl_default.cc */ = {isa = PBXFileReference; fileEncoding = 4; lastKnownFileType = sourcecode.cpp.cpp; path = tnn_impl_default.cc; sourceTree = "<group>"; };
		9D32FC7324557EEB002DCDAB /* abstract_network.h */ = {isa = PBXFileReference; fileEncoding = 4; lastKnownFileType = sourcecode.c.h; path = abstract_network.h; sourceTree = "<group>"; };
		9D32FC7424557EEB002DCDAB /* abstract_device.cc */ = {isa = PBXFileReference; fileEncoding = 4; lastKnownFileType = sourcecode.cpp.cpp; path = abstract_device.cc; sourceTree = "<group>"; };
		9D32FC7524557EEB002DCDAB /* tnn_impl.h */ = {isa = PBXFileReference; fileEncoding = 4; lastKnownFileType = sourcecode.c.h; path = tnn_impl.h; sourceTree = "<group>"; };
		9D32FC7624557EEB002DCDAB /* abstract_layer_acc.cc */ = {isa = PBXFileReference; fileEncoding = 4; lastKnownFileType = sourcecode.cpp.cpp; path = abstract_layer_acc.cc; sourceTree = "<group>"; };
		9D32FC7724557EEB002DCDAB /* layer_type.h */ = {isa = PBXFileReference; fileEncoding = 4; lastKnownFileType = sourcecode.c.h; path = layer_type.h; sourceTree = "<group>"; };
		9D32FC7824557EEB002DCDAB /* instance.cc */ = {isa = PBXFileReference; fileEncoding = 4; lastKnownFileType = sourcecode.cpp.cpp; path = instance.cc; sourceTree = "<group>"; };
		9D32FC7924557EEB002DCDAB /* blob_manager.cc */ = {isa = PBXFileReference; fileEncoding = 4; lastKnownFileType = sourcecode.cpp.cpp; path = blob_manager.cc; sourceTree = "<group>"; };
		9D32FC7A24557EEB002DCDAB /* default_network.cc */ = {isa = PBXFileReference; fileEncoding = 4; lastKnownFileType = sourcecode.cpp.cpp; path = default_network.cc; sourceTree = "<group>"; };
		9D32FC7B24557EEB002DCDAB /* blob_int8.h */ = {isa = PBXFileReference; fileEncoding = 4; lastKnownFileType = sourcecode.c.h; path = blob_int8.h; sourceTree = "<group>"; };
		9D32FC7C24557EEB002DCDAB /* blob_manager.h */ = {isa = PBXFileReference; fileEncoding = 4; lastKnownFileType = sourcecode.c.h; path = blob_manager.h; sourceTree = "<group>"; };
		9D4C60C9246BF7A1006068D1 /* bbox_util.h */ = {isa = PBXFileReference; fileEncoding = 4; lastKnownFileType = sourcecode.c.h; path = bbox_util.h; sourceTree = "<group>"; };
		9D4C60CA246BF7A1006068D1 /* bbox_util.cc */ = {isa = PBXFileReference; fileEncoding = 4; lastKnownFileType = sourcecode.cpp.cpp; path = bbox_util.cc; sourceTree = "<group>"; };
		9D4C60CD246BF826006068D1 /* profile.cc */ = {isa = PBXFileReference; fileEncoding = 4; lastKnownFileType = sourcecode.cpp.cpp; path = profile.cc; sourceTree = "<group>"; };
		9D4C60CE246BF826006068D1 /* profile.h */ = {isa = PBXFileReference; fileEncoding = 4; lastKnownFileType = sourcecode.c.h; path = profile.h; sourceTree = "<group>"; };
		9D5B715E24BF0A300062DF64 /* metal_prior_box_layer_acc.metal */ = {isa = PBXFileReference; fileEncoding = 4; lastKnownFileType = sourcecode.metal; path = metal_prior_box_layer_acc.metal; sourceTree = "<group>"; };
		9D5B715F24BF0A300062DF64 /* metal_prior_box_layer_acc.mm */ = {isa = PBXFileReference; fileEncoding = 4; lastKnownFileType = sourcecode.cpp.objcpp; path = metal_prior_box_layer_acc.mm; sourceTree = "<group>"; };
		9D852BC924584E6A003F4E41 /* bfp16_utils.cc */ = {isa = PBXFileReference; fileEncoding = 4; lastKnownFileType = sourcecode.cpp.cpp; path = bfp16_utils.cc; sourceTree = "<group>"; };
		9D852BCA24584E6A003F4E41 /* bfp16.h */ = {isa = PBXFileReference; fileEncoding = 4; lastKnownFileType = sourcecode.c.h; path = bfp16.h; sourceTree = "<group>"; };
		9DB341FB249B0A9300F23F65 /* metal_cpu_adapter_acc.mm */ = {isa = PBXFileReference; fileEncoding = 4; lastKnownFileType = sourcecode.cpp.objcpp; path = metal_cpu_adapter_acc.mm; sourceTree = "<group>"; };
		9DD1FA8D247CE9BE00800139 /* coreml_network.mm */ = {isa = PBXFileReference; fileEncoding = 4; lastKnownFileType = sourcecode.cpp.objcpp; path = coreml_network.mm; sourceTree = "<group>"; };
		9DD1FA8F247CE9BE00800139 /* metal_command_queue.h */ = {isa = PBXFileReference; fileEncoding = 4; lastKnownFileType = sourcecode.c.h; path = metal_command_queue.h; sourceTree = "<group>"; };
		9DD1FA90247CE9BE00800139 /* coreml_network.h */ = {isa = PBXFileReference; fileEncoding = 4; lastKnownFileType = sourcecode.c.h; path = coreml_network.h; sourceTree = "<group>"; };
		9DD1FA91247CE9BE00800139 /* metal_device.mm */ = {isa = PBXFileReference; fileEncoding = 4; lastKnownFileType = sourcecode.cpp.objcpp; path = metal_device.mm; sourceTree = "<group>"; };
		9DD1FA92247CE9BE00800139 /* tnn_impl_coreml.h */ = {isa = PBXFileReference; fileEncoding = 4; lastKnownFileType = sourcecode.c.h; path = tnn_impl_coreml.h; sourceTree = "<group>"; };
		9DD1FA93247CE9BE00800139 /* metal_macro.h */ = {isa = PBXFileReference; fileEncoding = 4; lastKnownFileType = sourcecode.c.h; path = metal_macro.h; sourceTree = "<group>"; };
		9DD1FA94247CE9BE00800139 /* metal_blob_converter.mm */ = {isa = PBXFileReference; fileEncoding = 4; lastKnownFileType = sourcecode.cpp.objcpp; path = metal_blob_converter.mm; sourceTree = "<group>"; };
		9DD1FA95247CE9BE00800139 /* metal_blob_converter.metal */ = {isa = PBXFileReference; fileEncoding = 4; lastKnownFileType = sourcecode.metal; path = metal_blob_converter.metal; sourceTree = "<group>"; };
		9DD1FA96247CE9BE00800139 /* metal_device.h */ = {isa = PBXFileReference; fileEncoding = 4; lastKnownFileType = sourcecode.c.h; path = metal_device.h; sourceTree = "<group>"; };
		9DD1FA98247CE9BE00800139 /* metal_command_queue.mm */ = {isa = PBXFileReference; fileEncoding = 4; lastKnownFileType = sourcecode.cpp.objcpp; path = metal_command_queue.mm; sourceTree = "<group>"; };
		9DD1FA99247CE9BE00800139 /* metal_context.mm */ = {isa = PBXFileReference; fileEncoding = 4; lastKnownFileType = sourcecode.cpp.objcpp; path = metal_context.mm; sourceTree = "<group>"; };
		9DD1FA9A247CE9BE00800139 /* tnn_impl_coreml.mm */ = {isa = PBXFileReference; fileEncoding = 4; lastKnownFileType = sourcecode.cpp.objcpp; path = tnn_impl_coreml.mm; sourceTree = "<group>"; };
		9DD1FA9B247CE9BE00800139 /* metal_context.h */ = {isa = PBXFileReference; fileEncoding = 4; lastKnownFileType = sourcecode.c.h; path = metal_context.h; sourceTree = "<group>"; };
		9DD1FA9D247CE9BE00800139 /* metal_sigmoid_layer_acc.mm */ = {isa = PBXFileReference; fileEncoding = 4; lastKnownFileType = sourcecode.cpp.objcpp; path = metal_sigmoid_layer_acc.mm; sourceTree = "<group>"; };
		9DD1FA9E247CE9BE00800139 /* metal_permute_layer_acc.metal */ = {isa = PBXFileReference; fileEncoding = 4; lastKnownFileType = sourcecode.metal; path = metal_permute_layer_acc.metal; sourceTree = "<group>"; };
		9DD1FA9F247CE9BE00800139 /* metal_prelu_layer_acc.h */ = {isa = PBXFileReference; fileEncoding = 4; lastKnownFileType = sourcecode.c.h; path = metal_prelu_layer_acc.h; sourceTree = "<group>"; };
		9DD1FAA0247CE9BE00800139 /* metal_floor_layer_acc.mm */ = {isa = PBXFileReference; fileEncoding = 4; lastKnownFileType = sourcecode.cpp.objcpp; path = metal_floor_layer_acc.mm; sourceTree = "<group>"; };
		9DD1FAA1247CE9BE00800139 /* metal_relu_layer_acc.mm */ = {isa = PBXFileReference; fileEncoding = 4; lastKnownFileType = sourcecode.cpp.objcpp; path = metal_relu_layer_acc.mm; sourceTree = "<group>"; };
		9DD1FAA2247CE9BE00800139 /* metal_hard_swish_layer_acc.metal */ = {isa = PBXFileReference; fileEncoding = 4; lastKnownFileType = sourcecode.metal; path = metal_hard_swish_layer_acc.metal; sourceTree = "<group>"; };
		9DD1FAA3247CE9BE00800139 /* metal_unary_layer_acc.h */ = {isa = PBXFileReference; fileEncoding = 4; lastKnownFileType = sourcecode.c.h; path = metal_unary_layer_acc.h; sourceTree = "<group>"; };
		9DD1FAA4247CE9BE00800139 /* metal_multidir_broadcast_layer_acc.mm */ = {isa = PBXFileReference; fileEncoding = 4; lastKnownFileType = sourcecode.cpp.objcpp; path = metal_multidir_broadcast_layer_acc.mm; sourceTree = "<group>"; };
		9DD1FAA5247CE9BE00800139 /* metal_mul_layer_acc.mm */ = {isa = PBXFileReference; fileEncoding = 4; lastKnownFileType = sourcecode.cpp.objcpp; path = metal_mul_layer_acc.mm; sourceTree = "<group>"; };
		9DD1FAA6247CE9BE00800139 /* metal_ceil_layer_acc.metal */ = {isa = PBXFileReference; fileEncoding = 4; lastKnownFileType = sourcecode.metal; path = metal_ceil_layer_acc.metal; sourceTree = "<group>"; };
		9DD1FAA7247CE9BE00800139 /* metal_tan_layer_acc.metal */ = {isa = PBXFileReference; fileEncoding = 4; lastKnownFileType = sourcecode.metal; path = metal_tan_layer_acc.metal; sourceTree = "<group>"; };
		9DD1FAA8247CE9BE00800139 /* metal_stride_slice_layer_acc.mm */ = {isa = PBXFileReference; fileEncoding = 4; lastKnownFileType = sourcecode.cpp.objcpp; path = metal_stride_slice_layer_acc.mm; sourceTree = "<group>"; };
		9DD1FAA9247CE9BE00800139 /* metal_reduce_mean_layer_acc.mm */ = {isa = PBXFileReference; fileEncoding = 4; lastKnownFileType = sourcecode.cpp.objcpp; path = metal_reduce_mean_layer_acc.mm; sourceTree = "<group>"; };
		9DD1FAAA247CE9BE00800139 /* metal_common.metal */ = {isa = PBXFileReference; fileEncoding = 4; lastKnownFileType = sourcecode.metal; path = metal_common.metal; sourceTree = "<group>"; };
		9DD1FAAB247CE9BE00800139 /* metal_tanh_layer_acc.mm */ = {isa = PBXFileReference; fileEncoding = 4; lastKnownFileType = sourcecode.cpp.objcpp; path = metal_tanh_layer_acc.mm; sourceTree = "<group>"; };
		9DD1FAAC247CE9BE00800139 /* metal_instance_norm_layer_acc.mm */ = {isa = PBXFileReference; fileEncoding = 4; lastKnownFileType = sourcecode.cpp.objcpp; path = metal_instance_norm_layer_acc.mm; sourceTree = "<group>"; };
		9DD1FAAD247CE9BE00800139 /* metal_sin_layer_acc.mm */ = {isa = PBXFileReference; fileEncoding = 4; lastKnownFileType = sourcecode.cpp.objcpp; path = metal_sin_layer_acc.mm; sourceTree = "<group>"; };
		9DD1FAAE247CE9BE00800139 /* metal_sub_layer_acc.mm */ = {isa = PBXFileReference; fileEncoding = 4; lastKnownFileType = sourcecode.cpp.objcpp; path = metal_sub_layer_acc.mm; sourceTree = "<group>"; };
		9DD1FAB0247CE9BE00800139 /* metal_common.h */ = {isa = PBXFileReference; fileEncoding = 4; lastKnownFileType = sourcecode.c.h; path = metal_common.h; sourceTree = "<group>"; };
		9DD1FAB1247CE9BE00800139 /* metal_add_layer_acc.metal */ = {isa = PBXFileReference; fileEncoding = 4; lastKnownFileType = sourcecode.metal; path = metal_add_layer_acc.metal; sourceTree = "<group>"; };
		9DD1FAB2247CE9BE00800139 /* metal_sqrt_layer_acc.mm */ = {isa = PBXFileReference; fileEncoding = 4; lastKnownFileType = sourcecode.cpp.objcpp; path = metal_sqrt_layer_acc.mm; sourceTree = "<group>"; };
		9DD1FAB3247CE9BE00800139 /* metal_layer_acc.mm */ = {isa = PBXFileReference; fileEncoding = 4; lastKnownFileType = sourcecode.cpp.objcpp; path = metal_layer_acc.mm; sourceTree = "<group>"; };
		9DD1FAB4247CE9BE00800139 /* metal_reduce_sum_layer_acc.mm */ = {isa = PBXFileReference; fileEncoding = 4; lastKnownFileType = sourcecode.cpp.objcpp; path = metal_reduce_sum_layer_acc.mm; sourceTree = "<group>"; };
		9DD1FAB5247CE9BE00800139 /* metal_splitv_layer_acc.metal */ = {isa = PBXFileReference; fileEncoding = 4; lastKnownFileType = sourcecode.metal; path = metal_splitv_layer_acc.metal; sourceTree = "<group>"; };
		9DD1FAB6247CE9BE00800139 /* metal_hard_swish_layer_acc.mm */ = {isa = PBXFileReference; fileEncoding = 4; lastKnownFileType = sourcecode.cpp.objcpp; path = metal_hard_swish_layer_acc.mm; sourceTree = "<group>"; };
		9DD1FAB7247CE9BE00800139 /* metal_log_layer_acc.metal */ = {isa = PBXFileReference; fileEncoding = 4; lastKnownFileType = sourcecode.metal; path = metal_log_layer_acc.metal; sourceTree = "<group>"; };
		9DD1FAB8247CE9BE00800139 /* metal_reshape_layer_acc.mm */ = {isa = PBXFileReference; fileEncoding = 4; lastKnownFileType = sourcecode.cpp.objcpp; path = metal_reshape_layer_acc.mm; sourceTree = "<group>"; };
		9DD1FAB9247CE9BE00800139 /* metal_ceil_layer_acc.mm */ = {isa = PBXFileReference; fileEncoding = 4; lastKnownFileType = sourcecode.cpp.objcpp; path = metal_ceil_layer_acc.mm; sourceTree = "<group>"; };
		9DD1FABA247CE9BE00800139 /* metal_reduce_sum_square_layer_acc.mm */ = {isa = PBXFileReference; fileEncoding = 4; lastKnownFileType = sourcecode.cpp.objcpp; path = metal_reduce_sum_square_layer_acc.mm; sourceTree = "<group>"; };
		9DD1FABB247CE9BE00800139 /* metal_reduce_log_sum_layer_acc.mm */ = {isa = PBXFileReference; fileEncoding = 4; lastKnownFileType = sourcecode.cpp.objcpp; path = metal_reduce_log_sum_layer_acc.mm; sourceTree = "<group>"; };
		9DD1FABC247CE9BE00800139 /* metal_atan_layer_acc.metal */ = {isa = PBXFileReference; fileEncoding = 4; lastKnownFileType = sourcecode.metal; path = metal_atan_layer_acc.metal; sourceTree = "<group>"; };
		9DD1FABD247CE9BE00800139 /* metal_selu_layer_acc.metal */ = {isa = PBXFileReference; fileEncoding = 4; lastKnownFileType = sourcecode.metal; path = metal_selu_layer_acc.metal; sourceTree = "<group>"; };
		9DD1FABE247CE9BE00800139 /* metal_batch_norm_layer_acc.metal */ = {isa = PBXFileReference; fileEncoding = 4; lastKnownFileType = sourcecode.metal; path = metal_batch_norm_layer_acc.metal; sourceTree = "<group>"; };
		9DD1FABF247CE9BE00800139 /* metal_floor_layer_acc.metal */ = {isa = PBXFileReference; fileEncoding = 4; lastKnownFileType = sourcecode.metal; path = metal_floor_layer_acc.metal; sourceTree = "<group>"; };
		9DD1FAC0247CE9BE00800139 /* metal_reduce_max_layer_acc.mm */ = {isa = PBXFileReference; fileEncoding = 4; lastKnownFileType = sourcecode.cpp.objcpp; path = metal_reduce_max_layer_acc.mm; sourceTree = "<group>"; };
		9DD1FAC1247CE9BE00800139 /* metal_reduce_min_layer_acc.mm */ = {isa = PBXFileReference; fileEncoding = 4; lastKnownFileType = sourcecode.cpp.objcpp; path = metal_reduce_min_layer_acc.mm; sourceTree = "<group>"; };
		9DD1FAC2247CE9BE00800139 /* metal_tanh_layer_acc.metal */ = {isa = PBXFileReference; fileEncoding = 4; lastKnownFileType = sourcecode.metal; path = metal_tanh_layer_acc.metal; sourceTree = "<group>"; };
		9DD1FAC3247CE9BE00800139 /* metal_atan_layer_acc.mm */ = {isa = PBXFileReference; fileEncoding = 4; lastKnownFileType = sourcecode.cpp.objcpp; path = metal_atan_layer_acc.mm; sourceTree = "<group>"; };
		9DD1FAC4247CE9BE00800139 /* metal_elu_layer_acc.metal */ = {isa = PBXFileReference; fileEncoding = 4; lastKnownFileType = sourcecode.metal; path = metal_elu_layer_acc.metal; sourceTree = "<group>"; };
		9DD1FAC5247CE9BE00800139 /* metal_neg_layer_acc.metal */ = {isa = PBXFileReference; fileEncoding = 4; lastKnownFileType = sourcecode.metal; path = metal_neg_layer_acc.metal; sourceTree = "<group>"; };
		9DD1FAC6247CE9BE00800139 /* metal_prelu_layer_acc.mm */ = {isa = PBXFileReference; fileEncoding = 4; lastKnownFileType = sourcecode.cpp.objcpp; path = metal_prelu_layer_acc.mm; sourceTree = "<group>"; };
		9DD1FAC7247CE9BE00800139 /* metal_reduce_l1_layer_acc.mm */ = {isa = PBXFileReference; fileEncoding = 4; lastKnownFileType = sourcecode.cpp.objcpp; path = metal_reduce_l1_layer_acc.mm; sourceTree = "<group>"; };
		9DD1FAC8247CE9BE00800139 /* metal_abs_layer_acc.metal */ = {isa = PBXFileReference; fileEncoding = 4; lastKnownFileType = sourcecode.metal; path = metal_abs_layer_acc.metal; sourceTree = "<group>"; };
		9DD1FAC9247CE9BE00800139 /* metal_reduce_layer_acc.mm */ = {isa = PBXFileReference; fileEncoding = 4; lastKnownFileType = sourcecode.cpp.objcpp; path = metal_reduce_layer_acc.mm; sourceTree = "<group>"; };
		9DD1FACA247CE9BE00800139 /* metal_hard_sigmoid_layer_acc.metal */ = {isa = PBXFileReference; fileEncoding = 4; lastKnownFileType = sourcecode.metal; path = metal_hard_sigmoid_layer_acc.metal; sourceTree = "<group>"; };
		9DD1FACC247CE9BE00800139 /* metal_acos_layer_acc.mm */ = {isa = PBXFileReference; fileEncoding = 4; lastKnownFileType = sourcecode.cpp.objcpp; path = metal_acos_layer_acc.mm; sourceTree = "<group>"; };
		9DD1FACD247CE9BE00800139 /* metal_selu_layer_acc.mm */ = {isa = PBXFileReference; fileEncoding = 4; lastKnownFileType = sourcecode.cpp.objcpp; path = metal_selu_layer_acc.mm; sourceTree = "<group>"; };
		9DD1FACE247CE9BE00800139 /* metal_batch_norm_layer_acc.mm */ = {isa = PBXFileReference; fileEncoding = 4; lastKnownFileType = sourcecode.cpp.objcpp; path = metal_batch_norm_layer_acc.mm; sourceTree = "<group>"; };
		9DD1FAD0247CE9BE00800139 /* metal_deconv_layer_common.mm */ = {isa = PBXFileReference; fileEncoding = 4; lastKnownFileType = sourcecode.cpp.objcpp; path = metal_deconv_layer_common.mm; sourceTree = "<group>"; };
		9DD1FAD1247CE9BE00800139 /* metal_deconv_layer_acc.h */ = {isa = PBXFileReference; fileEncoding = 4; lastKnownFileType = sourcecode.c.h; path = metal_deconv_layer_acc.h; sourceTree = "<group>"; };
		9DD1FAD2247CE9BE00800139 /* metal_deconv_layer_common.metal */ = {isa = PBXFileReference; fileEncoding = 4; lastKnownFileType = sourcecode.metal; path = metal_deconv_layer_common.metal; sourceTree = "<group>"; };
		9DD1FAD3247CE9BE00800139 /* metal_deconv_layer_depthwise.h */ = {isa = PBXFileReference; fileEncoding = 4; lastKnownFileType = sourcecode.c.h; path = metal_deconv_layer_depthwise.h; sourceTree = "<group>"; };
		9DD1FAD4247CE9BE00800139 /* metal_deconv_layer_depthwise.mm */ = {isa = PBXFileReference; fileEncoding = 4; lastKnownFileType = sourcecode.cpp.objcpp; path = metal_deconv_layer_depthwise.mm; sourceTree = "<group>"; };
		9DD1FAD5247CE9BE00800139 /* metal_deconv_layer_acc.mm */ = {isa = PBXFileReference; fileEncoding = 4; lastKnownFileType = sourcecode.cpp.objcpp; path = metal_deconv_layer_acc.mm; sourceTree = "<group>"; };
		9DD1FAD6247CE9BE00800139 /* metal_deconv_layer_common.h */ = {isa = PBXFileReference; fileEncoding = 4; lastKnownFileType = sourcecode.c.h; path = metal_deconv_layer_common.h; sourceTree = "<group>"; };
		9DD1FAD7247CE9BE00800139 /* metal_deconv_layer_depthwise.metal */ = {isa = PBXFileReference; fileEncoding = 4; lastKnownFileType = sourcecode.metal; path = metal_deconv_layer_depthwise.metal; sourceTree = "<group>"; };
		9DD1FAD8247CE9BE00800139 /* metal_splitv_layer_acc.mm */ = {isa = PBXFileReference; fileEncoding = 4; lastKnownFileType = sourcecode.cpp.objcpp; path = metal_splitv_layer_acc.mm; sourceTree = "<group>"; };
		9DD1FAD9247CE9BE00800139 /* metal_sign_layer_acc.mm */ = {isa = PBXFileReference; fileEncoding = 4; lastKnownFileType = sourcecode.cpp.objcpp; path = metal_sign_layer_acc.mm; sourceTree = "<group>"; };
		9DD1FADA247CE9BE00800139 /* metal_softplus_layer_acc.metal */ = {isa = PBXFileReference; fileEncoding = 4; lastKnownFileType = sourcecode.metal; path = metal_softplus_layer_acc.metal; sourceTree = "<group>"; };
		9DD1FADB247CE9BE00800139 /* metal_relu6_layer_acc.metal */ = {isa = PBXFileReference; fileEncoding = 4; lastKnownFileType = sourcecode.metal; path = metal_relu6_layer_acc.metal; sourceTree = "<group>"; };
		9DD1FADC247CE9BE00800139 /* metal_reciprocal_layer_acc.metal */ = {isa = PBXFileReference; fileEncoding = 4; lastKnownFileType = sourcecode.metal; path = metal_reciprocal_layer_acc.metal; sourceTree = "<group>"; };
		9DD1FADD247CE9BE00800139 /* metal_log_sigmoid_layer_acc.mm */ = {isa = PBXFileReference; fileEncoding = 4; lastKnownFileType = sourcecode.cpp.objcpp; path = metal_log_sigmoid_layer_acc.mm; sourceTree = "<group>"; };
		9DD1FADE247CE9BE00800139 /* metal_shuffle_layer_acc.metal */ = {isa = PBXFileReference; fileEncoding = 4; lastKnownFileType = sourcecode.metal; path = metal_shuffle_layer_acc.metal; sourceTree = "<group>"; };
		9DD1FADF247CE9BE00800139 /* metal_reduce_layer_acc.h */ = {isa = PBXFileReference; fileEncoding = 4; lastKnownFileType = sourcecode.c.h; path = metal_reduce_layer_acc.h; sourceTree = "<group>"; };
		9DD1FAE0247CE9BE00800139 /* metal_div_layer_acc.mm */ = {isa = PBXFileReference; fileEncoding = 4; lastKnownFileType = sourcecode.cpp.objcpp; path = metal_div_layer_acc.mm; sourceTree = "<group>"; };
		9DD1FAE1247CE9BE00800139 /* metal_exp_layer_acc.mm */ = {isa = PBXFileReference; fileEncoding = 4; lastKnownFileType = sourcecode.cpp.objcpp; path = metal_exp_layer_acc.mm; sourceTree = "<group>"; };
		9DD1FAE2247CE9BE00800139 /* metal_reduce_prod_layer_acc.mm */ = {isa = PBXFileReference; fileEncoding = 4; lastKnownFileType = sourcecode.cpp.objcpp; path = metal_reduce_prod_layer_acc.mm; sourceTree = "<group>"; };
		9DD1FAE3247CE9BE00800139 /* metal_min_layer_acc.metal */ = {isa = PBXFileReference; fileEncoding = 4; lastKnownFileType = sourcecode.metal; path = metal_min_layer_acc.metal; sourceTree = "<group>"; };
		9DD1FAE4247CE9BE00800139 /* metal_hdrguide_layer_acc.metal */ = {isa = PBXFileReference; fileEncoding = 4; lastKnownFileType = sourcecode.metal; path = metal_hdrguide_layer_acc.metal; sourceTree = "<group>"; };
		9DD1FAE5247CE9BE00800139 /* metal_sin_layer_acc.metal */ = {isa = PBXFileReference; fileEncoding = 4; lastKnownFileType = sourcecode.metal; path = metal_sin_layer_acc.metal; sourceTree = "<group>"; };
		9DD1FAE6247CE9BE00800139 /* metal_pow_layer_acc.mm */ = {isa = PBXFileReference; fileEncoding = 4; lastKnownFileType = sourcecode.cpp.objcpp; path = metal_pow_layer_acc.mm; sourceTree = "<group>"; };
		9DD1FAE7247CE9BE00800139 /* metal_softmax_layer_acc.mm */ = {isa = PBXFileReference; fileEncoding = 4; lastKnownFileType = sourcecode.cpp.objcpp; path = metal_softmax_layer_acc.mm; sourceTree = "<group>"; };
		9DD1FAE8247CE9BE00800139 /* metal_lrn_layer_acc.metal */ = {isa = PBXFileReference; fileEncoding = 4; lastKnownFileType = sourcecode.metal; path = metal_lrn_layer_acc.metal; sourceTree = "<group>"; };
		9DD1FAE9247CE9BE00800139 /* metal_mul_layer_acc.metal */ = {isa = PBXFileReference; fileEncoding = 4; lastKnownFileType = sourcecode.metal; path = metal_mul_layer_acc.metal; sourceTree = "<group>"; };
		9DD1FAEA247CE9BE00800139 /* metal_normalize_layer_acc.mm */ = {isa = PBXFileReference; fileEncoding = 4; lastKnownFileType = sourcecode.cpp.objcpp; path = metal_normalize_layer_acc.mm; sourceTree = "<group>"; };
		9DD1FAEB247CE9BE00800139 /* metal_reduce_l2_layer_acc.mm */ = {isa = PBXFileReference; fileEncoding = 4; lastKnownFileType = sourcecode.cpp.objcpp; path = metal_reduce_l2_layer_acc.mm; sourceTree = "<group>"; };
		9DD1FAEC247CE9BE00800139 /* metal_elu_layer_acc.mm */ = {isa = PBXFileReference; fileEncoding = 4; lastKnownFileType = sourcecode.cpp.objcpp; path = metal_elu_layer_acc.mm; sourceTree = "<group>"; };
		9DD1FAED247CE9BE00800139 /* metal_abs_layer_acc.mm */ = {isa = PBXFileReference; fileEncoding = 4; lastKnownFileType = sourcecode.cpp.objcpp; path = metal_abs_layer_acc.mm; sourceTree = "<group>"; };
		9DD1FAEE247CE9BE00800139 /* metal_concat_layer_acc.mm */ = {isa = PBXFileReference; fileEncoding = 4; lastKnownFileType = sourcecode.cpp.objcpp; path = metal_concat_layer_acc.mm; sourceTree = "<group>"; };
		9DD1FAEF247CE9BE00800139 /* metal_concat_layer_acc.metal */ = {isa = PBXFileReference; fileEncoding = 4; lastKnownFileType = sourcecode.metal; path = metal_concat_layer_acc.metal; sourceTree = "<group>"; };
		9DD1FAF0247CE9BE00800139 /* metal_tan_layer_acc.mm */ = {isa = PBXFileReference; fileEncoding = 4; lastKnownFileType = sourcecode.cpp.objcpp; path = metal_tan_layer_acc.mm; sourceTree = "<group>"; };
		9DD1FAF1247CE9BE00800139 /* metal_clip_layer_acc.metal */ = {isa = PBXFileReference; fileEncoding = 4; lastKnownFileType = sourcecode.metal; path = metal_clip_layer_acc.metal; sourceTree = "<group>"; };
		9DD1FAF2247CE9BE00800139 /* metal_cos_layer_acc.mm */ = {isa = PBXFileReference; fileEncoding = 4; lastKnownFileType = sourcecode.cpp.objcpp; path = metal_cos_layer_acc.mm; sourceTree = "<group>"; };
		9DD1FAF3247CE9BE00800139 /* metal_min_layer_acc.mm */ = {isa = PBXFileReference; fileEncoding = 4; lastKnownFileType = sourcecode.cpp.objcpp; path = metal_min_layer_acc.mm; sourceTree = "<group>"; };
		9DD1FAF4247CE9BE00800139 /* metal_normalize_layer_acc.metal */ = {isa = PBXFileReference; fileEncoding = 4; lastKnownFileType = sourcecode.metal; path = metal_normalize_layer_acc.metal; sourceTree = "<group>"; };
		9DD1FAF5247CE9BE00800139 /* metal_relu_layer_acc.metal */ = {isa = PBXFileReference; fileEncoding = 4; lastKnownFileType = sourcecode.metal; path = metal_relu_layer_acc.metal; sourceTree = "<group>"; };
		9DD1FAF6247CE9BE00800139 /* metal_softmax_layer_acc.metal */ = {isa = PBXFileReference; fileEncoding = 4; lastKnownFileType = sourcecode.metal; path = metal_softmax_layer_acc.metal; sourceTree = "<group>"; };
		9DD1FAF7247CE9BE00800139 /* metal_clip_layer_acc.mm */ = {isa = PBXFileReference; fileEncoding = 4; lastKnownFileType = sourcecode.cpp.objcpp; path = metal_clip_layer_acc.mm; sourceTree = "<group>"; };
		9DD1FAF8247CE9BE00800139 /* metal_exp_layer_acc.metal */ = {isa = PBXFileReference; fileEncoding = 4; lastKnownFileType = sourcecode.metal; path = metal_exp_layer_acc.metal; sourceTree = "<group>"; };
		9DD1FAF9247CE9BE00800139 /* metal_max_layer_acc.mm */ = {isa = PBXFileReference; fileEncoding = 4; lastKnownFileType = sourcecode.cpp.objcpp; path = metal_max_layer_acc.mm; sourceTree = "<group>"; };
		9DD1FAFA247CE9BE00800139 /* metal_sigmoid_layer_acc.metal */ = {isa = PBXFileReference; fileEncoding = 4; lastKnownFileType = sourcecode.metal; path = metal_sigmoid_layer_acc.metal; sourceTree = "<group>"; };
		9DD1FAFB247CE9BE00800139 /* metal_softplus_layer_acc.mm */ = {isa = PBXFileReference; fileEncoding = 4; lastKnownFileType = sourcecode.cpp.objcpp; path = metal_softplus_layer_acc.mm; sourceTree = "<group>"; };
		9DD1FAFC247CE9BE00800139 /* metal_div_layer_acc.metal */ = {isa = PBXFileReference; fileEncoding = 4; lastKnownFileType = sourcecode.metal; path = metal_div_layer_acc.metal; sourceTree = "<group>"; };
		9DD1FAFD247CE9BE00800139 /* metal_cos_layer_acc.metal */ = {isa = PBXFileReference; fileEncoding = 4; lastKnownFileType = sourcecode.metal; path = metal_cos_layer_acc.metal; sourceTree = "<group>"; };
		9DD1FAFE247CE9BE00800139 /* metal_reduce_layer_acc.metal */ = {isa = PBXFileReference; fileEncoding = 4; lastKnownFileType = sourcecode.metal; path = metal_reduce_layer_acc.metal; sourceTree = "<group>"; };
		9DD1FAFF247CE9BE00800139 /* metal_prelu_layer_acc.metal */ = {isa = PBXFileReference; fileEncoding = 4; lastKnownFileType = sourcecode.metal; path = metal_prelu_layer_acc.metal; sourceTree = "<group>"; };
		9DD1FB00247CE9BE00800139 /* metal_pad_layer_acc.mm */ = {isa = PBXFileReference; fileEncoding = 4; lastKnownFileType = sourcecode.cpp.objcpp; path = metal_pad_layer_acc.mm; sourceTree = "<group>"; };
		9DD1FB01247CE9BE00800139 /* metal_relu6_layer_acc.mm */ = {isa = PBXFileReference; fileEncoding = 4; lastKnownFileType = sourcecode.cpp.objcpp; path = metal_relu6_layer_acc.mm; sourceTree = "<group>"; };
		9DD1FB02247CE9BE00800139 /* metal_stride_slice_layer_acc.metal */ = {isa = PBXFileReference; fileEncoding = 4; lastKnownFileType = sourcecode.metal; path = metal_stride_slice_layer_acc.metal; sourceTree = "<group>"; };
		9DD1FB04247CE9BE00800139 /* metal_pad_layer_acc.metal */ = {isa = PBXFileReference; fileEncoding = 4; lastKnownFileType = sourcecode.metal; path = metal_pad_layer_acc.metal; sourceTree = "<group>"; };
		9DD1FB05247CE9BE00800139 /* metal_add_layer_acc.mm */ = {isa = PBXFileReference; fileEncoding = 4; lastKnownFileType = sourcecode.cpp.objcpp; path = metal_add_layer_acc.mm; sourceTree = "<group>"; };
		9DD1FB06247CE9BE00800139 /* metal_hdrguide_layer_acc.mm */ = {isa = PBXFileReference; fileEncoding = 4; lastKnownFileType = sourcecode.cpp.objcpp; path = metal_hdrguide_layer_acc.mm; sourceTree = "<group>"; };
		9DD1FB07247CE9BE00800139 /* metal_reshape_layer_acc.metal */ = {isa = PBXFileReference; fileEncoding = 4; lastKnownFileType = sourcecode.metal; path = metal_reshape_layer_acc.metal; sourceTree = "<group>"; };
		9DD1FB08247CE9BE00800139 /* metal_multidir_broadcast_layer_acc.h */ = {isa = PBXFileReference; fileEncoding = 4; lastKnownFileType = sourcecode.c.h; path = metal_multidir_broadcast_layer_acc.h; sourceTree = "<group>"; };
		9DD1FB09247CE9BE00800139 /* metal_instance_norm_layer_acc.metal */ = {isa = PBXFileReference; fileEncoding = 4; lastKnownFileType = sourcecode.metal; path = metal_instance_norm_layer_acc.metal; sourceTree = "<group>"; };
		9DD1FB0A247CE9BE00800139 /* metal_sign_layer_acc.metal */ = {isa = PBXFileReference; fileEncoding = 4; lastKnownFileType = sourcecode.metal; path = metal_sign_layer_acc.metal; sourceTree = "<group>"; };
		9DD1FB0B247CE9BE00800139 /* metal_hard_sigmoid_layer_acc.mm */ = {isa = PBXFileReference; fileEncoding = 4; lastKnownFileType = sourcecode.cpp.objcpp; path = metal_hard_sigmoid_layer_acc.mm; sourceTree = "<group>"; };
		9DD1FB0C247CE9BE00800139 /* metal_reciprocal_layer_acc.mm */ = {isa = PBXFileReference; fileEncoding = 4; lastKnownFileType = sourcecode.cpp.objcpp; path = metal_reciprocal_layer_acc.mm; sourceTree = "<group>"; };
		9DD1FB0D247CE9BE00800139 /* metal_permute_layer_acc.mm */ = {isa = PBXFileReference; fileEncoding = 4; lastKnownFileType = sourcecode.cpp.objcpp; path = metal_permute_layer_acc.mm; sourceTree = "<group>"; };
		9DD1FB0E247CE9BE00800139 /* metal_asin_layer_acc.metal */ = {isa = PBXFileReference; fileEncoding = 4; lastKnownFileType = sourcecode.metal; path = metal_asin_layer_acc.metal; sourceTree = "<group>"; };
		9DD1FB0F247CE9BE00800139 /* metal_reduce_log_sum_exp_layer_acc.mm */ = {isa = PBXFileReference; fileEncoding = 4; lastKnownFileType = sourcecode.cpp.objcpp; path = metal_reduce_log_sum_exp_layer_acc.mm; sourceTree = "<group>"; };
		9DD1FB10247CE9BE00800139 /* metal_max_layer_acc.metal */ = {isa = PBXFileReference; fileEncoding = 4; lastKnownFileType = sourcecode.metal; path = metal_max_layer_acc.metal; sourceTree = "<group>"; };
		9DD1FB11247CE9BE00800139 /* metal_asin_layer_acc.mm */ = {isa = PBXFileReference; fileEncoding = 4; lastKnownFileType = sourcecode.cpp.objcpp; path = metal_asin_layer_acc.mm; sourceTree = "<group>"; };
		9DD1FB13247CE9BE00800139 /* metal_conv_layer_common.mm */ = {isa = PBXFileReference; fileEncoding = 4; lastKnownFileType = sourcecode.cpp.objcpp; path = metal_conv_layer_common.mm; sourceTree = "<group>"; };
		9DD1FB14247CE9BE00800139 /* metal_conv_layer_common.h */ = {isa = PBXFileReference; fileEncoding = 4; lastKnownFileType = sourcecode.c.h; path = metal_conv_layer_common.h; sourceTree = "<group>"; };
		9DD1FB15247CE9BE00800139 /* metal_inner_product_layer_acc.mm */ = {isa = PBXFileReference; fileEncoding = 4; lastKnownFileType = sourcecode.cpp.objcpp; path = metal_inner_product_layer_acc.mm; sourceTree = "<group>"; };
		9DD1FB16247CE9BE00800139 /* metal_conv_layer_winograd.h */ = {isa = PBXFileReference; fileEncoding = 4; lastKnownFileType = sourcecode.c.h; path = metal_conv_layer_winograd.h; sourceTree = "<group>"; };
		9DD1FB17247CE9BE00800139 /* metal_conv_layer_acc.h */ = {isa = PBXFileReference; fileEncoding = 4; lastKnownFileType = sourcecode.c.h; path = metal_conv_layer_acc.h; sourceTree = "<group>"; };
		9DD1FB18247CE9BE00800139 /* metal_conv_layer_depthwise.h */ = {isa = PBXFileReference; fileEncoding = 4; lastKnownFileType = sourcecode.c.h; path = metal_conv_layer_depthwise.h; sourceTree = "<group>"; };
		9DD1FB19247CE9BE00800139 /* metal_conv_layer_depthwise.mm */ = {isa = PBXFileReference; fileEncoding = 4; lastKnownFileType = sourcecode.cpp.objcpp; path = metal_conv_layer_depthwise.mm; sourceTree = "<group>"; };
		9DD1FB1A247CE9BE00800139 /* metal_conv_layer_common.metal */ = {isa = PBXFileReference; fileEncoding = 4; lastKnownFileType = sourcecode.metal; path = metal_conv_layer_common.metal; sourceTree = "<group>"; };
		9DD1FB1B247CE9BE00800139 /* metal_conv_layer_1x1.h */ = {isa = PBXFileReference; fileEncoding = 4; lastKnownFileType = sourcecode.c.h; path = metal_conv_layer_1x1.h; sourceTree = "<group>"; };
		9DD1FB1C247CE9BE00800139 /* metal_conv_layer_1x1.mm */ = {isa = PBXFileReference; fileEncoding = 4; lastKnownFileType = sourcecode.cpp.objcpp; path = metal_conv_layer_1x1.mm; sourceTree = "<group>"; };
		9DD1FB1D247CE9BE00800139 /* metal_inner_product_layer_acc.h */ = {isa = PBXFileReference; fileEncoding = 4; lastKnownFileType = sourcecode.c.h; path = metal_inner_product_layer_acc.h; sourceTree = "<group>"; };
		9DD1FB1E247CE9BE00800139 /* metal_conv_layer_winograd.metal */ = {isa = PBXFileReference; fileEncoding = 4; lastKnownFileType = sourcecode.metal; path = metal_conv_layer_winograd.metal; sourceTree = "<group>"; };
		9DD1FB1F247CE9BE00800139 /* metal_conv_layer_1x1.metal */ = {isa = PBXFileReference; fileEncoding = 4; lastKnownFileType = sourcecode.metal; path = metal_conv_layer_1x1.metal; sourceTree = "<group>"; };
		9DD1FB20247CE9BE00800139 /* metal_inner_product_layer_acc.metal */ = {isa = PBXFileReference; fileEncoding = 4; lastKnownFileType = sourcecode.metal; path = metal_inner_product_layer_acc.metal; sourceTree = "<group>"; };
		9DD1FB21247CE9BE00800139 /* metal_conv_layer_depthwise.metal */ = {isa = PBXFileReference; fileEncoding = 4; lastKnownFileType = sourcecode.metal; path = metal_conv_layer_depthwise.metal; sourceTree = "<group>"; };
		9DD1FB22247CE9BE00800139 /* metal_conv_layer_winograd.mm */ = {isa = PBXFileReference; fileEncoding = 4; lastKnownFileType = sourcecode.cpp.objcpp; path = metal_conv_layer_winograd.mm; sourceTree = "<group>"; };
		9DD1FB23247CE9BE00800139 /* metal_conv_layer_acc.mm */ = {isa = PBXFileReference; fileEncoding = 4; lastKnownFileType = sourcecode.cpp.objcpp; path = metal_conv_layer_acc.mm; sourceTree = "<group>"; };
		9DD1FB24247CE9BE00800139 /* metal_unary_layer_acc.mm */ = {isa = PBXFileReference; fileEncoding = 4; lastKnownFileType = sourcecode.cpp.objcpp; path = metal_unary_layer_acc.mm; sourceTree = "<group>"; };
		9DD1FB25247CE9BE00800139 /* metal_upsample_layer_acc.mm */ = {isa = PBXFileReference; fileEncoding = 4; lastKnownFileType = sourcecode.cpp.objcpp; path = metal_upsample_layer_acc.mm; sourceTree = "<group>"; };
		9DD1FB26247CE9BE00800139 /* metal_upsample_layer_acc.metal */ = {isa = PBXFileReference; fileEncoding = 4; lastKnownFileType = sourcecode.metal; path = metal_upsample_layer_acc.metal; sourceTree = "<group>"; };
		9DD1FB27247CE9BE00800139 /* metal_sqrt_layer_acc.metal */ = {isa = PBXFileReference; fileEncoding = 4; lastKnownFileType = sourcecode.metal; path = metal_sqrt_layer_acc.metal; sourceTree = "<group>"; };
		9DD1FB28247CE9BE00800139 /* metal_layer_acc.h */ = {isa = PBXFileReference; fileEncoding = 4; lastKnownFileType = sourcecode.c.h; path = metal_layer_acc.h; sourceTree = "<group>"; };
		9DD1FB29247CE9BE00800139 /* metal_lrn_layer_acc.mm */ = {isa = PBXFileReference; fileEncoding = 4; lastKnownFileType = sourcecode.cpp.objcpp; path = metal_lrn_layer_acc.mm; sourceTree = "<group>"; };
		9DD1FB2A247CE9BE00800139 /* metal_shuffle_layer_acc.mm */ = {isa = PBXFileReference; fileEncoding = 4; lastKnownFileType = sourcecode.cpp.objcpp; path = metal_shuffle_layer_acc.mm; sourceTree = "<group>"; };
		9DD1FB2B247CE9BE00800139 /* metal_pow_layer_acc.metal */ = {isa = PBXFileReference; fileEncoding = 4; lastKnownFileType = sourcecode.metal; path = metal_pow_layer_acc.metal; sourceTree = "<group>"; };
		9DD1FB2C247CE9BE00800139 /* metal_neg_layer_acc.mm */ = {isa = PBXFileReference; fileEncoding = 4; lastKnownFileType = sourcecode.cpp.objcpp; path = metal_neg_layer_acc.mm; sourceTree = "<group>"; };
		9DD1FB2D247CE9BE00800139 /* metal_log_sigmoid_layer_acc.metal */ = {isa = PBXFileReference; fileEncoding = 4; lastKnownFileType = sourcecode.metal; path = metal_log_sigmoid_layer_acc.metal; sourceTree = "<group>"; };
		9DD1FB2E247CE9BE00800139 /* metal_log_layer_acc.mm */ = {isa = PBXFileReference; fileEncoding = 4; lastKnownFileType = sourcecode.cpp.objcpp; path = metal_log_layer_acc.mm; sourceTree = "<group>"; };
		9DD1FB2F247CE9BE00800139 /* metal_sub_layer_acc.metal */ = {isa = PBXFileReference; fileEncoding = 4; lastKnownFileType = sourcecode.metal; path = metal_sub_layer_acc.metal; sourceTree = "<group>"; };
		9DD1FB30247CE9BE00800139 /* metal_acos_layer_acc.metal */ = {isa = PBXFileReference; fileEncoding = 4; lastKnownFileType = sourcecode.metal; path = metal_acos_layer_acc.metal; sourceTree = "<group>"; };
		9DD1FBD2247CEA1200800139 /* arm_util.cc */ = {isa = PBXFileReference; fileEncoding = 4; lastKnownFileType = sourcecode.cpp.cpp; path = arm_util.cc; sourceTree = "<group>"; };
		9DD1FBD3247CEA1200800139 /* arm_util.h */ = {isa = PBXFileReference; fileEncoding = 4; lastKnownFileType = sourcecode.c.h; path = arm_util.h; sourceTree = "<group>"; };
		9DD1FBD4247CEA1200800139 /* arm_context.cc */ = {isa = PBXFileReference; fileEncoding = 4; lastKnownFileType = sourcecode.cpp.cpp; path = arm_context.cc; sourceTree = "<group>"; };
		9DD1FBD5247CEA1200800139 /* arm_context.h */ = {isa = PBXFileReference; fileEncoding = 4; lastKnownFileType = sourcecode.c.h; path = arm_context.h; sourceTree = "<group>"; };
		9DD1FBD6247CEA1300800139 /* arm_common.h */ = {isa = PBXFileReference; fileEncoding = 4; lastKnownFileType = sourcecode.c.h; path = arm_common.h; sourceTree = "<group>"; };
		9DD1FC61247CEA1400800139 /* arm_blob_converter.h */ = {isa = PBXFileReference; fileEncoding = 4; lastKnownFileType = sourcecode.c.h; path = arm_blob_converter.h; sourceTree = "<group>"; };
		9DD1FC62247CEA1400800139 /* arm_blob_converter.cc */ = {isa = PBXFileReference; fileEncoding = 4; lastKnownFileType = sourcecode.cpp.cpp; path = arm_blob_converter.cc; sourceTree = "<group>"; };
		9DD1FC63247CEA1400800139 /* arm_device.h */ = {isa = PBXFileReference; fileEncoding = 4; lastKnownFileType = sourcecode.c.h; path = arm_device.h; sourceTree = "<group>"; };
		9DD1FC64247CEA1400800139 /* arm_device.cc */ = {isa = PBXFileReference; fileEncoding = 4; lastKnownFileType = sourcecode.cpp.cpp; path = arm_device.cc; sourceTree = "<group>"; };
		9DDA7081241F99E600F17A1C /* version.h */ = {isa = PBXFileReference; fileEncoding = 4; lastKnownFileType = sourcecode.c.h; path = version.h; sourceTree = "<group>"; };
		9DDA709D241F99F800F17A1C /* utils */ = {isa = PBXFileReference; lastKnownFileType = folder; path = utils; sourceTree = "<group>"; };
		9DDA709E241F99F800F17A1C /* core */ = {isa = PBXFileReference; lastKnownFileType = folder; path = core; sourceTree = "<group>"; };
		9DF19E9D24A1FE8E00E1376D /* metal_pooling_layer_acc.metal */ = {isa = PBXFileReference; fileEncoding = 4; lastKnownFileType = sourcecode.metal; path = metal_pooling_layer_acc.metal; sourceTree = "<group>"; };
		9DF19E9E24A1FE8E00E1376D /* metal_pooling_layer_acc.mm */ = {isa = PBXFileReference; fileEncoding = 4; lastKnownFileType = sourcecode.cpp.objcpp; path = metal_pooling_layer_acc.mm; sourceTree = "<group>"; };
		9DF19EA124A200AC00E1376D /* metal_cpu_adapter_acc.h */ = {isa = PBXFileReference; fileEncoding = 4; lastKnownFileType = sourcecode.c.h; path = metal_cpu_adapter_acc.h; sourceTree = "<group>"; };
		9DF26BD724645EA500F22F0D /* naive_compute.cc */ = {isa = PBXFileReference; fileEncoding = 4; lastKnownFileType = sourcecode.cpp.cpp; path = naive_compute.cc; sourceTree = "<group>"; };
		9DF26BD824645EA500F22F0D /* naive_compute.h */ = {isa = PBXFileReference; fileEncoding = 4; lastKnownFileType = sourcecode.c.h; path = naive_compute.h; sourceTree = "<group>"; };
		9DF542E0258B1363006CEC97 /* arm_sqrt_layer_acc.cc */ = {isa = PBXFileReference; fileEncoding = 4; lastKnownFileType = sourcecode.cpp.cpp; path = arm_sqrt_layer_acc.cc; sourceTree = "<group>"; };
		9DF542E1258B1363006CEC97 /* arm_sigmoid_layer_acc.cc */ = {isa = PBXFileReference; fileEncoding = 4; lastKnownFileType = sourcecode.cpp.cpp; path = arm_sigmoid_layer_acc.cc; sourceTree = "<group>"; };
		9DF542E2258B1363006CEC97 /* arm_unary_layer_acc.cc */ = {isa = PBXFileReference; fileEncoding = 4; lastKnownFileType = sourcecode.cpp.cpp; path = arm_unary_layer_acc.cc; sourceTree = "<group>"; };
		9DF542E3258B1363006CEC97 /* arm_sub_layer_acc.cc */ = {isa = PBXFileReference; fileEncoding = 4; lastKnownFileType = sourcecode.cpp.cpp; path = arm_sub_layer_acc.cc; sourceTree = "<group>"; };
		9DF542E4258B1363006CEC97 /* Half8.h */ = {isa = PBXFileReference; fileEncoding = 4; lastKnownFileType = sourcecode.c.h; path = Half8.h; sourceTree = "<group>"; };
		9DF542E5258B1363006CEC97 /* arm_log_acc_layer_acc.cc */ = {isa = PBXFileReference; fileEncoding = 4; lastKnownFileType = sourcecode.cpp.cpp; path = arm_log_acc_layer_acc.cc; sourceTree = "<group>"; };
		9DF542E6258B1363006CEC97 /* arm_reduce_log_sum_exp_layer_acc.cc */ = {isa = PBXFileReference; fileEncoding = 4; lastKnownFileType = sourcecode.cpp.cpp; path = arm_reduce_log_sum_exp_layer_acc.cc; sourceTree = "<group>"; };
		9DF542E7258B1363006CEC97 /* arm_splitv_layer_acc.cc */ = {isa = PBXFileReference; fileEncoding = 4; lastKnownFileType = sourcecode.cpp.cpp; path = arm_splitv_layer_acc.cc; sourceTree = "<group>"; };
		9DF542E8258B1363006CEC97 /* arm_reduce_prod_layer_acc.cc */ = {isa = PBXFileReference; fileEncoding = 4; lastKnownFileType = sourcecode.cpp.cpp; path = arm_reduce_prod_layer_acc.cc; sourceTree = "<group>"; };
		9DF542E9258B1363006CEC97 /* arm_nchw_layer_acc.h */ = {isa = PBXFileReference; fileEncoding = 4; lastKnownFileType = sourcecode.c.h; path = arm_nchw_layer_acc.h; sourceTree = "<group>"; };
		9DF542EA258B1363006CEC97 /* arm_scale_layer_acc.cc */ = {isa = PBXFileReference; fileEncoding = 4; lastKnownFileType = sourcecode.cpp.cpp; path = arm_scale_layer_acc.cc; sourceTree = "<group>"; };
		9DF542EB258B1363006CEC97 /* arm_instance_norm_layer_acc.cc */ = {isa = PBXFileReference; fileEncoding = 4; lastKnownFileType = sourcecode.cpp.cpp; path = arm_instance_norm_layer_acc.cc; sourceTree = "<group>"; };
		9DF542EC258B1363006CEC97 /* arm_inner_product_layer_acc.cc */ = {isa = PBXFileReference; fileEncoding = 4; lastKnownFileType = sourcecode.cpp.cpp; path = arm_inner_product_layer_acc.cc; sourceTree = "<group>"; };
		9DF542ED258B1363006CEC97 /* arm_reduce_l2_layer_acc.cc */ = {isa = PBXFileReference; fileEncoding = 4; lastKnownFileType = sourcecode.cpp.cpp; path = arm_reduce_l2_layer_acc.cc; sourceTree = "<group>"; };
		9DF542EE258B1363006CEC97 /* arm_reduce_layer_acc.cc */ = {isa = PBXFileReference; fileEncoding = 4; lastKnownFileType = sourcecode.cpp.cpp; path = arm_reduce_layer_acc.cc; sourceTree = "<group>"; };
		9DF542F0258B1363006CEC97 /* arm_mul_layer_acc.cc */ = {isa = PBXFileReference; fileEncoding = 4; lastKnownFileType = sourcecode.cpp.cpp; path = arm_mul_layer_acc.cc; sourceTree = "<group>"; };
		9DF542F1258B1363006CEC97 /* arm_normalize_layer_acc.cc */ = {isa = PBXFileReference; fileEncoding = 4; lastKnownFileType = sourcecode.cpp.cpp; path = arm_normalize_layer_acc.cc; sourceTree = "<group>"; };
		9DF542F2258B1363006CEC97 /* arm_binary_layer_acc.h */ = {isa = PBXFileReference; fileEncoding = 4; lastKnownFileType = sourcecode.c.h; path = arm_binary_layer_acc.h; sourceTree = "<group>"; };
		9DF542F3258B1363006CEC97 /* TNNVector.h */ = {isa = PBXFileReference; fileEncoding = 4; lastKnownFileType = sourcecode.c.h; path = TNNVector.h; sourceTree = "<group>"; };
		9DF542F4258B1363006CEC97 /* arm_reshape_layer_acc.cc */ = {isa = PBXFileReference; fileEncoding = 4; lastKnownFileType = sourcecode.cpp.cpp; path = arm_reshape_layer_acc.cc; sourceTree = "<group>"; };
		9DF542F5258B1363006CEC97 /* arm_prelu_layer_acc.h */ = {isa = PBXFileReference; fileEncoding = 4; lastKnownFileType = sourcecode.c.h; path = arm_prelu_layer_acc.h; sourceTree = "<group>"; };
		9DF542F6258B1363006CEC97 /* arm_sign_layer_acc.cc */ = {isa = PBXFileReference; fileEncoding = 4; lastKnownFileType = sourcecode.cpp.cpp; path = arm_sign_layer_acc.cc; sourceTree = "<group>"; };
		9DF542F7258B1363006CEC97 /* arm_reformat_layer_acc.cc */ = {isa = PBXFileReference; fileEncoding = 4; lastKnownFileType = sourcecode.cpp.cpp; path = arm_reformat_layer_acc.cc; sourceTree = "<group>"; };
		9DF542F8258B1363006CEC97 /* arm_unary_layer_acc.h */ = {isa = PBXFileReference; fileEncoding = 4; lastKnownFileType = sourcecode.c.h; path = arm_unary_layer_acc.h; sourceTree = "<group>"; };
		9DF542F9258B1363006CEC97 /* arm_selu_layer_acc.cc */ = {isa = PBXFileReference; fileEncoding = 4; lastKnownFileType = sourcecode.cpp.cpp; path = arm_selu_layer_acc.cc; sourceTree = "<group>"; };
		9DF542FA258B1363006CEC97 /* arm_relu6_layer_acc.cc */ = {isa = PBXFileReference; fileEncoding = 4; lastKnownFileType = sourcecode.cpp.cpp; path = arm_relu6_layer_acc.cc; sourceTree = "<group>"; };
		9DF542FB258B1363006CEC97 /* arm_trig_layer_acc.cc */ = {isa = PBXFileReference; fileEncoding = 4; lastKnownFileType = sourcecode.cpp.cpp; path = arm_trig_layer_acc.cc; sourceTree = "<group>"; };
		9DF542FC258B1363006CEC97 /* arm_reduce_log_sum_layer_acc.cc */ = {isa = PBXFileReference; fileEncoding = 4; lastKnownFileType = sourcecode.cpp.cpp; path = arm_reduce_log_sum_layer_acc.cc; sourceTree = "<group>"; };
		9DF542FD258B1363006CEC97 /* arm_reformat_layer_acc.h */ = {isa = PBXFileReference; fileEncoding = 4; lastKnownFileType = sourcecode.c.h; path = arm_reformat_layer_acc.h; sourceTree = "<group>"; };
		9DF542FE258B1363006CEC97 /* arm_arg_max_or_min_layer_acc.cc */ = {isa = PBXFileReference; fileEncoding = 4; lastKnownFileType = sourcecode.cpp.cpp; path = arm_arg_max_or_min_layer_acc.cc; sourceTree = "<group>"; };
		9DF542FF258B1363006CEC97 /* arm_reciprocal_layer_acc.cc */ = {isa = PBXFileReference; fileEncoding = 4; lastKnownFileType = sourcecode.cpp.cpp; path = arm_reciprocal_layer_acc.cc; sourceTree = "<group>"; };
		9DF54301258B1363006CEC97 /* arm_deconv_layer_acc.cc */ = {isa = PBXFileReference; fileEncoding = 4; lastKnownFileType = sourcecode.cpp.cpp; path = arm_deconv_layer_acc.cc; sourceTree = "<group>"; };
		9DF54303258B1363006CEC97 /* arm_deconv_layer_stride.h */ = {isa = PBXFileReference; fileEncoding = 4; lastKnownFileType = sourcecode.c.h; path = arm_deconv_layer_stride.h; sourceTree = "<group>"; };
		9DF54304258B1363006CEC97 /* arm_deconv_fp16_layer_common.h */ = {isa = PBXFileReference; fileEncoding = 4; lastKnownFileType = sourcecode.c.h; path = arm_deconv_fp16_layer_common.h; sourceTree = "<group>"; };
		9DF54305258B1363006CEC97 /* arm_deconv_layer_depthwise.cc */ = {isa = PBXFileReference; fileEncoding = 4; lastKnownFileType = sourcecode.cpp.cpp; path = arm_deconv_layer_depthwise.cc; sourceTree = "<group>"; };
		9DF54306258B1363006CEC97 /* arm_deconv_layer_common.cc */ = {isa = PBXFileReference; fileEncoding = 4; lastKnownFileType = sourcecode.cpp.cpp; path = arm_deconv_layer_common.cc; sourceTree = "<group>"; };
		9DF54308258B1363006CEC97 /* arm_deconv_layer_acc.h */ = {isa = PBXFileReference; fileEncoding = 4; lastKnownFileType = sourcecode.c.h; path = arm_deconv_layer_acc.h; sourceTree = "<group>"; };
		9DF54309258B1364006CEC97 /* arm_deconv_layer_depthwise.h */ = {isa = PBXFileReference; fileEncoding = 4; lastKnownFileType = sourcecode.c.h; path = arm_deconv_layer_depthwise.h; sourceTree = "<group>"; };
		9DF5430A258B1364006CEC97 /* arm_deconv_fp16_layer_depthwise.h */ = {isa = PBXFileReference; fileEncoding = 4; lastKnownFileType = sourcecode.c.h; path = arm_deconv_fp16_layer_depthwise.h; sourceTree = "<group>"; };
		9DF5430B258B1364006CEC97 /* arm_deconv_layer_stride.cc */ = {isa = PBXFileReference; fileEncoding = 4; lastKnownFileType = sourcecode.cpp.cpp; path = arm_deconv_layer_stride.cc; sourceTree = "<group>"; };
		9DF5430C258B1364006CEC97 /* arm_deconv_layer_common.h */ = {isa = PBXFileReference; fileEncoding = 4; lastKnownFileType = sourcecode.c.h; path = arm_deconv_layer_common.h; sourceTree = "<group>"; };
		9DF5430D258B1364006CEC97 /* arm_hard_swish_acc.h */ = {isa = PBXFileReference; fileEncoding = 4; lastKnownFileType = sourcecode.c.h; path = arm_hard_swish_acc.h; sourceTree = "<group>"; };
		9DF5430E258B1364006CEC97 /* arm_reorg_layer_acc.cc */ = {isa = PBXFileReference; fileEncoding = 4; lastKnownFileType = sourcecode.cpp.cpp; path = arm_reorg_layer_acc.cc; sourceTree = "<group>"; };
		9DF5430F258B1364006CEC97 /* arm_hard_sigmoid_acc.cc */ = {isa = PBXFileReference; fileEncoding = 4; lastKnownFileType = sourcecode.cpp.cpp; path = arm_hard_sigmoid_acc.cc; sourceTree = "<group>"; };
		9DF54310258B1364006CEC97 /* arm_reduce_mean_layer_acc.cc */ = {isa = PBXFileReference; fileEncoding = 4; lastKnownFileType = sourcecode.cpp.cpp; path = arm_reduce_mean_layer_acc.cc; sourceTree = "<group>"; };
		9DF54311258B1364006CEC97 /* arm_pool_layer_acc.h */ = {isa = PBXFileReference; fileEncoding = 4; lastKnownFileType = sourcecode.c.h; path = arm_pool_layer_acc.h; sourceTree = "<group>"; };
		9DF54312258B1364006CEC97 /* arm_min_layer_acc.cc */ = {isa = PBXFileReference; fileEncoding = 4; lastKnownFileType = sourcecode.cpp.cpp; path = arm_min_layer_acc.cc; sourceTree = "<group>"; };
		9DF54313258B1364006CEC97 /* arm_max_layer_acc.cc */ = {isa = PBXFileReference; fileEncoding = 4; lastKnownFileType = sourcecode.cpp.cpp; path = arm_max_layer_acc.cc; sourceTree = "<group>"; };
		9DF54314258B1364006CEC97 /* arm_softmax_layer_acc.cc */ = {isa = PBXFileReference; fileEncoding = 4; lastKnownFileType = sourcecode.cpp.cpp; path = arm_softmax_layer_acc.cc; sourceTree = "<group>"; };
		9DF54316258B1364006CEC97 /* arm_add_layer_acc.h */ = {isa = PBXFileReference; fileEncoding = 4; lastKnownFileType = sourcecode.c.h; path = arm_add_layer_acc.h; sourceTree = "<group>"; };
		9DF54317258B1364006CEC97 /* arm_clip_layer_acc.cc */ = {isa = PBXFileReference; fileEncoding = 4; lastKnownFileType = sourcecode.cpp.cpp; path = arm_clip_layer_acc.cc; sourceTree = "<group>"; };
		9DF54318258B1364006CEC97 /* arm_pad_layer_acc.cc */ = {isa = PBXFileReference; fileEncoding = 4; lastKnownFileType = sourcecode.cpp.cpp; path = arm_pad_layer_acc.cc; sourceTree = "<group>"; };
		9DF54319258B1364006CEC97 /* arm_pixel_shuffle_layer_acc.cc */ = {isa = PBXFileReference; fileEncoding = 4; lastKnownFileType = sourcecode.cpp.cpp; path = arm_pixel_shuffle_layer_acc.cc; sourceTree = "<group>"; };
		9DF5431B258B1364006CEC97 /* compute.cc */ = {isa = PBXFileReference; fileEncoding = 4; lastKnownFileType = sourcecode.cpp.cpp; path = compute.cc; sourceTree = "<group>"; };
		9DF5431C258B1364006CEC97 /* winograd_function.cc */ = {isa = PBXFileReference; fileEncoding = 4; lastKnownFileType = sourcecode.cpp.cpp; path = winograd_function.cc; sourceTree = "<group>"; };
		9DF5431D258B1364006CEC97 /* compute.h */ = {isa = PBXFileReference; fileEncoding = 4; lastKnownFileType = sourcecode.c.h; path = compute.h; sourceTree = "<group>"; };
		9DF5431E258B1364006CEC97 /* compute_int8.cc */ = {isa = PBXFileReference; fileEncoding = 4; lastKnownFileType = sourcecode.cpp.cpp; path = compute_int8.cc; sourceTree = "<group>"; };
		9DF54320258B1364006CEC97 /* CONV_BFP16_O4.S */ = {isa = PBXFileReference; fileEncoding = 4; lastKnownFileType = sourcecode.asm; path = CONV_BFP16_O4.S; sourceTree = "<group>"; };
		9DF54321258B1364006CEC97 /* GEMM_INT8_4X8.S */ = {isa = PBXFileReference; fileEncoding = 4; lastKnownFileType = sourcecode.asm; path = GEMM_INT8_4X8.S; sourceTree = "<group>"; };
		9DF54322258B1364006CEC97 /* GEMM_BFP16_N4.S */ = {isa = PBXFileReference; fileEncoding = 4; lastKnownFileType = sourcecode.asm; path = GEMM_BFP16_N4.S; sourceTree = "<group>"; };
		9DF54323258B1364006CEC97 /* CONV_FLOAT_SLIDEW_C3.S */ = {isa = PBXFileReference; fileEncoding = 4; lastKnownFileType = sourcecode.asm; path = CONV_FLOAT_SLIDEW_C3.S; sourceTree = "<group>"; };
		9DF54324258B1364006CEC97 /* CONV_DW_5X5_BFP16_SLIDEW.S */ = {isa = PBXFileReference; fileEncoding = 4; lastKnownFileType = sourcecode.asm; path = CONV_DW_5X5_BFP16_SLIDEW.S; sourceTree = "<group>"; };
		9DF54325258B1364006CEC97 /* DECONV_FLOAT_O4.S */ = {isa = PBXFileReference; fileEncoding = 4; lastKnownFileType = sourcecode.asm; path = DECONV_FLOAT_O4.S; sourceTree = "<group>"; };
		9DF54326258B1364006CEC97 /* CONV_DW_3X3_FLOAT_SLIDEW.S */ = {isa = PBXFileReference; fileEncoding = 4; lastKnownFileType = sourcecode.asm; path = CONV_DW_3X3_FLOAT_SLIDEW.S; sourceTree = "<group>"; };
		9DF54327258B1364006CEC97 /* GEMM_INT8_4X4.S */ = {isa = PBXFileReference; fileEncoding = 4; lastKnownFileType = sourcecode.asm; path = GEMM_INT8_4X4.S; sourceTree = "<group>"; };
		9DF54328258B1364006CEC97 /* CONV_DW_3X3_BFP16_SLIDEW.S */ = {isa = PBXFileReference; fileEncoding = 4; lastKnownFileType = sourcecode.asm; path = CONV_DW_3X3_BFP16_SLIDEW.S; sourceTree = "<group>"; };
		9DF54329258B1364006CEC97 /* CONV_BFP16_SLIDEW_C3.S */ = {isa = PBXFileReference; fileEncoding = 4; lastKnownFileType = sourcecode.asm; path = CONV_BFP16_SLIDEW_C3.S; sourceTree = "<group>"; };
		9DF5432A258B1364006CEC97 /* CONV_DW_5X5_FLOAT_SLIDEW.S */ = {isa = PBXFileReference; fileEncoding = 4; lastKnownFileType = sourcecode.asm; path = CONV_DW_5X5_FLOAT_SLIDEW.S; sourceTree = "<group>"; };
		9DF5432B258B1364006CEC97 /* CONV_FLOAT_O4.S */ = {isa = PBXFileReference; fileEncoding = 4; lastKnownFileType = sourcecode.asm; path = CONV_FLOAT_O4.S; sourceTree = "<group>"; };
		9DF5432C258B1364006CEC97 /* GEMM_FLOAT_N4.S */ = {isa = PBXFileReference; fileEncoding = 4; lastKnownFileType = sourcecode.asm; path = GEMM_FLOAT_N4.S; sourceTree = "<group>"; };
		9DF54335258B1364006CEC97 /* gemm_function.h */ = {isa = PBXFileReference; fileEncoding = 4; lastKnownFileType = sourcecode.c.h; path = gemm_function.h; sourceTree = "<group>"; };
		9DF54336258B1364006CEC97 /* asm_func_name.S */ = {isa = PBXFileReference; fileEncoding = 4; lastKnownFileType = sourcecode.asm; path = asm_func_name.S; sourceTree = "<group>"; };
		9DF54337258B1364006CEC97 /* winograd_function.h */ = {isa = PBXFileReference; fileEncoding = 4; lastKnownFileType = sourcecode.c.h; path = winograd_function.h; sourceTree = "<group>"; };
		9DF54338258B1364006CEC97 /* compute_int8.h */ = {isa = PBXFileReference; fileEncoding = 4; lastKnownFileType = sourcecode.c.h; path = compute_int8.h; sourceTree = "<group>"; };
		9DF5433A258B1364006CEC97 /* CONV_BFP16_O4.S */ = {isa = PBXFileReference; fileEncoding = 4; lastKnownFileType = sourcecode.asm; path = CONV_BFP16_O4.S; sourceTree = "<group>"; };
		9DF5433B258B1364006CEC97 /* CONV_FLOAT_SLIDEW_C3.S */ = {isa = PBXFileReference; fileEncoding = 4; lastKnownFileType = sourcecode.asm; path = CONV_FLOAT_SLIDEW_C3.S; sourceTree = "<group>"; };
		9DF5433C258B1364006CEC97 /* CONV_DW_5x5_BFP16_SLIDEW.S */ = {isa = PBXFileReference; fileEncoding = 4; lastKnownFileType = sourcecode.asm; path = CONV_DW_5x5_BFP16_SLIDEW.S; sourceTree = "<group>"; };
		9DF5433D258B1364006CEC97 /* DECONV_FLOAT_O4.S */ = {isa = PBXFileReference; fileEncoding = 4; lastKnownFileType = sourcecode.asm; path = DECONV_FLOAT_O4.S; sourceTree = "<group>"; };
		9DF5433E258B1364006CEC97 /* GEMM_FLOAT_N8.S */ = {isa = PBXFileReference; fileEncoding = 4; lastKnownFileType = sourcecode.asm; path = GEMM_FLOAT_N8.S; sourceTree = "<group>"; };
		9DF5433F258B1364006CEC97 /* CONV_DW_3X3_FLOAT_SLIDEW.S */ = {isa = PBXFileReference; fileEncoding = 4; lastKnownFileType = sourcecode.asm; path = CONV_DW_3X3_FLOAT_SLIDEW.S; sourceTree = "<group>"; };
		9DF54340258B1364006CEC97 /* GEMM_BFP16_N8.S */ = {isa = PBXFileReference; fileEncoding = 4; lastKnownFileType = sourcecode.asm; path = GEMM_BFP16_N8.S; sourceTree = "<group>"; };
		9DF54341258B1364006CEC97 /* GEMM_INT8_4X4.S */ = {isa = PBXFileReference; fileEncoding = 4; lastKnownFileType = sourcecode.asm; path = GEMM_INT8_4X4.S; sourceTree = "<group>"; };
		9DF54342258B1364006CEC97 /* CONV_DW_3x3_BFP16_SLIDEW.S */ = {isa = PBXFileReference; fileEncoding = 4; lastKnownFileType = sourcecode.asm; path = CONV_DW_3x3_BFP16_SLIDEW.S; sourceTree = "<group>"; };
		9DF54343258B1364006CEC97 /* CONV_BFP16_SLIDEW_C3.S */ = {isa = PBXFileReference; fileEncoding = 4; lastKnownFileType = sourcecode.asm; path = CONV_BFP16_SLIDEW_C3.S; sourceTree = "<group>"; };
		9DF54344258B1364006CEC97 /* CONV_DW_5X5_FLOAT_SLIDEW.S */ = {isa = PBXFileReference; fileEncoding = 4; lastKnownFileType = sourcecode.asm; path = CONV_DW_5X5_FLOAT_SLIDEW.S; sourceTree = "<group>"; };
		9DF54345258B1364006CEC97 /* CONV_FLOAT_O4.S */ = {isa = PBXFileReference; fileEncoding = 4; lastKnownFileType = sourcecode.asm; path = CONV_FLOAT_O4.S; sourceTree = "<group>"; };
		9DF54346258B1364006CEC97 /* GEMM_INT8_8X8.S */ = {isa = PBXFileReference; fileEncoding = 4; lastKnownFileType = sourcecode.asm; path = GEMM_INT8_8X8.S; sourceTree = "<group>"; };
		9DF54348258B1364006CEC97 /* gemm_function.cc */ = {isa = PBXFileReference; fileEncoding = 4; lastKnownFileType = sourcecode.cpp.cpp; path = gemm_function.cc; sourceTree = "<group>"; };
		9DF54349258B1365006CEC97 /* arm_layer_acc.h */ = {isa = PBXFileReference; fileEncoding = 4; lastKnownFileType = sourcecode.c.h; path = arm_layer_acc.h; sourceTree = "<group>"; };
		9DF5434A258B1365006CEC97 /* arm_div_layer_acc.cc */ = {isa = PBXFileReference; fileEncoding = 4; lastKnownFileType = sourcecode.cpp.cpp; path = arm_div_layer_acc.cc; sourceTree = "<group>"; };
		9DF5434B258B1365006CEC97 /* arm_exp_layer_acc.cc */ = {isa = PBXFileReference; fileEncoding = 4; lastKnownFileType = sourcecode.cpp.cpp; path = arm_exp_layer_acc.cc; sourceTree = "<group>"; };
		9DF5434C258B1365006CEC97 /* arm_detection_output_layer_acc.cc */ = {isa = PBXFileReference; fileEncoding = 4; lastKnownFileType = sourcecode.cpp.cpp; path = arm_detection_output_layer_acc.cc; sourceTree = "<group>"; };
		9DF5434D258B1365006CEC97 /* arm_layer_acc.cc */ = {isa = PBXFileReference; fileEncoding = 4; lastKnownFileType = sourcecode.cpp.cpp; path = arm_layer_acc.cc; sourceTree = "<group>"; };
		9DF5434E258B1365006CEC97 /* neon_mathfun.h */ = {isa = PBXFileReference; fileEncoding = 4; lastKnownFileType = sourcecode.c.h; path = neon_mathfun.h; sourceTree = "<group>"; };
		9DF5434F258B1365006CEC97 /* arm_hard_swish_acc.cc */ = {isa = PBXFileReference; fileEncoding = 4; lastKnownFileType = sourcecode.cpp.cpp; path = arm_hard_swish_acc.cc; sourceTree = "<group>"; };
		9DF54350258B1365006CEC97 /* arm_pow_layer_acc.cc */ = {isa = PBXFileReference; fileEncoding = 4; lastKnownFileType = sourcecode.cpp.cpp; path = arm_pow_layer_acc.cc; sourceTree = "<group>"; };
		9DF54351258B1365006CEC97 /* arm_binary_layer_acc.cc */ = {isa = PBXFileReference; fileEncoding = 4; lastKnownFileType = sourcecode.cpp.cpp; path = arm_binary_layer_acc.cc; sourceTree = "<group>"; };
		9DF54352258B1365006CEC97 /* arm_elu_layer_acc.cc */ = {isa = PBXFileReference; fileEncoding = 4; lastKnownFileType = sourcecode.cpp.cpp; path = arm_elu_layer_acc.cc; sourceTree = "<group>"; };
		9DF54353258B1365006CEC97 /* arm_reshape_layer_acc.h */ = {isa = PBXFileReference; fileEncoding = 4; lastKnownFileType = sourcecode.c.h; path = arm_reshape_layer_acc.h; sourceTree = "<group>"; };
		9DF54354258B1365006CEC97 /* arm_upsample_layer_acc.cc */ = {isa = PBXFileReference; fileEncoding = 4; lastKnownFileType = sourcecode.cpp.cpp; path = arm_upsample_layer_acc.cc; sourceTree = "<group>"; };
		9DF54355258B1365006CEC97 /* arm_abs_layer_acc.cc */ = {isa = PBXFileReference; fileEncoding = 4; lastKnownFileType = sourcecode.cpp.cpp; path = arm_abs_layer_acc.cc; sourceTree = "<group>"; };
		9DF54356258B1365006CEC97 /* arm_nchw_layer_acc.cc */ = {isa = PBXFileReference; fileEncoding = 4; lastKnownFileType = sourcecode.cpp.cpp; path = arm_nchw_layer_acc.cc; sourceTree = "<group>"; };
		9DF54358258B1365006CEC97 /* arm_stride_slice_layer_acc.cc */ = {isa = PBXFileReference; fileEncoding = 4; lastKnownFileType = sourcecode.cpp.cpp; path = arm_stride_slice_layer_acc.cc; sourceTree = "<group>"; };
		9DF54359258B1365006CEC97 /* arm_inner_product_layer_acc.h */ = {isa = PBXFileReference; fileEncoding = 4; lastKnownFileType = sourcecode.c.h; path = arm_inner_product_layer_acc.h; sourceTree = "<group>"; };
		9DF5435A258B1365006CEC97 /* Float4.h */ = {isa = PBXFileReference; fileEncoding = 4; lastKnownFileType = sourcecode.c.h; path = Float4.h; sourceTree = "<group>"; };
		9DF5435B258B1365006CEC97 /* arm_signed_mul_layer_acc.h */ = {isa = PBXFileReference; fileEncoding = 4; lastKnownFileType = sourcecode.c.h; path = arm_signed_mul_layer_acc.h; sourceTree = "<group>"; };
		9DF5435E258B1365006CEC97 /* arm_neg_layer_acc.cc */ = {isa = PBXFileReference; fileEncoding = 4; lastKnownFileType = sourcecode.cpp.cpp; path = arm_neg_layer_acc.cc; sourceTree = "<group>"; };
		9DF5435F258B1365006CEC97 /* arm_reduce_sum_square_layer_acc.cc */ = {isa = PBXFileReference; fileEncoding = 4; lastKnownFileType = sourcecode.cpp.cpp; path = arm_reduce_sum_square_layer_acc.cc; sourceTree = "<group>"; };
		9DF54360258B1365006CEC97 /* arm_log_sigmoid_layer_acc.cc */ = {isa = PBXFileReference; fileEncoding = 4; lastKnownFileType = sourcecode.cpp.cpp; path = arm_log_sigmoid_layer_acc.cc; sourceTree = "<group>"; };
		9DF54361258B1365006CEC97 /* arm_reduce_l1_layer_acc.cc */ = {isa = PBXFileReference; fileEncoding = 4; lastKnownFileType = sourcecode.cpp.cpp; path = arm_reduce_l1_layer_acc.cc; sourceTree = "<group>"; };
		9DF54362258B1365006CEC97 /* arm_priorbox_layer_acc.cc */ = {isa = PBXFileReference; fileEncoding = 4; lastKnownFileType = sourcecode.cpp.cpp; path = arm_priorbox_layer_acc.cc; sourceTree = "<group>"; };
		9DF54364258B1365006CEC97 /* arm_conv_int8_layer_depthwise.cc */ = {isa = PBXFileReference; fileEncoding = 4; lastKnownFileType = sourcecode.cpp.cpp; path = arm_conv_int8_layer_depthwise.cc; sourceTree = "<group>"; };
		9DF54365258B1365006CEC97 /* arm_conv_layer_depthwise_s1.h */ = {isa = PBXFileReference; fileEncoding = 4; lastKnownFileType = sourcecode.c.h; path = arm_conv_layer_depthwise_s1.h; sourceTree = "<group>"; };
		9DF54366258B1365006CEC97 /* arm_conv_layer_common.cc */ = {isa = PBXFileReference; fileEncoding = 4; lastKnownFileType = sourcecode.cpp.cpp; path = arm_conv_layer_common.cc; sourceTree = "<group>"; };
		9DF54367258B1365006CEC97 /* arm_conv_layer_1x1.h */ = {isa = PBXFileReference; fileEncoding = 4; lastKnownFileType = sourcecode.c.h; path = arm_conv_layer_1x1.h; sourceTree = "<group>"; };
		9DF54369258B1365006CEC97 /* arm_conv_layer_common.h */ = {isa = PBXFileReference; fileEncoding = 4; lastKnownFileType = sourcecode.c.h; path = arm_conv_layer_common.h; sourceTree = "<group>"; };
		9DF5436A258B1365006CEC97 /* arm_conv_layer_c3.h */ = {isa = PBXFileReference; fileEncoding = 4; lastKnownFileType = sourcecode.c.h; path = arm_conv_layer_c3.h; sourceTree = "<group>"; };
		9DF5436B258B1365006CEC97 /* arm_conv_int8_layer_common.h */ = {isa = PBXFileReference; fileEncoding = 4; lastKnownFileType = sourcecode.c.h; path = arm_conv_int8_layer_common.h; sourceTree = "<group>"; };
		9DF5436D258B1365006CEC97 /* arm_conv_fp16_layer_c3.h */ = {isa = PBXFileReference; fileEncoding = 4; lastKnownFileType = sourcecode.c.h; path = arm_conv_fp16_layer_c3.h; sourceTree = "<group>"; };
		9DF5436E258B1365006CEC97 /* arm_conv_int8_layer_1x1.cc */ = {isa = PBXFileReference; fileEncoding = 4; lastKnownFileType = sourcecode.cpp.cpp; path = arm_conv_int8_layer_1x1.cc; sourceTree = "<group>"; };
		9DF5436F258B1365006CEC97 /* arm_conv_fp16_layer_depthwise_s1.h */ = {isa = PBXFileReference; fileEncoding = 4; lastKnownFileType = sourcecode.c.h; path = arm_conv_fp16_layer_depthwise_s1.h; sourceTree = "<group>"; };
		9DF54370258B1365006CEC97 /* arm_conv_fp16_layer_depthwise.h */ = {isa = PBXFileReference; fileEncoding = 4; lastKnownFileType = sourcecode.c.h; path = arm_conv_fp16_layer_depthwise.h; sourceTree = "<group>"; };
		9DF54371258B1365006CEC97 /* arm_conv_layer_1x1.cc */ = {isa = PBXFileReference; fileEncoding = 4; lastKnownFileType = sourcecode.cpp.cpp; path = arm_conv_layer_1x1.cc; sourceTree = "<group>"; };
		9DF54372258B1365006CEC97 /* arm_conv_layer_acc.h */ = {isa = PBXFileReference; fileEncoding = 4; lastKnownFileType = sourcecode.c.h; path = arm_conv_layer_acc.h; sourceTree = "<group>"; };
		9DF54373258B1365006CEC97 /* arm_conv_fp16_layer_3x3.h */ = {isa = PBXFileReference; fileEncoding = 4; lastKnownFileType = sourcecode.c.h; path = arm_conv_fp16_layer_3x3.h; sourceTree = "<group>"; };
		9DF54374258B1365006CEC97 /* arm_conv_fp16_layer_common.h */ = {isa = PBXFileReference; fileEncoding = 4; lastKnownFileType = sourcecode.c.h; path = arm_conv_fp16_layer_common.h; sourceTree = "<group>"; };
		9DF54375258B1365006CEC97 /* arm_conv_layer_3x3.cc */ = {isa = PBXFileReference; fileEncoding = 4; lastKnownFileType = sourcecode.cpp.cpp; path = arm_conv_layer_3x3.cc; sourceTree = "<group>"; };
		9DF54376258B1365006CEC97 /* arm_conv_int8_layer_1x1.h */ = {isa = PBXFileReference; fileEncoding = 4; lastKnownFileType = sourcecode.c.h; path = arm_conv_int8_layer_1x1.h; sourceTree = "<group>"; };
		9DF54377258B1365006CEC97 /* arm_conv_layer_depthwise.cc */ = {isa = PBXFileReference; fileEncoding = 4; lastKnownFileType = sourcecode.cpp.cpp; path = arm_conv_layer_depthwise.cc; sourceTree = "<group>"; };
		9DF54378258B1365006CEC97 /* arm_conv_int8_layer_common.cc */ = {isa = PBXFileReference; fileEncoding = 4; lastKnownFileType = sourcecode.cpp.cpp; path = arm_conv_int8_layer_common.cc; sourceTree = "<group>"; };
		9DF54379258B1365006CEC97 /* arm_conv_layer_group.h */ = {isa = PBXFileReference; fileEncoding = 4; lastKnownFileType = sourcecode.c.h; path = arm_conv_layer_group.h; sourceTree = "<group>"; };
		9DF5437A258B1365006CEC97 /* arm_conv_layer_3x3.h */ = {isa = PBXFileReference; fileEncoding = 4; lastKnownFileType = sourcecode.c.h; path = arm_conv_layer_3x3.h; sourceTree = "<group>"; };
		9DF5437C258B1365006CEC97 /* arm_conv_layer_c3.cc */ = {isa = PBXFileReference; fileEncoding = 4; lastKnownFileType = sourcecode.cpp.cpp; path = arm_conv_layer_c3.cc; sourceTree = "<group>"; };
		9DF5437D258B1365006CEC97 /* arm_conv_layer_acc_factory.h */ = {isa = PBXFileReference; fileEncoding = 4; lastKnownFileType = sourcecode.c.h; path = arm_conv_layer_acc_factory.h; sourceTree = "<group>"; };
		9DF5437E258B1365006CEC97 /* arm_conv_layer_acc_factory.cc */ = {isa = PBXFileReference; fileEncoding = 4; lastKnownFileType = sourcecode.cpp.cpp; path = arm_conv_layer_acc_factory.cc; sourceTree = "<group>"; };
		9DF5437F258B1365006CEC97 /* arm_conv_int8_layer_depthwise.h */ = {isa = PBXFileReference; fileEncoding = 4; lastKnownFileType = sourcecode.c.h; path = arm_conv_int8_layer_depthwise.h; sourceTree = "<group>"; };
		9DF54380258B1365006CEC97 /* arm_conv_layer_acc.cc */ = {isa = PBXFileReference; fileEncoding = 4; lastKnownFileType = sourcecode.cpp.cpp; path = arm_conv_layer_acc.cc; sourceTree = "<group>"; };
		9DF54383258B1365006CEC97 /* arm_conv_layer_group.cc */ = {isa = PBXFileReference; fileEncoding = 4; lastKnownFileType = sourcecode.cpp.cpp; path = arm_conv_layer_group.cc; sourceTree = "<group>"; };
		9DF54384258B1365006CEC97 /* arm_conv_layer_depthwise.h */ = {isa = PBXFileReference; fileEncoding = 4; lastKnownFileType = sourcecode.c.h; path = arm_conv_layer_depthwise.h; sourceTree = "<group>"; };
		9DF54385258B1365006CEC97 /* arm_conv_layer_depthwise_s1.cc */ = {isa = PBXFileReference; fileEncoding = 4; lastKnownFileType = sourcecode.cpp.cpp; path = arm_conv_layer_depthwise_s1.cc; sourceTree = "<group>"; };
		9DF54386258B1366006CEC97 /* arm_reduce_layer_acc.h */ = {isa = PBXFileReference; fileEncoding = 4; lastKnownFileType = sourcecode.c.h; path = arm_reduce_layer_acc.h; sourceTree = "<group>"; };
		9DF54387258B1366006CEC97 /* arm_signed_mul_layer_acc.cc */ = {isa = PBXFileReference; fileEncoding = 4; lastKnownFileType = sourcecode.cpp.cpp; path = arm_signed_mul_layer_acc.cc; sourceTree = "<group>"; };
		9DF5438A258B1366006CEC97 /* arm_reduce_max_layer_acc.cc */ = {isa = PBXFileReference; fileEncoding = 4; lastKnownFileType = sourcecode.cpp.cpp; path = arm_reduce_max_layer_acc.cc; sourceTree = "<group>"; };
		9DF5438B258B1366006CEC97 /* arm_reduce_min_layer_acc.cc */ = {isa = PBXFileReference; fileEncoding = 4; lastKnownFileType = sourcecode.cpp.cpp; path = arm_reduce_min_layer_acc.cc; sourceTree = "<group>"; };
		9DF5438C258B1366006CEC97 /* arm_upsample_layer_acc.h */ = {isa = PBXFileReference; fileEncoding = 4; lastKnownFileType = sourcecode.c.h; path = arm_upsample_layer_acc.h; sourceTree = "<group>"; };
		9DF5438D258B1366006CEC97 /* arm_floor_layer_acc.cc */ = {isa = PBXFileReference; fileEncoding = 4; lastKnownFileType = sourcecode.cpp.cpp; path = arm_floor_layer_acc.cc; sourceTree = "<group>"; };
		9DF5438E258B1366006CEC97 /* arm_shuffle_layer_acc.cc */ = {isa = PBXFileReference; fileEncoding = 4; lastKnownFileType = sourcecode.cpp.cpp; path = arm_shuffle_layer_acc.cc; sourceTree = "<group>"; };
		9DF5438F258B1366006CEC97 /* arm_softplus_layer_acc.cc */ = {isa = PBXFileReference; fileEncoding = 4; lastKnownFileType = sourcecode.cpp.cpp; path = arm_softplus_layer_acc.cc; sourceTree = "<group>"; };
		9DF54390258B1366006CEC97 /* arm_reduce_sum_layer_acc.cc */ = {isa = PBXFileReference; fileEncoding = 4; lastKnownFileType = sourcecode.cpp.cpp; path = arm_reduce_sum_layer_acc.cc; sourceTree = "<group>"; };
		9DF54391258B1366006CEC97 /* arm_batch_norm_layer_acc.h */ = {isa = PBXFileReference; fileEncoding = 4; lastKnownFileType = sourcecode.c.h; path = arm_batch_norm_layer_acc.h; sourceTree = "<group>"; };
		9DF54443258B162F006CEC97 /* npu_common_utils.h */ = {isa = PBXFileReference; fileEncoding = 4; lastKnownFileType = sourcecode.c.h; path = npu_common_utils.h; sourceTree = "<group>"; };
		9DF54444258B162F006CEC97 /* blob_converter_default.cc */ = {isa = PBXFileReference; fileEncoding = 4; lastKnownFileType = sourcecode.cpp.cpp; path = blob_converter_default.cc; sourceTree = "<group>"; };
		9DF54445258B162F006CEC97 /* blob_converter_default.h */ = {isa = PBXFileReference; fileEncoding = 4; lastKnownFileType = sourcecode.c.h; path = blob_converter_default.h; sourceTree = "<group>"; };
		9DF54446258B162F006CEC97 /* npu_common_utils.cc */ = {isa = PBXFileReference; fileEncoding = 4; lastKnownFileType = sourcecode.cpp.cpp; path = npu_common_utils.cc; sourceTree = "<group>"; };
		9DF54448258B162F006CEC97 /* random_data_utils.h */ = {isa = PBXFileReference; fileEncoding = 4; lastKnownFileType = sourcecode.c.h; path = random_data_utils.h; sourceTree = "<group>"; };
		9DF54449258B162F006CEC97 /* random_data_utils.cc */ = {isa = PBXFileReference; fileEncoding = 4; lastKnownFileType = sourcecode.cpp.cpp; path = random_data_utils.cc; sourceTree = "<group>"; };
		E43D68B425C8F38000FAAF54 /* CONV_DW_3X3_INT8_SLIDEW.S */ = {isa = PBXFileReference; fileEncoding = 4; lastKnownFileType = sourcecode.asm; path = CONV_DW_3X3_INT8_SLIDEW.S; sourceTree = "<group>"; };
		E44D945526048B7F003FE4A3 /* blob_impl.cc */ = {isa = PBXFileReference; fileEncoding = 4; lastKnownFileType = sourcecode.cpp.cpp; path = blob_impl.cc; sourceTree = "<group>"; };
		E44D945626048B7F003FE4A3 /* blob_impl.h */ = {isa = PBXFileReference; fileEncoding = 4; lastKnownFileType = sourcecode.c.h; path = blob_impl.h; sourceTree = "<group>"; };
		E44D945726048B7F003FE4A3 /* const_folder.h */ = {isa = PBXFileReference; fileEncoding = 4; lastKnownFileType = sourcecode.c.h; path = const_folder.h; sourceTree = "<group>"; };
		E44D945826048B7F003FE4A3 /* const_folder.cc */ = {isa = PBXFileReference; fileEncoding = 4; lastKnownFileType = sourcecode.cpp.cpp; path = const_folder.cc; sourceTree = "<group>"; };
		E44D946226048BE7003FE4A3 /* arm_lstm_fp16_layer.cc */ = {isa = PBXFileReference; fileEncoding = 4; lastKnownFileType = sourcecode.cpp.cpp; path = arm_lstm_fp16_layer.cc; sourceTree = "<group>"; };
		E44D946326048BE7003FE4A3 /* arm_inner_product_fp16_layer.cc */ = {isa = PBXFileReference; fileEncoding = 4; lastKnownFileType = sourcecode.cpp.cpp; path = arm_inner_product_fp16_layer.cc; sourceTree = "<group>"; };
		E44D946726048BF3003FE4A3 /* gemm_function_fp16.cc */ = {isa = PBXFileReference; fileEncoding = 4; lastKnownFileType = sourcecode.cpp.cpp; path = gemm_function_fp16.cc; sourceTree = "<group>"; };
		E44D946A26048C1A003FE4A3 /* dims_offset_utils.cc */ = {isa = PBXFileReference; fileEncoding = 4; lastKnownFileType = sourcecode.cpp.cpp; path = dims_offset_utils.cc; sourceTree = "<group>"; };
		E44D946B26048C1A003FE4A3 /* dims_function_utils.h */ = {isa = PBXFileReference; fileEncoding = 4; lastKnownFileType = sourcecode.c.h; path = dims_function_utils.h; sourceTree = "<group>"; };
		E44D946C26048C1A003FE4A3 /* dims_offset_utils.h */ = {isa = PBXFileReference; fileEncoding = 4; lastKnownFileType = sourcecode.c.h; path = dims_offset_utils.h; sourceTree = "<group>"; };
		E44D946D26048C1A003FE4A3 /* dims_function_utils.cc */ = {isa = PBXFileReference; fileEncoding = 4; lastKnownFileType = sourcecode.cpp.cpp; path = dims_function_utils.cc; sourceTree = "<group>"; };
		E44D946E26048C1A003FE4A3 /* dims_utils.h */ = {isa = PBXFileReference; fileEncoding = 4; lastKnownFileType = sourcecode.c.h; path = dims_utils.h; sourceTree = "<group>"; };
		E44D947526048C32003FE4A3 /* data_flag_utils.cc */ = {isa = PBXFileReference; fileEncoding = 4; lastKnownFileType = sourcecode.cpp.cpp; path = data_flag_utils.cc; sourceTree = "<group>"; };
		E44D947626048C32003FE4A3 /* cpu_info.h */ = {isa = PBXFileReference; fileEncoding = 4; lastKnownFileType = sourcecode.c.h; path = cpu_info.h; sourceTree = "<group>"; };
		E44D947726048C32003FE4A3 /* cpu_info.cc */ = {isa = PBXFileReference; fileEncoding = 4; lastKnownFileType = sourcecode.cpp.cpp; path = cpu_info.cc; sourceTree = "<group>"; };
		E44D947826048C32003FE4A3 /* data_flag_utils.h */ = {isa = PBXFileReference; fileEncoding = 4; lastKnownFileType = sourcecode.c.h; path = data_flag_utils.h; sourceTree = "<group>"; };
		E4D05B7C259DCB2D00921502 /* arm_conv_fp16_layer_depthwise.cc */ = {isa = PBXFileReference; fileEncoding = 4; lastKnownFileType = sourcecode.cpp.cpp; path = arm_conv_fp16_layer_depthwise.cc; sourceTree = "<group>"; };
		E4D05B7D259DCB2D00921502 /* compute_half.h */ = {isa = PBXFileReference; fileEncoding = 4; lastKnownFileType = sourcecode.c.h; path = compute_half.h; sourceTree = "<group>"; };
		E4D05B7E259DCB2D00921502 /* arm_deconv_fp16_layer_common.cc */ = {isa = PBXFileReference; fileEncoding = 4; lastKnownFileType = sourcecode.cpp.cpp; path = arm_deconv_fp16_layer_common.cc; sourceTree = "<group>"; };
		E4D05B81259DCB2D00921502 /* DECONV_FP16_O8_C1.S */ = {isa = PBXFileReference; fileEncoding = 4; lastKnownFileType = sourcecode.asm; path = DECONV_FP16_O8_C1.S; sourceTree = "<group>"; };
		E4D05B82259DCB2D00921502 /* CONV_DW_3X3_FP16_SLIDEW.S */ = {isa = PBXFileReference; fileEncoding = 4; lastKnownFileType = sourcecode.asm; path = CONV_DW_3X3_FP16_SLIDEW.S; sourceTree = "<group>"; };
		E4D05B83259DCB2D00921502 /* GEMM_FP16_N8.S */ = {isa = PBXFileReference; fileEncoding = 4; lastKnownFileType = sourcecode.asm; path = GEMM_FP16_N8.S; sourceTree = "<group>"; };
		E4D05B84259DCB2D00921502 /* FLOAT2HALF.S */ = {isa = PBXFileReference; fileEncoding = 4; lastKnownFileType = sourcecode.asm; path = FLOAT2HALF.S; sourceTree = "<group>"; };
		E4D05B86259DCB2D00921502 /* CONV_FP16_SLIDEW_C3.S */ = {isa = PBXFileReference; fileEncoding = 4; lastKnownFileType = sourcecode.asm; path = CONV_FP16_SLIDEW_C3.S; sourceTree = "<group>"; };
		E4D05B87259DCB2D00921502 /* DECONV_FP16_O8.S */ = {isa = PBXFileReference; fileEncoding = 4; lastKnownFileType = sourcecode.asm; path = DECONV_FP16_O8.S; sourceTree = "<group>"; };
		E4D05B88259DCB2D00921502 /* HALF2FLOAT.S */ = {isa = PBXFileReference; fileEncoding = 4; lastKnownFileType = sourcecode.asm; path = HALF2FLOAT.S; sourceTree = "<group>"; };
		E4D05B8B259DCB2D00921502 /* arm_unary_fp16_layer.h */ = {isa = PBXFileReference; fileEncoding = 4; lastKnownFileType = sourcecode.c.h; path = arm_unary_fp16_layer.h; sourceTree = "<group>"; };
		E4D05B8C259DCB2D00921502 /* arm_conv_fp16_layer_c3.cc */ = {isa = PBXFileReference; fileEncoding = 4; lastKnownFileType = sourcecode.cpp.cpp; path = arm_conv_fp16_layer_c3.cc; sourceTree = "<group>"; };
		E4D05B8F259DCB2D00921502 /* arm_conv_fp16_layer_depthwise_s1.cc */ = {isa = PBXFileReference; fileEncoding = 4; lastKnownFileType = sourcecode.cpp.cpp; path = arm_conv_fp16_layer_depthwise_s1.cc; sourceTree = "<group>"; };
		E4D05B90259DCB2D00921502 /* arm_sigmoid_fp16_layer.cc */ = {isa = PBXFileReference; fileEncoding = 4; lastKnownFileType = sourcecode.cpp.cpp; path = arm_sigmoid_fp16_layer.cc; sourceTree = "<group>"; };
		E4D05B91259DCB2D00921502 /* arm_deconv_fp16_layer_depthwise.cc */ = {isa = PBXFileReference; fileEncoding = 4; lastKnownFileType = sourcecode.cpp.cpp; path = arm_deconv_fp16_layer_depthwise.cc; sourceTree = "<group>"; };
		E4D05B93259DCB2D00921502 /* DECONV_FP16_O8_C1.S */ = {isa = PBXFileReference; fileEncoding = 4; lastKnownFileType = sourcecode.asm; path = DECONV_FP16_O8_C1.S; sourceTree = "<group>"; };
		E4D05B94259DCB2D00921502 /* CONV_DW_3X3_FP16_SLIDEW.S */ = {isa = PBXFileReference; fileEncoding = 4; lastKnownFileType = sourcecode.asm; path = CONV_DW_3X3_FP16_SLIDEW.S; sourceTree = "<group>"; };
		E4D05B95259DCB2D00921502 /* GEMM_FP16_N8.S */ = {isa = PBXFileReference; fileEncoding = 4; lastKnownFileType = sourcecode.asm; path = GEMM_FP16_N8.S; sourceTree = "<group>"; };
		E4D05B96259DCB2D00921502 /* FLOAT2HALF.S */ = {isa = PBXFileReference; fileEncoding = 4; lastKnownFileType = sourcecode.asm; path = FLOAT2HALF.S; sourceTree = "<group>"; };
		E4D05B97259DCB2D00921502 /* CONV_FP16_SLIDEW_C3.S */ = {isa = PBXFileReference; fileEncoding = 4; lastKnownFileType = sourcecode.asm; path = CONV_FP16_SLIDEW_C3.S; sourceTree = "<group>"; };
		E4D05B98259DCB2D00921502 /* DECONV_FP16_O8.S */ = {isa = PBXFileReference; fileEncoding = 4; lastKnownFileType = sourcecode.asm; path = DECONV_FP16_O8.S; sourceTree = "<group>"; };
		E4D05B99259DCB2D00921502 /* HALF2FLOAT.S */ = {isa = PBXFileReference; fileEncoding = 4; lastKnownFileType = sourcecode.asm; path = HALF2FLOAT.S; sourceTree = "<group>"; };
		E4D05B9B259DCB2D00921502 /* compute_half.cc */ = {isa = PBXFileReference; fileEncoding = 4; lastKnownFileType = sourcecode.cpp.cpp; path = compute_half.cc; sourceTree = "<group>"; };
		E4D05B9C259DCB2D00921502 /* arm_softmax_fp16_layer.cc */ = {isa = PBXFileReference; fileEncoding = 4; lastKnownFileType = sourcecode.cpp.cpp; path = arm_softmax_fp16_layer.cc; sourceTree = "<group>"; };
		E4D05B9F259DCB2D00921502 /* arm_conv_fp16_layer_3x3.cc */ = {isa = PBXFileReference; fileEncoding = 4; lastKnownFileType = sourcecode.cpp.cpp; path = arm_conv_fp16_layer_3x3.cc; sourceTree = "<group>"; };
		E4D05BA0259DCB2D00921502 /* arm_relu6_fp16_layer.cc */ = {isa = PBXFileReference; fileEncoding = 4; lastKnownFileType = sourcecode.cpp.cpp; path = arm_relu6_fp16_layer.cc; sourceTree = "<group>"; };
		E4D05BA1259DCB2D00921502 /* arm_conv_fp16_layer_common.cc */ = {isa = PBXFileReference; fileEncoding = 4; lastKnownFileType = sourcecode.cpp.cpp; path = arm_conv_fp16_layer_common.cc; sourceTree = "<group>"; };
		E4D05BA4259DCB2D00921502 /* winograd_function_fp16.cc */ = {isa = PBXFileReference; fileEncoding = 4; lastKnownFileType = sourcecode.cpp.cpp; path = winograd_function_fp16.cc; sourceTree = "<group>"; };
		E4D05BE4259F15C600921502 /* arm_relu_layer_acc.h */ = {isa = PBXFileReference; fileEncoding = 4; lastKnownFileType = sourcecode.c.h; path = arm_relu_layer_acc.h; sourceTree = "<group>"; };
		E4D05BE5259F15C600921502 /* arm_batch_norm_layer_acc.cc */ = {isa = PBXFileReference; fileEncoding = 4; lastKnownFileType = sourcecode.cpp.cpp; path = arm_batch_norm_layer_acc.cc; sourceTree = "<group>"; };
		E4D05BE6259F15C600921502 /* arm_softmax_layer_acc.h */ = {isa = PBXFileReference; fileEncoding = 4; lastKnownFileType = sourcecode.c.h; path = arm_softmax_layer_acc.h; sourceTree = "<group>"; };
		E4D05BE7259F15C600921502 /* arm_permute_layer_acc.cc */ = {isa = PBXFileReference; fileEncoding = 4; lastKnownFileType = sourcecode.cpp.cpp; path = arm_permute_layer_acc.cc; sourceTree = "<group>"; };
		E4D05BE8259F15C700921502 /* arm_pool_layer_acc.cc */ = {isa = PBXFileReference; fileEncoding = 4; lastKnownFileType = sourcecode.cpp.cpp; path = arm_pool_layer_acc.cc; sourceTree = "<group>"; };
		E4D05BE9259F15C700921502 /* arm_concat_layer_acc.cc */ = {isa = PBXFileReference; fileEncoding = 4; lastKnownFileType = sourcecode.cpp.cpp; path = arm_concat_layer_acc.cc; sourceTree = "<group>"; };
		E4D05BEA259F15C700921502 /* arm_prelu_layer_acc.cc */ = {isa = PBXFileReference; fileEncoding = 4; lastKnownFileType = sourcecode.cpp.cpp; path = arm_prelu_layer_acc.cc; sourceTree = "<group>"; };
		E4D05BEB259F15C700921502 /* arm_relu_layer_acc.cc */ = {isa = PBXFileReference; fileEncoding = 4; lastKnownFileType = sourcecode.cpp.cpp; path = arm_relu_layer_acc.cc; sourceTree = "<group>"; };
		E4D05BF5259F161000921502 /* arm_batch_norm_fp16_layer.cc */ = {isa = PBXFileReference; fileEncoding = 4; lastKnownFileType = sourcecode.cpp.cpp; path = arm_batch_norm_fp16_layer.cc; sourceTree = "<group>"; };
		E4D05BF6259F161000921502 /* arm_prelu_fp16_layer.cc */ = {isa = PBXFileReference; fileEncoding = 4; lastKnownFileType = sourcecode.cpp.cpp; path = arm_prelu_fp16_layer.cc; sourceTree = "<group>"; };
		E4D05BF7259F161000921502 /* arm_relu_fp16_layer.cc */ = {isa = PBXFileReference; fileEncoding = 4; lastKnownFileType = sourcecode.cpp.cpp; path = arm_relu_fp16_layer.cc; sourceTree = "<group>"; };
		E4D05BFF259F1B7300921502 /* arm_add_fp16_layer.cc */ = {isa = PBXFileReference; fileEncoding = 4; lastKnownFileType = sourcecode.cpp.cpp; path = arm_add_fp16_layer.cc; sourceTree = "<group>"; };
		E4D05C02259F1BA700921502 /* arm_add_layer_acc.cc */ = {isa = PBXFileReference; fileEncoding = 4; lastKnownFileType = sourcecode.cpp.cpp; path = arm_add_layer_acc.cc; sourceTree = "<group>"; };
		EC0BE13425144B5D009BD69A /* detection_post_process_utils.h */ = {isa = PBXFileReference; fileEncoding = 4; lastKnownFileType = sourcecode.c.h; path = detection_post_process_utils.h; sourceTree = "<group>"; };
		EC0BE13525144B5D009BD69A /* detection_post_process_utils.cc */ = {isa = PBXFileReference; fileEncoding = 4; lastKnownFileType = sourcecode.cpp.cpp; path = detection_post_process_utils.cc; sourceTree = "<group>"; };
		EC0BE13625144B5D009BD69A /* string_utils.cc */ = {isa = PBXFileReference; fileEncoding = 4; lastKnownFileType = sourcecode.cpp.cpp; path = string_utils.cc; sourceTree = "<group>"; };
		EC0BE14825144BB7009BD69A /* reduce_l1_layer.cc */ = {isa = PBXFileReference; fileEncoding = 4; lastKnownFileType = sourcecode.cpp.cpp; path = reduce_l1_layer.cc; sourceTree = "<group>"; };
		EC0BE14925144BB8009BD69A /* ceil_layer.cc */ = {isa = PBXFileReference; fileEncoding = 4; lastKnownFileType = sourcecode.cpp.cpp; path = ceil_layer.cc; sourceTree = "<group>"; };
		EC0BE14A25144BB8009BD69A /* signed_mul_layer.cc */ = {isa = PBXFileReference; fileEncoding = 4; lastKnownFileType = sourcecode.cpp.cpp; path = signed_mul_layer.cc; sourceTree = "<group>"; };
		EC0BE14B25144BB8009BD69A /* squared_difference_layer.cc */ = {isa = PBXFileReference; fileEncoding = 4; lastKnownFileType = sourcecode.cpp.cpp; path = squared_difference_layer.cc; sourceTree = "<group>"; };
		EC0BE14C25144BB8009BD69A /* detection_post_process_layer.cc */ = {isa = PBXFileReference; fileEncoding = 4; lastKnownFileType = sourcecode.cpp.cpp; path = detection_post_process_layer.cc; sourceTree = "<group>"; };
		EC0BE14D25144BB8009BD69A /* arg_max_or_min_layer.cc */ = {isa = PBXFileReference; fileEncoding = 4; lastKnownFileType = sourcecode.cpp.cpp; path = arg_max_or_min_layer.cc; sourceTree = "<group>"; };
		EC0BE14E25144BB8009BD69A /* rsqrt_layer.cc */ = {isa = PBXFileReference; fileEncoding = 4; lastKnownFileType = sourcecode.cpp.cpp; path = rsqrt_layer.cc; sourceTree = "<group>"; };
		EC0BE15825144BE3009BD69A /* layer_interpreter_macro.h */ = {isa = PBXFileReference; fileEncoding = 4; lastKnownFileType = sourcecode.c.h; path = layer_interpreter_macro.h; sourceTree = "<group>"; };
		EC0BE15925144BE4009BD69A /* squared_difference_layer_interpreter.cc */ = {isa = PBXFileReference; fileEncoding = 4; lastKnownFileType = sourcecode.cpp.cpp; path = squared_difference_layer_interpreter.cc; sourceTree = "<group>"; };
		EC0BE15A25144BE4009BD69A /* detection_post_process_layer_interpreter.cc */ = {isa = PBXFileReference; fileEncoding = 4; lastKnownFileType = sourcecode.cpp.cpp; path = detection_post_process_layer_interpreter.cc; sourceTree = "<group>"; };
		EC0BE15B25144BE4009BD69A /* squeeze_layer_interpreter.cc */ = {isa = PBXFileReference; fileEncoding = 4; lastKnownFileType = sourcecode.cpp.cpp; path = squeeze_layer_interpreter.cc; sourceTree = "<group>"; };
		EC0BE15C25144BE4009BD69A /* signed_mul_layer_interpreter.cc */ = {isa = PBXFileReference; fileEncoding = 4; lastKnownFileType = sourcecode.cpp.cpp; path = signed_mul_layer_interpreter.cc; sourceTree = "<group>"; };
		EC0BE15D25144BE4009BD69A /* arg_max_or_min_layer_interpreter.cc */ = {isa = PBXFileReference; fileEncoding = 4; lastKnownFileType = sourcecode.cpp.cpp; path = arg_max_or_min_layer_interpreter.cc; sourceTree = "<group>"; };
		EC0BE16425144C0F009BD69A /* elu_layer_interpreter.cc */ = {isa = PBXFileReference; fileEncoding = 4; lastKnownFileType = sourcecode.cpp.cpp; path = elu_layer_interpreter.cc; sourceTree = "<group>"; };
		EC0BE16525144C0F009BD69A /* selu_layer_interpreter.cc */ = {isa = PBXFileReference; fileEncoding = 4; lastKnownFileType = sourcecode.cpp.cpp; path = selu_layer_interpreter.cc; sourceTree = "<group>"; };
		EC0BE16625144C0F009BD69A /* normalize_layer_interpreter.cc */ = {isa = PBXFileReference; fileEncoding = 4; lastKnownFileType = sourcecode.cpp.cpp; path = normalize_layer_interpreter.cc; sourceTree = "<group>"; };
		EC0BE16725144C0F009BD69A /* prior_box_layer_interpreter.cc */ = {isa = PBXFileReference; fileEncoding = 4; lastKnownFileType = sourcecode.cpp.cpp; path = prior_box_layer_interpreter.cc; sourceTree = "<group>"; };
		EC0BE16825144C0F009BD69A /* scale_layer_interpreter.cc */ = {isa = PBXFileReference; fileEncoding = 4; lastKnownFileType = sourcecode.cpp.cpp; path = scale_layer_interpreter.cc; sourceTree = "<group>"; };
		EC0BE16925144C0F009BD69A /* pad_layer_interpreter.cc */ = {isa = PBXFileReference; fileEncoding = 4; lastKnownFileType = sourcecode.cpp.cpp; path = pad_layer_interpreter.cc; sourceTree = "<group>"; };
		EC0BE16A25144C0F009BD69A /* clip_layer_interpreter.cc */ = {isa = PBXFileReference; fileEncoding = 4; lastKnownFileType = sourcecode.cpp.cpp; path = clip_layer_interpreter.cc; sourceTree = "<group>"; };
		EC0BE16B25144C0F009BD69A /* reorg_layer_interpreter.cc */ = {isa = PBXFileReference; fileEncoding = 4; lastKnownFileType = sourcecode.cpp.cpp; path = reorg_layer_interpreter.cc; sourceTree = "<group>"; };
		EC0BE16C25144C0F009BD69A /* detection_output_layer_interpreter.cc */ = {isa = PBXFileReference; fileEncoding = 4; lastKnownFileType = sourcecode.cpp.cpp; path = detection_output_layer_interpreter.cc; sourceTree = "<group>"; };
		EC0BE16D25144C0F009BD69A /* reduce_op_layer_interpreter.cc */ = {isa = PBXFileReference; fileEncoding = 4; lastKnownFileType = sourcecode.cpp.cpp; path = reduce_op_layer_interpreter.cc; sourceTree = "<group>"; };
		EC0BE16E25144C10009BD69A /* instance_norm_layer_interpreter.cc */ = {isa = PBXFileReference; fileEncoding = 4; lastKnownFileType = sourcecode.cpp.cpp; path = instance_norm_layer_interpreter.cc; sourceTree = "<group>"; };
		EC0BE16F25144C10009BD69A /* roi_pooling_layer_interpreter.cc */ = {isa = PBXFileReference; fileEncoding = 4; lastKnownFileType = sourcecode.cpp.cpp; path = roi_pooling_layer_interpreter.cc; sourceTree = "<group>"; };
		EC0BE17025144C10009BD69A /* prelu_layer_interpreter.cc */ = {isa = PBXFileReference; fileEncoding = 4; lastKnownFileType = sourcecode.cpp.cpp; path = prelu_layer_interpreter.cc; sourceTree = "<group>"; };
		EC0BE17125144C10009BD69A /* unary_op_layer_interpreter.cc */ = {isa = PBXFileReference; fileEncoding = 4; lastKnownFileType = sourcecode.cpp.cpp; path = unary_op_layer_interpreter.cc; sourceTree = "<group>"; };
		EC0BE1B9251DBE65009BD69A /* mat_converter_utils.cc */ = {isa = PBXFileReference; fileEncoding = 4; lastKnownFileType = sourcecode.cpp.cpp; path = mat_converter_utils.cc; sourceTree = "<group>"; };
		EC0BE1BA251DBE65009BD69A /* mat_converter_utils.h */ = {isa = PBXFileReference; fileEncoding = 4; lastKnownFileType = sourcecode.c.h; path = mat_converter_utils.h; sourceTree = "<group>"; };
		EC12EC7725E67548007ADDE4 /* net_optimizer_insert_layout_reformat.cc */ = {isa = PBXFileReference; fileEncoding = 4; lastKnownFileType = sourcecode.cpp.cpp; path = net_optimizer_insert_layout_reformat.cc; sourceTree = "<group>"; };
		EC12EC7825E67548007ADDE4 /* net_optimizer_cbam_fused_pooling.h */ = {isa = PBXFileReference; fileEncoding = 4; lastKnownFileType = sourcecode.c.h; path = net_optimizer_cbam_fused_pooling.h; sourceTree = "<group>"; };
		EC12EC7925E67548007ADDE4 /* net_optimizer_fuse_conv_add.h */ = {isa = PBXFileReference; fileEncoding = 4; lastKnownFileType = sourcecode.c.h; path = net_optimizer_fuse_conv_add.h; sourceTree = "<group>"; };
		EC12EC7A25E67548007ADDE4 /* net_optimizer_cbam_fused_reduce.cc */ = {isa = PBXFileReference; fileEncoding = 4; lastKnownFileType = sourcecode.cpp.cpp; path = net_optimizer_cbam_fused_reduce.cc; sourceTree = "<group>"; };
		EC12EC7B25E67549007ADDE4 /* net_optimizer_cbam_fused_reduce.h */ = {isa = PBXFileReference; fileEncoding = 4; lastKnownFileType = sourcecode.c.h; path = net_optimizer_cbam_fused_reduce.h; sourceTree = "<group>"; };
		EC12EC7C25E67549007ADDE4 /* net_optimizer_fuse_conv_add.cc */ = {isa = PBXFileReference; fileEncoding = 4; lastKnownFileType = sourcecode.cpp.cpp; path = net_optimizer_fuse_conv_add.cc; sourceTree = "<group>"; };
		EC12EC7D25E67549007ADDE4 /* net_optimizer_insert_layout_reformat.h */ = {isa = PBXFileReference; fileEncoding = 4; lastKnownFileType = sourcecode.c.h; path = net_optimizer_insert_layout_reformat.h; sourceTree = "<group>"; };
		EC12EC7E25E67549007ADDE4 /* net_optimizer_cbam_fused_pooling.cc */ = {isa = PBXFileReference; fileEncoding = 4; lastKnownFileType = sourcecode.cpp.cpp; path = net_optimizer_cbam_fused_pooling.cc; sourceTree = "<group>"; };
		EC12EC8825E682F9007ADDE4 /* metal_reformat_layer_acc.h */ = {isa = PBXFileReference; lastKnownFileType = sourcecode.c.h; path = metal_reformat_layer_acc.h; sourceTree = "<group>"; };
		EC12EC8925E68374007ADDE4 /* metal_reformat_layer_acc.mm */ = {isa = PBXFileReference; lastKnownFileType = sourcecode.cpp.objcpp; path = metal_reformat_layer_acc.mm; sourceTree = "<group>"; };
		EC12EC8E25E7A7F4007ADDE4 /* metal_reformat_layer_acc.metal */ = {isa = PBXFileReference; lastKnownFileType = sourcecode.metal; path = metal_reformat_layer_acc.metal; sourceTree = "<group>"; };
		EC12EF9425EF365B007ADDE4 /* metal_squeeze_layer_acc.metal */ = {isa = PBXFileReference; lastKnownFileType = sourcecode.metal; path = metal_squeeze_layer_acc.metal; sourceTree = "<group>"; };
		EC2CF72325078C1200EE3899 /* metal_mat_converter.mm */ = {isa = PBXFileReference; fileEncoding = 4; lastKnownFileType = sourcecode.cpp.objcpp; path = metal_mat_converter.mm; sourceTree = "<group>"; };
		EC2CF72425078C1200EE3899 /* metal_mat_converter.metal */ = {isa = PBXFileReference; fileEncoding = 4; lastKnownFileType = sourcecode.metal; path = metal_mat_converter.metal; sourceTree = "<group>"; };
		EC2CF7802511F80500EE3899 /* metal_arg_max_or_min_layer_acc.mm */ = {isa = PBXFileReference; fileEncoding = 4; lastKnownFileType = sourcecode.cpp.objcpp; path = metal_arg_max_or_min_layer_acc.mm; sourceTree = "<group>"; };
		EC2CF7812511F80500EE3899 /* metal_arg_max_or_min_layer_acc.metal */ = {isa = PBXFileReference; fileEncoding = 4; lastKnownFileType = sourcecode.metal; path = metal_arg_max_or_min_layer_acc.metal; sourceTree = "<group>"; };
<<<<<<< HEAD
		EC39A41925FC9DE100891D9A /* arm_lstm_layer_acc.cc */ = {isa = PBXFileReference; fileEncoding = 4; lastKnownFileType = sourcecode.cpp.cpp; path = arm_lstm_layer_acc.cc; sourceTree = "<group>"; };
		EC39A41A25FC9DE100891D9A /* arm_squeeze_layer_acc.cc */ = {isa = PBXFileReference; fileEncoding = 4; lastKnownFileType = sourcecode.cpp.cpp; path = arm_squeeze_layer_acc.cc; sourceTree = "<group>"; };
		EC39A41E25FCA8E600891D9A /* arm_lstm_layer_acc.h */ = {isa = PBXFileReference; fileEncoding = 4; lastKnownFileType = sourcecode.c.h; path = arm_lstm_layer_acc.h; sourceTree = "<group>"; };
		EC5932F225CA446100FF8F4B /* metal_lstm_layer_acc.h */ = {isa = PBXFileReference; fileEncoding = 4; lastKnownFileType = sourcecode.c.h; path = metal_lstm_layer_acc.h; sourceTree = "<group>"; };
		EC5932F325CA446100FF8F4B /* metal_lstm_layer_acc.mm */ = {isa = PBXFileReference; fileEncoding = 4; lastKnownFileType = sourcecode.cpp.objcpp; path = metal_lstm_layer_acc.mm; sourceTree = "<group>"; };
		EC5932F725CFEBA900FF8F4B /* metal_reorg_layer_acc.mm */ = {isa = PBXFileReference; fileEncoding = 4; lastKnownFileType = sourcecode.cpp.objcpp; path = metal_reorg_layer_acc.mm; sourceTree = "<group>"; };
		EC5932F825CFEBA900FF8F4B /* metal_reorg_layer_acc.metal */ = {isa = PBXFileReference; fileEncoding = 4; lastKnownFileType = sourcecode.metal; path = metal_reorg_layer_acc.metal; sourceTree = "<group>"; };
		EC78BA1126034506009271A8 /* blob_dump_utils.h */ = {isa = PBXFileReference; lastKnownFileType = sourcecode.c.h; path = blob_dump_utils.h; sourceTree = "<group>"; };
		EC78BA2926045787009271A8 /* metal_stride_slice_v2_layer_acc.mm */ = {isa = PBXFileReference; fileEncoding = 4; lastKnownFileType = sourcecode.cpp.objcpp; path = metal_stride_slice_v2_layer_acc.mm; sourceTree = "<group>"; };
		EC78BA3E26048309009271A8 /* arm_mat_mul_layer_acc.cc */ = {isa = PBXFileReference; fileEncoding = 4; lastKnownFileType = sourcecode.cpp.cpp; path = arm_mat_mul_layer_acc.cc; sourceTree = "<group>"; };
		EC78BA3F26048309009271A8 /* arm_mat_mul_layer_acc.h */ = {isa = PBXFileReference; fileEncoding = 4; lastKnownFileType = sourcecode.c.h; path = arm_mat_mul_layer_acc.h; sourceTree = "<group>"; };
		EC78BA432604831B009271A8 /* arm_lstm_fp16_layer.cc */ = {isa = PBXFileReference; fileEncoding = 4; lastKnownFileType = sourcecode.cpp.cpp; path = arm_lstm_fp16_layer.cc; sourceTree = "<group>"; };
		EC78BA4626048507009271A8 /* gemm_function_fp16.cc */ = {isa = PBXFileReference; fileEncoding = 4; lastKnownFileType = sourcecode.cpp.cpp; path = gemm_function_fp16.cc; sourceTree = "<group>"; };
		EC7F4B0925E6417200F73811 /* metal_squeeze_layer_acc.mm */ = {isa = PBXFileReference; lastKnownFileType = sourcecode.cpp.objcpp; path = metal_squeeze_layer_acc.mm; sourceTree = "<group>"; };
=======
		EC39A3F725FB65E000891D9A /* half_utils_inner.h */ = {isa = PBXFileReference; fileEncoding = 4; lastKnownFileType = sourcecode.c.h; path = half_utils_inner.h; sourceTree = "<group>"; };
		EC39A3F825FB65E000891D9A /* half.hpp */ = {isa = PBXFileReference; fileEncoding = 4; lastKnownFileType = sourcecode.cpp.h; path = half.hpp; sourceTree = "<group>"; };
		EC39A40025FB662900891D9A /* metal_reorg_layer_acc.metal */ = {isa = PBXFileReference; fileEncoding = 4; lastKnownFileType = sourcecode.metal; name = metal_reorg_layer_acc.metal; path = ../../metal/acc/metal_reorg_layer_acc.metal; sourceTree = "<group>"; };
		EC39A40125FB662900891D9A /* metal_reorg_layer_acc.mm */ = {isa = PBXFileReference; fileEncoding = 4; lastKnownFileType = sourcecode.cpp.objcpp; name = metal_reorg_layer_acc.mm; path = ../../metal/acc/metal_reorg_layer_acc.mm; sourceTree = "<group>"; };
		EC39A40925FB667D00891D9A /* net_optimizer_fuse_conv_add.cc */ = {isa = PBXFileReference; fileEncoding = 4; lastKnownFileType = sourcecode.cpp.cpp; path = net_optimizer_fuse_conv_add.cc; sourceTree = "<group>"; };
		EC39A40A25FB667D00891D9A /* net_optimizer_fuse_conv_add.h */ = {isa = PBXFileReference; fileEncoding = 4; lastKnownFileType = sourcecode.c.h; path = net_optimizer_fuse_conv_add.h; sourceTree = "<group>"; };
>>>>>>> 8ea81962
		EC880548255FE59D00BC4EDD /* net_optimizer_fuse_conv_post.h */ = {isa = PBXFileReference; fileEncoding = 4; lastKnownFileType = sourcecode.c.h; path = net_optimizer_fuse_conv_post.h; sourceTree = "<group>"; };
		EC880549255FE59D00BC4EDD /* net_optimizer_fuse_conv_post.cc */ = {isa = PBXFileReference; fileEncoding = 4; lastKnownFileType = sourcecode.cpp.cpp; path = net_optimizer_fuse_conv_post.cc; sourceTree = "<group>"; };
		EC8BDE0725E3B13D0085CCC2 /* const_folder.cc */ = {isa = PBXFileReference; fileEncoding = 4; lastKnownFileType = sourcecode.cpp.cpp; path = const_folder.cc; sourceTree = "<group>"; };
		EC8BDE0825E3B13D0085CCC2 /* const_folder.h */ = {isa = PBXFileReference; fileEncoding = 4; lastKnownFileType = sourcecode.c.h; path = const_folder.h; sourceTree = "<group>"; };
		EC8BDE0C25E3B15F0085CCC2 /* cpu_info.h */ = {isa = PBXFileReference; fileEncoding = 4; lastKnownFileType = sourcecode.c.h; path = cpu_info.h; sourceTree = "<group>"; };
		EC8BDE0D25E3B15F0085CCC2 /* cpu_info.cc */ = {isa = PBXFileReference; fileEncoding = 4; lastKnownFileType = sourcecode.cpp.cpp; path = cpu_info.cc; sourceTree = "<group>"; };
		EC8BDE0E25E3B15F0085CCC2 /* data_flag_utils.cc */ = {isa = PBXFileReference; fileEncoding = 4; lastKnownFileType = sourcecode.cpp.cpp; path = data_flag_utils.cc; sourceTree = "<group>"; };
		EC8BDE0F25E3B15F0085CCC2 /* dims_offset_utils.h */ = {isa = PBXFileReference; fileEncoding = 4; lastKnownFileType = sourcecode.c.h; path = dims_offset_utils.h; sourceTree = "<group>"; };
		EC8BDE1025E3B15F0085CCC2 /* dims_offset_utils.cc */ = {isa = PBXFileReference; fileEncoding = 4; lastKnownFileType = sourcecode.cpp.cpp; path = dims_offset_utils.cc; sourceTree = "<group>"; };
		ECCDCDFF25DF536000D7D297 /* CMakeLists.txt */ = {isa = PBXFileReference; fileEncoding = 4; lastKnownFileType = text; path = CMakeLists.txt; sourceTree = "<group>"; };
		ECCDCE0025DF536000D7D297 /* cpu_device.cc */ = {isa = PBXFileReference; fileEncoding = 4; lastKnownFileType = sourcecode.cpp.cpp; path = cpu_device.cc; sourceTree = "<group>"; };
		ECCDCE0125DF536000D7D297 /* cpu_mat_util.h */ = {isa = PBXFileReference; fileEncoding = 4; lastKnownFileType = sourcecode.c.h; path = cpu_mat_util.h; sourceTree = "<group>"; };
		ECCDCE0225DF536000D7D297 /* cpu_mat_converter.cc */ = {isa = PBXFileReference; fileEncoding = 4; lastKnownFileType = sourcecode.cpp.cpp; path = cpu_mat_converter.cc; sourceTree = "<group>"; };
		ECCDCE0325DF536000D7D297 /* cpu_device.h */ = {isa = PBXFileReference; fileEncoding = 4; lastKnownFileType = sourcecode.c.h; path = cpu_device.h; sourceTree = "<group>"; };
		ECCDCE0425DF536000D7D297 /* cpu_context.h */ = {isa = PBXFileReference; fileEncoding = 4; lastKnownFileType = sourcecode.c.h; path = cpu_context.h; sourceTree = "<group>"; };
		ECCDCE0525DF536000D7D297 /* cpu_blob_converter.cc */ = {isa = PBXFileReference; fileEncoding = 4; lastKnownFileType = sourcecode.cpp.cpp; path = cpu_blob_converter.cc; sourceTree = "<group>"; };
		ECCDCE0625DF536000D7D297 /* cpu_mat_converter.h */ = {isa = PBXFileReference; fileEncoding = 4; lastKnownFileType = sourcecode.c.h; path = cpu_mat_converter.h; sourceTree = "<group>"; };
		ECCDCE0725DF536000D7D297 /* cpu_context.cc */ = {isa = PBXFileReference; fileEncoding = 4; lastKnownFileType = sourcecode.cpp.cpp; path = cpu_context.cc; sourceTree = "<group>"; };
		ECCDCE0825DF536000D7D297 /* cpu_mat_util.cc */ = {isa = PBXFileReference; fileEncoding = 4; lastKnownFileType = sourcecode.cpp.cpp; path = cpu_mat_util.cc; sourceTree = "<group>"; };
		ECCDCE0A25DF536000D7D297 /* cpu_cast_layer_acc.cc */ = {isa = PBXFileReference; fileEncoding = 4; lastKnownFileType = sourcecode.cpp.cpp; path = cpu_cast_layer_acc.cc; sourceTree = "<group>"; };
		ECCDCE0B25DF536000D7D297 /* cpu_stride_slice_layer_acc.cc */ = {isa = PBXFileReference; fileEncoding = 4; lastKnownFileType = sourcecode.cpp.cpp; path = cpu_stride_slice_layer_acc.cc; sourceTree = "<group>"; };
		ECCDCE0C25DF536000D7D297 /* cpu_reciprocal_layer_acc.cc */ = {isa = PBXFileReference; fileEncoding = 4; lastKnownFileType = sourcecode.cpp.cpp; path = cpu_reciprocal_layer_acc.cc; sourceTree = "<group>"; };
		ECCDCE0D25DF536000D7D297 /* cpu_binary_op_layer_acc.h */ = {isa = PBXFileReference; fileEncoding = 4; lastKnownFileType = sourcecode.c.h; path = cpu_binary_op_layer_acc.h; sourceTree = "<group>"; };
		ECCDCE0E25DF536000D7D297 /* cpu_erf_layer_acc.cc */ = {isa = PBXFileReference; fileEncoding = 4; lastKnownFileType = sourcecode.cpp.cpp; path = cpu_erf_layer_acc.cc; sourceTree = "<group>"; };
		ECCDCE0F25DF536000D7D297 /* cpu_gather_layer_acc.cc */ = {isa = PBXFileReference; fileEncoding = 4; lastKnownFileType = sourcecode.cpp.cpp; path = cpu_gather_layer_acc.cc; sourceTree = "<group>"; };
		ECCDCE1025DF536000D7D297 /* cpu_permute_layer_acc.h */ = {isa = PBXFileReference; fileEncoding = 4; lastKnownFileType = sourcecode.c.h; path = cpu_permute_layer_acc.h; sourceTree = "<group>"; };
		ECCDCE1125DF536000D7D297 /* cpu_reorg_layer_acc.cc */ = {isa = PBXFileReference; fileEncoding = 4; lastKnownFileType = sourcecode.cpp.cpp; path = cpu_reorg_layer_acc.cc; sourceTree = "<group>"; };
		ECCDCE1225DF536000D7D297 /* cpu_layer_acc.cc */ = {isa = PBXFileReference; fileEncoding = 4; lastKnownFileType = sourcecode.cpp.cpp; path = cpu_layer_acc.cc; sourceTree = "<group>"; };
		ECCDCE1325DF536000D7D297 /* cpu_ histogram_layer_acc.cc */ = {isa = PBXFileReference; fileEncoding = 4; lastKnownFileType = sourcecode.cpp.cpp; path = "cpu_ histogram_layer_acc.cc"; sourceTree = "<group>"; };
		ECCDCE1425DF536000D7D297 /* cpu_detection_post_process_layer_acc.h */ = {isa = PBXFileReference; fileEncoding = 4; lastKnownFileType = sourcecode.c.h; path = cpu_detection_post_process_layer_acc.h; sourceTree = "<group>"; };
		ECCDCE1525DF536000D7D297 /* cpu_size_layer_acc.cc */ = {isa = PBXFileReference; fileEncoding = 4; lastKnownFileType = sourcecode.cpp.cpp; path = cpu_size_layer_acc.cc; sourceTree = "<group>"; };
		ECCDCE1625DF536000D7D297 /* cpu_conv_layer_acc.h */ = {isa = PBXFileReference; fileEncoding = 4; lastKnownFileType = sourcecode.c.h; path = cpu_conv_layer_acc.h; sourceTree = "<group>"; };
		ECCDCE1725DF536000D7D297 /* cpu_reduce_log_sum_layer_acc.cc */ = {isa = PBXFileReference; fileEncoding = 4; lastKnownFileType = sourcecode.cpp.cpp; path = cpu_reduce_log_sum_layer_acc.cc; sourceTree = "<group>"; };
		ECCDCE1825DF536000D7D297 /* cpu_clip_layer_acc.cc */ = {isa = PBXFileReference; fileEncoding = 4; lastKnownFileType = sourcecode.cpp.cpp; path = cpu_clip_layer_acc.cc; sourceTree = "<group>"; };
		ECCDCE1925DF536000D7D297 /* cpu_reduce_l1_layer_acc.cc */ = {isa = PBXFileReference; fileEncoding = 4; lastKnownFileType = sourcecode.cpp.cpp; path = cpu_reduce_l1_layer_acc.cc; sourceTree = "<group>"; };
		ECCDCE1A25DF536000D7D297 /* cpu_arg_max_or_min_layer_acc.cc */ = {isa = PBXFileReference; fileEncoding = 4; lastKnownFileType = sourcecode.cpp.cpp; path = cpu_arg_max_or_min_layer_acc.cc; sourceTree = "<group>"; };
		ECCDCE1B25DF536000D7D297 /* cpu_softmax_layer_acc.cc */ = {isa = PBXFileReference; fileEncoding = 4; lastKnownFileType = sourcecode.cpp.cpp; path = cpu_softmax_layer_acc.cc; sourceTree = "<group>"; };
		ECCDCE1C25DF536000D7D297 /* cpu_reduce_sum_square_layer_acc.cc */ = {isa = PBXFileReference; fileEncoding = 4; lastKnownFileType = sourcecode.cpp.cpp; path = cpu_reduce_sum_square_layer_acc.cc; sourceTree = "<group>"; };
		ECCDCE1D25DF536000D7D297 /* cpu_squared_difference_layer_acc.cc */ = {isa = PBXFileReference; fileEncoding = 4; lastKnownFileType = sourcecode.cpp.cpp; path = cpu_squared_difference_layer_acc.cc; sourceTree = "<group>"; };
		ECCDCE1E25DF536000D7D297 /* cpu_relu6_layer_acc.cc */ = {isa = PBXFileReference; fileEncoding = 4; lastKnownFileType = sourcecode.cpp.cpp; path = cpu_relu6_layer_acc.cc; sourceTree = "<group>"; };
		ECCDCE1F25DF536000D7D297 /* cpu_concat_layer_acc.cc */ = {isa = PBXFileReference; fileEncoding = 4; lastKnownFileType = sourcecode.cpp.cpp; path = cpu_concat_layer_acc.cc; sourceTree = "<group>"; };
		ECCDCE2025DF536000D7D297 /* cpu_pool_layer_acc.cc */ = {isa = PBXFileReference; fileEncoding = 4; lastKnownFileType = sourcecode.cpp.cpp; path = cpu_pool_layer_acc.cc; sourceTree = "<group>"; };
		ECCDCE2125DF536000D7D297 /* cpu_detection_output_layer_acc.h */ = {isa = PBXFileReference; fileEncoding = 4; lastKnownFileType = sourcecode.c.h; path = cpu_detection_output_layer_acc.h; sourceTree = "<group>"; };
		ECCDCE2225DF536000D7D297 /* cpu_reduce_mean_layer_acc.cc */ = {isa = PBXFileReference; fileEncoding = 4; lastKnownFileType = sourcecode.cpp.cpp; path = cpu_reduce_mean_layer_acc.cc; sourceTree = "<group>"; };
		ECCDCE2325DF536000D7D297 /* cpu_range_layer_acc.cc */ = {isa = PBXFileReference; fileEncoding = 4; lastKnownFileType = sourcecode.cpp.cpp; path = cpu_range_layer_acc.cc; sourceTree = "<group>"; };
		ECCDCE2425DF536000D7D297 /* cpu_reformat_layer_acc.cc */ = {isa = PBXFileReference; fileEncoding = 4; lastKnownFileType = sourcecode.cpp.cpp; path = cpu_reformat_layer_acc.cc; sourceTree = "<group>"; };
		ECCDCE2525DF536000D7D297 /* cpu_upsample_layer_acc.h */ = {isa = PBXFileReference; fileEncoding = 4; lastKnownFileType = sourcecode.c.h; path = cpu_upsample_layer_acc.h; sourceTree = "<group>"; };
		ECCDCE2625DF536000D7D297 /* cpu_prior_box_layer_acc.cc */ = {isa = PBXFileReference; fileEncoding = 4; lastKnownFileType = sourcecode.cpp.cpp; path = cpu_prior_box_layer_acc.cc; sourceTree = "<group>"; };
		ECCDCE2725DF536000D7D297 /* cpu_nonzero_layer_acc.cc */ = {isa = PBXFileReference; fileEncoding = 4; lastKnownFileType = sourcecode.cpp.cpp; path = cpu_nonzero_layer_acc.cc; sourceTree = "<group>"; };
		ECCDCE2825DF536000D7D297 /* cpu_scale_layer_acc.cc */ = {isa = PBXFileReference; fileEncoding = 4; lastKnownFileType = sourcecode.cpp.cpp; path = cpu_scale_layer_acc.cc; sourceTree = "<group>"; };
		ECCDCE2925DF536000D7D297 /* cpu_pixel_shuffle_layer_acc.cc */ = {isa = PBXFileReference; fileEncoding = 4; lastKnownFileType = sourcecode.cpp.cpp; path = cpu_pixel_shuffle_layer_acc.cc; sourceTree = "<group>"; };
		ECCDCE2A25DF536000D7D297 /* cpu_shuffle_layer_acc.cc */ = {isa = PBXFileReference; fileEncoding = 4; lastKnownFileType = sourcecode.cpp.cpp; path = cpu_shuffle_layer_acc.cc; sourceTree = "<group>"; };
		ECCDCE2B25DF536000D7D297 /* cpu_layer_acc.h */ = {isa = PBXFileReference; fileEncoding = 4; lastKnownFileType = sourcecode.c.h; path = cpu_layer_acc.h; sourceTree = "<group>"; };
		ECCDCE2C25DF536000D7D297 /* cpu_mul_layer_acc.cc */ = {isa = PBXFileReference; fileEncoding = 4; lastKnownFileType = sourcecode.cpp.cpp; path = cpu_mul_layer_acc.cc; sourceTree = "<group>"; };
		ECCDCE2D25DF536000D7D297 /* cpu_prior_box_layer_acc.h */ = {isa = PBXFileReference; fileEncoding = 4; lastKnownFileType = sourcecode.c.h; path = cpu_prior_box_layer_acc.h; sourceTree = "<group>"; };
		ECCDCE2E25DF536000D7D297 /* cpu_log_sigmoid_layer_acc.cc */ = {isa = PBXFileReference; fileEncoding = 4; lastKnownFileType = sourcecode.cpp.cpp; path = cpu_log_sigmoid_layer_acc.cc; sourceTree = "<group>"; };
		ECCDCE2F25DF536000D7D297 /* cpu_sin_layer_acc.cc */ = {isa = PBXFileReference; fileEncoding = 4; lastKnownFileType = sourcecode.cpp.cpp; path = cpu_sin_layer_acc.cc; sourceTree = "<group>"; };
		ECCDCE3025DF536000D7D297 /* cpu_sub_layer_acc.cc */ = {isa = PBXFileReference; fileEncoding = 4; lastKnownFileType = sourcecode.cpp.cpp; path = cpu_sub_layer_acc.cc; sourceTree = "<group>"; };
		ECCDCE3125DF536000D7D297 /* cpu_asin_layer_acc.cc */ = {isa = PBXFileReference; fileEncoding = 4; lastKnownFileType = sourcecode.cpp.cpp; path = cpu_asin_layer_acc.cc; sourceTree = "<group>"; };
		ECCDCE3225DF536000D7D297 /* cpu_unary_layer_acc.cc */ = {isa = PBXFileReference; fileEncoding = 4; lastKnownFileType = sourcecode.cpp.cpp; path = cpu_unary_layer_acc.cc; sourceTree = "<group>"; };
		ECCDCE3325DF536000D7D297 /* cpu_detection_output_layer_acc.cc */ = {isa = PBXFileReference; fileEncoding = 4; lastKnownFileType = sourcecode.cpp.cpp; path = cpu_detection_output_layer_acc.cc; sourceTree = "<group>"; };
		ECCDCE3425DF536000D7D297 /* cpu_expand_layer_acc.cc */ = {isa = PBXFileReference; fileEncoding = 4; lastKnownFileType = sourcecode.cpp.cpp; path = cpu_expand_layer_acc.cc; sourceTree = "<group>"; };
		ECCDCE3525DF536000D7D297 /* cpu_pool_3d_layer_acc.cc */ = {isa = PBXFileReference; fileEncoding = 4; lastKnownFileType = sourcecode.cpp.cpp; path = cpu_pool_3d_layer_acc.cc; sourceTree = "<group>"; };
		ECCDCE3625DF536000D7D297 /* cpu_unsqueeze_layer_acc.cc */ = {isa = PBXFileReference; fileEncoding = 4; lastKnownFileType = sourcecode.cpp.cpp; path = cpu_unsqueeze_layer_acc.cc; sourceTree = "<group>"; };
		ECCDCE3725DF536000D7D297 /* cpu_rsqrt_layer_acc.cc */ = {isa = PBXFileReference; fileEncoding = 4; lastKnownFileType = sourcecode.cpp.cpp; path = cpu_rsqrt_layer_acc.cc; sourceTree = "<group>"; };
		ECCDCE3825DF536000D7D297 /* cpu_detection_post_process_layer_acc.cc */ = {isa = PBXFileReference; fileEncoding = 4; lastKnownFileType = sourcecode.cpp.cpp; path = cpu_detection_post_process_layer_acc.cc; sourceTree = "<group>"; };
		ECCDCE3925DF536000D7D297 /* cpu_conv_layer_acc.cc */ = {isa = PBXFileReference; fileEncoding = 4; lastKnownFileType = sourcecode.cpp.cpp; path = cpu_conv_layer_acc.cc; sourceTree = "<group>"; };
		ECCDCE3A25DF536000D7D297 /* cpu_permute_layer_acc.cc */ = {isa = PBXFileReference; fileEncoding = 4; lastKnownFileType = sourcecode.cpp.cpp; path = cpu_permute_layer_acc.cc; sourceTree = "<group>"; };
		ECCDCE3B25DF536000D7D297 /* cpu_add_layer_acc.cc */ = {isa = PBXFileReference; fileEncoding = 4; lastKnownFileType = sourcecode.cpp.cpp; path = cpu_add_layer_acc.cc; sourceTree = "<group>"; };
		ECCDCE3C25DF536000D7D297 /* cpu_floor_layer_acc.cc */ = {isa = PBXFileReference; fileEncoding = 4; lastKnownFileType = sourcecode.cpp.cpp; path = cpu_floor_layer_acc.cc; sourceTree = "<group>"; };
		ECCDCE3D25DF536000D7D297 /* cpu_signed_mul_layer_acc.cc */ = {isa = PBXFileReference; fileEncoding = 4; lastKnownFileType = sourcecode.cpp.cpp; path = cpu_signed_mul_layer_acc.cc; sourceTree = "<group>"; };
		ECCDCE3E25DF536000D7D297 /* cpu_reduce_layer_acc.h */ = {isa = PBXFileReference; fileEncoding = 4; lastKnownFileType = sourcecode.c.h; path = cpu_reduce_layer_acc.h; sourceTree = "<group>"; };
		ECCDCE3F25DF536000D7D297 /* cpu_relu_layer_acc.cc */ = {isa = PBXFileReference; fileEncoding = 4; lastKnownFileType = sourcecode.cpp.cpp; path = cpu_relu_layer_acc.cc; sourceTree = "<group>"; };
		ECCDCE4025DF536000D7D297 /* cpu_reduce_min_layer_acc.cc */ = {isa = PBXFileReference; fileEncoding = 4; lastKnownFileType = sourcecode.cpp.cpp; path = cpu_reduce_min_layer_acc.cc; sourceTree = "<group>"; };
		ECCDCE4125DF536000D7D297 /* cpu_conv_3d_layer_acc.cc */ = {isa = PBXFileReference; fileEncoding = 4; lastKnownFileType = sourcecode.cpp.cpp; path = cpu_conv_3d_layer_acc.cc; sourceTree = "<group>"; };
		ECCDCE4225DF536000D7D297 /* cpu_reduce_max_layer_acc.cc */ = {isa = PBXFileReference; fileEncoding = 4; lastKnownFileType = sourcecode.cpp.cpp; path = cpu_reduce_max_layer_acc.cc; sourceTree = "<group>"; };
		ECCDCE4325DF536000D7D297 /* cpu_scatter_nd_layer_acc.cc */ = {isa = PBXFileReference; fileEncoding = 4; lastKnownFileType = sourcecode.cpp.cpp; path = cpu_scatter_nd_layer_acc.cc; sourceTree = "<group>"; };
		ECCDCE4425DF536000D7D297 /* cpu_bias_add_layer_acc.cc */ = {isa = PBXFileReference; fileEncoding = 4; lastKnownFileType = sourcecode.cpp.cpp; path = cpu_bias_add_layer_acc.cc; sourceTree = "<group>"; };
		ECCDCE4525DF536000D7D297 /* cpu_shape_layer_acc.cc */ = {isa = PBXFileReference; fileEncoding = 4; lastKnownFileType = sourcecode.cpp.cpp; path = cpu_shape_layer_acc.cc; sourceTree = "<group>"; };
		ECCDCE4625DF536000D7D297 /* cpu_hdrguide_layer_acc.cc */ = {isa = PBXFileReference; fileEncoding = 4; lastKnownFileType = sourcecode.cpp.cpp; path = cpu_hdrguide_layer_acc.cc; sourceTree = "<group>"; };
		ECCDCE4825DF536000D7D297 /* compute_int8.cc */ = {isa = PBXFileReference; fileEncoding = 4; lastKnownFileType = sourcecode.cpp.cpp; path = compute_int8.cc; sourceTree = "<group>"; };
		ECCDCE4925DF536000D7D297 /* compute_elewise.h */ = {isa = PBXFileReference; fileEncoding = 4; lastKnownFileType = sourcecode.c.h; path = compute_elewise.h; sourceTree = "<group>"; };
		ECCDCE4A25DF536000D7D297 /* normalized_bbox.h */ = {isa = PBXFileReference; fileEncoding = 4; lastKnownFileType = sourcecode.c.h; path = normalized_bbox.h; sourceTree = "<group>"; };
		ECCDCE4B25DF536000D7D297 /* compute_elewise.cc */ = {isa = PBXFileReference; fileEncoding = 4; lastKnownFileType = sourcecode.cpp.cpp; path = compute_elewise.cc; sourceTree = "<group>"; };
		ECCDCE4C25DF536000D7D297 /* compute_int8.h */ = {isa = PBXFileReference; fileEncoding = 4; lastKnownFileType = sourcecode.c.h; path = compute_int8.h; sourceTree = "<group>"; };
		ECCDCE4D25DF536000D7D297 /* cpu_reduce_log_sum_exp_layer_acc.cc */ = {isa = PBXFileReference; fileEncoding = 4; lastKnownFileType = sourcecode.cpp.cpp; path = cpu_reduce_log_sum_exp_layer_acc.cc; sourceTree = "<group>"; };
		ECCDCE4E25DF536000D7D297 /* cpu_reduce_sum_layer_acc.cc */ = {isa = PBXFileReference; fileEncoding = 4; lastKnownFileType = sourcecode.cpp.cpp; path = cpu_reduce_sum_layer_acc.cc; sourceTree = "<group>"; };
		ECCDCE4F25DF536000D7D297 /* cpu_hard_swish_layer_acc.cc */ = {isa = PBXFileReference; fileEncoding = 4; lastKnownFileType = sourcecode.cpp.cpp; path = cpu_hard_swish_layer_acc.cc; sourceTree = "<group>"; };
		ECCDCE5025DF536000D7D297 /* cpu_reduce_prod_layer_acc.cc */ = {isa = PBXFileReference; fileEncoding = 4; lastKnownFileType = sourcecode.cpp.cpp; path = cpu_reduce_prod_layer_acc.cc; sourceTree = "<group>"; };
		ECCDCE5125DF536000D7D297 /* cpu_tanh_layer_acc.cc */ = {isa = PBXFileReference; fileEncoding = 4; lastKnownFileType = sourcecode.cpp.cpp; path = cpu_tanh_layer_acc.cc; sourceTree = "<group>"; };
		ECCDCE5225DF536000D7D297 /* cpu_gathernd_layer_acc.cc */ = {isa = PBXFileReference; fileEncoding = 4; lastKnownFileType = sourcecode.cpp.cpp; path = cpu_gathernd_layer_acc.cc; sourceTree = "<group>"; };
		ECCDCE5325DF536000D7D297 /* cpu_sigmoid_layer_acc.cc */ = {isa = PBXFileReference; fileEncoding = 4; lastKnownFileType = sourcecode.cpp.cpp; path = cpu_sigmoid_layer_acc.cc; sourceTree = "<group>"; };
		ECCDCE5425DF536000D7D297 /* cpu_log_layer_acc.cc */ = {isa = PBXFileReference; fileEncoding = 4; lastKnownFileType = sourcecode.cpp.cpp; path = cpu_log_layer_acc.cc; sourceTree = "<group>"; };
		ECCDCE5525DF536000D7D297 /* cpu_batch_norm_layer_acc.cc */ = {isa = PBXFileReference; fileEncoding = 4; lastKnownFileType = sourcecode.cpp.cpp; path = cpu_batch_norm_layer_acc.cc; sourceTree = "<group>"; };
		ECCDCE5625DF536000D7D297 /* cpu_upsample_layer_acc.cc */ = {isa = PBXFileReference; fileEncoding = 4; lastKnownFileType = sourcecode.cpp.cpp; path = cpu_upsample_layer_acc.cc; sourceTree = "<group>"; };
		ECCDCE5725DF536000D7D297 /* cpu_lrn_layer_acc.cc */ = {isa = PBXFileReference; fileEncoding = 4; lastKnownFileType = sourcecode.cpp.cpp; path = cpu_lrn_layer_acc.cc; sourceTree = "<group>"; };
		ECCDCE5825DF536000D7D297 /* cpu_sqrt_layer_acc.cc */ = {isa = PBXFileReference; fileEncoding = 4; lastKnownFileType = sourcecode.cpp.cpp; path = cpu_sqrt_layer_acc.cc; sourceTree = "<group>"; };
		ECCDCE5925DF536000D7D297 /* cpu_neg_layer_acc.cc */ = {isa = PBXFileReference; fileEncoding = 4; lastKnownFileType = sourcecode.cpp.cpp; path = cpu_neg_layer_acc.cc; sourceTree = "<group>"; };
		ECCDCE5A25DF536000D7D297 /* cpu_deconv_layer_acc.cc */ = {isa = PBXFileReference; fileEncoding = 4; lastKnownFileType = sourcecode.cpp.cpp; path = cpu_deconv_layer_acc.cc; sourceTree = "<group>"; };
		ECCDCE5B25DF536000D7D297 /* cpu_stride_slice_v2_layer_acc.cc */ = {isa = PBXFileReference; fileEncoding = 4; lastKnownFileType = sourcecode.cpp.cpp; path = cpu_stride_slice_v2_layer_acc.cc; sourceTree = "<group>"; };
		ECCDCE5C25DF536000D7D297 /* cpu_pow_layer_acc.cc */ = {isa = PBXFileReference; fileEncoding = 4; lastKnownFileType = sourcecode.cpp.cpp; path = cpu_pow_layer_acc.cc; sourceTree = "<group>"; };
		ECCDCE5D25DF536000D7D297 /* cpu_splitv_layer_acc.cc */ = {isa = PBXFileReference; fileEncoding = 4; lastKnownFileType = sourcecode.cpp.cpp; path = cpu_splitv_layer_acc.cc; sourceTree = "<group>"; };
		ECCDCE5E25DF536000D7D297 /* cpu_lstm_layer_acc.cc */ = {isa = PBXFileReference; fileEncoding = 4; lastKnownFileType = sourcecode.cpp.cpp; path = cpu_lstm_layer_acc.cc; sourceTree = "<group>"; };
		ECCDCE5F25DF536000D7D297 /* cpu_exp_layer_acc.cc */ = {isa = PBXFileReference; fileEncoding = 4; lastKnownFileType = sourcecode.cpp.cpp; path = cpu_exp_layer_acc.cc; sourceTree = "<group>"; };
		ECCDCE6025DF536000D7D297 /* cpu_div_layer_acc.cc */ = {isa = PBXFileReference; fileEncoding = 4; lastKnownFileType = sourcecode.cpp.cpp; path = cpu_div_layer_acc.cc; sourceTree = "<group>"; };
		ECCDCE6125DF536000D7D297 /* cpu_hard_sigmoid_layer_acc.cc */ = {isa = PBXFileReference; fileEncoding = 4; lastKnownFileType = sourcecode.cpp.cpp; path = cpu_hard_sigmoid_layer_acc.cc; sourceTree = "<group>"; };
		ECCDCE6225DF536000D7D297 /* cpu_squeeze_layer_acc.cc */ = {isa = PBXFileReference; fileEncoding = 4; lastKnownFileType = sourcecode.cpp.cpp; path = cpu_squeeze_layer_acc.cc; sourceTree = "<group>"; };
		ECCDCE6325DF536000D7D297 /* cpu_padv2_layer_acc.cc */ = {isa = PBXFileReference; fileEncoding = 4; lastKnownFileType = sourcecode.cpp.cpp; path = cpu_padv2_layer_acc.cc; sourceTree = "<group>"; };
		ECCDCE6425DF536000D7D297 /* cpu_ceil_layer_acc.cc */ = {isa = PBXFileReference; fileEncoding = 4; lastKnownFileType = sourcecode.cpp.cpp; path = cpu_ceil_layer_acc.cc; sourceTree = "<group>"; };
		ECCDCE6525DF536000D7D297 /* cpu_deconv_layer_acc.h */ = {isa = PBXFileReference; fileEncoding = 4; lastKnownFileType = sourcecode.c.h; path = cpu_deconv_layer_acc.h; sourceTree = "<group>"; };
		ECCDCE6625DF536000D7D297 /* cpu_atan_layer_acc.cc */ = {isa = PBXFileReference; fileEncoding = 4; lastKnownFileType = sourcecode.cpp.cpp; path = cpu_atan_layer_acc.cc; sourceTree = "<group>"; };
		ECCDCE6725DF536000D7D297 /* cpu_tan_layer_acc.cc */ = {isa = PBXFileReference; fileEncoding = 4; lastKnownFileType = sourcecode.cpp.cpp; path = cpu_tan_layer_acc.cc; sourceTree = "<group>"; };
		ECCDCE6825DF536000D7D297 /* cpu_prelu_layer_acc.cc */ = {isa = PBXFileReference; fileEncoding = 4; lastKnownFileType = sourcecode.cpp.cpp; path = cpu_prelu_layer_acc.cc; sourceTree = "<group>"; };
		ECCDCE6925DF536000D7D297 /* cpu_elu_layer_acc.cc */ = {isa = PBXFileReference; fileEncoding = 4; lastKnownFileType = sourcecode.cpp.cpp; path = cpu_elu_layer_acc.cc; sourceTree = "<group>"; };
		ECCDCE6A25DF536000D7D297 /* cpu_abs_layer_acc.cc */ = {isa = PBXFileReference; fileEncoding = 4; lastKnownFileType = sourcecode.cpp.cpp; path = cpu_abs_layer_acc.cc; sourceTree = "<group>"; };
		ECCDCE6B25DF536000D7D297 /* cpu_min_layer_acc.cc */ = {isa = PBXFileReference; fileEncoding = 4; lastKnownFileType = sourcecode.cpp.cpp; path = cpu_min_layer_acc.cc; sourceTree = "<group>"; };
		ECCDCE6C25DF536000D7D297 /* cpu_cos_layer_acc.cc */ = {isa = PBXFileReference; fileEncoding = 4; lastKnownFileType = sourcecode.cpp.cpp; path = cpu_cos_layer_acc.cc; sourceTree = "<group>"; };
		ECCDCE6D25DF536000D7D297 /* cpu_inner_product_layer_acc.cc */ = {isa = PBXFileReference; fileEncoding = 4; lastKnownFileType = sourcecode.cpp.cpp; path = cpu_inner_product_layer_acc.cc; sourceTree = "<group>"; };
		ECCDCE6E25DF536000D7D297 /* cpu_instance_norm_layer_acc.cc */ = {isa = PBXFileReference; fileEncoding = 4; lastKnownFileType = sourcecode.cpp.cpp; path = cpu_instance_norm_layer_acc.cc; sourceTree = "<group>"; };
		ECCDCE6F25DF536000D7D297 /* cpu_unary_layer_acc.h */ = {isa = PBXFileReference; fileEncoding = 4; lastKnownFileType = sourcecode.c.h; path = cpu_unary_layer_acc.h; sourceTree = "<group>"; };
		ECCDCE7025DF536000D7D297 /* cpu_reshape_layer_acc.cc */ = {isa = PBXFileReference; fileEncoding = 4; lastKnownFileType = sourcecode.cpp.cpp; path = cpu_reshape_layer_acc.cc; sourceTree = "<group>"; };
		ECCDCE7125DF536000D7D297 /* cpu_conv_3d_layer_acc.h */ = {isa = PBXFileReference; fileEncoding = 4; lastKnownFileType = sourcecode.c.h; path = cpu_conv_3d_layer_acc.h; sourceTree = "<group>"; };
		ECCDCE7225DF536000D7D297 /* cpu_selu_layer_acc.cc */ = {isa = PBXFileReference; fileEncoding = 4; lastKnownFileType = sourcecode.cpp.cpp; path = cpu_selu_layer_acc.cc; sourceTree = "<group>"; };
		ECCDCE7325DF536000D7D297 /* cpu_constantofshape_layer_acc.cc */ = {isa = PBXFileReference; fileEncoding = 4; lastKnownFileType = sourcecode.cpp.cpp; path = cpu_constantofshape_layer_acc.cc; sourceTree = "<group>"; };
		ECCDCE7425DF536000D7D297 /* cpu_acos_layer_acc.cc */ = {isa = PBXFileReference; fileEncoding = 4; lastKnownFileType = sourcecode.cpp.cpp; path = cpu_acos_layer_acc.cc; sourceTree = "<group>"; };
		ECCDCE7525DF536000D7D297 /* cpu_reduce_l2_layer_acc.cc */ = {isa = PBXFileReference; fileEncoding = 4; lastKnownFileType = sourcecode.cpp.cpp; path = cpu_reduce_l2_layer_acc.cc; sourceTree = "<group>"; };
		ECCDCE7625DF536000D7D297 /* cpu_max_layer_acc.cc */ = {isa = PBXFileReference; fileEncoding = 4; lastKnownFileType = sourcecode.cpp.cpp; path = cpu_max_layer_acc.cc; sourceTree = "<group>"; };
		ECCDCE7725DF536000D7D297 /* cpu_sign_layer_acc.cc */ = {isa = PBXFileReference; fileEncoding = 4; lastKnownFileType = sourcecode.cpp.cpp; path = cpu_sign_layer_acc.cc; sourceTree = "<group>"; };
		ECCDCE7825DF536000D7D297 /* cpu_normalize_layer_acc.cc */ = {isa = PBXFileReference; fileEncoding = 4; lastKnownFileType = sourcecode.cpp.cpp; path = cpu_normalize_layer_acc.cc; sourceTree = "<group>"; };
		ECCDCE7925DF536000D7D297 /* cpu_pad_layer_acc.cc */ = {isa = PBXFileReference; fileEncoding = 4; lastKnownFileType = sourcecode.cpp.cpp; path = cpu_pad_layer_acc.cc; sourceTree = "<group>"; };
		ECCDCE7A25DF536000D7D297 /* cpu_bitshift_layer_acc.cc */ = {isa = PBXFileReference; fileEncoding = 4; lastKnownFileType = sourcecode.cpp.cpp; path = cpu_bitshift_layer_acc.cc; sourceTree = "<group>"; };
		ECCDCE7B25DF536000D7D297 /* cpu_binary_op_layer_acc.cc */ = {isa = PBXFileReference; fileEncoding = 4; lastKnownFileType = sourcecode.cpp.cpp; path = cpu_binary_op_layer_acc.cc; sourceTree = "<group>"; };
		ECCDCE7C25DF536000D7D297 /* cpu_reduce_layer_acc.cc */ = {isa = PBXFileReference; fileEncoding = 4; lastKnownFileType = sourcecode.cpp.cpp; path = cpu_reduce_layer_acc.cc; sourceTree = "<group>"; };
		ECCDCE7D25DF536000D7D297 /* cpu_mat_mul_layer_acc.cc */ = {isa = PBXFileReference; fileEncoding = 4; lastKnownFileType = sourcecode.cpp.cpp; path = cpu_mat_mul_layer_acc.cc; sourceTree = "<group>"; };
		ECCDCE7E25DF536000D7D297 /* cpu_softplus_layer_acc.cc */ = {isa = PBXFileReference; fileEncoding = 4; lastKnownFileType = sourcecode.cpp.cpp; path = cpu_softplus_layer_acc.cc; sourceTree = "<group>"; };
		ECCDCEFE25DF5C3F00D7D297 /* metal_lstm_layer_acc.metal */ = {isa = PBXFileReference; lastKnownFileType = sourcecode.metal; path = metal_lstm_layer_acc.metal; sourceTree = "<group>"; };
		ECCDCF0125E0F97300D7D297 /* expand_layer.cc */ = {isa = PBXFileReference; fileEncoding = 4; lastKnownFileType = sourcecode.cpp.cpp; path = expand_layer.cc; sourceTree = "<group>"; };
		ECCDCF0225E0F97300D7D297 /* scatter_nd_layer.cc */ = {isa = PBXFileReference; fileEncoding = 4; lastKnownFileType = sourcecode.cpp.cpp; path = scatter_nd_layer.cc; sourceTree = "<group>"; };
		ECCDCF0325E0F97400D7D297 /* lstm_layer.cc */ = {isa = PBXFileReference; fileEncoding = 4; lastKnownFileType = sourcecode.cpp.cpp; path = lstm_layer.cc; sourceTree = "<group>"; };
		ECCDCF0425E0F97400D7D297 /* erf_layer.cc */ = {isa = PBXFileReference; fileEncoding = 4; lastKnownFileType = sourcecode.cpp.cpp; path = erf_layer.cc; sourceTree = "<group>"; };
		ECCDCF0525E0F97400D7D297 /* size_layer.cc */ = {isa = PBXFileReference; fileEncoding = 4; lastKnownFileType = sourcecode.cpp.cpp; path = size_layer.cc; sourceTree = "<group>"; };
		ECCDCF0625E0F97400D7D297 /* histogram_layer.cc */ = {isa = PBXFileReference; fileEncoding = 4; lastKnownFileType = sourcecode.cpp.cpp; path = histogram_layer.cc; sourceTree = "<group>"; };
		ECCDCF0725E0F97400D7D297 /* mat_mul_layer.cc */ = {isa = PBXFileReference; fileEncoding = 4; lastKnownFileType = sourcecode.cpp.cpp; path = mat_mul_layer.cc; sourceTree = "<group>"; };
		ECCDCF0825E0F97400D7D297 /* bias_add_layer.cc */ = {isa = PBXFileReference; fileEncoding = 4; lastKnownFileType = sourcecode.cpp.cpp; path = bias_add_layer.cc; sourceTree = "<group>"; };
		ECCDCF0925E0F97400D7D297 /* constantofshape_layer.cc */ = {isa = PBXFileReference; fileEncoding = 4; lastKnownFileType = sourcecode.cpp.cpp; path = constantofshape_layer.cc; sourceTree = "<group>"; };
		ECCDCF0A25E0F97400D7D297 /* gathernd_layer.cc */ = {isa = PBXFileReference; fileEncoding = 4; lastKnownFileType = sourcecode.cpp.cpp; path = gathernd_layer.cc; sourceTree = "<group>"; };
		ECCDCF0B25E0F97400D7D297 /* cast_layer.cc */ = {isa = PBXFileReference; fileEncoding = 4; lastKnownFileType = sourcecode.cpp.cpp; path = cast_layer.cc; sourceTree = "<group>"; };
		ECCDCF0C25E0F97400D7D297 /* range_layer.cc */ = {isa = PBXFileReference; fileEncoding = 4; lastKnownFileType = sourcecode.cpp.cpp; path = range_layer.cc; sourceTree = "<group>"; };
		ECCDCF0D25E0F97400D7D297 /* nonzero_layer.cc */ = {isa = PBXFileReference; fileEncoding = 4; lastKnownFileType = sourcecode.cpp.cpp; path = nonzero_layer.cc; sourceTree = "<group>"; };
		ECCDCF0E25E0F97400D7D297 /* stride_slice_v2_layer.cc */ = {isa = PBXFileReference; fileEncoding = 4; lastKnownFileType = sourcecode.cpp.cpp; path = stride_slice_v2_layer.cc; sourceTree = "<group>"; };
		ECCDCF0F25E0F97400D7D297 /* cbam_fused_reduce_layer.cc */ = {isa = PBXFileReference; fileEncoding = 4; lastKnownFileType = sourcecode.cpp.cpp; path = cbam_fused_reduce_layer.cc; sourceTree = "<group>"; };
		ECCDCF1025E0F97400D7D297 /* gather_layer.cc */ = {isa = PBXFileReference; fileEncoding = 4; lastKnownFileType = sourcecode.cpp.cpp; path = gather_layer.cc; sourceTree = "<group>"; };
		ECCDCF1125E0F97400D7D297 /* cbam_fused_pooling_layer.cc */ = {isa = PBXFileReference; fileEncoding = 4; lastKnownFileType = sourcecode.cpp.cpp; path = cbam_fused_pooling_layer.cc; sourceTree = "<group>"; };
		ECCDCF1225E0F97400D7D297 /* bitshift_layer.cc */ = {isa = PBXFileReference; fileEncoding = 4; lastKnownFileType = sourcecode.cpp.cpp; path = bitshift_layer.cc; sourceTree = "<group>"; };
		ECCDCF1325E0F97400D7D297 /* shape_layer.cc */ = {isa = PBXFileReference; fileEncoding = 4; lastKnownFileType = sourcecode.cpp.cpp; path = shape_layer.cc; sourceTree = "<group>"; };
		ECCDCF1425E0F97500D7D297 /* padv2_layer.cc */ = {isa = PBXFileReference; fileEncoding = 4; lastKnownFileType = sourcecode.cpp.cpp; path = padv2_layer.cc; sourceTree = "<group>"; };
		ECCDCF1525E0F97500D7D297 /* squeeze_layer.cc */ = {isa = PBXFileReference; fileEncoding = 4; lastKnownFileType = sourcecode.cpp.cpp; path = squeeze_layer.cc; sourceTree = "<group>"; };
		ECCDCF1625E0F97500D7D297 /* unsqueeze_layer.cc */ = {isa = PBXFileReference; fileEncoding = 4; lastKnownFileType = sourcecode.cpp.cpp; path = unsqueeze_layer.cc; sourceTree = "<group>"; };
		ECCDCF2E25E10B9C00D7D297 /* padv2_layer_interpreter.cc */ = {isa = PBXFileReference; fileEncoding = 4; lastKnownFileType = sourcecode.cpp.cpp; path = padv2_layer_interpreter.cc; sourceTree = "<group>"; };
		ECCDCF2F25E10B9C00D7D297 /* constantofshape_layer_interpreter.cc */ = {isa = PBXFileReference; fileEncoding = 4; lastKnownFileType = sourcecode.cpp.cpp; path = constantofshape_layer_interpreter.cc; sourceTree = "<group>"; };
		ECCDCF3025E10B9C00D7D297 /* gather_layer_interpreter.cc */ = {isa = PBXFileReference; fileEncoding = 4; lastKnownFileType = sourcecode.cpp.cpp; path = gather_layer_interpreter.cc; sourceTree = "<group>"; };
		ECCDCF3125E10B9C00D7D297 /* stride_slice_v2_layer_interpreter.cc */ = {isa = PBXFileReference; fileEncoding = 4; lastKnownFileType = sourcecode.cpp.cpp; path = stride_slice_v2_layer_interpreter.cc; sourceTree = "<group>"; };
		ECCDCF3225E10B9C00D7D297 /* bias_add_layer_interpreter.cc */ = {isa = PBXFileReference; fileEncoding = 4; lastKnownFileType = sourcecode.cpp.cpp; path = bias_add_layer_interpreter.cc; sourceTree = "<group>"; };
		ECCDCF3325E10B9C00D7D297 /* reformat_layer_interpreter.cc */ = {isa = PBXFileReference; fileEncoding = 4; lastKnownFileType = sourcecode.cpp.cpp; path = reformat_layer_interpreter.cc; sourceTree = "<group>"; };
		ECCDCF3425E10B9C00D7D297 /* scatter_nd_layer_interpreter.cc */ = {isa = PBXFileReference; fileEncoding = 4; lastKnownFileType = sourcecode.cpp.cpp; path = scatter_nd_layer_interpreter.cc; sourceTree = "<group>"; };
		ECCDCF3525E10B9C00D7D297 /* range_layer_interpreter.cc */ = {isa = PBXFileReference; fileEncoding = 4; lastKnownFileType = sourcecode.cpp.cpp; path = range_layer_interpreter.cc; sourceTree = "<group>"; };
		ECCDCF3625E10B9C00D7D297 /* unsqueeze_layer_interpreter.cc */ = {isa = PBXFileReference; fileEncoding = 4; lastKnownFileType = sourcecode.cpp.cpp; path = unsqueeze_layer_interpreter.cc; sourceTree = "<group>"; };
		ECCDCF3725E10B9C00D7D297 /* bitshift_layer_interpreter.cc */ = {isa = PBXFileReference; fileEncoding = 4; lastKnownFileType = sourcecode.cpp.cpp; path = bitshift_layer_interpreter.cc; sourceTree = "<group>"; };
		ECCDCF3825E10B9D00D7D297 /* expand_layer_interpreter.cc */ = {isa = PBXFileReference; fileEncoding = 4; lastKnownFileType = sourcecode.cpp.cpp; path = expand_layer_interpreter.cc; sourceTree = "<group>"; };
		ECCDCF3925E10B9D00D7D297 /* gathernd_layer_interpreter.cc */ = {isa = PBXFileReference; fileEncoding = 4; lastKnownFileType = sourcecode.cpp.cpp; path = gathernd_layer_interpreter.cc; sourceTree = "<group>"; };
		ECCDCF3A25E10B9D00D7D297 /* cast_layer_interpreter.cc */ = {isa = PBXFileReference; fileEncoding = 4; lastKnownFileType = sourcecode.cpp.cpp; path = cast_layer_interpreter.cc; sourceTree = "<group>"; };
		ECCDCF3B25E10B9D00D7D297 /* mat_mul_layer_interpreter.cc */ = {isa = PBXFileReference; fileEncoding = 4; lastKnownFileType = sourcecode.cpp.cpp; path = mat_mul_layer_interpreter.cc; sourceTree = "<group>"; };
		ECCDCF3C25E10B9D00D7D297 /* lstm_layer_interpreter.cc */ = {isa = PBXFileReference; fileEncoding = 4; lastKnownFileType = sourcecode.cpp.cpp; path = lstm_layer_interpreter.cc; sourceTree = "<group>"; };
		ECCDCF3D25E10B9D00D7D297 /* shape_layer_interpreter.cc */ = {isa = PBXFileReference; fileEncoding = 4; lastKnownFileType = sourcecode.cpp.cpp; path = shape_layer_interpreter.cc; sourceTree = "<group>"; };
		ECCDCF3E25E10B9D00D7D297 /* size_layer_interpreter.cc */ = {isa = PBXFileReference; fileEncoding = 4; lastKnownFileType = sourcecode.cpp.cpp; path = size_layer_interpreter.cc; sourceTree = "<group>"; };
		ECCDCF3F25E10B9D00D7D297 /* histogram_layer_interpreter.cc */ = {isa = PBXFileReference; fileEncoding = 4; lastKnownFileType = sourcecode.cpp.cpp; path = histogram_layer_interpreter.cc; sourceTree = "<group>"; };
		ECD945AC254ADD7100BF9214 /* metal_pixel_shuffle_layer_acc.mm */ = {isa = PBXFileReference; fileEncoding = 4; lastKnownFileType = sourcecode.cpp.objcpp; path = metal_pixel_shuffle_layer_acc.mm; sourceTree = "<group>"; };
		ECD945AD254ADD7100BF9214 /* metal_signed_mul_layer_acc.metal */ = {isa = PBXFileReference; fileEncoding = 4; lastKnownFileType = sourcecode.metal; path = metal_signed_mul_layer_acc.metal; sourceTree = "<group>"; };
		ECD945AE254ADD7100BF9214 /* metal_signed_mul_layer_acc.mm */ = {isa = PBXFileReference; fileEncoding = 4; lastKnownFileType = sourcecode.cpp.objcpp; path = metal_signed_mul_layer_acc.mm; sourceTree = "<group>"; };
		ECD945AF254ADD7100BF9214 /* metal_pixel_shuffle_layer_acc.metal */ = {isa = PBXFileReference; fileEncoding = 4; lastKnownFileType = sourcecode.metal; path = metal_pixel_shuffle_layer_acc.metal; sourceTree = "<group>"; };
		ECD945B5254ADD8400BF9214 /* pixel_shuffle_layer.cc */ = {isa = PBXFileReference; fileEncoding = 4; lastKnownFileType = sourcecode.cpp.cpp; path = pixel_shuffle_layer.cc; sourceTree = "<group>"; };
		ECD945B8254ADDA800BF9214 /* pixel_shuffle_layer_interpreter.cc */ = {isa = PBXFileReference; fileEncoding = 4; lastKnownFileType = sourcecode.cpp.cpp; path = pixel_shuffle_layer_interpreter.cc; sourceTree = "<group>"; };
		ECD946492558F4CD00BF9214 /* net_optimizer_insert_int8_reformat.cc */ = {isa = PBXFileReference; fileEncoding = 4; lastKnownFileType = sourcecode.cpp.cpp; path = net_optimizer_insert_int8_reformat.cc; sourceTree = "<group>"; };
		ECD9464A2558F4CD00BF9214 /* net_optimizer_insert_fp16_reformat.h */ = {isa = PBXFileReference; fileEncoding = 4; lastKnownFileType = sourcecode.c.h; path = net_optimizer_insert_fp16_reformat.h; sourceTree = "<group>"; };
		ECD9464B2558F4CD00BF9214 /* net_optimizer_insert_int8_reformat.h */ = {isa = PBXFileReference; fileEncoding = 4; lastKnownFileType = sourcecode.c.h; path = net_optimizer_insert_int8_reformat.h; sourceTree = "<group>"; };
		ECD9464C2558F4CD00BF9214 /* net_optimizer_insert_fp16_reformat.cc */ = {isa = PBXFileReference; fileEncoding = 4; lastKnownFileType = sourcecode.cpp.cpp; path = net_optimizer_insert_fp16_reformat.cc; sourceTree = "<group>"; };
		ECEC5D6024FCDBA40044DDF1 /* arm_mat_converter.cc */ = {isa = PBXFileReference; fileEncoding = 4; lastKnownFileType = sourcecode.cpp.cpp; path = arm_mat_converter.cc; sourceTree = "<group>"; };
		ECEC5D6124FCDBA40044DDF1 /* arm_mat_util.h */ = {isa = PBXFileReference; fileEncoding = 4; lastKnownFileType = sourcecode.c.h; path = arm_mat_util.h; sourceTree = "<group>"; };
		ECEC5D6224FCDBA40044DDF1 /* arm_mat_converter.h */ = {isa = PBXFileReference; fileEncoding = 4; lastKnownFileType = sourcecode.c.h; path = arm_mat_converter.h; sourceTree = "<group>"; };
		ECEC5D6324FCDBA50044DDF1 /* arm_mat_util.cc */ = {isa = PBXFileReference; fileEncoding = 4; lastKnownFileType = sourcecode.cpp.cpp; path = arm_mat_util.cc; sourceTree = "<group>"; };
		ECEC5D6824FCE0780044DDF1 /* mat_converter_acc.cc */ = {isa = PBXFileReference; fileEncoding = 4; lastKnownFileType = sourcecode.cpp.cpp; path = mat_converter_acc.cc; sourceTree = "<group>"; };
		ECEC5D6924FCE0780044DDF1 /* mat_converter_acc.h */ = {isa = PBXFileReference; fileEncoding = 4; lastKnownFileType = sourcecode.c.h; path = mat_converter_acc.h; sourceTree = "<group>"; };
		ECEC5D6A24FCE0780044DDF1 /* mat_utils.cc */ = {isa = PBXFileReference; fileEncoding = 4; lastKnownFileType = sourcecode.cpp.cpp; path = mat_utils.cc; sourceTree = "<group>"; };
		ECEC5DA724FFC6FD0044DDF1 /* mat.cc */ = {isa = PBXFileReference; fileEncoding = 4; lastKnownFileType = sourcecode.cpp.cpp; path = mat.cc; sourceTree = "<group>"; };
/* End PBXFileReference section */

/* Begin PBXFrameworksBuildPhase section */
		9D2DB1CE22D759C8000C508F /* Frameworks */ = {
			isa = PBXFrameworksBuildPhase;
			buildActionMask = 2147483647;
			files = (
				9D31636023169B1600531250 /* CoreML.framework in Frameworks */,
				9D29E25122DC89310050DC63 /* Foundation.framework in Frameworks */,
			);
			runOnlyForDeploymentPostprocessing = 0;
		};
/* End PBXFrameworksBuildPhase section */

/* Begin PBXGroup section */
		9D203E5522D75AB20019CAAA /* include */ = {
			isa = PBXGroup;
			children = (
				9DDA7080241F99E600F17A1C /* tnn */,
			);
			name = include;
			path = ../../../include;
			sourceTree = "<group>";
		};
		9D203E5D22D75AB20019CAAA /* source */ = {
			isa = PBXGroup;
			children = (
				9DDA70A5241F9E9400F17A1C /* tnn */,
			);
			name = source;
			path = ../../../source;
			sourceTree = "<group>";
		};
		9D29E24F22DC89300050DC63 /* Frameworks */ = {
			isa = PBXGroup;
			children = (
				9D31635F23169B1600531250 /* CoreML.framework */,
				9D29E25022DC89300050DC63 /* Foundation.framework */,
			);
			name = Frameworks;
			sourceTree = "<group>";
		};
		9D2DB1C722D759C8000C508F = {
			isa = PBXGroup;
			children = (
				9D2DB1D322D759C8000C508F /* tnn */,
				9D2DB1D222D759C8000C508F /* Products */,
				9D29E24F22DC89300050DC63 /* Frameworks */,
				9D24B9562351FFE1000E1F04 /* tnn copy-Info.plist */,
			);
			sourceTree = "<group>";
		};
		9D2DB1D222D759C8000C508F /* Products */ = {
			isa = PBXGroup;
			children = (
				9D2DB1D122D759C8000C508F /* tnn.framework */,
			);
			name = Products;
			sourceTree = "<group>";
		};
		9D2DB1D322D759C8000C508F /* tnn */ = {
			isa = PBXGroup;
			children = (
				9D203E5522D75AB20019CAAA /* include */,
				9D203E5D22D75AB20019CAAA /* source */,
				9D2DB1D422D759C8000C508F /* tnn.h */,
				9D2DB1D522D759C8000C508F /* Info.plist */,
			);
			path = tnn;
			sourceTree = "<group>";
		};
		9D32F95D24557EE7002DCDAB /* optimizer */ = {
			isa = PBXGroup;
			children = (
<<<<<<< HEAD
				EC12EC7E25E67549007ADDE4 /* net_optimizer_cbam_fused_pooling.cc */,
				EC12EC7825E67548007ADDE4 /* net_optimizer_cbam_fused_pooling.h */,
				EC12EC7A25E67548007ADDE4 /* net_optimizer_cbam_fused_reduce.cc */,
				EC12EC7B25E67549007ADDE4 /* net_optimizer_cbam_fused_reduce.h */,
				EC12EC7C25E67549007ADDE4 /* net_optimizer_fuse_conv_add.cc */,
				EC12EC7925E67548007ADDE4 /* net_optimizer_fuse_conv_add.h */,
				EC12EC7725E67548007ADDE4 /* net_optimizer_insert_layout_reformat.cc */,
				EC12EC7D25E67549007ADDE4 /* net_optimizer_insert_layout_reformat.h */,
=======
				EC39A40925FB667D00891D9A /* net_optimizer_fuse_conv_add.cc */,
				EC39A40A25FB667D00891D9A /* net_optimizer_fuse_conv_add.h */,
>>>>>>> 8ea81962
				EC880549255FE59D00BC4EDD /* net_optimizer_fuse_conv_post.cc */,
				EC880548255FE59D00BC4EDD /* net_optimizer_fuse_conv_post.h */,
				ECD9464C2558F4CD00BF9214 /* net_optimizer_insert_fp16_reformat.cc */,
				ECD9464A2558F4CD00BF9214 /* net_optimizer_insert_fp16_reformat.h */,
				ECD946492558F4CD00BF9214 /* net_optimizer_insert_int8_reformat.cc */,
				ECD9464B2558F4CD00BF9214 /* net_optimizer_insert_int8_reformat.h */,
				9D32F95F24557EE7002DCDAB /* net_optimizer_remove_layers.h */,
				9D32F96224557EE7002DCDAB /* net_optimizer.h */,
				9D32F96424557EE7002DCDAB /* optimizer_const.h */,
				9D32F96524557EE7002DCDAB /* net_optimizer_manager.h */,
				9D32F96624557EE7002DCDAB /* net_optimizer_remove_layers.cc */,
				9D32F96724557EE7002DCDAB /* net_optimizer_manager.cc */,
			);
			path = optimizer;
			sourceTree = "<group>";
		};
		9D32F96824557EE7002DCDAB /* memory_manager */ = {
			isa = PBXGroup;
			children = (
				9D32F96924557EE7002DCDAB /* blob_2d_memory_pool.h */,
				9D32F96A24557EE7002DCDAB /* others_memory_mode_state.cc */,
				9D32F96B24557EE7002DCDAB /* blob_memory_size_info.cc */,
				9D32F96C24557EE7002DCDAB /* shared_memory_manager.h */,
				9D32F96D24557EE7002DCDAB /* memory_unify_assign_strategy.cc */,
				9D32F96E24557EE7002DCDAB /* blob_1d_memory_pool.h */,
				9D32F96F24557EE7002DCDAB /* blob_1d_memory.cc */,
				9D32F97024557EE7002DCDAB /* blob_memory_pool.cc */,
				9D32F97124557EE7002DCDAB /* shared_memory_manager.cc */,
				9D32F97224557EE7002DCDAB /* blob_2d_memory_pool.cc */,
				9D32F97324557EE7002DCDAB /* blob_memory_pool_factory.h */,
				9D32F97424557EE7002DCDAB /* blob_memory.cc */,
				9D32F97524557EE7002DCDAB /* memory_mode_state.cc */,
				9D32F97624557EE7002DCDAB /* memory_seperate_assign_strategy.cc */,
				9D32F97724557EE7002DCDAB /* blob_1d_memory.h */,
				9D32F97824557EE7002DCDAB /* blob_memory_size_info.h */,
				9D32F97924557EE7002DCDAB /* blob_memory.h */,
				9D32F97A24557EE7002DCDAB /* memory_assign_strategy.h */,
				9D32F97B24557EE7002DCDAB /* memory_mode_state_factory.h */,
				9D32F97C24557EE7002DCDAB /* others_memory_mode_state.h */,
				9D32F97D24557EE7002DCDAB /* blob_2d_memory.h */,
				9D32F97E24557EE7002DCDAB /* blob_2d_memory.cc */,
				9D32F97F24557EE7002DCDAB /* memory_unify_assign_strategy.h */,
				9D32F98024557EE7002DCDAB /* share_one_thread_memory_mode_state.cc */,
				9D32F98124557EE7002DCDAB /* memory_mode_state_factory.cc */,
				9D32F98224557EE7002DCDAB /* memory_mode_state.h */,
				9D32F98324557EE7002DCDAB /* share_one_thread_memory_mode_state.h */,
				9D32F98424557EE7002DCDAB /* blob_memory_pool.h */,
				9D32F98524557EE7002DCDAB /* blob_memory_pool_factory.cc */,
				9D32F98624557EE7002DCDAB /* memory_seperate_assign_strategy.h */,
				9D32F98724557EE7002DCDAB /* blob_1d_memory_pool.cc */,
			);
			path = memory_manager;
			sourceTree = "<group>";
		};
		9D32F98824557EE7002DCDAB /* utils */ = {
			isa = PBXGroup;
			children = (
<<<<<<< HEAD
				EC8BDE0D25E3B15F0085CCC2 /* cpu_info.cc */,
				EC78BA1126034506009271A8 /* blob_dump_utils.h */,
				EC8BDE0C25E3B15F0085CCC2 /* cpu_info.h */,
				EC8BDE0E25E3B15F0085CCC2 /* data_flag_utils.cc */,
				EC8BDE1025E3B15F0085CCC2 /* dims_offset_utils.cc */,
				EC8BDE0F25E3B15F0085CCC2 /* dims_offset_utils.h */,
=======
				EC39A3F725FB65E000891D9A /* half_utils_inner.h */,
				EC39A3F825FB65E000891D9A /* half.hpp */,
>>>>>>> 8ea81962
				6178F34A2590AA8C00B4B153 /* md5.cc */,
				E44D947726048C32003FE4A3 /* cpu_info.cc */,
				E44D947626048C32003FE4A3 /* cpu_info.h */,
				E44D947526048C32003FE4A3 /* data_flag_utils.cc */,
				E44D947826048C32003FE4A3 /* data_flag_utils.h */,
				6178F3492590AA8C00B4B153 /* md5.h */,
				E44D946D26048C1A003FE4A3 /* dims_function_utils.cc */,
				E44D946B26048C1A003FE4A3 /* dims_function_utils.h */,
				E44D946A26048C1A003FE4A3 /* dims_offset_utils.cc */,
				E44D946C26048C1A003FE4A3 /* dims_offset_utils.h */,
				E44D946E26048C1A003FE4A3 /* dims_utils.h */,
				6178F3472590AA8C00B4B153 /* winograd_generator.cc */,
				6178F3482590AA8C00B4B153 /* winograd_generator.h */,
				9DF54444258B162F006CEC97 /* blob_converter_default.cc */,
				9DF54445258B162F006CEC97 /* blob_converter_default.h */,
				9DF54446258B162F006CEC97 /* npu_common_utils.cc */,
				9DF54443258B162F006CEC97 /* npu_common_utils.h */,
				9DF54449258B162F006CEC97 /* random_data_utils.cc */,
				9DF54448258B162F006CEC97 /* random_data_utils.h */,
				EC0BE1B9251DBE65009BD69A /* mat_converter_utils.cc */,
				EC0BE1BA251DBE65009BD69A /* mat_converter_utils.h */,
				EC0BE13525144B5D009BD69A /* detection_post_process_utils.cc */,
				EC0BE13425144B5D009BD69A /* detection_post_process_utils.h */,
				EC0BE13625144B5D009BD69A /* string_utils.cc */,
				ECEC5D6824FCE0780044DDF1 /* mat_converter_acc.cc */,
				ECEC5D6924FCE0780044DDF1 /* mat_converter_acc.h */,
				ECEC5D6A24FCE0780044DDF1 /* mat_utils.cc */,
				9D4C60CA246BF7A1006068D1 /* bbox_util.cc */,
				9D4C60C9246BF7A1006068D1 /* bbox_util.h */,
				9D852BC924584E6A003F4E41 /* bfp16_utils.cc */,
				9D852BCA24584E6A003F4E41 /* bfp16.h */,
				9D32F99924557EE7002DCDAB /* blob_converter_internal.cc */,
				9D32F99724557EE7002DCDAB /* blob_converter_internal.h */,
				9D32F99B24557EE7002DCDAB /* blob_memory_size_utils.cc */,
				9D32F98C24557EE7002DCDAB /* blob_memory_size_utils.h */,
				9D32F99124557EE7002DCDAB /* blob_dump_utils.cc */,
				9D32F99224557EE7002DCDAB /* blob_transfer_utils.cc */,
				9D32F98E24557EE7002DCDAB /* blob_transfer_utils.h */,
				9D32F9A124557EE7002DCDAB /* cpu_utils.cc */,
				9D32F99624557EE7002DCDAB /* data_format_converter.cc */,
				9D32F99424557EE7002DCDAB /* data_format_converter.h */,
				9D32F99D24557EE7002DCDAB /* data_type_utils.cc */,
				9D32F99A24557EE7002DCDAB /* dims_vector_utils.cc */,
				9D32F98B24557EE7002DCDAB /* half_utils.cc */,
				9DF26BD724645EA500F22F0D /* naive_compute.cc */,
				9DF26BD824645EA500F22F0D /* naive_compute.h */,
				9D32F98A24557EE7002DCDAB /* omp_utils.h */,
				9D32F9A224557EE7002DCDAB /* pribox_generator_utils.cc */,
				9D32F9A024557EE7002DCDAB /* pribox_generator_utils.h */,
				9D32F99E24557EE7002DCDAB /* split_utils.cc */,
				9D32F98F24557EE7002DCDAB /* split_utils.h */,
				9D32F99024557EE7002DCDAB /* string_format.cc */,
				9D32F99F24557EE7002DCDAB /* string_format.h */,
				9D32F98D24557EE7002DCDAB /* string_utils_inner.h */,
			);
			path = utils;
			sourceTree = "<group>";
		};
		9D32F9A324557EE7002DCDAB /* layer */ = {
			isa = PBXGroup;
			children = (
				ECCDCF0825E0F97400D7D297 /* bias_add_layer.cc */,
				ECCDCF1225E0F97400D7D297 /* bitshift_layer.cc */,
				ECCDCF0B25E0F97400D7D297 /* cast_layer.cc */,
				ECCDCF1125E0F97400D7D297 /* cbam_fused_pooling_layer.cc */,
				ECCDCF0F25E0F97400D7D297 /* cbam_fused_reduce_layer.cc */,
				ECCDCF0925E0F97400D7D297 /* constantofshape_layer.cc */,
				ECCDCF0425E0F97400D7D297 /* erf_layer.cc */,
				ECCDCF0125E0F97300D7D297 /* expand_layer.cc */,
				ECCDCF1025E0F97400D7D297 /* gather_layer.cc */,
				ECCDCF0A25E0F97400D7D297 /* gathernd_layer.cc */,
				ECCDCF0625E0F97400D7D297 /* histogram_layer.cc */,
				ECCDCF0325E0F97400D7D297 /* lstm_layer.cc */,
				ECCDCF0725E0F97400D7D297 /* mat_mul_layer.cc */,
				ECCDCF0D25E0F97400D7D297 /* nonzero_layer.cc */,
				ECCDCF1425E0F97500D7D297 /* padv2_layer.cc */,
				ECCDCF0C25E0F97400D7D297 /* range_layer.cc */,
				ECCDCF0225E0F97300D7D297 /* scatter_nd_layer.cc */,
				ECCDCF1325E0F97400D7D297 /* shape_layer.cc */,
				ECCDCF0525E0F97400D7D297 /* size_layer.cc */,
				ECCDCF1525E0F97500D7D297 /* squeeze_layer.cc */,
				ECCDCF0E25E0F97400D7D297 /* stride_slice_v2_layer.cc */,
				ECCDCF1625E0F97500D7D297 /* unsqueeze_layer.cc */,
				ECD945B5254ADD8400BF9214 /* pixel_shuffle_layer.cc */,
				EC0BE14D25144BB8009BD69A /* arg_max_or_min_layer.cc */,
				EC0BE14925144BB8009BD69A /* ceil_layer.cc */,
				EC0BE14C25144BB8009BD69A /* detection_post_process_layer.cc */,
				EC0BE14825144BB7009BD69A /* reduce_l1_layer.cc */,
				EC0BE14E25144BB8009BD69A /* rsqrt_layer.cc */,
				EC0BE14A25144BB8009BD69A /* signed_mul_layer.cc */,
				EC0BE14B25144BB8009BD69A /* squared_difference_layer.cc */,
				9D32F9CE24557EE7002DCDAB /* abs_layer.cc */,
				9D32F9C824557EE7002DCDAB /* acos_layer.cc */,
				9D32F9AC24557EE7002DCDAB /* add_layer.cc */,
				9D32F9E524557EE7002DCDAB /* asin_layer.cc */,
				9D32F9B824557EE7002DCDAB /* atan_layer.cc */,
				9D32F9D524557EE7002DCDAB /* base_layer.cc */,
				9D32F9AE24557EE7002DCDAB /* base_layer.h */,
				9D32F9E724557EE7002DCDAB /* batch_norm_layer.cc */,
				9D32F9C924557EE7002DCDAB /* clip_layer.cc */,
				9D32F9D324557EE7002DCDAB /* concat_layer.cc */,
				9D32F9C224557EE7002DCDAB /* conv_layer.cc */,
				9D32F9C324557EE7002DCDAB /* conv3d_layer.cc */,
				9D32F9E324557EE7002DCDAB /* cos_layer.cc */,
				9D32F9E824557EE7002DCDAB /* deconv_layer.cc */,
				9D32F9BD24557EE7002DCDAB /* detection_output_layer.cc */,
				9D32F9B624557EE7002DCDAB /* div_layer.cc */,
				9D32F9B524557EE7002DCDAB /* elementwise_layer.cc */,
				9D32F9BA24557EE7002DCDAB /* elementwise_layer.h */,
				9D32F9DC24557EE7002DCDAB /* elu_layer.cc */,
				9D32F9AD24557EE7002DCDAB /* exp_layer.cc */,
				9D32F9B224557EE7002DCDAB /* flatten_layer.cc */,
				9D32F9BC24557EE7002DCDAB /* floor_layer.cc */,
				9D32F9EF24557EE8002DCDAB /* hard_sigmoid_layer.cc */,
				9D32F9DF24557EE7002DCDAB /* hard_swish_layer.cc */,
				9D32F9D724557EE7002DCDAB /* hdrguide_layer.cc */,
				9D32F9B724557EE7002DCDAB /* inner_product_layer.cc */,
				9D32F9BF24557EE7002DCDAB /* instance_norm_layer.cc */,
				9D32F9DD24557EE7002DCDAB /* log_layer.cc */,
				9D32F9EB24557EE8002DCDAB /* log_sigmoid_layer.cc */,
				9D32F9EC24557EE8002DCDAB /* lrn_layer.cc */,
				9D32F9F024557EE8002DCDAB /* max_layer.cc */,
				9D32F9CF24557EE7002DCDAB /* min_layer.cc */,
				9D32F9D424557EE7002DCDAB /* mul_layer.cc */,
				9D32F9E224557EE7002DCDAB /* multidir_broadcast_layer.cc */,
				9D32F9CA24557EE7002DCDAB /* multidir_broadcast_layer.h */,
				9D32F9C624557EE7002DCDAB /* neg_layer.cc */,
				9D32F9DA24557EE7002DCDAB /* normalize_layer.cc */,
				9D32F9CD24557EE7002DCDAB /* pad_layer.cc */,
				9D32F9ED24557EE8002DCDAB /* permute_layer.cc */,
				9D32F9B324557EE7002DCDAB /* pooling_3d_layer.cc */,
				9D32F9DB24557EE7002DCDAB /* pooling_layer.cc */,
				9D32F9A524557EE7002DCDAB /* pow_layer.cc */,
				9D32F9C524557EE7002DCDAB /* prelu_layer.cc */,
				9D32F9C124557EE7002DCDAB /* prior_box_layer.cc */,
				9D32F9BB24557EE7002DCDAB /* reciprocal_layer.cc */,
				9D32F9D924557EE7002DCDAB /* reduce_l2_layer.cc */,
				9D32F9E124557EE7002DCDAB /* reduce_layer.cc */,
				9D32F9B024557EE7002DCDAB /* reduce_layer.h */,
				9D32F9D824557EE7002DCDAB /* reduce_log_sum_exp_layer.cc */,
				9D32F9EE24557EE8002DCDAB /* reduce_log_sum_layer.cc */,
				9D32F9F124557EE8002DCDAB /* reduce_max_layer.cc */,
				9D32F9CB24557EE7002DCDAB /* reduce_mean_layer.cc */,
				9D32F9D024557EE7002DCDAB /* reduce_min_layer.cc */,
				9D32F9AA24557EE7002DCDAB /* reduce_prod_layer.cc */,
				9D32F9CC24557EE7002DCDAB /* reduce_sum_layer.cc */,
				9D32F9AB24557EE7002DCDAB /* reduce_sum_square_layer.cc */,
				9D32F9D224557EE7002DCDAB /* reformat_layer.cc */,
				9D32F9E424557EE7002DCDAB /* relu_layer.cc */,
				9D32F9C424557EE7002DCDAB /* relu6_layer.cc */,
				9D32F9E624557EE7002DCDAB /* reorg_layer.cc */,
				9D32F9B424557EE7002DCDAB /* reshape_layer.cc */,
				9D32F9D624557EE7002DCDAB /* roi_pooling_layer.cc */,
				9D32F9DE24557EE7002DCDAB /* scale_layer.cc */,
				9D32F9C024557EE7002DCDAB /* selu_layer.cc */,
				9D32F9AF24557EE7002DCDAB /* shuffle_layer.cc */,
				9D32F9A424557EE7002DCDAB /* sigmoid_layer.cc */,
				9D32F9A724557EE7002DCDAB /* sign_layer.cc */,
				9D32F9D124557EE7002DCDAB /* sin_layer.cc */,
				9D32F9C724557EE7002DCDAB /* softmax_layer.cc */,
				9D32F9A824557EE7002DCDAB /* softplus_layer.cc */,
				9D32F9EA24557EE8002DCDAB /* split_layer.cc */,
				9D32F9BE24557EE7002DCDAB /* splitv_layer.cc */,
				9D32F9B124557EE7002DCDAB /* sqrt_layer.cc */,
				9D32F9E924557EE7002DCDAB /* stride_slice_layer.cc */,
				9D32F9B924557EE7002DCDAB /* sub_layer.cc */,
				9D32F9A924557EE7002DCDAB /* tan_layer.cc */,
				9D32F9A624557EE7002DCDAB /* tanh_layer.cc */,
				9D32F9E024557EE7002DCDAB /* upsample_layer.cc */,
			);
			path = layer;
			sourceTree = "<group>";
		};
		9D32F9F224557EE8002DCDAB /* device */ = {
			isa = PBXGroup;
			children = (
				ECCDCDFE25DF536000D7D297 /* cpu */,
				9DD1FA8C247CE9BE00800139 /* metal */,
				9D32FB7E24557EEA002DCDAB /* arm */,
			);
			path = device;
			sourceTree = "<group>";
		};
		9D32FB7E24557EEA002DCDAB /* arm */ = {
			isa = PBXGroup;
			children = (
				9DF542DF258B1363006CEC97 /* acc */,
				ECEC5D6024FCDBA40044DDF1 /* arm_mat_converter.cc */,
				ECEC5D6224FCDBA40044DDF1 /* arm_mat_converter.h */,
				ECEC5D6324FCDBA50044DDF1 /* arm_mat_util.cc */,
				ECEC5D6124FCDBA40044DDF1 /* arm_mat_util.h */,
				9DD1FC62247CEA1400800139 /* arm_blob_converter.cc */,
				9DD1FC61247CEA1400800139 /* arm_blob_converter.h */,
				9DD1FBD6247CEA1300800139 /* arm_common.h */,
				9DD1FBD4247CEA1200800139 /* arm_context.cc */,
				9DD1FBD5247CEA1200800139 /* arm_context.h */,
				9DD1FC64247CEA1400800139 /* arm_device.cc */,
				9DD1FC63247CEA1400800139 /* arm_device.h */,
				9DD1FBD2247CEA1200800139 /* arm_util.cc */,
				9DD1FBD3247CEA1200800139 /* arm_util.h */,
			);
			path = arm;
			sourceTree = "<group>";
		};
		9D32FBFA24557EEB002DCDAB /* interpreter */ = {
			isa = PBXGroup;
			children = (
				9D32FBFB24557EEB002DCDAB /* default_model_interpreter.h */,
				9D32FBFC24557EEB002DCDAB /* layer_resource_generator.cc */,
				9D32FBFD24557EEB002DCDAB /* layer_param.h */,
				9D32FBFE24557EEB002DCDAB /* default_model_interpreter.cc */,
				9D32FBFF24557EEB002DCDAB /* net_resource.cc */,
				9D32FC0024557EEB002DCDAB /* tnn */,
				9D32FC3424557EEB002DCDAB /* raw_buffer.h */,
				9D32FC3524557EEB002DCDAB /* default_model_packer.h */,
				9D32FC3624557EEB002DCDAB /* layer_resource.h */,
				9D32FC3724557EEB002DCDAB /* net_resource.h */,
				9D32FC3824557EEB002DCDAB /* default_model_packer.cc */,
				9D32FC3924557EEB002DCDAB /* abstract_model_interpreter.h */,
				9D32FC3A24557EEB002DCDAB /* net_structure.cc */,
				9D32FC3B24557EEB002DCDAB /* raw_buffer.cc */,
				9D32FC3C24557EEB002DCDAB /* abstract_model_interpreter.cc */,
				9D32FC3D24557EEB002DCDAB /* ncnn */,
				9D32FC6224557EEB002DCDAB /* net_structure.h */,
				9D32FC6324557EEB002DCDAB /* layer_resource_generator.h */,
			);
			path = interpreter;
			sourceTree = "<group>";
		};
		9D32FC0024557EEB002DCDAB /* tnn */ = {
			isa = PBXGroup;
			children = (
				9D32FC0124557EEB002DCDAB /* model_interpreter.h */,
				9D32FC0224557EEB002DCDAB /* model_packer.h */,
				9D32FC0324557EEB002DCDAB /* model_packer.cc */,
				9D32FC0424557EEB002DCDAB /* objseri.h */,
				9D32FC0524557EEB002DCDAB /* model_interpreter.cc */,
				9D32FC0624557EEB002DCDAB /* layer_interpreter */,
			);
			path = tnn;
			sourceTree = "<group>";
		};
		9D32FC0624557EEB002DCDAB /* layer_interpreter */ = {
			isa = PBXGroup;
			children = (
				ECCDCF3225E10B9C00D7D297 /* bias_add_layer_interpreter.cc */,
				ECCDCF3725E10B9C00D7D297 /* bitshift_layer_interpreter.cc */,
				ECCDCF3A25E10B9D00D7D297 /* cast_layer_interpreter.cc */,
				ECCDCF2F25E10B9C00D7D297 /* constantofshape_layer_interpreter.cc */,
				ECCDCF3825E10B9D00D7D297 /* expand_layer_interpreter.cc */,
				ECCDCF3025E10B9C00D7D297 /* gather_layer_interpreter.cc */,
				ECCDCF3925E10B9D00D7D297 /* gathernd_layer_interpreter.cc */,
				ECCDCF3F25E10B9D00D7D297 /* histogram_layer_interpreter.cc */,
				ECCDCF3C25E10B9D00D7D297 /* lstm_layer_interpreter.cc */,
				ECCDCF3B25E10B9D00D7D297 /* mat_mul_layer_interpreter.cc */,
				ECCDCF2E25E10B9C00D7D297 /* padv2_layer_interpreter.cc */,
				ECCDCF3525E10B9C00D7D297 /* range_layer_interpreter.cc */,
				ECCDCF3325E10B9C00D7D297 /* reformat_layer_interpreter.cc */,
				ECCDCF3425E10B9C00D7D297 /* scatter_nd_layer_interpreter.cc */,
				ECCDCF3D25E10B9D00D7D297 /* shape_layer_interpreter.cc */,
				ECCDCF3E25E10B9D00D7D297 /* size_layer_interpreter.cc */,
				ECCDCF3125E10B9C00D7D297 /* stride_slice_v2_layer_interpreter.cc */,
				ECCDCF3625E10B9C00D7D297 /* unsqueeze_layer_interpreter.cc */,
				ECD945B8254ADDA800BF9214 /* pixel_shuffle_layer_interpreter.cc */,
				EC0BE15D25144BE4009BD69A /* arg_max_or_min_layer_interpreter.cc */,
				EC0BE15A25144BE4009BD69A /* detection_post_process_layer_interpreter.cc */,
				EC0BE15825144BE3009BD69A /* layer_interpreter_macro.h */,
				EC0BE15C25144BE4009BD69A /* signed_mul_layer_interpreter.cc */,
				EC0BE15925144BE4009BD69A /* squared_difference_layer_interpreter.cc */,
				EC0BE15B25144BE4009BD69A /* squeeze_layer_interpreter.cc */,
				9D32FC0724557EEB002DCDAB /* batch_norm_layer_interpreter.cc */,
				9D32FC0824557EEB002DCDAB /* shuffle_layer_interpreter.cc */,
				9D32FC0924557EEB002DCDAB /* conv_layer_interpreter.cc */,
				9D32FC0A24557EEB002DCDAB /* flatten_layer_interpreter.cc */,
				9D32FC0B24557EEB002DCDAB /* unary_op_layer_interpreter.h */,
				9D32FC0C24557EEB002DCDAB /* detection_output_interpreter.cc */,
				9D32FC0D24557EEB002DCDAB /* reorg_layer_interpreter.cc */,
				9D32FC0E24557EEB002DCDAB /* prelu_layer_interpreter.cc */,
				9D32FC0F24557EEB002DCDAB /* clip_layer_interpreter.cc */,
				9D32FC1024557EEB002DCDAB /* div_layer_interpreter.cc */,
				9D32FC1124557EEB002DCDAB /* stride_slice_layer_interpreter.cc */,
				9D32FC1224557EEB002DCDAB /* pooling_layer_interpreter.cc */,
				9D32FC1324557EEB002DCDAB /* pad_layer_interpreter.cc */,
				9D32FC1424557EEB002DCDAB /* sub_layer_interpreter.cc */,
				9D32FC1524557EEB002DCDAB /* normalize_layer_interpreter.cc */,
				9D32FC1624557EEB002DCDAB /* abstract_layer_interpreter.h */,
				9D32FC1724557EEB002DCDAB /* upsample_layer_interpreter.cc */,
				9D32FC1824557EEB002DCDAB /* max_layer_interpreter.cc */,
				9D32FC1924557EEB002DCDAB /* add_layer_interpreter.cc */,
				9D32FC1A24557EEB002DCDAB /* permute_layer_interpreter.cc */,
				9D32FC1B24557EEB002DCDAB /* hard_swish_layer_interpreter.cc */,
				9D32FC1C24557EEB002DCDAB /* elu_layer_interpreter.cc */,
				9D32FC1D24557EEB002DCDAB /* selu_layer_interpreter.cc */,
				9D32FC1E24557EEB002DCDAB /* lrn_layer_interpreter.cc */,
				9D32FC1F24557EEB002DCDAB /* roi_pooling_layer_interpreter.cc */,
				9D32FC2024557EEB002DCDAB /* hard_sigmoid_layer_interpreter.cc */,
				9D32FC2124557EEB002DCDAB /* softmax_layer_interpreter.cc */,
				9D32FC2224557EEB002DCDAB /* pow_layer_interpreter.cc */,
				9D32FC2324557EEB002DCDAB /* pooling_3d_layer_interpreter.cc */,
				9D32FC2424557EEB002DCDAB /* blob_scale_layer_interpreter.cc */,
				9D32FC2524557EEB002DCDAB /* mul_layer_interpreter.cc */,
				9D32FC2624557EEB002DCDAB /* reduce_op_interpreter.cc */,
				9D32FC2724557EEB002DCDAB /* hdrguide_layer_interpreter.cc */,
				9D32FC2824557EEB002DCDAB /* prior_box_layer_interpreter.cc */,
				9D32FC2924557EEB002DCDAB /* reshape_layer_interpreter.cc */,
				9D32FC2A24557EEB002DCDAB /* instance_norm_layer_interpreter.cc */,
				9D32FC2B24557EEB002DCDAB /* splitv_layer_interpreter.cc */,
				9D32FC2C24557EEB002DCDAB /* min_layer_interpreter.cc */,
				9D32FC2D24557EEB002DCDAB /* inner_product_layer_interpreter.cc */,
				9D32FC2E24557EEB002DCDAB /* concat_layer_interpreter.cc */,
				9D32FC2F24557EEB002DCDAB /* conv_3d_layer_interpreter.cc */,
				9D32FC3024557EEB002DCDAB /* unary_op_layer_interpreter.cc */,
				9D32FC3124557EEB002DCDAB /* scale_layer_interpreter.cc */,
				9D32FC3224557EEB002DCDAB /* reduce_op_interpreter.h */,
				9D32FC3324557EEB002DCDAB /* layer_interpreter.h */,
			);
			path = layer_interpreter;
			sourceTree = "<group>";
		};
		9D32FC3D24557EEB002DCDAB /* ncnn */ = {
			isa = PBXGroup;
			children = (
				9D32FC3E24557EEB002DCDAB /* ncnn_model_interpreter.cc */,
				9D32FC3F24557EEB002DCDAB /* optimizer */,
				9D32FC4524557EEB002DCDAB /* ncnn_param_utils.cc */,
				9D32FC4624557EEB002DCDAB /* ncnn_layer_type.h */,
				9D32FC4724557EEB002DCDAB /* serializer.h */,
				9D32FC4824557EEB002DCDAB /* ncnn_layer_type.cc */,
				9D32FC4924557EEB002DCDAB /* ncnn_model_interpreter.h */,
				9D32FC4A24557EEB002DCDAB /* ncnn_param_utils.h */,
				9D32FC4B24557EEB002DCDAB /* layer_interpreter */,
			);
			path = ncnn;
			sourceTree = "<group>";
		};
		9D32FC3F24557EEB002DCDAB /* optimizer */ = {
			isa = PBXGroup;
			children = (
				9D32FC4024557EEB002DCDAB /* ncnn_optimizer.h */,
				9D32FC4124557EEB002DCDAB /* memory_data_optimizer.cc */,
				9D32FC4224557EEB002DCDAB /* ncnn_optimizer_manager.cc */,
				9D32FC4324557EEB002DCDAB /* expand_slice_optimizer.cc */,
				9D32FC4424557EEB002DCDAB /* ncnn_optimizer_manager.h */,
			);
			path = optimizer;
			sourceTree = "<group>";
		};
		9D32FC4B24557EEB002DCDAB /* layer_interpreter */ = {
			isa = PBXGroup;
			children = (
				EC0BE16A25144C0F009BD69A /* clip_layer_interpreter.cc */,
				EC0BE16C25144C0F009BD69A /* detection_output_layer_interpreter.cc */,
				EC0BE16425144C0F009BD69A /* elu_layer_interpreter.cc */,
				EC0BE16E25144C10009BD69A /* instance_norm_layer_interpreter.cc */,
				EC0BE16625144C0F009BD69A /* normalize_layer_interpreter.cc */,
				EC0BE16925144C0F009BD69A /* pad_layer_interpreter.cc */,
				EC0BE17025144C10009BD69A /* prelu_layer_interpreter.cc */,
				EC0BE16725144C0F009BD69A /* prior_box_layer_interpreter.cc */,
				EC0BE16D25144C0F009BD69A /* reduce_op_layer_interpreter.cc */,
				EC0BE16B25144C0F009BD69A /* reorg_layer_interpreter.cc */,
				EC0BE16F25144C10009BD69A /* roi_pooling_layer_interpreter.cc */,
				EC0BE16825144C0F009BD69A /* scale_layer_interpreter.cc */,
				EC0BE16525144C0F009BD69A /* selu_layer_interpreter.cc */,
				EC0BE17125144C10009BD69A /* unary_op_layer_interpreter.cc */,
				9D32FC4C24557EEB002DCDAB /* batch_norm_layer_interpreter.cc */,
				9D32FC4D24557EEB002DCDAB /* conv_layer_interpreter.cc */,
				9D32FC4E24557EEB002DCDAB /* memory_data_layer_interpreter.cc */,
				9D32FC4F24557EEB002DCDAB /* default_layer_interpreter.cc */,
				9D32FC5024557EEB002DCDAB /* pooling_layer_interpreter.cc */,
				9D32FC5124557EEB002DCDAB /* abstract_layer_interpreter.h */,
				9D32FC5224557EEB002DCDAB /* slice_layer_interpreter.cc */,
				9D32FC5324557EEB002DCDAB /* permute_layer_interpreter.cc */,
				9D32FC5424557EEB002DCDAB /* binary_op_interpreter.cc */,
				9D32FC5524557EEB002DCDAB /* hard_swish_layer_interpreter.cc */,
				9D32FC5624557EEB002DCDAB /* lrn_layer_interpreter.cc */,
				9D32FC5724557EEB002DCDAB /* hard_sigmoid_layer_interpreter.cc */,
				9D32FC5824557EEB002DCDAB /* softmax_layer_interpreter.cc */,
				9D32FC5924557EEB002DCDAB /* eltwise_layer_interpreter.cc */,
				9D32FC5A24557EEB002DCDAB /* reshape_layer_interpreter.cc */,
				9D32FC5B24557EEB002DCDAB /* relu_layer_interpreter.cc */,
				9D32FC5C24557EEB002DCDAB /* deconv_layer_interpreter.cc */,
				9D32FC5D24557EEB002DCDAB /* interp_layer_interpreter.cc */,
				9D32FC5E24557EEB002DCDAB /* inner_product_layer_interpreter.cc */,
				9D32FC5F24557EEB002DCDAB /* concat_layer_interpreter.cc */,
				9D32FC6024557EEB002DCDAB /* crop_layer_interpreter.cc */,
				9D32FC6124557EEB002DCDAB /* shuffle_channel_layer_interpreter.cc */,
			);
			path = layer_interpreter;
			sourceTree = "<group>";
		};
		9D32FC6424557EEB002DCDAB /* core */ = {
			isa = PBXGroup;
			children = (
				EC8BDE0725E3B13D0085CCC2 /* const_folder.cc */,
				EC8BDE0825E3B13D0085CCC2 /* const_folder.h */,
				ECEC5DA724FFC6FD0044DDF1 /* mat.cc */,
				9D32FC7424557EEB002DCDAB /* abstract_device.cc */,
				9D32FC7124557EEB002DCDAB /* abstract_device.h */,
				9D32FC7624557EEB002DCDAB /* abstract_layer_acc.cc */,
				9D32FC6924557EEB002DCDAB /* abstract_layer_acc.h */,
				9D32FC6624557EEB002DCDAB /* abstract_network.cc */,
				9D32FC7324557EEB002DCDAB /* abstract_network.h */,
				9D32FC6D24557EEB002DCDAB /* blob_int8.cc */,
				9D32FC7B24557EEB002DCDAB /* blob_int8.h */,
				9D32FC7924557EEB002DCDAB /* blob_manager.cc */,
				E44D945526048B7F003FE4A3 /* blob_impl.cc */,
				E44D945626048B7F003FE4A3 /* blob_impl.h */,
				E44D945826048B7F003FE4A3 /* const_folder.cc */,
				E44D945726048B7F003FE4A3 /* const_folder.h */,
				9D32FC7C24557EEB002DCDAB /* blob_manager.h */,
				9D32FC6B24557EEB002DCDAB /* blob.cc */,
				9D32FC6E24557EEB002DCDAB /* context.cc */,
				9D32FC6F24557EEB002DCDAB /* context.h */,
				9D32FC7A24557EEB002DCDAB /* default_network.cc */,
				9D32FC6724557EEB002DCDAB /* default_network.h */,
				9D32FC7824557EEB002DCDAB /* instance.cc */,
				9D32FC6524557EEB002DCDAB /* layer_type.cc */,
				9D32FC7724557EEB002DCDAB /* layer_type.h */,
				9D4C60CD246BF826006068D1 /* profile.cc */,
				9D4C60CE246BF826006068D1 /* profile.h */,
				9D32FC6A24557EEB002DCDAB /* status.cc */,
				9D32FC7224557EEB002DCDAB /* tnn_impl_default.cc */,
				9D32FC6C24557EEB002DCDAB /* tnn_impl_default.h */,
				9D32FC6824557EEB002DCDAB /* tnn_impl.cc */,
				9D32FC7524557EEB002DCDAB /* tnn_impl.h */,
				9D32FC7024557EEB002DCDAB /* tnn.cc */,
			);
			path = core;
			sourceTree = "<group>";
		};
		9DD1FA8C247CE9BE00800139 /* metal */ = {
			isa = PBXGroup;
			children = (
				EC2CF72425078C1200EE3899 /* metal_mat_converter.metal */,
				EC2CF72325078C1200EE3899 /* metal_mat_converter.mm */,
				9DD1FA8D247CE9BE00800139 /* coreml_network.mm */,
				9DD1FA8F247CE9BE00800139 /* metal_command_queue.h */,
				9DD1FA90247CE9BE00800139 /* coreml_network.h */,
				9DD1FA91247CE9BE00800139 /* metal_device.mm */,
				9DD1FA92247CE9BE00800139 /* tnn_impl_coreml.h */,
				9DD1FA93247CE9BE00800139 /* metal_macro.h */,
				9DD1FA94247CE9BE00800139 /* metal_blob_converter.mm */,
				9DD1FA95247CE9BE00800139 /* metal_blob_converter.metal */,
				9DD1FA96247CE9BE00800139 /* metal_device.h */,
				9DD1FA98247CE9BE00800139 /* metal_command_queue.mm */,
				9DD1FA99247CE9BE00800139 /* metal_context.mm */,
				9DD1FA9A247CE9BE00800139 /* tnn_impl_coreml.mm */,
				9DD1FA9B247CE9BE00800139 /* metal_context.h */,
				9DD1FA9C247CE9BE00800139 /* acc */,
			);
			path = metal;
			sourceTree = "<group>";
		};
		9DD1FA9C247CE9BE00800139 /* acc */ = {
			isa = PBXGroup;
			children = (
				EC78BA2926045787009271A8 /* metal_stride_slice_v2_layer_acc.mm */,
				EC5932F825CFEBA900FF8F4B /* metal_reorg_layer_acc.metal */,
				EC5932F725CFEBA900FF8F4B /* metal_reorg_layer_acc.mm */,
				EC5932F125CA446100FF8F4B /* recurrent */,
				ECD945AF254ADD7100BF9214 /* metal_pixel_shuffle_layer_acc.metal */,
				ECD945AC254ADD7100BF9214 /* metal_pixel_shuffle_layer_acc.mm */,
				ECD945AD254ADD7100BF9214 /* metal_signed_mul_layer_acc.metal */,
				ECD945AE254ADD7100BF9214 /* metal_signed_mul_layer_acc.mm */,
				EC2CF7812511F80500EE3899 /* metal_arg_max_or_min_layer_acc.metal */,
				EC2CF7802511F80500EE3899 /* metal_arg_max_or_min_layer_acc.mm */,
				9DD1FB12247CE9BE00800139 /* convolution */,
				9DD1FACF247CE9BE00800139 /* deconvolution */,
				9DD1FAC8247CE9BE00800139 /* metal_abs_layer_acc.metal */,
				9DD1FAED247CE9BE00800139 /* metal_abs_layer_acc.mm */,
				9DD1FB30247CE9BE00800139 /* metal_acos_layer_acc.metal */,
				9DD1FACC247CE9BE00800139 /* metal_acos_layer_acc.mm */,
				9DD1FAB1247CE9BE00800139 /* metal_add_layer_acc.metal */,
				9DD1FB05247CE9BE00800139 /* metal_add_layer_acc.mm */,
				9DD1FB0E247CE9BE00800139 /* metal_asin_layer_acc.metal */,
				9DD1FB11247CE9BE00800139 /* metal_asin_layer_acc.mm */,
				9DD1FABC247CE9BE00800139 /* metal_atan_layer_acc.metal */,
				9DD1FAC3247CE9BE00800139 /* metal_atan_layer_acc.mm */,
				9DD1FABE247CE9BE00800139 /* metal_batch_norm_layer_acc.metal */,
				9D5B715E24BF0A300062DF64 /* metal_prior_box_layer_acc.metal */,
				9D5B715F24BF0A300062DF64 /* metal_prior_box_layer_acc.mm */,
				9DD1FACE247CE9BE00800139 /* metal_batch_norm_layer_acc.mm */,
				9DD1FAA6247CE9BE00800139 /* metal_ceil_layer_acc.metal */,
				9DD1FAB9247CE9BE00800139 /* metal_ceil_layer_acc.mm */,
				9DD1FAF1247CE9BE00800139 /* metal_clip_layer_acc.metal */,
				9DD1FAF7247CE9BE00800139 /* metal_clip_layer_acc.mm */,
				9DD1FAB0247CE9BE00800139 /* metal_common.h */,
				9DD1FAAA247CE9BE00800139 /* metal_common.metal */,
				9DD1FAEF247CE9BE00800139 /* metal_concat_layer_acc.metal */,
				9DD1FAEE247CE9BE00800139 /* metal_concat_layer_acc.mm */,
				9DD1FAFD247CE9BE00800139 /* metal_cos_layer_acc.metal */,
				9DD1FAF2247CE9BE00800139 /* metal_cos_layer_acc.mm */,
				9DF19EA124A200AC00E1376D /* metal_cpu_adapter_acc.h */,
				9DB341FB249B0A9300F23F65 /* metal_cpu_adapter_acc.mm */,
				9DD1FAFC247CE9BE00800139 /* metal_div_layer_acc.metal */,
				9DD1FAE0247CE9BE00800139 /* metal_div_layer_acc.mm */,
				9DD1FAC4247CE9BE00800139 /* metal_elu_layer_acc.metal */,
				9DD1FAEC247CE9BE00800139 /* metal_elu_layer_acc.mm */,
				9DD1FAF8247CE9BE00800139 /* metal_exp_layer_acc.metal */,
				9DD1FAE1247CE9BE00800139 /* metal_exp_layer_acc.mm */,
				9DD1FABF247CE9BE00800139 /* metal_floor_layer_acc.metal */,
				9DD1FAA0247CE9BE00800139 /* metal_floor_layer_acc.mm */,
				9DD1FACA247CE9BE00800139 /* metal_hard_sigmoid_layer_acc.metal */,
				9DD1FB0B247CE9BE00800139 /* metal_hard_sigmoid_layer_acc.mm */,
				9DD1FAA2247CE9BE00800139 /* metal_hard_swish_layer_acc.metal */,
				9DD1FAB6247CE9BE00800139 /* metal_hard_swish_layer_acc.mm */,
				9DD1FAE4247CE9BE00800139 /* metal_hdrguide_layer_acc.metal */,
				9DD1FB06247CE9BE00800139 /* metal_hdrguide_layer_acc.mm */,
				9DD1FB09247CE9BE00800139 /* metal_instance_norm_layer_acc.metal */,
				9DD1FAAC247CE9BE00800139 /* metal_instance_norm_layer_acc.mm */,
				9DD1FB28247CE9BE00800139 /* metal_layer_acc.h */,
				9DD1FAB3247CE9BE00800139 /* metal_layer_acc.mm */,
				9DD1FAB7247CE9BE00800139 /* metal_log_layer_acc.metal */,
				9DD1FB2E247CE9BE00800139 /* metal_log_layer_acc.mm */,
				9DD1FB2D247CE9BE00800139 /* metal_log_sigmoid_layer_acc.metal */,
				9DD1FADD247CE9BE00800139 /* metal_log_sigmoid_layer_acc.mm */,
				9DD1FAE8247CE9BE00800139 /* metal_lrn_layer_acc.metal */,
				9DD1FB29247CE9BE00800139 /* metal_lrn_layer_acc.mm */,
				9DD1FB10247CE9BE00800139 /* metal_max_layer_acc.metal */,
				9DD1FAF9247CE9BE00800139 /* metal_max_layer_acc.mm */,
				9DD1FAE3247CE9BE00800139 /* metal_min_layer_acc.metal */,
				9DD1FAF3247CE9BE00800139 /* metal_min_layer_acc.mm */,
				9DD1FAE9247CE9BE00800139 /* metal_mul_layer_acc.metal */,
				9DD1FAA5247CE9BE00800139 /* metal_mul_layer_acc.mm */,
				9DD1FB08247CE9BE00800139 /* metal_multidir_broadcast_layer_acc.h */,
				9DD1FAA4247CE9BE00800139 /* metal_multidir_broadcast_layer_acc.mm */,
				9DD1FAC5247CE9BE00800139 /* metal_neg_layer_acc.metal */,
				9DD1FB2C247CE9BE00800139 /* metal_neg_layer_acc.mm */,
				9DD1FAF4247CE9BE00800139 /* metal_normalize_layer_acc.metal */,
				9DD1FAEA247CE9BE00800139 /* metal_normalize_layer_acc.mm */,
				9DD1FB04247CE9BE00800139 /* metal_pad_layer_acc.metal */,
				9DD1FB00247CE9BE00800139 /* metal_pad_layer_acc.mm */,
				9DD1FA9E247CE9BE00800139 /* metal_permute_layer_acc.metal */,
				9DD1FB0D247CE9BE00800139 /* metal_permute_layer_acc.mm */,
				9DF19E9D24A1FE8E00E1376D /* metal_pooling_layer_acc.metal */,
				9DF19E9E24A1FE8E00E1376D /* metal_pooling_layer_acc.mm */,
				9DD1FB2B247CE9BE00800139 /* metal_pow_layer_acc.metal */,
				9DD1FAE6247CE9BE00800139 /* metal_pow_layer_acc.mm */,
				9DD1FA9F247CE9BE00800139 /* metal_prelu_layer_acc.h */,
				9DD1FAFF247CE9BE00800139 /* metal_prelu_layer_acc.metal */,
				9DD1FAC6247CE9BE00800139 /* metal_prelu_layer_acc.mm */,
				9DD1FADC247CE9BE00800139 /* metal_reciprocal_layer_acc.metal */,
				9DD1FB0C247CE9BE00800139 /* metal_reciprocal_layer_acc.mm */,
				9DD1FAC7247CE9BE00800139 /* metal_reduce_l1_layer_acc.mm */,
				9DD1FAEB247CE9BE00800139 /* metal_reduce_l2_layer_acc.mm */,
				9DD1FADF247CE9BE00800139 /* metal_reduce_layer_acc.h */,
				9DD1FAFE247CE9BE00800139 /* metal_reduce_layer_acc.metal */,
				9DD1FAC9247CE9BE00800139 /* metal_reduce_layer_acc.mm */,
				9DD1FB0F247CE9BE00800139 /* metal_reduce_log_sum_exp_layer_acc.mm */,
				9DD1FABB247CE9BE00800139 /* metal_reduce_log_sum_layer_acc.mm */,
				9DD1FAC0247CE9BE00800139 /* metal_reduce_max_layer_acc.mm */,
				9DD1FAA9247CE9BE00800139 /* metal_reduce_mean_layer_acc.mm */,
				9DD1FAC1247CE9BE00800139 /* metal_reduce_min_layer_acc.mm */,
				9DD1FAE2247CE9BE00800139 /* metal_reduce_prod_layer_acc.mm */,
				9DD1FAB4247CE9BE00800139 /* metal_reduce_sum_layer_acc.mm */,
				9DD1FABA247CE9BE00800139 /* metal_reduce_sum_square_layer_acc.mm */,
				9DD1FAF5247CE9BE00800139 /* metal_relu_layer_acc.metal */,
				9DD1FAA1247CE9BE00800139 /* metal_relu_layer_acc.mm */,
				9DD1FADB247CE9BE00800139 /* metal_relu6_layer_acc.metal */,
				9DD1FB01247CE9BE00800139 /* metal_relu6_layer_acc.mm */,
				9DD1FB07247CE9BE00800139 /* metal_reshape_layer_acc.metal */,
				9DD1FAB8247CE9BE00800139 /* metal_reshape_layer_acc.mm */,
				9DD1FABD247CE9BE00800139 /* metal_selu_layer_acc.metal */,
				9DD1FACD247CE9BE00800139 /* metal_selu_layer_acc.mm */,
				9DD1FADE247CE9BE00800139 /* metal_shuffle_layer_acc.metal */,
				9DD1FB2A247CE9BE00800139 /* metal_shuffle_layer_acc.mm */,
				9DD1FAFA247CE9BE00800139 /* metal_sigmoid_layer_acc.metal */,
				9DD1FA9D247CE9BE00800139 /* metal_sigmoid_layer_acc.mm */,
				9DD1FB0A247CE9BE00800139 /* metal_sign_layer_acc.metal */,
				9DD1FAD9247CE9BE00800139 /* metal_sign_layer_acc.mm */,
				9DD1FAE5247CE9BE00800139 /* metal_sin_layer_acc.metal */,
				9DD1FAAD247CE9BE00800139 /* metal_sin_layer_acc.mm */,
				9DD1FAF6247CE9BE00800139 /* metal_softmax_layer_acc.metal */,
				9DD1FAE7247CE9BE00800139 /* metal_softmax_layer_acc.mm */,
				9DD1FADA247CE9BE00800139 /* metal_softplus_layer_acc.metal */,
				9DD1FAFB247CE9BE00800139 /* metal_softplus_layer_acc.mm */,
				9DD1FAB5247CE9BE00800139 /* metal_splitv_layer_acc.metal */,
				9DD1FAD8247CE9BE00800139 /* metal_splitv_layer_acc.mm */,
				9DD1FB27247CE9BE00800139 /* metal_sqrt_layer_acc.metal */,
				9DD1FAB2247CE9BE00800139 /* metal_sqrt_layer_acc.mm */,
				9DD1FB02247CE9BE00800139 /* metal_stride_slice_layer_acc.metal */,
				9DD1FAA8247CE9BE00800139 /* metal_stride_slice_layer_acc.mm */,
				9DD1FB2F247CE9BE00800139 /* metal_sub_layer_acc.metal */,
				9DD1FAAE247CE9BE00800139 /* metal_sub_layer_acc.mm */,
				9DD1FAA7247CE9BE00800139 /* metal_tan_layer_acc.metal */,
				9DD1FAF0247CE9BE00800139 /* metal_tan_layer_acc.mm */,
				9DD1FAC2247CE9BE00800139 /* metal_tanh_layer_acc.metal */,
				9DD1FAAB247CE9BE00800139 /* metal_tanh_layer_acc.mm */,
				9DD1FAA3247CE9BE00800139 /* metal_unary_layer_acc.h */,
				9DD1FB24247CE9BE00800139 /* metal_unary_layer_acc.mm */,
				9DD1FB26247CE9BE00800139 /* metal_upsample_layer_acc.metal */,
				9DD1FB25247CE9BE00800139 /* metal_upsample_layer_acc.mm */,
				EC7F4B0925E6417200F73811 /* metal_squeeze_layer_acc.mm */,
				EC12EC8825E682F9007ADDE4 /* metal_reformat_layer_acc.h */,
				EC12EC8925E68374007ADDE4 /* metal_reformat_layer_acc.mm */,
				EC12EC8E25E7A7F4007ADDE4 /* metal_reformat_layer_acc.metal */,
				EC12EF9425EF365B007ADDE4 /* metal_squeeze_layer_acc.metal */,
			);
			path = acc;
			sourceTree = "<group>";
		};
		9DD1FACF247CE9BE00800139 /* deconvolution */ = {
			isa = PBXGroup;
			children = (
				9DD1FAD0247CE9BE00800139 /* metal_deconv_layer_common.mm */,
				9DD1FAD1247CE9BE00800139 /* metal_deconv_layer_acc.h */,
				9DD1FAD2247CE9BE00800139 /* metal_deconv_layer_common.metal */,
				9DD1FAD3247CE9BE00800139 /* metal_deconv_layer_depthwise.h */,
				9DD1FAD4247CE9BE00800139 /* metal_deconv_layer_depthwise.mm */,
				9DD1FAD5247CE9BE00800139 /* metal_deconv_layer_acc.mm */,
				9DD1FAD6247CE9BE00800139 /* metal_deconv_layer_common.h */,
				9DD1FAD7247CE9BE00800139 /* metal_deconv_layer_depthwise.metal */,
			);
			path = deconvolution;
			sourceTree = "<group>";
		};
		9DD1FB12247CE9BE00800139 /* convolution */ = {
			isa = PBXGroup;
			children = (
				9DD1FB13247CE9BE00800139 /* metal_conv_layer_common.mm */,
				9DD1FB14247CE9BE00800139 /* metal_conv_layer_common.h */,
				9DD1FB15247CE9BE00800139 /* metal_inner_product_layer_acc.mm */,
				9DD1FB16247CE9BE00800139 /* metal_conv_layer_winograd.h */,
				9DD1FB17247CE9BE00800139 /* metal_conv_layer_acc.h */,
				9DD1FB18247CE9BE00800139 /* metal_conv_layer_depthwise.h */,
				9DD1FB19247CE9BE00800139 /* metal_conv_layer_depthwise.mm */,
				9DD1FB1A247CE9BE00800139 /* metal_conv_layer_common.metal */,
				9DD1FB1B247CE9BE00800139 /* metal_conv_layer_1x1.h */,
				9DD1FB1C247CE9BE00800139 /* metal_conv_layer_1x1.mm */,
				9DD1FB1D247CE9BE00800139 /* metal_inner_product_layer_acc.h */,
				9DD1FB1E247CE9BE00800139 /* metal_conv_layer_winograd.metal */,
				9DD1FB1F247CE9BE00800139 /* metal_conv_layer_1x1.metal */,
				9DD1FB20247CE9BE00800139 /* metal_inner_product_layer_acc.metal */,
				9DD1FB21247CE9BE00800139 /* metal_conv_layer_depthwise.metal */,
				9DD1FB22247CE9BE00800139 /* metal_conv_layer_winograd.mm */,
				9DD1FB23247CE9BE00800139 /* metal_conv_layer_acc.mm */,
			);
			path = convolution;
			sourceTree = "<group>";
		};
		9DDA7080241F99E600F17A1C /* tnn */ = {
			isa = PBXGroup;
			children = (
				9DDA709E241F99F800F17A1C /* core */,
				9DDA709D241F99F800F17A1C /* utils */,
				9DDA7081241F99E600F17A1C /* version.h */,
			);
			path = tnn;
			sourceTree = "<group>";
		};
		9DDA70A5241F9E9400F17A1C /* tnn */ = {
			isa = PBXGroup;
			children = (
				9D32FC6424557EEB002DCDAB /* core */,
				9D32F9F224557EE8002DCDAB /* device */,
				9D32FBFA24557EEB002DCDAB /* interpreter */,
				9D32F9A324557EE7002DCDAB /* layer */,
				9D32F96824557EE7002DCDAB /* memory_manager */,
				9D32F95D24557EE7002DCDAB /* optimizer */,
				9D32F98824557EE7002DCDAB /* utils */,
			);
			path = tnn;
			sourceTree = "<group>";
		};
		9DF542DF258B1363006CEC97 /* acc */ = {
			isa = PBXGroup;
			children = (
<<<<<<< HEAD
				EC78BA3E26048309009271A8 /* arm_mat_mul_layer_acc.cc */,
				EC78BA3F26048309009271A8 /* arm_mat_mul_layer_acc.h */,
				EC39A41E25FCA8E600891D9A /* arm_lstm_layer_acc.h */,
				EC39A41925FC9DE100891D9A /* arm_lstm_layer_acc.cc */,
				EC39A41A25FC9DE100891D9A /* arm_squeeze_layer_acc.cc */,
=======
				EC39A40025FB662900891D9A /* metal_reorg_layer_acc.metal */,
				EC39A40125FB662900891D9A /* metal_reorg_layer_acc.mm */,
>>>>>>> 8ea81962
				9DF54355258B1365006CEC97 /* arm_abs_layer_acc.cc */,
				E4D05BE5259F15C600921502 /* arm_batch_norm_layer_acc.cc */,
				E4D05BE9259F15C700921502 /* arm_concat_layer_acc.cc */,
				E4D05BE7259F15C600921502 /* arm_permute_layer_acc.cc */,
				E4D05BE8259F15C700921502 /* arm_pool_layer_acc.cc */,
				E4D05BEA259F15C700921502 /* arm_prelu_layer_acc.cc */,
				E4D05BEB259F15C700921502 /* arm_relu_layer_acc.cc */,
				E4D05BE4259F15C600921502 /* arm_relu_layer_acc.h */,
				E4D05BE6259F15C600921502 /* arm_softmax_layer_acc.h */,
				9DF542FE258B1363006CEC97 /* arm_arg_max_or_min_layer_acc.cc */,
				9DF54351258B1365006CEC97 /* arm_binary_layer_acc.cc */,
				9DF54317258B1364006CEC97 /* arm_clip_layer_acc.cc */,
				9DF5434C258B1365006CEC97 /* arm_detection_output_layer_acc.cc */,
				9DF5434A258B1365006CEC97 /* arm_div_layer_acc.cc */,
				9DF54352258B1365006CEC97 /* arm_elu_layer_acc.cc */,
				9DF5434B258B1365006CEC97 /* arm_exp_layer_acc.cc */,
				9DF5438D258B1366006CEC97 /* arm_floor_layer_acc.cc */,
				9DF5430F258B1364006CEC97 /* arm_hard_sigmoid_acc.cc */,
				9DF5434F258B1365006CEC97 /* arm_hard_swish_acc.cc */,
				9DF542EC258B1363006CEC97 /* arm_inner_product_layer_acc.cc */,
				9DF542EB258B1363006CEC97 /* arm_instance_norm_layer_acc.cc */,
				9DF5434D258B1365006CEC97 /* arm_layer_acc.cc */,
				9DF542E5258B1363006CEC97 /* arm_log_acc_layer_acc.cc */,
				9DF54360258B1365006CEC97 /* arm_log_sigmoid_layer_acc.cc */,
				9DF54313258B1364006CEC97 /* arm_max_layer_acc.cc */,
				9DF54312258B1364006CEC97 /* arm_min_layer_acc.cc */,
				9DF542F0258B1363006CEC97 /* arm_mul_layer_acc.cc */,
				9DF54356258B1365006CEC97 /* arm_nchw_layer_acc.cc */,
				9DF5435E258B1365006CEC97 /* arm_neg_layer_acc.cc */,
				9DF542F1258B1363006CEC97 /* arm_normalize_layer_acc.cc */,
				9DF54318258B1364006CEC97 /* arm_pad_layer_acc.cc */,
				9DF54319258B1364006CEC97 /* arm_pixel_shuffle_layer_acc.cc */,
				9DF54350258B1365006CEC97 /* arm_pow_layer_acc.cc */,
				9DF54362258B1365006CEC97 /* arm_priorbox_layer_acc.cc */,
				9DF542FF258B1363006CEC97 /* arm_reciprocal_layer_acc.cc */,
				9DF54361258B1365006CEC97 /* arm_reduce_l1_layer_acc.cc */,
				9DF542ED258B1363006CEC97 /* arm_reduce_l2_layer_acc.cc */,
				9DF542EE258B1363006CEC97 /* arm_reduce_layer_acc.cc */,
				9DF542E6258B1363006CEC97 /* arm_reduce_log_sum_exp_layer_acc.cc */,
				9DF542FC258B1363006CEC97 /* arm_reduce_log_sum_layer_acc.cc */,
				9DF5438A258B1366006CEC97 /* arm_reduce_max_layer_acc.cc */,
				9DF54310258B1364006CEC97 /* arm_reduce_mean_layer_acc.cc */,
				9DF5438B258B1366006CEC97 /* arm_reduce_min_layer_acc.cc */,
				9DF542E8258B1363006CEC97 /* arm_reduce_prod_layer_acc.cc */,
				9DF54390258B1366006CEC97 /* arm_reduce_sum_layer_acc.cc */,
				9DF5435F258B1365006CEC97 /* arm_reduce_sum_square_layer_acc.cc */,
				9DF542F7258B1363006CEC97 /* arm_reformat_layer_acc.cc */,
				9DF542FA258B1363006CEC97 /* arm_relu6_layer_acc.cc */,
				9DF5430E258B1364006CEC97 /* arm_reorg_layer_acc.cc */,
				9DF542F4258B1363006CEC97 /* arm_reshape_layer_acc.cc */,
				9DF542EA258B1363006CEC97 /* arm_scale_layer_acc.cc */,
				9DF542F9258B1363006CEC97 /* arm_selu_layer_acc.cc */,
				9DF5438E258B1366006CEC97 /* arm_shuffle_layer_acc.cc */,
				9DF542E1258B1363006CEC97 /* arm_sigmoid_layer_acc.cc */,
				9DF542F6258B1363006CEC97 /* arm_sign_layer_acc.cc */,
				9DF54387258B1366006CEC97 /* arm_signed_mul_layer_acc.cc */,
				9DF54314258B1364006CEC97 /* arm_softmax_layer_acc.cc */,
				9DF5438F258B1366006CEC97 /* arm_softplus_layer_acc.cc */,
				9DF542E7258B1363006CEC97 /* arm_splitv_layer_acc.cc */,
				9DF542E0258B1363006CEC97 /* arm_sqrt_layer_acc.cc */,
				9DF54358258B1365006CEC97 /* arm_stride_slice_layer_acc.cc */,
				9DF542E3258B1363006CEC97 /* arm_sub_layer_acc.cc */,
				9DF542FB258B1363006CEC97 /* arm_trig_layer_acc.cc */,
				9DF542E2258B1363006CEC97 /* arm_unary_layer_acc.cc */,
				9DF54354258B1365006CEC97 /* arm_upsample_layer_acc.cc */,
				9DF54316258B1364006CEC97 /* arm_add_layer_acc.h */,
				9DF54391258B1366006CEC97 /* arm_batch_norm_layer_acc.h */,
				9DF542F2258B1363006CEC97 /* arm_binary_layer_acc.h */,
				9DF5430D258B1364006CEC97 /* arm_hard_swish_acc.h */,
				9DF54359258B1365006CEC97 /* arm_inner_product_layer_acc.h */,
				9DF54349258B1365006CEC97 /* arm_layer_acc.h */,
				9DF542E9258B1363006CEC97 /* arm_nchw_layer_acc.h */,
				9DF54311258B1364006CEC97 /* arm_pool_layer_acc.h */,
				9DF542F5258B1363006CEC97 /* arm_prelu_layer_acc.h */,
				9DF54386258B1366006CEC97 /* arm_reduce_layer_acc.h */,
				9DF542FD258B1363006CEC97 /* arm_reformat_layer_acc.h */,
				9DF54353258B1365006CEC97 /* arm_reshape_layer_acc.h */,
				9DF5435B258B1365006CEC97 /* arm_signed_mul_layer_acc.h */,
				9DF542F8258B1363006CEC97 /* arm_unary_layer_acc.h */,
				9DF5438C258B1366006CEC97 /* arm_upsample_layer_acc.h */,
				E4D05C02259F1BA700921502 /* arm_add_layer_acc.cc */,
				9DF5435A258B1365006CEC97 /* Float4.h */,
				9DF542E4258B1363006CEC97 /* Half8.h */,
				9DF5434E258B1365006CEC97 /* neon_mathfun.h */,
				9DF542F3258B1363006CEC97 /* TNNVector.h */,
				9DF5431A258B1364006CEC97 /* compute */,
				E4D05B7B259DCB2D00921502 /* compute_arm82 */,
				9DF54363258B1365006CEC97 /* convolution */,
				9DF54300258B1363006CEC97 /* deconvolution */,
			);
			path = acc;
			sourceTree = "<group>";
		};
		9DF54300258B1363006CEC97 /* deconvolution */ = {
			isa = PBXGroup;
			children = (
				9DF54301258B1363006CEC97 /* arm_deconv_layer_acc.cc */,
				9DF54303258B1363006CEC97 /* arm_deconv_layer_stride.h */,
				9DF54304258B1363006CEC97 /* arm_deconv_fp16_layer_common.h */,
				9DF54305258B1363006CEC97 /* arm_deconv_layer_depthwise.cc */,
				9DF54306258B1363006CEC97 /* arm_deconv_layer_common.cc */,
				9DF54308258B1363006CEC97 /* arm_deconv_layer_acc.h */,
				9DF54309258B1364006CEC97 /* arm_deconv_layer_depthwise.h */,
				9DF5430A258B1364006CEC97 /* arm_deconv_fp16_layer_depthwise.h */,
				9DF5430B258B1364006CEC97 /* arm_deconv_layer_stride.cc */,
				9DF5430C258B1364006CEC97 /* arm_deconv_layer_common.h */,
			);
			path = deconvolution;
			sourceTree = "<group>";
		};
		9DF5431A258B1364006CEC97 /* compute */ = {
			isa = PBXGroup;
			children = (
				9DF5431B258B1364006CEC97 /* compute.cc */,
				9DF5431C258B1364006CEC97 /* winograd_function.cc */,
				9DF5431D258B1364006CEC97 /* compute.h */,
				9DF5431E258B1364006CEC97 /* compute_int8.cc */,
				9DF5431F258B1364006CEC97 /* arm32 */,
				9DF54335258B1364006CEC97 /* gemm_function.h */,
				9DF54336258B1364006CEC97 /* asm_func_name.S */,
				9DF54337258B1364006CEC97 /* winograd_function.h */,
				9DF54338258B1364006CEC97 /* compute_int8.h */,
				9DF54339258B1364006CEC97 /* arm64 */,
				9DF54348258B1364006CEC97 /* gemm_function.cc */,
			);
			path = compute;
			sourceTree = "<group>";
		};
		9DF5431F258B1364006CEC97 /* arm32 */ = {
			isa = PBXGroup;
			children = (
				9DF54320258B1364006CEC97 /* CONV_BFP16_O4.S */,
				9DF54321258B1364006CEC97 /* GEMM_INT8_4X8.S */,
				9DF54322258B1364006CEC97 /* GEMM_BFP16_N4.S */,
				E43D68B425C8F38000FAAF54 /* CONV_DW_3X3_INT8_SLIDEW.S */,
				9DF54323258B1364006CEC97 /* CONV_FLOAT_SLIDEW_C3.S */,
				9DF54324258B1364006CEC97 /* CONV_DW_5X5_BFP16_SLIDEW.S */,
				9DF54325258B1364006CEC97 /* DECONV_FLOAT_O4.S */,
				9DF54326258B1364006CEC97 /* CONV_DW_3X3_FLOAT_SLIDEW.S */,
				9DF54327258B1364006CEC97 /* GEMM_INT8_4X4.S */,
				9DF54328258B1364006CEC97 /* CONV_DW_3X3_BFP16_SLIDEW.S */,
				9DF54329258B1364006CEC97 /* CONV_BFP16_SLIDEW_C3.S */,
				9DF5432A258B1364006CEC97 /* CONV_DW_5X5_FLOAT_SLIDEW.S */,
				9DF5432B258B1364006CEC97 /* CONV_FLOAT_O4.S */,
				9DF5432C258B1364006CEC97 /* GEMM_FLOAT_N4.S */,
			);
			path = arm32;
			sourceTree = "<group>";
		};
		9DF54339258B1364006CEC97 /* arm64 */ = {
			isa = PBXGroup;
			children = (
				9DF5433A258B1364006CEC97 /* CONV_BFP16_O4.S */,
				9DF5433B258B1364006CEC97 /* CONV_FLOAT_SLIDEW_C3.S */,
				9DF5433C258B1364006CEC97 /* CONV_DW_5x5_BFP16_SLIDEW.S */,
				9DF5433D258B1364006CEC97 /* DECONV_FLOAT_O4.S */,
				9DF5433E258B1364006CEC97 /* GEMM_FLOAT_N8.S */,
				9DF5433F258B1364006CEC97 /* CONV_DW_3X3_FLOAT_SLIDEW.S */,
				9DF54340258B1364006CEC97 /* GEMM_BFP16_N8.S */,
				9DF54341258B1364006CEC97 /* GEMM_INT8_4X4.S */,
				9DF54342258B1364006CEC97 /* CONV_DW_3x3_BFP16_SLIDEW.S */,
				9DF54343258B1364006CEC97 /* CONV_BFP16_SLIDEW_C3.S */,
				9DF54344258B1364006CEC97 /* CONV_DW_5X5_FLOAT_SLIDEW.S */,
				9DF54345258B1364006CEC97 /* CONV_FLOAT_O4.S */,
				9DF54346258B1364006CEC97 /* GEMM_INT8_8X8.S */,
			);
			path = arm64;
			sourceTree = "<group>";
		};
		9DF54363258B1365006CEC97 /* convolution */ = {
			isa = PBXGroup;
			children = (
				9DF54364258B1365006CEC97 /* arm_conv_int8_layer_depthwise.cc */,
				9DF54365258B1365006CEC97 /* arm_conv_layer_depthwise_s1.h */,
				9DF54366258B1365006CEC97 /* arm_conv_layer_common.cc */,
				9DF54367258B1365006CEC97 /* arm_conv_layer_1x1.h */,
				9DF54369258B1365006CEC97 /* arm_conv_layer_common.h */,
				9DF5436A258B1365006CEC97 /* arm_conv_layer_c3.h */,
				9DF5436B258B1365006CEC97 /* arm_conv_int8_layer_common.h */,
				9DF5436D258B1365006CEC97 /* arm_conv_fp16_layer_c3.h */,
				9DF5436E258B1365006CEC97 /* arm_conv_int8_layer_1x1.cc */,
				9DF5436F258B1365006CEC97 /* arm_conv_fp16_layer_depthwise_s1.h */,
				9DF54370258B1365006CEC97 /* arm_conv_fp16_layer_depthwise.h */,
				9DF54371258B1365006CEC97 /* arm_conv_layer_1x1.cc */,
				9DF54372258B1365006CEC97 /* arm_conv_layer_acc.h */,
				9DF54373258B1365006CEC97 /* arm_conv_fp16_layer_3x3.h */,
				9DF54374258B1365006CEC97 /* arm_conv_fp16_layer_common.h */,
				9DF54375258B1365006CEC97 /* arm_conv_layer_3x3.cc */,
				9DF54376258B1365006CEC97 /* arm_conv_int8_layer_1x1.h */,
				9DF54377258B1365006CEC97 /* arm_conv_layer_depthwise.cc */,
				9DF54378258B1365006CEC97 /* arm_conv_int8_layer_common.cc */,
				9DF54379258B1365006CEC97 /* arm_conv_layer_group.h */,
				9DF5437A258B1365006CEC97 /* arm_conv_layer_3x3.h */,
				9DF5437C258B1365006CEC97 /* arm_conv_layer_c3.cc */,
				9DF5437D258B1365006CEC97 /* arm_conv_layer_acc_factory.h */,
				9DF5437E258B1365006CEC97 /* arm_conv_layer_acc_factory.cc */,
				9DF5437F258B1365006CEC97 /* arm_conv_int8_layer_depthwise.h */,
				9DF54380258B1365006CEC97 /* arm_conv_layer_acc.cc */,
				9DF54383258B1365006CEC97 /* arm_conv_layer_group.cc */,
				9DF54384258B1365006CEC97 /* arm_conv_layer_depthwise.h */,
				9DF54385258B1365006CEC97 /* arm_conv_layer_depthwise_s1.cc */,
			);
			path = convolution;
			sourceTree = "<group>";
		};
		E4D05B7B259DCB2D00921502 /* compute_arm82 */ = {
			isa = PBXGroup;
			children = (
				EC78BA4626048507009271A8 /* gemm_function_fp16.cc */,
				EC78BA432604831B009271A8 /* arm_lstm_fp16_layer.cc */,
				E4D05B7C259DCB2D00921502 /* arm_conv_fp16_layer_depthwise.cc */,
				E4D05BFF259F1B7300921502 /* arm_add_fp16_layer.cc */,
				E4D05BF5259F161000921502 /* arm_batch_norm_fp16_layer.cc */,
				E44D946326048BE7003FE4A3 /* arm_inner_product_fp16_layer.cc */,
				E44D946726048BF3003FE4A3 /* gemm_function_fp16.cc */,
				E44D946226048BE7003FE4A3 /* arm_lstm_fp16_layer.cc */,
				E4D05BF6259F161000921502 /* arm_prelu_fp16_layer.cc */,
				E4D05BF7259F161000921502 /* arm_relu_fp16_layer.cc */,
				E4D05B7D259DCB2D00921502 /* compute_half.h */,
				E4D05B7E259DCB2D00921502 /* arm_deconv_fp16_layer_common.cc */,
				E4D05B80259DCB2D00921502 /* asm_32 */,
				E4D05B8B259DCB2D00921502 /* arm_unary_fp16_layer.h */,
				E4D05B8C259DCB2D00921502 /* arm_conv_fp16_layer_c3.cc */,
				E4D05B8F259DCB2D00921502 /* arm_conv_fp16_layer_depthwise_s1.cc */,
				E4D05B90259DCB2D00921502 /* arm_sigmoid_fp16_layer.cc */,
				E4D05B91259DCB2D00921502 /* arm_deconv_fp16_layer_depthwise.cc */,
				E4D05B92259DCB2D00921502 /* asm_64 */,
				E4D05B9B259DCB2D00921502 /* compute_half.cc */,
				E4D05B9C259DCB2D00921502 /* arm_softmax_fp16_layer.cc */,
				E4D05B9F259DCB2D00921502 /* arm_conv_fp16_layer_3x3.cc */,
				E4D05BA0259DCB2D00921502 /* arm_relu6_fp16_layer.cc */,
				E4D05BA1259DCB2D00921502 /* arm_conv_fp16_layer_common.cc */,
				E4D05BA4259DCB2D00921502 /* winograd_function_fp16.cc */,
			);
			path = compute_arm82;
			sourceTree = "<group>";
		};
		E4D05B80259DCB2D00921502 /* asm_32 */ = {
			isa = PBXGroup;
			children = (
				E4D05B81259DCB2D00921502 /* DECONV_FP16_O8_C1.S */,
				E4D05B82259DCB2D00921502 /* CONV_DW_3X3_FP16_SLIDEW.S */,
				E4D05B83259DCB2D00921502 /* GEMM_FP16_N8.S */,
				E4D05B84259DCB2D00921502 /* FLOAT2HALF.S */,
				E4D05B86259DCB2D00921502 /* CONV_FP16_SLIDEW_C3.S */,
				E4D05B87259DCB2D00921502 /* DECONV_FP16_O8.S */,
				E4D05B88259DCB2D00921502 /* HALF2FLOAT.S */,
			);
			path = asm_32;
			sourceTree = "<group>";
		};
		E4D05B92259DCB2D00921502 /* asm_64 */ = {
			isa = PBXGroup;
			children = (
				E4D05B93259DCB2D00921502 /* DECONV_FP16_O8_C1.S */,
				E4D05B94259DCB2D00921502 /* CONV_DW_3X3_FP16_SLIDEW.S */,
				E4D05B95259DCB2D00921502 /* GEMM_FP16_N8.S */,
				E4D05B96259DCB2D00921502 /* FLOAT2HALF.S */,
				E4D05B97259DCB2D00921502 /* CONV_FP16_SLIDEW_C3.S */,
				E4D05B98259DCB2D00921502 /* DECONV_FP16_O8.S */,
				E4D05B99259DCB2D00921502 /* HALF2FLOAT.S */,
			);
			path = asm_64;
			sourceTree = "<group>";
		};
		EC5932F125CA446100FF8F4B /* recurrent */ = {
			isa = PBXGroup;
			children = (
				EC5932F225CA446100FF8F4B /* metal_lstm_layer_acc.h */,
				EC5932F325CA446100FF8F4B /* metal_lstm_layer_acc.mm */,
				ECCDCEFE25DF5C3F00D7D297 /* metal_lstm_layer_acc.metal */,
			);
			path = recurrent;
			sourceTree = "<group>";
		};
		ECCDCDFE25DF536000D7D297 /* cpu */ = {
			isa = PBXGroup;
			children = (
				ECCDCDFF25DF536000D7D297 /* CMakeLists.txt */,
				ECCDCE0025DF536000D7D297 /* cpu_device.cc */,
				ECCDCE0125DF536000D7D297 /* cpu_mat_util.h */,
				ECCDCE0225DF536000D7D297 /* cpu_mat_converter.cc */,
				ECCDCE0325DF536000D7D297 /* cpu_device.h */,
				ECCDCE0425DF536000D7D297 /* cpu_context.h */,
				ECCDCE0525DF536000D7D297 /* cpu_blob_converter.cc */,
				ECCDCE0625DF536000D7D297 /* cpu_mat_converter.h */,
				ECCDCE0725DF536000D7D297 /* cpu_context.cc */,
				ECCDCE0825DF536000D7D297 /* cpu_mat_util.cc */,
				ECCDCE0925DF536000D7D297 /* acc */,
			);
			path = cpu;
			sourceTree = "<group>";
		};
		ECCDCE0925DF536000D7D297 /* acc */ = {
			isa = PBXGroup;
			children = (
				ECCDCE0A25DF536000D7D297 /* cpu_cast_layer_acc.cc */,
				ECCDCE0B25DF536000D7D297 /* cpu_stride_slice_layer_acc.cc */,
				ECCDCE0C25DF536000D7D297 /* cpu_reciprocal_layer_acc.cc */,
				ECCDCE0D25DF536000D7D297 /* cpu_binary_op_layer_acc.h */,
				ECCDCE0E25DF536000D7D297 /* cpu_erf_layer_acc.cc */,
				ECCDCE0F25DF536000D7D297 /* cpu_gather_layer_acc.cc */,
				ECCDCE1025DF536000D7D297 /* cpu_permute_layer_acc.h */,
				ECCDCE1125DF536000D7D297 /* cpu_reorg_layer_acc.cc */,
				ECCDCE1225DF536000D7D297 /* cpu_layer_acc.cc */,
				ECCDCE1325DF536000D7D297 /* cpu_ histogram_layer_acc.cc */,
				ECCDCE1425DF536000D7D297 /* cpu_detection_post_process_layer_acc.h */,
				ECCDCE1525DF536000D7D297 /* cpu_size_layer_acc.cc */,
				ECCDCE1625DF536000D7D297 /* cpu_conv_layer_acc.h */,
				ECCDCE1725DF536000D7D297 /* cpu_reduce_log_sum_layer_acc.cc */,
				ECCDCE1825DF536000D7D297 /* cpu_clip_layer_acc.cc */,
				ECCDCE1925DF536000D7D297 /* cpu_reduce_l1_layer_acc.cc */,
				ECCDCE1A25DF536000D7D297 /* cpu_arg_max_or_min_layer_acc.cc */,
				ECCDCE1B25DF536000D7D297 /* cpu_softmax_layer_acc.cc */,
				ECCDCE1C25DF536000D7D297 /* cpu_reduce_sum_square_layer_acc.cc */,
				ECCDCE1D25DF536000D7D297 /* cpu_squared_difference_layer_acc.cc */,
				ECCDCE1E25DF536000D7D297 /* cpu_relu6_layer_acc.cc */,
				ECCDCE1F25DF536000D7D297 /* cpu_concat_layer_acc.cc */,
				ECCDCE2025DF536000D7D297 /* cpu_pool_layer_acc.cc */,
				ECCDCE2125DF536000D7D297 /* cpu_detection_output_layer_acc.h */,
				ECCDCE2225DF536000D7D297 /* cpu_reduce_mean_layer_acc.cc */,
				ECCDCE2325DF536000D7D297 /* cpu_range_layer_acc.cc */,
				ECCDCE2425DF536000D7D297 /* cpu_reformat_layer_acc.cc */,
				ECCDCE2525DF536000D7D297 /* cpu_upsample_layer_acc.h */,
				ECCDCE2625DF536000D7D297 /* cpu_prior_box_layer_acc.cc */,
				ECCDCE2725DF536000D7D297 /* cpu_nonzero_layer_acc.cc */,
				ECCDCE2825DF536000D7D297 /* cpu_scale_layer_acc.cc */,
				ECCDCE2925DF536000D7D297 /* cpu_pixel_shuffle_layer_acc.cc */,
				ECCDCE2A25DF536000D7D297 /* cpu_shuffle_layer_acc.cc */,
				ECCDCE2B25DF536000D7D297 /* cpu_layer_acc.h */,
				ECCDCE2C25DF536000D7D297 /* cpu_mul_layer_acc.cc */,
				ECCDCE2D25DF536000D7D297 /* cpu_prior_box_layer_acc.h */,
				ECCDCE2E25DF536000D7D297 /* cpu_log_sigmoid_layer_acc.cc */,
				ECCDCE2F25DF536000D7D297 /* cpu_sin_layer_acc.cc */,
				ECCDCE3025DF536000D7D297 /* cpu_sub_layer_acc.cc */,
				ECCDCE3125DF536000D7D297 /* cpu_asin_layer_acc.cc */,
				ECCDCE3225DF536000D7D297 /* cpu_unary_layer_acc.cc */,
				ECCDCE3325DF536000D7D297 /* cpu_detection_output_layer_acc.cc */,
				ECCDCE3425DF536000D7D297 /* cpu_expand_layer_acc.cc */,
				ECCDCE3525DF536000D7D297 /* cpu_pool_3d_layer_acc.cc */,
				ECCDCE3625DF536000D7D297 /* cpu_unsqueeze_layer_acc.cc */,
				ECCDCE3725DF536000D7D297 /* cpu_rsqrt_layer_acc.cc */,
				ECCDCE3825DF536000D7D297 /* cpu_detection_post_process_layer_acc.cc */,
				ECCDCE3925DF536000D7D297 /* cpu_conv_layer_acc.cc */,
				ECCDCE3A25DF536000D7D297 /* cpu_permute_layer_acc.cc */,
				ECCDCE3B25DF536000D7D297 /* cpu_add_layer_acc.cc */,
				ECCDCE3C25DF536000D7D297 /* cpu_floor_layer_acc.cc */,
				ECCDCE3D25DF536000D7D297 /* cpu_signed_mul_layer_acc.cc */,
				ECCDCE3E25DF536000D7D297 /* cpu_reduce_layer_acc.h */,
				ECCDCE3F25DF536000D7D297 /* cpu_relu_layer_acc.cc */,
				ECCDCE4025DF536000D7D297 /* cpu_reduce_min_layer_acc.cc */,
				ECCDCE4125DF536000D7D297 /* cpu_conv_3d_layer_acc.cc */,
				ECCDCE4225DF536000D7D297 /* cpu_reduce_max_layer_acc.cc */,
				ECCDCE4325DF536000D7D297 /* cpu_scatter_nd_layer_acc.cc */,
				ECCDCE4425DF536000D7D297 /* cpu_bias_add_layer_acc.cc */,
				ECCDCE4525DF536000D7D297 /* cpu_shape_layer_acc.cc */,
				ECCDCE4625DF536000D7D297 /* cpu_hdrguide_layer_acc.cc */,
				ECCDCE4725DF536000D7D297 /* compute */,
				ECCDCE4D25DF536000D7D297 /* cpu_reduce_log_sum_exp_layer_acc.cc */,
				ECCDCE4E25DF536000D7D297 /* cpu_reduce_sum_layer_acc.cc */,
				ECCDCE4F25DF536000D7D297 /* cpu_hard_swish_layer_acc.cc */,
				ECCDCE5025DF536000D7D297 /* cpu_reduce_prod_layer_acc.cc */,
				ECCDCE5125DF536000D7D297 /* cpu_tanh_layer_acc.cc */,
				ECCDCE5225DF536000D7D297 /* cpu_gathernd_layer_acc.cc */,
				ECCDCE5325DF536000D7D297 /* cpu_sigmoid_layer_acc.cc */,
				ECCDCE5425DF536000D7D297 /* cpu_log_layer_acc.cc */,
				ECCDCE5525DF536000D7D297 /* cpu_batch_norm_layer_acc.cc */,
				ECCDCE5625DF536000D7D297 /* cpu_upsample_layer_acc.cc */,
				ECCDCE5725DF536000D7D297 /* cpu_lrn_layer_acc.cc */,
				ECCDCE5825DF536000D7D297 /* cpu_sqrt_layer_acc.cc */,
				ECCDCE5925DF536000D7D297 /* cpu_neg_layer_acc.cc */,
				ECCDCE5A25DF536000D7D297 /* cpu_deconv_layer_acc.cc */,
				ECCDCE5B25DF536000D7D297 /* cpu_stride_slice_v2_layer_acc.cc */,
				ECCDCE5C25DF536000D7D297 /* cpu_pow_layer_acc.cc */,
				ECCDCE5D25DF536000D7D297 /* cpu_splitv_layer_acc.cc */,
				ECCDCE5E25DF536000D7D297 /* cpu_lstm_layer_acc.cc */,
				ECCDCE5F25DF536000D7D297 /* cpu_exp_layer_acc.cc */,
				ECCDCE6025DF536000D7D297 /* cpu_div_layer_acc.cc */,
				ECCDCE6125DF536000D7D297 /* cpu_hard_sigmoid_layer_acc.cc */,
				ECCDCE6225DF536000D7D297 /* cpu_squeeze_layer_acc.cc */,
				ECCDCE6325DF536000D7D297 /* cpu_padv2_layer_acc.cc */,
				ECCDCE6425DF536000D7D297 /* cpu_ceil_layer_acc.cc */,
				ECCDCE6525DF536000D7D297 /* cpu_deconv_layer_acc.h */,
				ECCDCE6625DF536000D7D297 /* cpu_atan_layer_acc.cc */,
				ECCDCE6725DF536000D7D297 /* cpu_tan_layer_acc.cc */,
				ECCDCE6825DF536000D7D297 /* cpu_prelu_layer_acc.cc */,
				ECCDCE6925DF536000D7D297 /* cpu_elu_layer_acc.cc */,
				ECCDCE6A25DF536000D7D297 /* cpu_abs_layer_acc.cc */,
				ECCDCE6B25DF536000D7D297 /* cpu_min_layer_acc.cc */,
				ECCDCE6C25DF536000D7D297 /* cpu_cos_layer_acc.cc */,
				ECCDCE6D25DF536000D7D297 /* cpu_inner_product_layer_acc.cc */,
				ECCDCE6E25DF536000D7D297 /* cpu_instance_norm_layer_acc.cc */,
				ECCDCE6F25DF536000D7D297 /* cpu_unary_layer_acc.h */,
				ECCDCE7025DF536000D7D297 /* cpu_reshape_layer_acc.cc */,
				ECCDCE7125DF536000D7D297 /* cpu_conv_3d_layer_acc.h */,
				ECCDCE7225DF536000D7D297 /* cpu_selu_layer_acc.cc */,
				ECCDCE7325DF536000D7D297 /* cpu_constantofshape_layer_acc.cc */,
				ECCDCE7425DF536000D7D297 /* cpu_acos_layer_acc.cc */,
				ECCDCE7525DF536000D7D297 /* cpu_reduce_l2_layer_acc.cc */,
				ECCDCE7625DF536000D7D297 /* cpu_max_layer_acc.cc */,
				ECCDCE7725DF536000D7D297 /* cpu_sign_layer_acc.cc */,
				ECCDCE7825DF536000D7D297 /* cpu_normalize_layer_acc.cc */,
				ECCDCE7925DF536000D7D297 /* cpu_pad_layer_acc.cc */,
				ECCDCE7A25DF536000D7D297 /* cpu_bitshift_layer_acc.cc */,
				ECCDCE7B25DF536000D7D297 /* cpu_binary_op_layer_acc.cc */,
				ECCDCE7C25DF536000D7D297 /* cpu_reduce_layer_acc.cc */,
				ECCDCE7D25DF536000D7D297 /* cpu_mat_mul_layer_acc.cc */,
				ECCDCE7E25DF536000D7D297 /* cpu_softplus_layer_acc.cc */,
			);
			path = acc;
			sourceTree = "<group>";
		};
		ECCDCE4725DF536000D7D297 /* compute */ = {
			isa = PBXGroup;
			children = (
				ECCDCE4825DF536000D7D297 /* compute_int8.cc */,
				ECCDCE4925DF536000D7D297 /* compute_elewise.h */,
				ECCDCE4A25DF536000D7D297 /* normalized_bbox.h */,
				ECCDCE4B25DF536000D7D297 /* compute_elewise.cc */,
				ECCDCE4C25DF536000D7D297 /* compute_int8.h */,
			);
			path = compute;
			sourceTree = "<group>";
		};
/* End PBXGroup section */

/* Begin PBXHeadersBuildPhase section */
		9D2DB1CC22D759C8000C508F /* Headers */ = {
			isa = PBXHeadersBuildPhase;
			buildActionMask = 2147483647;
			files = (
				EC39A40C25FB667D00891D9A /* net_optimizer_fuse_conv_add.h in Headers */,
				9DF54419258B1367006CEC97 /* arm_conv_fp16_layer_c3.h in Headers */,
				EC12EC8125E67549007ADDE4 /* net_optimizer_fuse_conv_add.h in Headers */,
				9D32FCCC24557EEC002DCDAB /* reduce_layer.h in Headers */,
				ECCDCEC825DF536000D7D297 /* normalized_bbox.h in Headers */,
				9D32FF4924557EED002DCDAB /* serializer.h in Headers */,
				9D32FF7324557EED002DCDAB /* abstract_network.h in Headers */,
				E44D947026048C1A003FE4A3 /* dims_function_utils.h in Headers */,
				9DD1FBB7247CE9BE00800139 /* metal_conv_layer_winograd.h in Headers */,
				9DF543E3258B1366006CEC97 /* gemm_function.h in Headers */,
				9DF54396258B1366006CEC97 /* Half8.h in Headers */,
				9D32FF0924557EED002DCDAB /* objseri.h in Headers */,
<<<<<<< HEAD
				ECCDCEC725DF536000D7D297 /* compute_elewise.h in Headers */,
				9D32FCA424557EEC002DCDAB /* memory_seperate_assign_strategy.h in Headers */,
				9D32FF3A24557EED002DCDAB /* layer_resource.h in Headers */,
				ECCDCE9525DF536000D7D297 /* cpu_conv_layer_acc.h in Headers */,
=======
				E44D947126048C1A003FE4A3 /* dims_offset_utils.h in Headers */,
				9D32FCA424557EEC002DCDAB /* memory_seperate_assign_strategy.h in Headers */,
				9D32FF3A24557EED002DCDAB /* layer_resource.h in Headers */,
				E44D945A26048B7F003FE4A3 /* blob_impl.h in Headers */,
>>>>>>> 8ea81962
				9D32FCA024557EEC002DCDAB /* memory_mode_state.h in Headers */,
				9D32FCBD24557EEC002DCDAB /* pribox_generator_utils.h in Headers */,
				9DD1FC68247CEA1400800139 /* arm_context.h in Headers */,
				9DD1FC69247CEA1400800139 /* arm_common.h in Headers */,
				ECEC5D6C24FCE0780044DDF1 /* mat_converter_acc.h in Headers */,
				ECCDCE8C25DF536000D7D297 /* cpu_binary_op_layer_acc.h in Headers */,
				ECCDCEBD25DF536000D7D297 /* cpu_reduce_layer_acc.h in Headers */,
				9DD1FBC9247CE9BE00800139 /* metal_layer_acc.h in Headers */,
				9DD1FB46247CE9BE00800139 /* metal_unary_layer_acc.h in Headers */,
				ECCDCEA425DF536000D7D297 /* cpu_upsample_layer_acc.h in Headers */,
				9D32FCB124557EEC002DCDAB /* data_format_converter.h in Headers */,
				9D32FC8424557EEC002DCDAB /* net_optimizer_manager.h in Headers */,
				9DDA70A1241F9A0300F17A1C /* core in Headers */,
				EC8BDE1425E3B1600085CCC2 /* dims_offset_utils.h in Headers */,
				9DF5442B258B1367006CEC97 /* arm_conv_int8_layer_depthwise.h in Headers */,
				9DF543B9258B1366006CEC97 /* arm_deconv_layer_acc.h in Headers */,
				ECCDCE8325DF536000D7D297 /* cpu_device.h in Headers */,
				9DD1FB3A247CE9BE00800139 /* metal_device.h in Headers */,
				9DF543B4258B1366006CEC97 /* arm_deconv_layer_stride.h in Headers */,
				9DF54411258B1367006CEC97 /* arm_conv_layer_depthwise_s1.h in Headers */,
				9D32FF6F24557EED002DCDAB /* context.h in Headers */,
				9D32FF7524557EED002DCDAB /* tnn_impl.h in Headers */,
				ECD9464E2558F4CD00BF9214 /* net_optimizer_insert_fp16_reformat.h in Headers */,
				EC12EC8525E67549007ADDE4 /* net_optimizer_insert_layout_reformat.h in Headers */,
				EC0BE15E25144BE4009BD69A /* layer_interpreter_macro.h in Headers */,
				9D32FF1A24557EED002DCDAB /* abstract_layer_interpreter.h in Headers */,
				9D32FC8A24557EEC002DCDAB /* shared_memory_manager.h in Headers */,
				EC88054A255FE59D00BC4EDD /* net_optimizer_fuse_conv_post.h in Headers */,
				ECEC5D6524FCDBA50044DDF1 /* arm_mat_util.h in Headers */,
				9DF543AF258B1366006CEC97 /* arm_reformat_layer_acc.h in Headers */,
				9D852BCC24584E6A003F4E41 /* bfp16.h in Headers */,
				9DF543B5258B1366006CEC97 /* arm_deconv_fp16_layer_common.h in Headers */,
				9D32FC9824557EEC002DCDAB /* memory_assign_strategy.h in Headers */,
				9D32FC8C24557EEC002DCDAB /* blob_1d_memory_pool.h in Headers */,
				E44D945B26048B7F003FE4A3 /* const_folder.h in Headers */,
				9D32FCA924557EEC002DCDAB /* blob_memory_size_utils.h in Headers */,
				ECCDCEEF25DF536000D7D297 /* cpu_conv_3d_layer_acc.h in Headers */,
				9D32FCCA24557EEC002DCDAB /* base_layer.h in Headers */,
				9DF543A7258B1366006CEC97 /* arm_prelu_layer_acc.h in Headers */,
				9DF54420258B1367006CEC97 /* arm_conv_fp16_layer_common.h in Headers */,
				9DF543BE258B1366006CEC97 /* arm_hard_swish_acc.h in Headers */,
				9DDA70A2241F9A0300F17A1C /* utils in Headers */,
				9DF543CD258B1366006CEC97 /* compute.h in Headers */,
				9DD1FB53247CE9BE00800139 /* metal_common.h in Headers */,
				ECEC5D6624FCDBA50044DDF1 /* arm_mat_converter.h in Headers */,
				E4D05BA6259DCB2E00921502 /* compute_half.h in Headers */,
				9D32FCD624557EEC002DCDAB /* elementwise_layer.h in Headers */,
				9DD1FC66247CEA1400800139 /* arm_util.h in Headers */,
				9DD1FBB9247CE9BE00800139 /* metal_conv_layer_depthwise.h in Headers */,
				9D32FF3D24557EED002DCDAB /* abstract_model_interpreter.h in Headers */,
				9DF5441B258B1367006CEC97 /* arm_conv_fp16_layer_depthwise_s1.h in Headers */,
				9DF54422258B1367006CEC97 /* arm_conv_int8_layer_1x1.h in Headers */,
				9DDA7090241F99E700F17A1C /* version.h in Headers */,
				9DF54415258B1367006CEC97 /* arm_conv_layer_common.h in Headers */,
				ECCDCEED25DF536000D7D297 /* cpu_unary_layer_acc.h in Headers */,
				9DF543C2258B1366006CEC97 /* arm_pool_layer_acc.h in Headers */,
				9D32FCB424557EEC002DCDAB /* blob_converter_internal.h in Headers */,
				9D32FC9D24557EEC002DCDAB /* memory_unify_assign_strategy.h in Headers */,
				9DF54413258B1367006CEC97 /* arm_conv_layer_1x1.h in Headers */,
				9D32FF6424557EED002DCDAB /* layer_resource_generator.h in Headers */,
				9DF543FB258B1366006CEC97 /* neon_mathfun.h in Headers */,
				9DD1FB3F247CE9BE00800139 /* metal_context.h in Headers */,
				9D32FF0624557EED002DCDAB /* model_interpreter.h in Headers */,
				EC5932F425CA446100FF8F4B /* metal_lstm_layer_acc.h in Headers */,
				9D32FF6924557EED002DCDAB /* abstract_layer_acc.h in Headers */,
				9DF543BB258B1366006CEC97 /* arm_deconv_fp16_layer_depthwise.h in Headers */,
				9D32FC8724557EEC002DCDAB /* blob_2d_memory_pool.h in Headers */,
				ECCDCE8425DF536000D7D297 /* cpu_context.h in Headers */,
				9DF19EA224A200AC00E1376D /* metal_cpu_adapter_acc.h in Headers */,
				9DD1FB78247CE9BE00800139 /* metal_deconv_layer_common.h in Headers */,
				ECCDCE9325DF536000D7D297 /* cpu_detection_post_process_layer_acc.h in Headers */,
				9DF54408258B1367006CEC97 /* arm_signed_mul_layer_acc.h in Headers */,
				EC39A41F25FCA8E600891D9A /* arm_lstm_layer_acc.h in Headers */,
				9DD1FB33247CE9BE00800139 /* metal_command_queue.h in Headers */,
				9DF543BA258B1366006CEC97 /* arm_deconv_layer_depthwise.h in Headers */,
				9D32FF7C24557EED002DCDAB /* blob_manager.h in Headers */,
				9DF543A4258B1366006CEC97 /* arm_binary_layer_acc.h in Headers */,
				9D32FF0F24557EED002DCDAB /* unary_op_layer_interpreter.h in Headers */,
				E4D05BEE259F15C700921502 /* arm_softmax_layer_acc.h in Headers */,
				9DD1FB42247CE9BE00800139 /* metal_prelu_layer_acc.h in Headers */,
				9DD1FBB8247CE9BE00800139 /* metal_conv_layer_acc.h in Headers */,
				9DF26BDA24645EA500F22F0D /* naive_compute.h in Headers */,
				9DF54430258B1367006CEC97 /* arm_conv_layer_depthwise.h in Headers */,
				EC0BE1BC251DBE65009BD69A /* mat_converter_utils.h in Headers */,
				9DD1FB36247CE9BE00800139 /* tnn_impl_coreml.h in Headers */,
				9DF543F6258B1366006CEC97 /* arm_layer_acc.h in Headers */,
				EC78BA4126048309009271A8 /* arm_mat_mul_layer_acc.h in Headers */,
				9D32FC9924557EEC002DCDAB /* memory_mode_state_factory.h in Headers */,
				9DF54406258B1367006CEC97 /* arm_inner_product_layer_acc.h in Headers */,
				9DF54416258B1367006CEC97 /* arm_conv_layer_c3.h in Headers */,
				ECCDCEA025DF536000D7D297 /* cpu_detection_output_layer_acc.h in Headers */,
				9D4C60CB246BF7A1006068D1 /* bbox_util.h in Headers */,
				ECCDCEAA25DF536000D7D297 /* cpu_layer_acc.h in Headers */,
				9D32FF4824557EED002DCDAB /* ncnn_layer_type.h in Headers */,
				9D32FF3624557EED002DCDAB /* reduce_op_interpreter.h in Headers */,
				ECCDCECA25DF536000D7D297 /* compute_int8.h in Headers */,
				9D32FF0724557EED002DCDAB /* model_packer.h in Headers */,
				EC0BE13725144B5E009BD69A /* detection_post_process_utils.h in Headers */,
				9DF543AA258B1366006CEC97 /* arm_unary_layer_acc.h in Headers */,
				9D32FC9624557EEC002DCDAB /* blob_memory_size_info.h in Headers */,
				9D32FCA224557EEC002DCDAB /* blob_memory_pool.h in Headers */,
				E44D947326048C1A003FE4A3 /* dims_utils.h in Headers */,
				9D32FF4224557EED002DCDAB /* ncnn_optimizer.h in Headers */,
				9DD1FB37247CE9BE00800139 /* metal_macro.h in Headers */,
				9D32FC9724557EEC002DCDAB /* blob_memory.h in Headers */,
				E44D947A26048C32003FE4A3 /* cpu_info.h in Headers */,
				9D32FF4B24557EED002DCDAB /* ncnn_model_interpreter.h in Headers */,
				ECCDCEAC25DF536000D7D297 /* cpu_prior_box_layer_acc.h in Headers */,
				9D32FCE624557EEC002DCDAB /* multidir_broadcast_layer.h in Headers */,
				9DD1FBAA247CE9BE00800139 /* metal_multidir_broadcast_layer_acc.h in Headers */,
				9DF54426258B1367006CEC97 /* arm_conv_layer_3x3.h in Headers */,
				9D32FC9A24557EEC002DCDAB /* others_memory_mode_state.h in Headers */,
				9D32FF0124557EED002DCDAB /* default_model_interpreter.h in Headers */,
				9DF5441C258B1367006CEC97 /* arm_conv_fp16_layer_depthwise.h in Headers */,
				9D32FC9B24557EEC002DCDAB /* blob_2d_memory.h in Headers */,
				ECCDCE8625DF536000D7D297 /* cpu_mat_converter.h in Headers */,
				9D32FF4624557EED002DCDAB /* ncnn_optimizer_manager.h in Headers */,
				EC12EC8325E67549007ADDE4 /* net_optimizer_cbam_fused_reduce.h in Headers */,
				9DF5444C258B162F006CEC97 /* blob_converter_default.h in Headers */,
				9DD1FB34247CE9BE00800139 /* coreml_network.h in Headers */,
				9DD1FB73247CE9BE00800139 /* metal_deconv_layer_acc.h in Headers */,
				ECCDCEE325DF536000D7D297 /* cpu_deconv_layer_acc.h in Headers */,
				EC8BDE1125E3B1600085CCC2 /* cpu_info.h in Headers */,
				9D32FF6324557EED002DCDAB /* net_structure.h in Headers */,
				ECD9464F2558F4CD00BF9214 /* net_optimizer_insert_int8_reformat.h in Headers */,
				9D32FF3824557EED002DCDAB /* raw_buffer.h in Headers */,
				9DD1FB81247CE9BE00800139 /* metal_reduce_layer_acc.h in Headers */,
				9DF543E6258B1366006CEC97 /* compute_int8.h in Headers */,
				9DF543E5258B1366006CEC97 /* winograd_function.h in Headers */,
				E44D947C26048C32003FE4A3 /* data_flag_utils.h in Headers */,
				9DF54425258B1367006CEC97 /* arm_conv_layer_group.h in Headers */,
				9DF54438258B1367006CEC97 /* arm_upsample_layer_acc.h in Headers */,
				E4D05BB3259DCB2E00921502 /* arm_unary_fp16_layer.h in Headers */,
				EC12EC8025E67549007ADDE4 /* net_optimizer_cbam_fused_pooling.h in Headers */,
				9DD1FBB5247CE9BE00800139 /* metal_conv_layer_common.h in Headers */,
				9DF543A5258B1366006CEC97 /* TNNVector.h in Headers */,
				6178F34D2590AA8C00B4B153 /* md5.h in Headers */,
				9D32FCA124557EEC002DCDAB /* share_one_thread_memory_mode_state.h in Headers */,
				9D32FC9124557EEC002DCDAB /* blob_memory_pool_factory.h in Headers */,
				9D32FCA724557EEC002DCDAB /* omp_utils.h in Headers */,
				E4D05BEC259F15C700921502 /* arm_relu_layer_acc.h in Headers */,
				9D32FF6C24557EED002DCDAB /* tnn_impl_default.h in Headers */,
				9DF543BD258B1366006CEC97 /* arm_deconv_layer_common.h in Headers */,
				9D32FC9524557EEC002DCDAB /* blob_1d_memory.h in Headers */,
				9D32FF6724557EED002DCDAB /* default_network.h in Headers */,
				9DD1FBBC247CE9BE00800139 /* metal_conv_layer_1x1.h in Headers */,
				9DF5444F258B162F006CEC97 /* random_data_utils.h in Headers */,
				9D4C60D0246BF826006068D1 /* profile.h in Headers */,
				9D32FF7124557EED002DCDAB /* abstract_device.h in Headers */,
				9D32FF7724557EED002DCDAB /* layer_type.h in Headers */,
				9D32FF5224557EED002DCDAB /* abstract_layer_interpreter.h in Headers */,
				9D32FF0324557EED002DCDAB /* layer_param.h in Headers */,
				9D32FF7B24557EED002DCDAB /* blob_int8.h in Headers */,
				9D32FF4C24557EED002DCDAB /* ncnn_param_utils.h in Headers */,
				EC8BDE0A25E3B13D0085CCC2 /* const_folder.h in Headers */,
				9DF54407258B1367006CEC97 /* Float4.h in Headers */,
<<<<<<< HEAD
=======
				EC39A3FC25FB65E000891D9A /* half.hpp in Headers */,
				9D32FCA624557EEC002DCDAB /* blob_dump_utils.h in Headers */,
>>>>>>> 8ea81962
				9DF54400258B1366006CEC97 /* arm_reshape_layer_acc.h in Headers */,
				9D32FF3924557EED002DCDAB /* default_model_packer.h in Headers */,
				9DF5444A258B162F006CEC97 /* npu_common_utils.h in Headers */,
				9DF5439B258B1366006CEC97 /* arm_nchw_layer_acc.h in Headers */,
				9D2DB1D622D759C8000C508F /* tnn.h in Headers */,
				9DF54429258B1367006CEC97 /* arm_conv_layer_acc_factory.h in Headers */,
				9DF5441E258B1367006CEC97 /* arm_conv_layer_acc.h in Headers */,
				9D32FF3724557EED002DCDAB /* layer_interpreter.h in Headers */,
				9DF54417258B1367006CEC97 /* arm_conv_int8_layer_common.h in Headers */,
				9DF5443D258B1367006CEC97 /* arm_batch_norm_layer_acc.h in Headers */,
				9DF543C7258B1366006CEC97 /* arm_add_layer_acc.h in Headers */,
				9D32FC8124557EEC002DCDAB /* net_optimizer.h in Headers */,
				9D32FCAA24557EEC002DCDAB /* string_utils_inner.h in Headers */,
				9D32FC8324557EEC002DCDAB /* optimizer_const.h in Headers */,
				6178F34C2590AA8C00B4B153 /* winograd_generator.h in Headers */,
				9D32FF3B24557EED002DCDAB /* net_resource.h in Headers */,
				9D32FC7E24557EEB002DCDAB /* net_optimizer_remove_layers.h in Headers */,
				ECCDCE8F25DF536000D7D297 /* cpu_permute_layer_acc.h in Headers */,
				9DD1FBBE247CE9BE00800139 /* metal_inner_product_layer_acc.h in Headers */,
				9D32FCAB24557EEC002DCDAB /* blob_transfer_utils.h in Headers */,
				9DD1FCF0247CEA1500800139 /* arm_device.h in Headers */,
				9DD1FB75247CE9BE00800139 /* metal_deconv_layer_depthwise.h in Headers */,
				ECCDCE8125DF536000D7D297 /* cpu_mat_util.h in Headers */,
				9DD1FCEE247CEA1500800139 /* arm_blob_converter.h in Headers */,
				9DF5441F258B1367006CEC97 /* arm_conv_fp16_layer_3x3.h in Headers */,
				9DF54432258B1367006CEC97 /* arm_reduce_layer_acc.h in Headers */,
				9D32FCAC24557EEC002DCDAB /* split_utils.h in Headers */,
				EC39A3FB25FB65E000891D9A /* half_utils_inner.h in Headers */,
				9D32FCBC24557EEC002DCDAB /* string_format.h in Headers */,
			);
			runOnlyForDeploymentPostprocessing = 0;
		};
/* End PBXHeadersBuildPhase section */

/* Begin PBXNativeTarget section */
		9D2DB1D022D759C8000C508F /* tnn */ = {
			isa = PBXNativeTarget;
			buildConfigurationList = 9D2DB1D922D759C8000C508F /* Build configuration list for PBXNativeTarget "tnn" */;
			buildPhases = (
				9D2DB1CC22D759C8000C508F /* Headers */,
				9D2DB1CD22D759C8000C508F /* Sources */,
				9D2DB1CE22D759C8000C508F /* Frameworks */,
				9D2DB1CF22D759C8000C508F /* Resources */,
			);
			buildRules = (
			);
			dependencies = (
			);
			name = tnn;
			productName = tnn;
			productReference = 9D2DB1D122D759C8000C508F /* tnn.framework */;
			productType = "com.apple.product-type.framework";
		};
/* End PBXNativeTarget section */

/* Begin PBXProject section */
		9D2DB1C822D759C8000C508F /* Project object */ = {
			isa = PBXProject;
			attributes = {
				LastUpgradeCheck = 1020;
				ORGANIZATIONNAME = tencent;
				TargetAttributes = {
					9D2DB1D022D759C8000C508F = {
						CreatedOnToolsVersion = 10.2.1;
					};
				};
			};
			buildConfigurationList = 9D2DB1CB22D759C8000C508F /* Build configuration list for PBXProject "tnn" */;
			compatibilityVersion = "Xcode 9.3";
			developmentRegion = en;
			hasScannedForEncodings = 0;
			knownRegions = (
				en,
			);
			mainGroup = 9D2DB1C722D759C8000C508F;
			productRefGroup = 9D2DB1D222D759C8000C508F /* Products */;
			projectDirPath = "";
			projectRoot = "";
			targets = (
				9D2DB1D022D759C8000C508F /* tnn */,
			);
		};
/* End PBXProject section */

/* Begin PBXResourcesBuildPhase section */
		9D2DB1CF22D759C8000C508F /* Resources */ = {
			isa = PBXResourcesBuildPhase;
			buildActionMask = 2147483647;
			files = (
				ECCDCE7F25DF536000D7D297 /* CMakeLists.txt in Resources */,
			);
			runOnlyForDeploymentPostprocessing = 0;
		};
/* End PBXResourcesBuildPhase section */

/* Begin PBXSourcesBuildPhase section */
		9D2DB1CD22D759C8000C508F /* Sources */ = {
			isa = PBXSourcesBuildPhase;
			buildActionMask = 2147483647;
			files = (
				6178F34E2590AA8C00B4B153 /* md5.cc in Sources */,
				9D32FCF824557EEC002DCDAB /* elu_layer.cc in Sources */,
				EC12EC8225E67549007ADDE4 /* net_optimizer_cbam_fused_reduce.cc in Sources */,
				9DD1FB4D247CE9BE00800139 /* metal_common.metal in Sources */,
				9D32FF2724557EED002DCDAB /* pooling_3d_layer_interpreter.cc in Sources */,
				E4D05BF8259F161000921502 /* arm_batch_norm_fp16_layer.cc in Sources */,
				9D32FCC624557EEC002DCDAB /* reduce_prod_layer.cc in Sources */,
				9D32FF1F24557EED002DCDAB /* hard_swish_layer_interpreter.cc in Sources */,
<<<<<<< HEAD
				ECCDCEFF25DF5C3F00D7D297 /* metal_lstm_layer_acc.metal in Sources */,
=======
				EC39A40325FB662900891D9A /* metal_reorg_layer_acc.mm in Sources */,
>>>>>>> 8ea81962
				9DF54398258B1366006CEC97 /* arm_reduce_log_sum_exp_layer_acc.cc in Sources */,
				9DF543F3258B1366006CEC97 /* GEMM_INT8_8X8.S in Sources */,
				9DD1FB5E247CE9BE00800139 /* metal_reduce_log_sum_layer_acc.mm in Sources */,
				9D32FCC924557EEC002DCDAB /* exp_layer.cc in Sources */,
				EC78BA4026048309009271A8 /* arm_mat_mul_layer_acc.cc in Sources */,
				9D32FF6A24557EED002DCDAB /* status.cc in Sources */,
				9DD1FBA2247CE9BE00800139 /* metal_pad_layer_acc.mm in Sources */,
				9DD1FB55247CE9BE00800139 /* metal_sqrt_layer_acc.mm in Sources */,
				9DD1FB6A247CE9BE00800139 /* metal_reduce_l1_layer_acc.mm in Sources */,
				9D32FF2324557EED002DCDAB /* roi_pooling_layer_interpreter.cc in Sources */,
				9D32FC9E24557EEC002DCDAB /* share_one_thread_memory_mode_state.cc in Sources */,
				EC8BDE0925E3B13D0085CCC2 /* const_folder.cc in Sources */,
				ECCDCE9925DF536000D7D297 /* cpu_arg_max_or_min_layer_acc.cc in Sources */,
				ECCDCE9F25DF536000D7D297 /* cpu_pool_layer_acc.cc in Sources */,
				9D32FCDC24557EEC002DCDAB /* selu_layer.cc in Sources */,
				9DF543D4258B1366006CEC97 /* DECONV_FLOAT_O4.S in Sources */,
				9DF19EA024A1FE8E00E1376D /* metal_pooling_layer_acc.mm in Sources */,
				EC0BE15225144BB8009BD69A /* squared_difference_layer.cc in Sources */,
				9DF543DB258B1366006CEC97 /* GEMM_FLOAT_N4.S in Sources */,
				ECCDCEC925DF536000D7D297 /* compute_elewise.cc in Sources */,
				E4D05BF1259F15C700921502 /* arm_concat_layer_acc.cc in Sources */,
				9DF5444D258B162F006CEC97 /* npu_common_utils.cc in Sources */,
				9DD1FB50247CE9BE00800139 /* metal_sin_layer_acc.mm in Sources */,
				E4D05BC2259DCB2E00921502 /* compute_half.cc in Sources */,
				9DD1FB58247CE9BE00800139 /* metal_splitv_layer_acc.metal in Sources */,
				ECCDCF2725E0F97500D7D297 /* cbam_fused_pooling_layer.cc in Sources */,
				9DF543C5258B1366006CEC97 /* arm_softmax_layer_acc.cc in Sources */,
				9D32FF1824557EED002DCDAB /* sub_layer_interpreter.cc in Sources */,
<<<<<<< HEAD
				ECCDCF2525E0F97500D7D297 /* cbam_fused_reduce_layer.cc in Sources */,
=======
				E44D946F26048C1A003FE4A3 /* dims_offset_utils.cc in Sources */,
>>>>>>> 8ea81962
				9DF543B7258B1366006CEC97 /* arm_deconv_layer_common.cc in Sources */,
				ECCDCF1725E0F97500D7D297 /* expand_layer.cc in Sources */,
				9D32FF0224557EED002DCDAB /* layer_resource_generator.cc in Sources */,
				9DD1FBA6247CE9BE00800139 /* metal_pad_layer_acc.metal in Sources */,
				ECD945B1254ADD7100BF9214 /* metal_signed_mul_layer_acc.metal in Sources */,
				ECCDCF4325E10B9D00D7D297 /* stride_slice_v2_layer_interpreter.cc in Sources */,
				9DD1FB70247CE9BE00800139 /* metal_selu_layer_acc.mm in Sources */,
				9DF543AE258B1366006CEC97 /* arm_reduce_log_sum_layer_acc.cc in Sources */,
				9DF54431258B1367006CEC97 /* arm_conv_layer_depthwise_s1.cc in Sources */,
				9D32FF1624557EED002DCDAB /* pooling_layer_interpreter.cc in Sources */,
				ECD945B6254ADD8400BF9214 /* pixel_shuffle_layer.cc in Sources */,
				ECCDCEDF25DF536000D7D297 /* cpu_hard_sigmoid_layer_acc.cc in Sources */,
				9D32FF1924557EED002DCDAB /* normalize_layer_interpreter.cc in Sources */,
				9DD1FB64247CE9BE00800139 /* metal_reduce_min_layer_acc.mm in Sources */,
				9D32FF0B24557EED002DCDAB /* batch_norm_layer_interpreter.cc in Sources */,
				ECCDCEEC25DF536000D7D297 /* cpu_instance_norm_layer_acc.cc in Sources */,
				ECCDCE8825DF536000D7D297 /* cpu_mat_util.cc in Sources */,
				9D32FF5124557EED002DCDAB /* pooling_layer_interpreter.cc in Sources */,
				ECCDCEF125DF536000D7D297 /* cpu_constantofshape_layer_acc.cc in Sources */,
				ECCDCE9425DF536000D7D297 /* cpu_size_layer_acc.cc in Sources */,
				9DF5442F258B1367006CEC97 /* arm_conv_layer_group.cc in Sources */,
				ECCDCEEB25DF536000D7D297 /* cpu_inner_product_layer_acc.cc in Sources */,
				9D32FCC724557EEC002DCDAB /* reduce_sum_square_layer.cc in Sources */,
				ECCDCEA625DF536000D7D297 /* cpu_nonzero_layer_acc.cc in Sources */,
				9D32FF2024557EED002DCDAB /* elu_layer_interpreter.cc in Sources */,
				9D32FF1524557EED002DCDAB /* stride_slice_layer_interpreter.cc in Sources */,
				9D32FF4124557EED002DCDAB /* ncnn_model_interpreter.cc in Sources */,
				9DF543A8258B1366006CEC97 /* arm_sign_layer_acc.cc in Sources */,
				9DD1FB7A247CE9BE00800139 /* metal_splitv_layer_acc.mm in Sources */,
				ECCDCEF525DF536000D7D297 /* cpu_sign_layer_acc.cc in Sources */,
				9DF543D1258B1366006CEC97 /* GEMM_BFP16_N4.S in Sources */,
				9DF543D6258B1366006CEC97 /* GEMM_INT8_4X4.S in Sources */,
				9DF5439F258B1366006CEC97 /* arm_reduce_l2_layer_acc.cc in Sources */,
				9D32FF6B24557EED002DCDAB /* blob.cc in Sources */,
				9D32FCC124557EEC002DCDAB /* pow_layer.cc in Sources */,
				9D32FF5E24557EED002DCDAB /* interp_layer_interpreter.cc in Sources */,
				ECCDCED425DF536000D7D297 /* cpu_upsample_layer_acc.cc in Sources */,
				9DD1FBD1247CE9BF00800139 /* metal_acos_layer_acc.metal in Sources */,
				9D32FCC824557EEC002DCDAB /* add_layer.cc in Sources */,
				9D32FF1124557EED002DCDAB /* reorg_layer_interpreter.cc in Sources */,
				ECCDCEA325DF536000D7D297 /* cpu_reformat_layer_acc.cc in Sources */,
				EC12EC8425E67549007ADDE4 /* net_optimizer_fuse_conv_add.cc in Sources */,
				9DD1FB74247CE9BE00800139 /* metal_deconv_layer_common.metal in Sources */,
				E4D05BED259F15C700921502 /* arm_batch_norm_layer_acc.cc in Sources */,
				9D32FCEF24557EEC002DCDAB /* concat_layer.cc in Sources */,
				9DF54395258B1366006CEC97 /* arm_sub_layer_acc.cc in Sources */,
				ECCDCF2A25E0F97500D7D297 /* padv2_layer.cc in Sources */,
				9DD1FB4A247CE9BE00800139 /* metal_tan_layer_acc.metal in Sources */,
				EC88054B255FE59D00BC4EDD /* net_optimizer_fuse_conv_post.cc in Sources */,
				ECCDCEC525DF536000D7D297 /* cpu_hdrguide_layer_acc.cc in Sources */,
				9DF543ED258B1366006CEC97 /* GEMM_BFP16_N8.S in Sources */,
				9D32FCD524557EEC002DCDAB /* sub_layer.cc in Sources */,
				E4D05BC8259DCB2E00921502 /* arm_conv_fp16_layer_common.cc in Sources */,
				EC0BE17425144C10009BD69A /* normalize_layer_interpreter.cc in Sources */,
				9DD1FBCF247CE9BF00800139 /* metal_log_layer_acc.mm in Sources */,
				EC12EF9525EF365B007ADDE4 /* metal_squeeze_layer_acc.metal in Sources */,
				9D32FC8D24557EEC002DCDAB /* blob_1d_memory.cc in Sources */,
				9DD1FBC6247CE9BE00800139 /* metal_upsample_layer_acc.mm in Sources */,
				9DD1FBA9247CE9BE00800139 /* metal_reshape_layer_acc.metal in Sources */,
				9D32FF7924557EED002DCDAB /* blob_manager.cc in Sources */,
				9D32FD0824557EEC002DCDAB /* lrn_layer.cc in Sources */,
				ECCDCEF225DF536000D7D297 /* cpu_acos_layer_acc.cc in Sources */,
				9DD1FC65247CEA1400800139 /* arm_util.cc in Sources */,
				ECCDCE8A25DF536000D7D297 /* cpu_stride_slice_layer_acc.cc in Sources */,
				9D32FCB824557EEC002DCDAB /* blob_memory_size_utils.cc in Sources */,
				ECCDCEA125DF536000D7D297 /* cpu_reduce_mean_layer_acc.cc in Sources */,
				9DF543F1258B1366006CEC97 /* CONV_DW_5X5_FLOAT_SLIDEW.S in Sources */,
				ECCDCEE925DF536000D7D297 /* cpu_min_layer_acc.cc in Sources */,
				9DF54436258B1367006CEC97 /* arm_reduce_max_layer_acc.cc in Sources */,
				9DF543A3258B1366006CEC97 /* arm_normalize_layer_acc.cc in Sources */,
				ECCDCF2325E0F97500D7D297 /* nonzero_layer.cc in Sources */,
				9DD1FB9E247CE9BE00800139 /* metal_div_layer_acc.metal in Sources */,
				9D32FF2624557EED002DCDAB /* pow_layer_interpreter.cc in Sources */,
				9D32FF3024557EED002DCDAB /* min_layer_interpreter.cc in Sources */,
				9DD1FBB0247CE9BE00800139 /* metal_asin_layer_acc.metal in Sources */,
				E4D05BBF259DCB2E00921502 /* DECONV_FP16_O8.S in Sources */,
				EC0BE14F25144BB8009BD69A /* reduce_l1_layer.cc in Sources */,
				9D32FCD124557EEC002DCDAB /* elementwise_layer.cc in Sources */,
				EC0BE16125144BE4009BD69A /* squeeze_layer_interpreter.cc in Sources */,
				9DD1FB67247CE9BE00800139 /* metal_elu_layer_acc.metal in Sources */,
<<<<<<< HEAD
				ECCDCEA925DF536000D7D297 /* cpu_shuffle_layer_acc.cc in Sources */,
=======
				E43D68B525C8F38000FAAF54 /* CONV_DW_3X3_INT8_SLIDEW.S in Sources */,
>>>>>>> 8ea81962
				9DD1FBC0247CE9BE00800139 /* metal_conv_layer_1x1.metal in Sources */,
				9D32FCFC24557EEC002DCDAB /* upsample_layer.cc in Sources */,
				9D32FC9F24557EEC002DCDAB /* memory_mode_state_factory.cc in Sources */,
				9D32FCCE24557EEC002DCDAB /* flatten_layer.cc in Sources */,
				9DD1FB95247CE9BE00800139 /* metal_min_layer_acc.mm in Sources */,
				9D32FF5F24557EED002DCDAB /* inner_product_layer_interpreter.cc in Sources */,
				9DD1FB84247CE9BE00800139 /* metal_reduce_prod_layer_acc.mm in Sources */,
				9D32FC9024557EEC002DCDAB /* blob_2d_memory_pool.cc in Sources */,
				9D32FF7624557EED002DCDAB /* abstract_layer_acc.cc in Sources */,
				9DD1FBAF247CE9BE00800139 /* metal_permute_layer_acc.mm in Sources */,
				EC8BDE1525E3B1600085CCC2 /* dims_offset_utils.cc in Sources */,
				9D32FF0A24557EED002DCDAB /* model_interpreter.cc in Sources */,
				9DD1FB99247CE9BE00800139 /* metal_clip_layer_acc.mm in Sources */,
				ECCDCF1F25E0F97500D7D297 /* constantofshape_layer.cc in Sources */,
				9D32FCD824557EEC002DCDAB /* floor_layer.cc in Sources */,
				9D32FD0A24557EEC002DCDAB /* reduce_log_sum_layer.cc in Sources */,
				9DD1FB4E247CE9BE00800139 /* metal_tanh_layer_acc.mm in Sources */,
				ECCDCEE125DF536000D7D297 /* cpu_padv2_layer_acc.cc in Sources */,
				9D32FF4424557EED002DCDAB /* ncnn_optimizer_manager.cc in Sources */,
				E44D946526048BE7003FE4A3 /* arm_inner_product_fp16_layer.cc in Sources */,
				9D32FF4724557EED002DCDAB /* ncnn_param_utils.cc in Sources */,
				9D32FCE024557EEC002DCDAB /* relu6_layer.cc in Sources */,
				9D32FCAD24557EEC002DCDAB /* string_format.cc in Sources */,
				9D32FCD324557EEC002DCDAB /* inner_product_layer.cc in Sources */,
				ECCDCF1825E0F97500D7D297 /* scatter_nd_layer.cc in Sources */,
				9DF54423258B1367006CEC97 /* arm_conv_layer_depthwise.cc in Sources */,
				9D32FF3E24557EED002DCDAB /* net_structure.cc in Sources */,
				ECCDCEB225DF536000D7D297 /* cpu_detection_output_layer_acc.cc in Sources */,
				9D32FCA824557EEC002DCDAB /* half_utils.cc in Sources */,
				9D32FCFA24557EEC002DCDAB /* scale_layer.cc in Sources */,
				9DF54433258B1367006CEC97 /* arm_signed_mul_layer_acc.cc in Sources */,
				ECCDCF4925E10B9D00D7D297 /* bitshift_layer_interpreter.cc in Sources */,
				9DF543E9258B1366006CEC97 /* CONV_DW_5x5_BFP16_SLIDEW.S in Sources */,
				9D32FCBF24557EEC002DCDAB /* pribox_generator_utils.cc in Sources */,
				9DF54412258B1367006CEC97 /* arm_conv_layer_common.cc in Sources */,
				9D32FF5A24557EED002DCDAB /* eltwise_layer_interpreter.cc in Sources */,
				9D32FF6624557EED002DCDAB /* abstract_network.cc in Sources */,
				EC0BE17225144C10009BD69A /* elu_layer_interpreter.cc in Sources */,
				EC39A41C25FC9DE100891D9A /* arm_squeeze_layer_acc.cc in Sources */,
				9DF543AC258B1366006CEC97 /* arm_relu6_layer_acc.cc in Sources */,
				E4D05BBD259DCB2E00921502 /* FLOAT2HALF.S in Sources */,
				E4D05BB7259DCB2E00921502 /* arm_conv_fp16_layer_depthwise_s1.cc in Sources */,
				9D32FCEE24557EEC002DCDAB /* reformat_layer.cc in Sources */,
				9D32FD0424557EEC002DCDAB /* deconv_layer.cc in Sources */,
				9DD1FBB3247CE9BE00800139 /* metal_asin_layer_acc.mm in Sources */,
				9D32FCC324557EEC002DCDAB /* sign_layer.cc in Sources */,
				9D32FF2524557EED002DCDAB /* softmax_layer_interpreter.cc in Sources */,
				9DF54439258B1367006CEC97 /* arm_floor_layer_acc.cc in Sources */,
				9DF543EE258B1366006CEC97 /* GEMM_INT8_4X4.S in Sources */,
				ECCDCEBC25DF536000D7D297 /* cpu_signed_mul_layer_acc.cc in Sources */,
				ECCDCF2225E0F97500D7D297 /* range_layer.cc in Sources */,
				9DF5444B258B162F006CEC97 /* blob_converter_default.cc in Sources */,
				ECCDCEAE25DF536000D7D297 /* cpu_sin_layer_acc.cc in Sources */,
				9DD1FBAC247CE9BE00800139 /* metal_sign_layer_acc.metal in Sources */,
				ECD945B9254ADDA800BF9214 /* pixel_shuffle_layer_interpreter.cc in Sources */,
				9D32FF2E24557EED002DCDAB /* instance_norm_layer_interpreter.cc in Sources */,
				9DD1FB8C247CE9BE00800139 /* metal_normalize_layer_acc.mm in Sources */,
				9D32FC8B24557EEC002DCDAB /* memory_unify_assign_strategy.cc in Sources */,
				E4D05BFA259F161000921502 /* arm_relu_fp16_layer.cc in Sources */,
				9DF543FE258B1366006CEC97 /* arm_binary_layer_acc.cc in Sources */,
				ECCDCF5125E10B9D00D7D297 /* histogram_layer_interpreter.cc in Sources */,
				EC0BE17B25144C10009BD69A /* reduce_op_layer_interpreter.cc in Sources */,
				ECCDCF4D25E10B9D00D7D297 /* mat_mul_layer_interpreter.cc in Sources */,
				EC0BE15125144BB8009BD69A /* signed_mul_layer.cc in Sources */,
				ECCDCEDC25DF536000D7D297 /* cpu_lstm_layer_acc.cc in Sources */,
				6178F34B2590AA8C00B4B153 /* winograd_generator.cc in Sources */,
				EC8BDE1225E3B1600085CCC2 /* cpu_info.cc in Sources */,
				9D32FCF724557EEC002DCDAB /* pooling_layer.cc in Sources */,
				E44D946826048BF3003FE4A3 /* gemm_function_fp16.cc in Sources */,
				9DD1FB66247CE9BE00800139 /* metal_atan_layer_acc.mm in Sources */,
				ECCDCF2C25E0F97500D7D297 /* unsqueeze_layer.cc in Sources */,
				9D32FF3324557EED002DCDAB /* conv_3d_layer_interpreter.cc in Sources */,
				9DF543E4258B1366006CEC97 /* asm_func_name.S in Sources */,
				E4D05BAB259DCB2E00921502 /* GEMM_FP16_N8.S in Sources */,
				E4D05BA5259DCB2E00921502 /* arm_conv_fp16_layer_depthwise.cc in Sources */,
				9D32FCCD24557EEC002DCDAB /* sqrt_layer.cc in Sources */,
				9DF54401258B1366006CEC97 /* arm_upsample_layer_acc.cc in Sources */,
				ECEC5D6B24FCE0780044DDF1 /* mat_converter_acc.cc in Sources */,
				9DF54428258B1367006CEC97 /* arm_conv_layer_c3.cc in Sources */,
				9DF543EB258B1366006CEC97 /* GEMM_FLOAT_N8.S in Sources */,
				9DD1FBC3247CE9BE00800139 /* metal_conv_layer_winograd.mm in Sources */,
				9DD1FBC5247CE9BE00800139 /* metal_unary_layer_acc.mm in Sources */,
				ECCDCEC125DF536000D7D297 /* cpu_reduce_max_layer_acc.cc in Sources */,
				9D32FF1024557EED002DCDAB /* detection_output_interpreter.cc in Sources */,
				9D32FCDB24557EEC002DCDAB /* instance_norm_layer.cc in Sources */,
				9D32FF4024557EED002DCDAB /* abstract_model_interpreter.cc in Sources */,
				ECCDCE8225DF536000D7D297 /* cpu_mat_converter.cc in Sources */,
				9DD1FB5A247CE9BE00800139 /* metal_log_layer_acc.metal in Sources */,
				9D32FC9424557EEC002DCDAB /* memory_seperate_assign_strategy.cc in Sources */,
				ECCDCEEE25DF536000D7D297 /* cpu_reshape_layer_acc.cc in Sources */,
				9D32FF5C24557EED002DCDAB /* relu_layer_interpreter.cc in Sources */,
				ECCDCEAF25DF536000D7D297 /* cpu_sub_layer_acc.cc in Sources */,
				9DD1FBD0247CE9BF00800139 /* metal_sub_layer_acc.metal in Sources */,
				9D32FF6524557EED002DCDAB /* layer_type.cc in Sources */,
				9D32FF0D24557EED002DCDAB /* conv_layer_interpreter.cc in Sources */,
				ECCDCE8725DF536000D7D297 /* cpu_context.cc in Sources */,
				E4D05BC6259DCB2E00921502 /* arm_conv_fp16_layer_3x3.cc in Sources */,
<<<<<<< HEAD
				ECCDCEE225DF536000D7D297 /* cpu_ceil_layer_acc.cc in Sources */,
=======
				E44D946426048BE7003FE4A3 /* arm_lstm_fp16_layer.cc in Sources */,
>>>>>>> 8ea81962
				9D32FCD424557EEC002DCDAB /* atan_layer.cc in Sources */,
				9D32FF2124557EED002DCDAB /* selu_layer_interpreter.cc in Sources */,
				9D32FF2224557EED002DCDAB /* lrn_layer_interpreter.cc in Sources */,
				9DF5442C258B1367006CEC97 /* arm_conv_layer_acc.cc in Sources */,
				E4D05BAF259DCB2E00921502 /* DECONV_FP16_O8.S in Sources */,
				E44D947B26048C32003FE4A3 /* cpu_info.cc in Sources */,
				E4D05BF2259F15C700921502 /* arm_prelu_layer_acc.cc in Sources */,
				9DD1FB83247CE9BE00800139 /* metal_exp_layer_acc.mm in Sources */,
				ECCDCEB825DF536000D7D297 /* cpu_conv_layer_acc.cc in Sources */,
				ECCDCEB725DF536000D7D297 /* cpu_detection_post_process_layer_acc.cc in Sources */,
				ECCDCE8925DF536000D7D297 /* cpu_cast_layer_acc.cc in Sources */,
				ECCDCF4025E10B9D00D7D297 /* padv2_layer_interpreter.cc in Sources */,
				EC0BE17A25144C10009BD69A /* detection_output_layer_interpreter.cc in Sources */,
				9DF54405258B1367006CEC97 /* arm_stride_slice_layer_acc.cc in Sources */,
				9DD1FB88247CE9BE00800139 /* metal_pow_layer_acc.mm in Sources */,
				9D32FF5B24557EED002DCDAB /* reshape_layer_interpreter.cc in Sources */,
				9D32FF5624557EED002DCDAB /* hard_swish_layer_interpreter.cc in Sources */,
				9DD1FB38247CE9BE00800139 /* metal_blob_converter.mm in Sources */,
				9DF19E9F24A1FE8E00E1376D /* metal_pooling_layer_acc.metal in Sources */,
				ECCDCEF425DF536000D7D297 /* cpu_max_layer_acc.cc in Sources */,
				9D32FCDF24557EEC002DCDAB /* conv3d_layer.cc in Sources */,
				9D32FC8524557EEC002DCDAB /* net_optimizer_remove_layers.cc in Sources */,
				ECCDCF4825E10B9D00D7D297 /* unsqueeze_layer_interpreter.cc in Sources */,
				9D32FF2D24557EED002DCDAB /* reshape_layer_interpreter.cc in Sources */,
				ECEC5D6424FCDBA50044DDF1 /* arm_mat_converter.cc in Sources */,
				EC0BE17825144C10009BD69A /* clip_layer_interpreter.cc in Sources */,
				9DD1FB31247CE9BE00800139 /* coreml_network.mm in Sources */,
				9D32FF7424557EED002DCDAB /* abstract_device.cc in Sources */,
				EC0BE16325144BE4009BD69A /* arg_max_or_min_layer_interpreter.cc in Sources */,
				9D32FCD224557EEC002DCDAB /* div_layer.cc in Sources */,
				ECCDCEBF25DF536000D7D297 /* cpu_reduce_min_layer_acc.cc in Sources */,
				9DF54393258B1366006CEC97 /* arm_sigmoid_layer_acc.cc in Sources */,
				9DD1FB87247CE9BE00800139 /* metal_sin_layer_acc.metal in Sources */,
				9DD1FB8B247CE9BE00800139 /* metal_mul_layer_acc.metal in Sources */,
				9D32FCEC24557EEC002DCDAB /* reduce_min_layer.cc in Sources */,
				E4D05BAC259DCB2E00921502 /* FLOAT2HALF.S in Sources */,
				EC0BE15F25144BE4009BD69A /* squared_difference_layer_interpreter.cc in Sources */,
				9DD1FBB2247CE9BE00800139 /* metal_max_layer_acc.metal in Sources */,
				9DD1FB91247CE9BE00800139 /* metal_concat_layer_acc.metal in Sources */,
				ECCDCF4125E10B9D00D7D297 /* constantofshape_layer_interpreter.cc in Sources */,
				ECCDCEF725DF536000D7D297 /* cpu_pad_layer_acc.cc in Sources */,
				ECCDCEE825DF536000D7D297 /* cpu_abs_layer_acc.cc in Sources */,
				EC78BA2A26045787009271A8 /* metal_stride_slice_v2_layer_acc.mm in Sources */,
				9D32FC8F24557EEC002DCDAB /* shared_memory_manager.cc in Sources */,
				9D32FCF024557EEC002DCDAB /* mul_layer.cc in Sources */,
				ECCDCF4C25E10B9D00D7D297 /* cast_layer_interpreter.cc in Sources */,
				9D32FF2B24557EED002DCDAB /* hdrguide_layer_interpreter.cc in Sources */,
				ECCDCEAD25DF536000D7D297 /* cpu_log_sigmoid_layer_acc.cc in Sources */,
				9DD1FB9D247CE9BE00800139 /* metal_softplus_layer_acc.mm in Sources */,
				9DF543A6258B1366006CEC97 /* arm_reshape_layer_acc.cc in Sources */,
				9DD1FB48247CE9BE00800139 /* metal_mul_layer_acc.mm in Sources */,
				9DD1FC67247CEA1400800139 /* arm_context.cc in Sources */,
				9DF543C1258B1366006CEC97 /* arm_reduce_mean_layer_acc.cc in Sources */,
				E4D05BF0259F15C700921502 /* arm_pool_layer_acc.cc in Sources */,
				ECCDCED025DF536000D7D297 /* cpu_gathernd_layer_acc.cc in Sources */,
				ECCDCEB325DF536000D7D297 /* cpu_expand_layer_acc.cc in Sources */,
				9D32FC9224557EEC002DCDAB /* blob_memory.cc in Sources */,
				9DD1FB76247CE9BE00800139 /* metal_deconv_layer_depthwise.mm in Sources */,
				ECCDCF2825E0F97500D7D297 /* bitshift_layer.cc in Sources */,
				9D32FF5424557EED002DCDAB /* permute_layer_interpreter.cc in Sources */,
				9D32FD0124557EEC002DCDAB /* asin_layer.cc in Sources */,
				9D32FF3424557EED002DCDAB /* unary_op_layer_interpreter.cc in Sources */,
				ECCDCED825DF536000D7D297 /* cpu_deconv_layer_acc.cc in Sources */,
				9DF54437258B1367006CEC97 /* arm_reduce_min_layer_acc.cc in Sources */,
				9DD1FB54247CE9BE00800139 /* metal_add_layer_acc.metal in Sources */,
				9DD1FB5D247CE9BE00800139 /* metal_reduce_sum_square_layer_acc.mm in Sources */,
				E4D05BBA259DCB2E00921502 /* DECONV_FP16_O8_C1.S in Sources */,
				9D32FF4E24557EED002DCDAB /* conv_layer_interpreter.cc in Sources */,
				9DD1FB82247CE9BE00800139 /* metal_div_layer_acc.mm in Sources */,
				9DF5443B258B1367006CEC97 /* arm_softplus_layer_acc.cc in Sources */,
				EC0BE17D25144C10009BD69A /* roi_pooling_layer_interpreter.cc in Sources */,
				9D32FF1C24557EED002DCDAB /* max_layer_interpreter.cc in Sources */,
				9DD1FB65247CE9BE00800139 /* metal_tanh_layer_acc.metal in Sources */,
				E4D05BEF259F15C700921502 /* arm_permute_layer_acc.cc in Sources */,
				9D32FD0924557EEC002DCDAB /* permute_layer.cc in Sources */,
				ECCDCE9825DF536000D7D297 /* cpu_reduce_l1_layer_acc.cc in Sources */,
				9DD1FBCC247CE9BF00800139 /* metal_pow_layer_acc.metal in Sources */,
				EC0BE17325144C10009BD69A /* selu_layer_interpreter.cc in Sources */,
				9DF543A0258B1366006CEC97 /* arm_reduce_layer_acc.cc in Sources */,
				9DD1FB4B247CE9BE00800139 /* metal_stride_slice_layer_acc.mm in Sources */,
				9D32FF4F24557EED002DCDAB /* memory_data_layer_interpreter.cc in Sources */,
				ECCDCEB925DF536000D7D297 /* cpu_permute_layer_acc.cc in Sources */,
				9D32FCF224557EEC002DCDAB /* roi_pooling_layer.cc in Sources */,
				9DD1FBA3247CE9BE00800139 /* metal_relu6_layer_acc.mm in Sources */,
				9DF543DA258B1366006CEC97 /* CONV_FLOAT_O4.S in Sources */,
				9DD1FB39247CE9BE00800139 /* metal_blob_converter.metal in Sources */,
				9DD1FBBD247CE9BE00800139 /* metal_conv_layer_1x1.mm in Sources */,
				9DD1FBC2247CE9BE00800139 /* metal_conv_layer_depthwise.metal in Sources */,
				EC12EC8A25E68374007ADDE4 /* metal_reformat_layer_acc.mm in Sources */,
				ECEC5D6724FCDBA50044DDF1 /* arm_mat_util.cc in Sources */,
				9DD1FB47247CE9BE00800139 /* metal_multidir_broadcast_layer_acc.mm in Sources */,
				ECCDCECC25DF536000D7D297 /* cpu_reduce_sum_layer_acc.cc in Sources */,
				9D32FCCB24557EEC002DCDAB /* shuffle_layer.cc in Sources */,
				9DF543B0258B1366006CEC97 /* arm_arg_max_or_min_layer_acc.cc in Sources */,
				EC2CF72525078C1200EE3899 /* metal_mat_converter.mm in Sources */,
				ECCDCECF25DF536000D7D297 /* cpu_tanh_layer_acc.cc in Sources */,
				ECCDCEDB25DF536000D7D297 /* cpu_splitv_layer_acc.cc in Sources */,
				ECD945B3254ADD7100BF9214 /* metal_pixel_shuffle_layer_acc.metal in Sources */,
				ECCDCEFC25DF536000D7D297 /* cpu_softplus_layer_acc.cc in Sources */,
				EC0BE13925144B5E009BD69A /* string_utils.cc in Sources */,
				9D32FD0B24557EEC002DCDAB /* hard_sigmoid_layer.cc in Sources */,
				E4D05BB4259DCB2E00921502 /* arm_conv_fp16_layer_c3.cc in Sources */,
				9D32FCD024557EEC002DCDAB /* reshape_layer.cc in Sources */,
				9D32FF5324557EED002DCDAB /* slice_layer_interpreter.cc in Sources */,
				E44D947926048C32003FE4A3 /* data_flag_utils.cc in Sources */,
				9DD1FB71247CE9BE00800139 /* metal_batch_norm_layer_acc.mm in Sources */,
				9DD1FBAD247CE9BE00800139 /* metal_hard_sigmoid_layer_acc.mm in Sources */,
				9DD1FBAB247CE9BE00800139 /* metal_instance_norm_layer_acc.metal in Sources */,
				9DB341FD249B0A9300F23F65 /* metal_cpu_adapter_acc.mm in Sources */,
				E4D05BF3259F15C700921502 /* arm_relu_layer_acc.cc in Sources */,
				ECCDCF2125E0F97500D7D297 /* cast_layer.cc in Sources */,
				9DF543FF258B1366006CEC97 /* arm_elu_layer_acc.cc in Sources */,
				9DD1FB51247CE9BE00800139 /* metal_sub_layer_acc.mm in Sources */,
				9D32FF1D24557EED002DCDAB /* add_layer_interpreter.cc in Sources */,
				ECCDCE8E25DF536000D7D297 /* cpu_gather_layer_acc.cc in Sources */,
				9D32FCAF24557EEC002DCDAB /* blob_transfer_utils.cc in Sources */,
				ECCDCEA725DF536000D7D297 /* cpu_scale_layer_acc.cc in Sources */,
				E4D05C00259F1B7300921502 /* arm_add_fp16_layer.cc in Sources */,
				9DD1FB9B247CE9BE00800139 /* metal_max_layer_acc.mm in Sources */,
				9DF5440D258B1367006CEC97 /* arm_log_sigmoid_layer_acc.cc in Sources */,
				9DD1FB92247CE9BE00800139 /* metal_tan_layer_acc.mm in Sources */,
				9DF543FA258B1366006CEC97 /* arm_layer_acc.cc in Sources */,
				9DD1FB8E247CE9BE00800139 /* metal_elu_layer_acc.mm in Sources */,
				ECCDCF2925E0F97500D7D297 /* shape_layer.cc in Sources */,
				9D32FCD724557EEC002DCDAB /* reciprocal_layer.cc in Sources */,
				9D32FC9324557EEC002DCDAB /* memory_mode_state.cc in Sources */,
				9D32FF4D24557EED002DCDAB /* batch_norm_layer_interpreter.cc in Sources */,
				9D4C60CF246BF826006068D1 /* profile.cc in Sources */,
				EC0BE15425144BB8009BD69A /* arg_max_or_min_layer.cc in Sources */,
				9D32FCE124557EEC002DCDAB /* prelu_layer.cc in Sources */,
				9D32FCA524557EEC002DCDAB /* blob_1d_memory_pool.cc in Sources */,
				ECCDCF4725E10B9D00D7D297 /* range_layer_interpreter.cc in Sources */,
				EC78BA442604831B009271A8 /* arm_lstm_fp16_layer.cc in Sources */,
				ECCDCEC025DF536000D7D297 /* cpu_conv_3d_layer_acc.cc in Sources */,
				9D32FC8824557EEC002DCDAB /* others_memory_mode_state.cc in Sources */,
				9DF54450258B162F006CEC97 /* random_data_utils.cc in Sources */,
				ECD9464D2558F4CD00BF9214 /* net_optimizer_insert_int8_reformat.cc in Sources */,
				9DF5443C258B1367006CEC97 /* arm_reduce_sum_layer_acc.cc in Sources */,
				ECCDCEDD25DF536000D7D297 /* cpu_exp_layer_acc.cc in Sources */,
				9D32FF2424557EED002DCDAB /* hard_sigmoid_layer_interpreter.cc in Sources */,
				9DD1FB72247CE9BE00800139 /* metal_deconv_layer_common.mm in Sources */,
				E4D05BC0259DCB2E00921502 /* HALF2FLOAT.S in Sources */,
				ECCDCEE625DF536000D7D297 /* cpu_prelu_layer_acc.cc in Sources */,
				9D32FCB724557EEC002DCDAB /* dims_vector_utils.cc in Sources */,
				9DF543F8258B1366006CEC97 /* arm_exp_layer_acc.cc in Sources */,
				9DF543A9258B1366006CEC97 /* arm_reformat_layer_acc.cc in Sources */,
				9D32FF3F24557EED002DCDAB /* raw_buffer.cc in Sources */,
				9DD1FBA4247CE9BE00800139 /* metal_stride_slice_layer_acc.metal in Sources */,
				9D32FF7A24557EED002DCDAB /* default_network.cc in Sources */,
				ECD945B0254ADD7100BF9214 /* metal_pixel_shuffle_layer_acc.mm in Sources */,
				9DD1FB77247CE9BE00800139 /* metal_deconv_layer_acc.mm in Sources */,
				ECEC5DA824FFC6FE0044DDF1 /* mat.cc in Sources */,
				ECCDCED725DF536000D7D297 /* cpu_neg_layer_acc.cc in Sources */,
				9D32FF1324557EED002DCDAB /* clip_layer_interpreter.cc in Sources */,
				9D32FF0824557EED002DCDAB /* model_packer.cc in Sources */,
				9DD1FB9A247CE9BE00800139 /* metal_exp_layer_acc.metal in Sources */,
				9D32FCBA24557EEC002DCDAB /* data_type_utils.cc in Sources */,
				ECCDCEE425DF536000D7D297 /* cpu_atan_layer_acc.cc in Sources */,
				EC12EC8625E67549007ADDE4 /* net_optimizer_cbam_fused_pooling.cc in Sources */,
				9D32FCE824557EEC002DCDAB /* reduce_sum_layer.cc in Sources */,
				9D32FCE424557EEC002DCDAB /* acos_layer.cc in Sources */,
				9D32FF5024557EED002DCDAB /* default_layer_interpreter.cc in Sources */,
				ECCDCE9A25DF536000D7D297 /* cpu_softmax_layer_acc.cc in Sources */,
				ECCDCED625DF536000D7D297 /* cpu_sqrt_layer_acc.cc in Sources */,
				ECCDCED125DF536000D7D297 /* cpu_sigmoid_layer_acc.cc in Sources */,
				9DD1FB94247CE9BE00800139 /* metal_cos_layer_acc.mm in Sources */,
				9DD1FBBF247CE9BE00800139 /* metal_conv_layer_winograd.metal in Sources */,
				ECCDCEA825DF536000D7D297 /* cpu_pixel_shuffle_layer_acc.cc in Sources */,
				9DF543AB258B1366006CEC97 /* arm_selu_layer_acc.cc in Sources */,
				9DD1FB43247CE9BE00800139 /* metal_floor_layer_acc.mm in Sources */,
				9DD1FBC8247CE9BE00800139 /* metal_sqrt_layer_acc.metal in Sources */,
				9D32FCFF24557EEC002DCDAB /* cos_layer.cc in Sources */,
				9DF543C8258B1366006CEC97 /* arm_clip_layer_acc.cc in Sources */,
				9DD1FB98247CE9BE00800139 /* metal_softmax_layer_acc.metal in Sources */,
				9D32FF6824557EED002DCDAB /* tnn_impl.cc in Sources */,
				9DD1FB8D247CE9BE00800139 /* metal_reduce_l2_layer_acc.mm in Sources */,
				9DD1FBCA247CE9BE00800139 /* metal_lrn_layer_acc.mm in Sources */,
				9DF54410258B1367006CEC97 /* arm_conv_int8_layer_depthwise.cc in Sources */,
				9D32FCB624557EEC002DCDAB /* blob_converter_internal.cc in Sources */,
				ECCDCF4A25E10B9D00D7D297 /* expand_layer_interpreter.cc in Sources */,
				9DF543C4258B1366006CEC97 /* arm_max_layer_acc.cc in Sources */,
				ECCDCF4425E10B9D00D7D297 /* bias_add_layer_interpreter.cc in Sources */,
				9DD1FB4F247CE9BE00800139 /* metal_instance_norm_layer_acc.mm in Sources */,
				9DF543C0258B1366006CEC97 /* arm_hard_sigmoid_acc.cc in Sources */,
				9DF543D9258B1366006CEC97 /* CONV_DW_5X5_FLOAT_SLIDEW.S in Sources */,
				ECCDCF1B25E0F97500D7D297 /* size_layer.cc in Sources */,
				9D32FC9C24557EEC002DCDAB /* blob_2d_memory.cc in Sources */,
				E4D05BAE259DCB2E00921502 /* CONV_FP16_SLIDEW_C3.S in Sources */,
				9D32FF6124557EED002DCDAB /* crop_layer_interpreter.cc in Sources */,
				EC39A40B25FB667D00891D9A /* net_optimizer_fuse_conv_add.cc in Sources */,
				9DF543B1258B1366006CEC97 /* arm_reciprocal_layer_acc.cc in Sources */,
				9DD1FBCB247CE9BF00800139 /* metal_shuffle_layer_acc.mm in Sources */,
				E44D945926048B7F003FE4A3 /* blob_impl.cc in Sources */,
				9DD1FBAE247CE9BE00800139 /* metal_reciprocal_layer_acc.mm in Sources */,
				9DD1FB56247CE9BE00800139 /* metal_layer_acc.mm in Sources */,
				9DF54421258B1367006CEC97 /* arm_conv_layer_3x3.cc in Sources */,
				ECCDCEF925DF536000D7D297 /* cpu_binary_op_layer_acc.cc in Sources */,
				9DD1FB7C247CE9BE00800139 /* metal_softplus_layer_acc.metal in Sources */,
				ECCDCEAB25DF536000D7D297 /* cpu_mul_layer_acc.cc in Sources */,
				9DD1FCF1247CEA1500800139 /* arm_device.cc in Sources */,
				9DF543A2258B1366006CEC97 /* arm_mul_layer_acc.cc in Sources */,
				9DF543E7258B1366006CEC97 /* CONV_BFP16_O4.S in Sources */,
				EC0BE16225144BE4009BD69A /* signed_mul_layer_interpreter.cc in Sources */,
				9D32FCFD24557EEC002DCDAB /* reduce_layer.cc in Sources */,
				9DD1FB90247CE9BE00800139 /* metal_concat_layer_acc.mm in Sources */,
				9D32FF5D24557EED002DCDAB /* deconv_layer_interpreter.cc in Sources */,
				EC0BE15025144BB8009BD69A /* ceil_layer.cc in Sources */,
				9D32FF2C24557EED002DCDAB /* prior_box_layer_interpreter.cc in Sources */,
				9D32FF1B24557EED002DCDAB /* upsample_layer_interpreter.cc in Sources */,
				ECCDCE8025DF536000D7D297 /* cpu_device.cc in Sources */,
				ECCDCEE525DF536000D7D297 /* cpu_tan_layer_acc.cc in Sources */,
				9D32FF3224557EED002DCDAB /* concat_layer_interpreter.cc in Sources */,
				9DF5441A258B1367006CEC97 /* arm_conv_int8_layer_1x1.cc in Sources */,
				9D32FCD924557EEC002DCDAB /* detection_output_layer.cc in Sources */,
				ECCDCF2625E0F97500D7D297 /* gather_layer.cc in Sources */,
				9DD1FBBB247CE9BE00800139 /* metal_conv_layer_common.metal in Sources */,
				9D32FCE924557EEC002DCDAB /* pad_layer.cc in Sources */,
				9DD1FB7B247CE9BE00800139 /* metal_sign_layer_acc.mm in Sources */,
				9DD1FBB1247CE9BE00800139 /* metal_reduce_log_sum_exp_layer_acc.mm in Sources */,
				E4D05BA9259DCB2E00921502 /* DECONV_FP16_O8_C1.S in Sources */,
				9D32FD0224557EEC002DCDAB /* reorg_layer.cc in Sources */,
				9D32FCF124557EEC002DCDAB /* base_layer.cc in Sources */,
				9D32FF2924557EED002DCDAB /* mul_layer_interpreter.cc in Sources */,
				E4D05BC7259DCB2E00921502 /* arm_relu6_fp16_layer.cc in Sources */,
				E4D05C03259F1BA700921502 /* arm_add_layer_acc.cc in Sources */,
				9D32FF4324557EED002DCDAB /* memory_data_optimizer.cc in Sources */,
				ECCDCEE025DF536000D7D297 /* cpu_squeeze_layer_acc.cc in Sources */,
				9D32FD0724557EEC002DCDAB /* log_sigmoid_layer.cc in Sources */,
				9D32FCDA24557EEC002DCDAB /* splitv_layer.cc in Sources */,
				EC5932F525CA446100FF8F4B /* metal_lstm_layer_acc.mm in Sources */,
				ECCDCECE25DF536000D7D297 /* cpu_reduce_prod_layer_acc.cc in Sources */,
				9DF543E8258B1366006CEC97 /* CONV_FLOAT_SLIDEW_C3.S in Sources */,
				9D32FCEA24557EEC002DCDAB /* abs_layer.cc in Sources */,
				EC39A41B25FC9DE100891D9A /* arm_lstm_layer_acc.cc in Sources */,
				9DF543CE258B1366006CEC97 /* compute_int8.cc in Sources */,
				9DF5443A258B1367006CEC97 /* arm_shuffle_layer_acc.cc in Sources */,
				9D32FCB324557EEC002DCDAB /* data_format_converter.cc in Sources */,
				ECD945B2254ADD7100BF9214 /* metal_signed_mul_layer_acc.mm in Sources */,
				ECCDCE9D25DF536000D7D297 /* cpu_relu6_layer_acc.cc in Sources */,
				9D32FF4A24557EED002DCDAB /* ncnn_layer_type.cc in Sources */,
				9DF543D3258B1366006CEC97 /* CONV_DW_5X5_BFP16_SLIDEW.S in Sources */,
				9D32FD0C24557EEC002DCDAB /* max_layer.cc in Sources */,
				9D32FD0324557EEC002DCDAB /* batch_norm_layer.cc in Sources */,
				EC8BDE1325E3B1600085CCC2 /* data_flag_utils.cc in Sources */,
				9DF543CB258B1366006CEC97 /* compute.cc in Sources */,
				ECCDCEB425DF536000D7D297 /* cpu_pool_3d_layer_acc.cc in Sources */,
				EC12EC8F25E7A7F4007ADDE4 /* metal_reformat_layer_acc.metal in Sources */,
				ECCDCE9B25DF536000D7D297 /* cpu_reduce_sum_square_layer_acc.cc in Sources */,
				9DD1FCEF247CEA1500800139 /* arm_blob_converter.cc in Sources */,
				9DF5442A258B1367006CEC97 /* arm_conv_layer_acc_factory.cc in Sources */,
				ECCDCEB625DF536000D7D297 /* cpu_rsqrt_layer_acc.cc in Sources */,
				EC2CF7832511F80500EE3899 /* metal_arg_max_or_min_layer_acc.metal in Sources */,
				9DD1FB49247CE9BE00800139 /* metal_ceil_layer_acc.metal in Sources */,
				9D32FF0424557EED002DCDAB /* default_model_interpreter.cc in Sources */,
				ECCDCEDE25DF536000D7D297 /* cpu_div_layer_acc.cc in Sources */,
				9DD1FB5F247CE9BE00800139 /* metal_atan_layer_acc.metal in Sources */,
				ECCDCF4625E10B9D00D7D297 /* scatter_nd_layer_interpreter.cc in Sources */,
				EC0BE17F25144C10009BD69A /* unary_op_layer_interpreter.cc in Sources */,
				9D32FF6E24557EED002DCDAB /* context.cc in Sources */,
				ECCDCEF325DF536000D7D297 /* cpu_reduce_l2_layer_acc.cc in Sources */,
				EC0BE17725144C10009BD69A /* pad_layer_interpreter.cc in Sources */,
				9D32FF5724557EED002DCDAB /* lrn_layer_interpreter.cc in Sources */,
				9DD1FB7F247CE9BE00800139 /* metal_log_sigmoid_layer_acc.mm in Sources */,
				E4D05BBB259DCB2E00921502 /* CONV_DW_3X3_FP16_SLIDEW.S in Sources */,
				9DF26BD924645EA500F22F0D /* naive_compute.cc in Sources */,
				9DD1FBC4247CE9BE00800139 /* metal_conv_layer_acc.mm in Sources */,
				9D32FCF524557EEC002DCDAB /* reduce_l2_layer.cc in Sources */,
				9DF543F9258B1366006CEC97 /* arm_detection_output_layer_acc.cc in Sources */,
				9D32FF0E24557EED002DCDAB /* flatten_layer_interpreter.cc in Sources */,
				EC0BE15525144BB8009BD69A /* rsqrt_layer.cc in Sources */,
				E4D05BB8259DCB2E00921502 /* arm_sigmoid_fp16_layer.cc in Sources */,
				9DD1FB7D247CE9BE00800139 /* metal_relu6_layer_acc.metal in Sources */,
				ECCDCE8D25DF536000D7D297 /* cpu_erf_layer_acc.cc in Sources */,
				ECCDCEB525DF536000D7D297 /* cpu_unsqueeze_layer_acc.cc in Sources */,
				E4D05BBC259DCB2E00921502 /* GEMM_FP16_N8.S in Sources */,
				9D32FCBE24557EEC002DCDAB /* cpu_utils.cc in Sources */,
				9DD1FB6F247CE9BE00800139 /* metal_acos_layer_acc.mm in Sources */,
				9D32FF3524557EED002DCDAB /* scale_layer_interpreter.cc in Sources */,
				E44D947226048C1A003FE4A3 /* dims_function_utils.cc in Sources */,
				9DD1FB59247CE9BE00800139 /* metal_hard_swish_layer_acc.mm in Sources */,
				9DF54424258B1367006CEC97 /* arm_conv_int8_layer_common.cc in Sources */,
				9D5B716024BF0A300062DF64 /* metal_prior_box_layer_acc.metal in Sources */,
				9DF543C3258B1366006CEC97 /* arm_min_layer_acc.cc in Sources */,
				9DD1FB6C247CE9BE00800139 /* metal_reduce_layer_acc.mm in Sources */,
				9D32FF0524557EED002DCDAB /* net_resource.cc in Sources */,
				EC0BE1BB251DBE65009BD69A /* mat_converter_utils.cc in Sources */,
				9D32FCAE24557EEC002DCDAB /* blob_dump_utils.cc in Sources */,
				9DD1FBC1247CE9BE00800139 /* metal_inner_product_layer_acc.metal in Sources */,
				ECCDCEC625DF536000D7D297 /* compute_int8.cc in Sources */,
				9DD1FB57247CE9BE00800139 /* metal_reduce_sum_layer_acc.mm in Sources */,
				9D32FCED24557EEC002DCDAB /* sin_layer.cc in Sources */,
				9DF543BC258B1366006CEC97 /* arm_deconv_layer_stride.cc in Sources */,
				9DD1FBCE247CE9BF00800139 /* metal_log_sigmoid_layer_acc.metal in Sources */,
				9D32FCC224557EEC002DCDAB /* tanh_layer.cc in Sources */,
				9D32FD0524557EEC002DCDAB /* stride_slice_layer.cc in Sources */,
				EC0BE17525144C10009BD69A /* prior_box_layer_interpreter.cc in Sources */,
				EC78BA4726048507009271A8 /* gemm_function_fp16.cc in Sources */,
				EC0BE15325144BB8009BD69A /* detection_post_process_layer.cc in Sources */,
				9DD1FB9C247CE9BE00800139 /* metal_sigmoid_layer_acc.metal in Sources */,
				ECCDCE9C25DF536000D7D297 /* cpu_squared_difference_layer_acc.cc in Sources */,
				9DF543CF258B1366006CEC97 /* CONV_BFP16_O4.S in Sources */,
				9DF5440B258B1367006CEC97 /* arm_neg_layer_acc.cc in Sources */,
				ECCDCEE725DF536000D7D297 /* cpu_elu_layer_acc.cc in Sources */,
				9D32FCBB24557EEC002DCDAB /* split_utils.cc in Sources */,
				ECCDCF4F25E10B9D00D7D297 /* shape_layer_interpreter.cc in Sources */,
				ECCDCF4E25E10B9D00D7D297 /* lstm_layer_interpreter.cc in Sources */,
				9DF54399258B1366006CEC97 /* arm_splitv_layer_acc.cc in Sources */,
				9DF5440C258B1367006CEC97 /* arm_reduce_sum_square_layer_acc.cc in Sources */,
				9DD1FB63247CE9BE00800139 /* metal_reduce_max_layer_acc.mm in Sources */,
				9DD1FB89247CE9BE00800139 /* metal_softmax_layer_acc.mm in Sources */,
				ECCDCEBB25DF536000D7D297 /* cpu_floor_layer_acc.cc in Sources */,
				9DD1FB96247CE9BE00800139 /* metal_normalize_layer_acc.metal in Sources */,
				9DD1FB5C247CE9BE00800139 /* metal_ceil_layer_acc.mm in Sources */,
				E4D05BC3259DCB2E00921502 /* arm_softmax_fp16_layer.cc in Sources */,
				ECCDCF1A25E0F97500D7D297 /* erf_layer.cc in Sources */,
				9DD1FB8A247CE9BE00800139 /* metal_lrn_layer_acc.metal in Sources */,
				9DF543C9258B1366006CEC97 /* arm_pad_layer_acc.cc in Sources */,
				9DF5441D258B1367006CEC97 /* arm_conv_layer_1x1.cc in Sources */,
				9DD1FB9F247CE9BE00800139 /* metal_cos_layer_acc.metal in Sources */,
				9D32FC8924557EEC002DCDAB /* blob_memory_size_info.cc in Sources */,
				9D4C60CC246BF7A1006068D1 /* bbox_util.cc in Sources */,
				ECCDCED525DF536000D7D297 /* cpu_lrn_layer_acc.cc in Sources */,
				ECCDCEFA25DF536000D7D297 /* cpu_reduce_layer_acc.cc in Sources */,
				9DD1FBB4247CE9BE00800139 /* metal_conv_layer_common.mm in Sources */,
				9DD1FBB6247CE9BE00800139 /* metal_inner_product_layer_acc.mm in Sources */,
				9DF5439D258B1366006CEC97 /* arm_instance_norm_layer_acc.cc in Sources */,
				9DD1FB3D247CE9BE00800139 /* metal_context.mm in Sources */,
				EC0BE17E25144C10009BD69A /* prelu_layer_interpreter.cc in Sources */,
				9D32FF4524557EED002DCDAB /* expand_slice_optimizer.cc in Sources */,
				ECCDCF4525E10B9D00D7D297 /* reformat_layer_interpreter.cc in Sources */,
				ECCDCE8B25DF536000D7D297 /* cpu_reciprocal_layer_acc.cc in Sources */,
				9D32FCFB24557EEC002DCDAB /* hard_swish_layer.cc in Sources */,
				9D32FF1724557EED002DCDAB /* pad_layer_interpreter.cc in Sources */,
				9DD1FB35247CE9BE00800139 /* metal_device.mm in Sources */,
				9DF543AD258B1366006CEC97 /* arm_trig_layer_acc.cc in Sources */,
				E4D05BBE259DCB2E00921502 /* CONV_FP16_SLIDEW_C3.S in Sources */,
				ECCDCEBA25DF536000D7D297 /* cpu_add_layer_acc.cc in Sources */,
				ECCDCF1D25E0F97500D7D297 /* mat_mul_layer.cc in Sources */,
				9DF54394258B1366006CEC97 /* arm_unary_layer_acc.cc in Sources */,
				9DD1FBBA247CE9BE00800139 /* metal_conv_layer_depthwise.mm in Sources */,
				9DD1FB93247CE9BE00800139 /* metal_clip_layer_acc.metal in Sources */,
				9D32FCC424557EEC002DCDAB /* softplus_layer.cc in Sources */,
				9DF543F2258B1366006CEC97 /* CONV_FLOAT_O4.S in Sources */,
				EC12EC7F25E67549007ADDE4 /* net_optimizer_insert_layout_reformat.cc in Sources */,
				ECEC5D6D24FCE0780044DDF1 /* mat_utils.cc in Sources */,
				ECCDCF2425E0F97500D7D297 /* stride_slice_v2_layer.cc in Sources */,
				9DF54397258B1366006CEC97 /* arm_log_acc_layer_acc.cc in Sources */,
				9DD1FB3C247CE9BE00800139 /* metal_command_queue.mm in Sources */,
				ECCDCEC225DF536000D7D297 /* cpu_scatter_nd_layer_acc.cc in Sources */,
				9D32FCC024557EEC002DCDAB /* sigmoid_layer.cc in Sources */,
				9D32FCE724557EEC002DCDAB /* reduce_mean_layer.cc in Sources */,
				ECCDCEBE25DF536000D7D297 /* cpu_relu_layer_acc.cc in Sources */,
				EC0BE17925144C10009BD69A /* reorg_layer_interpreter.cc in Sources */,
				9DD1FB45247CE9BE00800139 /* metal_hard_swish_layer_acc.metal in Sources */,
				9D32FCEB24557EEC002DCDAB /* min_layer.cc in Sources */,
				9DD1FB4C247CE9BE00800139 /* metal_reduce_mean_layer_acc.mm in Sources */,
				9DD1FB69247CE9BE00800139 /* metal_prelu_layer_acc.mm in Sources */,
				9D32FC8624557EEC002DCDAB /* net_optimizer_manager.cc in Sources */,
				9D32FF1E24557EED002DCDAB /* permute_layer_interpreter.cc in Sources */,
				9DF543BF258B1366006CEC97 /* arm_reorg_layer_acc.cc in Sources */,
				9DF54403258B1367006CEC97 /* arm_nchw_layer_acc.cc in Sources */,
				9DD1FB61247CE9BE00800139 /* metal_batch_norm_layer_acc.metal in Sources */,
				9DD1FB79247CE9BE00800139 /* metal_deconv_layer_depthwise.metal in Sources */,
				9D32FCDE24557EEC002DCDAB /* conv_layer.cc in Sources */,
				E4D05BF9259F161000921502 /* arm_prelu_fp16_layer.cc in Sources */,
				9D32FCF424557EEC002DCDAB /* reduce_log_sum_exp_layer.cc in Sources */,
				EC0BE13825144B5E009BD69A /* detection_post_process_utils.cc in Sources */,
				9D32FCF924557EEC002DCDAB /* log_layer.cc in Sources */,
				ECCDCF4B25E10B9D00D7D297 /* gathernd_layer_interpreter.cc in Sources */,
				ECCDCEFB25DF536000D7D297 /* cpu_mat_mul_layer_acc.cc in Sources */,
				ECCDCEF025DF536000D7D297 /* cpu_selu_layer_acc.cc in Sources */,
				9D32FF6024557EED002DCDAB /* concat_layer_interpreter.cc in Sources */,
				9DF543CA258B1366006CEC97 /* arm_pixel_shuffle_layer_acc.cc in Sources */,
				9DF543FD258B1366006CEC97 /* arm_pow_layer_acc.cc in Sources */,
				9D32FF2F24557EED002DCDAB /* splitv_layer_interpreter.cc in Sources */,
				9DD1FB85247CE9BE00800139 /* metal_min_layer_acc.metal in Sources */,
				9D32FD0D24557EEC002DCDAB /* reduce_max_layer.cc in Sources */,
				E44D945C26048B7F003FE4A3 /* const_folder.cc in Sources */,
				9D32FF2824557EED002DCDAB /* blob_scale_layer_interpreter.cc in Sources */,
				ECCDCED225DF536000D7D297 /* cpu_log_layer_acc.cc in Sources */,
				ECCDCE8525DF536000D7D297 /* cpu_blob_converter.cc in Sources */,
				9DD1FB8F247CE9BE00800139 /* metal_abs_layer_acc.mm in Sources */,
				9DD1FB6B247CE9BE00800139 /* metal_abs_layer_acc.metal in Sources */,
				9DD1FB44247CE9BE00800139 /* metal_relu_layer_acc.mm in Sources */,
				9DD1FBA8247CE9BE00800139 /* metal_hdrguide_layer_acc.mm in Sources */,
				ECCDCEF625DF536000D7D297 /* cpu_normalize_layer_acc.cc in Sources */,
				9DD1FB62247CE9BE00800139 /* metal_floor_layer_acc.metal in Sources */,
				9DF5439E258B1366006CEC97 /* arm_inner_product_layer_acc.cc in Sources */,
				ECCDCE9225DF536000D7D297 /* cpu_ histogram_layer_acc.cc in Sources */,
				9DF543F0258B1366006CEC97 /* CONV_BFP16_SLIDEW_C3.S in Sources */,
				9DD1FBA7247CE9BE00800139 /* metal_add_layer_acc.mm in Sources */,
				9DF543D8258B1366006CEC97 /* CONV_BFP16_SLIDEW_C3.S in Sources */,
				9DF543B6258B1366006CEC97 /* arm_deconv_layer_depthwise.cc in Sources */,
				9D32FF7024557EED002DCDAB /* tnn.cc in Sources */,
				9DF543B2258B1366006CEC97 /* arm_deconv_layer_acc.cc in Sources */,
				9DD1FBA1247CE9BE00800139 /* metal_prelu_layer_acc.metal in Sources */,
				9DF543FC258B1366006CEC97 /* arm_hard_swish_acc.cc in Sources */,
				ECCDCE9025DF536000D7D297 /* cpu_reorg_layer_acc.cc in Sources */,
				9DD1FB41247CE9BE00800139 /* metal_permute_layer_acc.metal in Sources */,
				9D852BCB24584E6A003F4E41 /* bfp16_utils.cc in Sources */,
				ECCDCF4225E10B9D00D7D297 /* gather_layer_interpreter.cc in Sources */,
				ECCDCECD25DF536000D7D297 /* cpu_hard_swish_layer_acc.cc in Sources */,
				ECCDCED925DF536000D7D297 /* cpu_stride_slice_v2_layer_acc.cc in Sources */,
				E4D05BCB259DCB2E00921502 /* winograd_function_fp16.cc in Sources */,
				9DF543D2258B1366006CEC97 /* CONV_FLOAT_SLIDEW_C3.S in Sources */,
				9D32FF1424557EED002DCDAB /* div_layer_interpreter.cc in Sources */,
				9D32FCA324557EEC002DCDAB /* blob_memory_pool_factory.cc in Sources */,
				ECCDCE9125DF536000D7D297 /* cpu_layer_acc.cc in Sources */,
				9D32FF6224557EED002DCDAB /* shuffle_channel_layer_interpreter.cc in Sources */,
				ECCDCEB125DF536000D7D297 /* cpu_unary_layer_acc.cc in Sources */,
				ECCDCEA525DF536000D7D297 /* cpu_prior_box_layer_acc.cc in Sources */,
				9D32FF3124557EED002DCDAB /* inner_product_layer_interpreter.cc in Sources */,
				ECCDCF1E25E0F97500D7D297 /* bias_add_layer.cc in Sources */,
				ECCDCEC325DF536000D7D297 /* cpu_bias_add_layer_acc.cc in Sources */,
				EC5932FA25CFEBA900FF8F4B /* metal_reorg_layer_acc.mm in Sources */,
				ECCDCEC425DF536000D7D297 /* cpu_shape_layer_acc.cc in Sources */,
				9D32FD0024557EEC002DCDAB /* relu_layer.cc in Sources */,
				9DF54392258B1366006CEC97 /* arm_sqrt_layer_acc.cc in Sources */,
				9DF5439C258B1366006CEC97 /* arm_scale_layer_acc.cc in Sources */,
				E4D05BB9259DCB2E00921502 /* arm_deconv_fp16_layer_depthwise.cc in Sources */,
				9DD1FB7E247CE9BE00800139 /* metal_reciprocal_layer_acc.metal in Sources */,
				9DD1FB80247CE9BE00800139 /* metal_shuffle_layer_acc.metal in Sources */,
				EC0BE17625144C10009BD69A /* scale_layer_interpreter.cc in Sources */,
				9D32FF5524557EED002DCDAB /* binary_op_interpreter.cc in Sources */,
				9DF543EA258B1366006CEC97 /* DECONV_FLOAT_O4.S in Sources */,
				9D32FF7824557EED002DCDAB /* instance.cc in Sources */,
				9D32FF3C24557EED002DCDAB /* default_model_packer.cc in Sources */,
				9DD1FB60247CE9BE00800139 /* metal_selu_layer_acc.metal in Sources */,
				EC7F4B0A25E6417200F73811 /* metal_squeeze_layer_acc.mm in Sources */,
				9DD1FB5B247CE9BE00800139 /* metal_reshape_layer_acc.mm in Sources */,
				9DF5440E258B1367006CEC97 /* arm_reduce_l1_layer_acc.cc in Sources */,
				ECCDCF5025E10B9D00D7D297 /* size_layer_interpreter.cc in Sources */,
				9D32FF5924557EED002DCDAB /* softmax_layer_interpreter.cc in Sources */,
				9DD1FBA0247CE9BE00800139 /* metal_reduce_layer_acc.metal in Sources */,
				ECD946502558F4CD00BF9214 /* net_optimizer_insert_fp16_reformat.cc in Sources */,
				EC0BE16025144BE4009BD69A /* detection_post_process_layer_interpreter.cc in Sources */,
				9D32FCF624557EEC002DCDAB /* normalize_layer.cc in Sources */,
				EC2CF7822511F80500EE3899 /* metal_arg_max_or_min_layer_acc.mm in Sources */,
				9D32FD0624557EEC002DCDAB /* split_layer.cc in Sources */,
				ECCDCE9725DF536000D7D297 /* cpu_clip_layer_acc.cc in Sources */,
				9D32FCFE24557EEC002DCDAB /* multidir_broadcast_layer.cc in Sources */,
				9D32FCE524557EEC002DCDAB /* clip_layer.cc in Sources */,
				9DF543D7258B1366006CEC97 /* CONV_DW_3X3_BFP16_SLIDEW.S in Sources */,
				9D32FF0C24557EED002DCDAB /* shuffle_layer_interpreter.cc in Sources */,
				EC5932FB25CFEBAA00FF8F4B /* metal_reorg_layer_acc.metal in Sources */,
				9D32FCE324557EEC002DCDAB /* softmax_layer.cc in Sources */,
				9DF543EC258B1366006CEC97 /* CONV_DW_3X3_FLOAT_SLIDEW.S in Sources */,
				9D32FF5824557EED002DCDAB /* hard_sigmoid_layer_interpreter.cc in Sources */,
				9D32FF2A24557EED002DCDAB /* reduce_op_interpreter.cc in Sources */,
				ECCDCEDA25DF536000D7D297 /* cpu_pow_layer_acc.cc in Sources */,
				E4D05BB0259DCB2E00921502 /* HALF2FLOAT.S in Sources */,
				ECCDCEB025DF536000D7D297 /* cpu_asin_layer_acc.cc in Sources */,
				9DF5439A258B1366006CEC97 /* arm_reduce_prod_layer_acc.cc in Sources */,
				9DD1FBCD247CE9BF00800139 /* metal_neg_layer_acc.mm in Sources */,
				9D32FC8E24557EEC002DCDAB /* blob_memory_pool.cc in Sources */,
				9DD1FB40247CE9BE00800139 /* metal_sigmoid_layer_acc.mm in Sources */,
				ECCDCF1C25E0F97500D7D297 /* histogram_layer.cc in Sources */,
				9DD1FB97247CE9BE00800139 /* metal_relu_layer_acc.metal in Sources */,
				9D32FF1224557EED002DCDAB /* prelu_layer_interpreter.cc in Sources */,
				9DF543F7258B1366006CEC97 /* arm_div_layer_acc.cc in Sources */,
				9D32FCCF24557EEC002DCDAB /* pooling_3d_layer.cc in Sources */,
				ECCDCF1925E0F97500D7D297 /* lstm_layer.cc in Sources */,
				9D32FF7224557EED002DCDAB /* tnn_impl_default.cc in Sources */,
				ECCDCECB25DF536000D7D297 /* cpu_reduce_log_sum_exp_layer_acc.cc in Sources */,
				9DF543D5258B1366006CEC97 /* CONV_DW_3X3_FLOAT_SLIDEW.S in Sources */,
				9D5B716124BF0A300062DF64 /* metal_prior_box_layer_acc.mm in Sources */,
				9DD1FBC7247CE9BE00800139 /* metal_upsample_layer_acc.metal in Sources */,
				9DF543D0258B1366006CEC97 /* GEMM_INT8_4X8.S in Sources */,
				ECCDCEA225DF536000D7D297 /* cpu_range_layer_acc.cc in Sources */,
				ECCDCE9E25DF536000D7D297 /* cpu_concat_layer_acc.cc in Sources */,
				ECCDCE9625DF536000D7D297 /* cpu_reduce_log_sum_layer_acc.cc in Sources */,
				ECCDCEF825DF536000D7D297 /* cpu_bitshift_layer_acc.cc in Sources */,
				9D32FCDD24557EEC002DCDAB /* prior_box_layer.cc in Sources */,
<<<<<<< HEAD
				ECCDCEEA25DF536000D7D297 /* cpu_cos_layer_acc.cc in Sources */,
=======
				EC39A40225FB662900891D9A /* metal_reorg_layer_acc.metal in Sources */,
>>>>>>> 8ea81962
				9D32FCF324557EEC002DCDAB /* hdrguide_layer.cc in Sources */,
				9DD1FB3E247CE9BE00800139 /* tnn_impl_coreml.mm in Sources */,
				9DD1FB68247CE9BE00800139 /* metal_neg_layer_acc.metal in Sources */,
				ECCDCF2B25E0F97500D7D297 /* squeeze_layer.cc in Sources */,
				9DD1FB6D247CE9BE00800139 /* metal_hard_sigmoid_layer_acc.metal in Sources */,
				ECCDCED325DF536000D7D297 /* cpu_batch_norm_layer_acc.cc in Sources */,
				9D32FCE224557EEC002DCDAB /* neg_layer.cc in Sources */,
				9D32FF6D24557EED002DCDAB /* blob_int8.cc in Sources */,
				9DF543F5258B1366006CEC97 /* gemm_function.cc in Sources */,
				9DF543CC258B1366006CEC97 /* winograd_function.cc in Sources */,
				9D32FCC524557EEC002DCDAB /* tan_layer.cc in Sources */,
				EC0BE17C25144C10009BD69A /* instance_norm_layer_interpreter.cc in Sources */,
				E4D05BA7259DCB2E00921502 /* arm_deconv_fp16_layer_common.cc in Sources */,
				9DF543EF258B1366006CEC97 /* CONV_DW_3x3_BFP16_SLIDEW.S in Sources */,
				EC2CF72625078C1200EE3899 /* metal_mat_converter.metal in Sources */,
				E4D05BAA259DCB2E00921502 /* CONV_DW_3X3_FP16_SLIDEW.S in Sources */,
				9DD1FB86247CE9BE00800139 /* metal_hdrguide_layer_acc.metal in Sources */,
				9DF54402258B1366006CEC97 /* arm_abs_layer_acc.cc in Sources */,
				ECCDCF2025E0F97500D7D297 /* gathernd_layer.cc in Sources */,
				9DF5440F258B1367006CEC97 /* arm_priorbox_layer_acc.cc in Sources */,
			);
			runOnlyForDeploymentPostprocessing = 0;
		};
/* End PBXSourcesBuildPhase section */

/* Begin XCBuildConfiguration section */
		9D2DB1D722D759C8000C508F /* Debug */ = {
			isa = XCBuildConfiguration;
			buildSettings = {
				ALWAYS_SEARCH_USER_PATHS = NO;
				CLANG_ANALYZER_NONNULL = YES;
				CLANG_ANALYZER_NUMBER_OBJECT_CONVERSION = YES_AGGRESSIVE;
				CLANG_CXX_LANGUAGE_STANDARD = "gnu++14";
				CLANG_CXX_LIBRARY = "libc++";
				CLANG_ENABLE_MODULES = YES;
				CLANG_ENABLE_OBJC_ARC = YES;
				CLANG_ENABLE_OBJC_WEAK = YES;
				CLANG_WARN_BLOCK_CAPTURE_AUTORELEASING = YES;
				CLANG_WARN_BOOL_CONVERSION = YES;
				CLANG_WARN_COMMA = YES;
				CLANG_WARN_CONSTANT_CONVERSION = YES;
				CLANG_WARN_DEPRECATED_OBJC_IMPLEMENTATIONS = YES;
				CLANG_WARN_DIRECT_OBJC_ISA_USAGE = YES_ERROR;
				CLANG_WARN_DOCUMENTATION_COMMENTS = YES;
				CLANG_WARN_EMPTY_BODY = YES;
				CLANG_WARN_ENUM_CONVERSION = YES;
				CLANG_WARN_INFINITE_RECURSION = YES;
				CLANG_WARN_INT_CONVERSION = YES;
				CLANG_WARN_NON_LITERAL_NULL_CONVERSION = YES;
				CLANG_WARN_OBJC_IMPLICIT_RETAIN_SELF = YES;
				CLANG_WARN_OBJC_LITERAL_CONVERSION = YES;
				CLANG_WARN_OBJC_ROOT_CLASS = YES_ERROR;
				CLANG_WARN_RANGE_LOOP_ANALYSIS = YES;
				CLANG_WARN_STRICT_PROTOTYPES = YES;
				CLANG_WARN_SUSPICIOUS_MOVE = YES;
				CLANG_WARN_UNGUARDED_AVAILABILITY = YES_AGGRESSIVE;
				CLANG_WARN_UNREACHABLE_CODE = YES;
				CLANG_WARN__DUPLICATE_METHOD_MATCH = YES;
				CODE_SIGN_IDENTITY = "-";
				COPY_PHASE_STRIP = NO;
				CURRENT_PROJECT_VERSION = 71;
				DEBUG_INFORMATION_FORMAT = dwarf;
				ENABLE_STRICT_OBJC_MSGSEND = YES;
				ENABLE_TESTABILITY = YES;
				GCC_C_LANGUAGE_STANDARD = gnu11;
				GCC_DYNAMIC_NO_PIC = NO;
				GCC_NO_COMMON_BLOCKS = YES;
				GCC_OPTIMIZATION_LEVEL = 0;
				GCC_PREPROCESSOR_DEFINITIONS = (
					"DEBUG=1",
					"$(inherited)",
				);
				GCC_WARN_64_TO_32_BIT_CONVERSION = YES;
				GCC_WARN_ABOUT_RETURN_TYPE = YES_ERROR;
				GCC_WARN_UNDECLARED_SELECTOR = YES;
				GCC_WARN_UNINITIALIZED_AUTOS = YES_AGGRESSIVE;
				GCC_WARN_UNUSED_FUNCTION = YES;
				GCC_WARN_UNUSED_VARIABLE = YES;
				MACOSX_DEPLOYMENT_TARGET = 10.14;
				MTL_ENABLE_DEBUG_INFO = INCLUDE_SOURCE;
				MTL_FAST_MATH = YES;
				ONLY_ACTIVE_ARCH = YES;
				SDKROOT = macosx;
				VERSIONING_SYSTEM = "apple-generic";
				VERSION_INFO_PREFIX = "";
			};
			name = Debug;
		};
		9D2DB1D822D759C8000C508F /* Release */ = {
			isa = XCBuildConfiguration;
			buildSettings = {
				ALWAYS_SEARCH_USER_PATHS = NO;
				CLANG_ANALYZER_NONNULL = YES;
				CLANG_ANALYZER_NUMBER_OBJECT_CONVERSION = YES_AGGRESSIVE;
				CLANG_CXX_LANGUAGE_STANDARD = "gnu++14";
				CLANG_CXX_LIBRARY = "libc++";
				CLANG_ENABLE_MODULES = YES;
				CLANG_ENABLE_OBJC_ARC = YES;
				CLANG_ENABLE_OBJC_WEAK = YES;
				CLANG_WARN_BLOCK_CAPTURE_AUTORELEASING = YES;
				CLANG_WARN_BOOL_CONVERSION = YES;
				CLANG_WARN_COMMA = YES;
				CLANG_WARN_CONSTANT_CONVERSION = YES;
				CLANG_WARN_DEPRECATED_OBJC_IMPLEMENTATIONS = YES;
				CLANG_WARN_DIRECT_OBJC_ISA_USAGE = YES_ERROR;
				CLANG_WARN_DOCUMENTATION_COMMENTS = YES;
				CLANG_WARN_EMPTY_BODY = YES;
				CLANG_WARN_ENUM_CONVERSION = YES;
				CLANG_WARN_INFINITE_RECURSION = YES;
				CLANG_WARN_INT_CONVERSION = YES;
				CLANG_WARN_NON_LITERAL_NULL_CONVERSION = YES;
				CLANG_WARN_OBJC_IMPLICIT_RETAIN_SELF = YES;
				CLANG_WARN_OBJC_LITERAL_CONVERSION = YES;
				CLANG_WARN_OBJC_ROOT_CLASS = YES_ERROR;
				CLANG_WARN_RANGE_LOOP_ANALYSIS = YES;
				CLANG_WARN_STRICT_PROTOTYPES = YES;
				CLANG_WARN_SUSPICIOUS_MOVE = YES;
				CLANG_WARN_UNGUARDED_AVAILABILITY = YES_AGGRESSIVE;
				CLANG_WARN_UNREACHABLE_CODE = YES;
				CLANG_WARN__DUPLICATE_METHOD_MATCH = YES;
				CODE_SIGN_IDENTITY = "-";
				COPY_PHASE_STRIP = NO;
				CURRENT_PROJECT_VERSION = 71;
				DEBUG_INFORMATION_FORMAT = "dwarf-with-dsym";
				ENABLE_NS_ASSERTIONS = NO;
				ENABLE_STRICT_OBJC_MSGSEND = YES;
				ENABLE_TESTABILITY = YES;
				GCC_C_LANGUAGE_STANDARD = gnu11;
				GCC_NO_COMMON_BLOCKS = YES;
				GCC_WARN_64_TO_32_BIT_CONVERSION = YES;
				GCC_WARN_ABOUT_RETURN_TYPE = YES_ERROR;
				GCC_WARN_UNDECLARED_SELECTOR = YES;
				GCC_WARN_UNINITIALIZED_AUTOS = YES_AGGRESSIVE;
				GCC_WARN_UNUSED_FUNCTION = YES;
				GCC_WARN_UNUSED_VARIABLE = YES;
				MACOSX_DEPLOYMENT_TARGET = 10.14;
				MTL_ENABLE_DEBUG_INFO = NO;
				MTL_FAST_MATH = YES;
				SDKROOT = macosx;
				VERSIONING_SYSTEM = "apple-generic";
				VERSION_INFO_PREFIX = "";
			};
			name = Release;
		};
		9D2DB1DA22D759C8000C508F /* Debug */ = {
			isa = XCBuildConfiguration;
			buildSettings = {
				CODE_SIGNING_REQUIRED = NO;
				CODE_SIGN_IDENTITY = "";
				CODE_SIGN_STYLE = Manual;
				COMBINE_HIDPI_IMAGES = YES;
				DEFINES_MODULE = YES;
				DEVELOPMENT_TEAM = "";
				DYLIB_COMPATIBILITY_VERSION = 1;
				DYLIB_CURRENT_VERSION = 71;
				DYLIB_INSTALL_NAME_BASE = "@rpath";
				ENABLE_BITCODE = YES;
				FRAMEWORK_VERSION = A;
				GCC_GENERATE_DEBUGGING_SYMBOLS = NO;
				GCC_INPUT_FILETYPE = automatic;
				GCC_OPTIMIZATION_LEVEL = s;
				HEADER_SEARCH_PATHS = (
					"\"$(SRCROOT)/../../source\"",
					"\"$(SRCROOT)/../../include\"",
					"\"$(SRCROOT)/../../include/core\"",
					"\"$(SRCROOT)/../../include/utils\"",
				);
				INFOPLIST_FILE = tnn/Info.plist;
				INSTALL_PATH = "$(LOCAL_LIBRARY_DIR)/Frameworks";
				IPHONEOS_DEPLOYMENT_TARGET = 9.0;
				LD_RUNPATH_SEARCH_PATHS = (
					"$(inherited)",
					"@executable_path/../Frameworks",
					"@loader_path/Frameworks",
				);
				MACH_O_TYPE = staticlib;
				MTL_HEADER_SEARCH_PATHS = "\"$(SRCROOT)/../../source/device/metal/acc\" \"$(SRCROOT)/../../source\"";
				MTL_LANGUAGE_REVISION = Metal11;
				MTL_OPTIMIZATION_LEVEL = s;
				ONLY_ACTIVE_ARCH = YES;
				OTHER_CFLAGS = (
					"-fvisibility=hidden",
					"-Wno-deprecated-declarations",
					"-Wno-ignored-attributes",
					"-Wno-unused-variable",
					"-Wno-pass-failed",
					"-Wunused-function",
					"-march=armv8.2-a+fp16+nolse",
					"-DTNN_ARM82=defined(__aarch64__)",
				);
				PRODUCT_BUNDLE_IDENTIFIER = com.tencent.youtu.tnn.tnn;
				PRODUCT_NAME = "$(TARGET_NAME:c99extidentifier)";
				PROVISIONING_PROFILE_SPECIFIER = "";
				"PROVISIONING_PROFILE_SPECIFIER[sdk=macosx*]" = "";
				SDKROOT = iphoneos;
				SKIP_INSTALL = YES;
				VALID_ARCHS = "x86_64 arm64 i386 armv7";
			};
			name = Debug;
		};
		9D2DB1DB22D759C8000C508F /* Release */ = {
			isa = XCBuildConfiguration;
			buildSettings = {
				CODE_SIGNING_REQUIRED = NO;
				CODE_SIGN_IDENTITY = "";
				CODE_SIGN_STYLE = Manual;
				COMBINE_HIDPI_IMAGES = YES;
				COPY_PHASE_STRIP = YES;
				DEFINES_MODULE = YES;
				DEVELOPMENT_TEAM = "";
				DYLIB_COMPATIBILITY_VERSION = 1;
				DYLIB_CURRENT_VERSION = 71;
				DYLIB_INSTALL_NAME_BASE = "@rpath";
				ENABLE_BITCODE = YES;
				FRAMEWORK_VERSION = A;
				GCC_GENERATE_DEBUGGING_SYMBOLS = NO;
				GCC_INPUT_FILETYPE = automatic;
				GCC_OPTIMIZATION_LEVEL = s;
				GCC_SYMBOLS_PRIVATE_EXTERN = YES;
				GENERATE_MASTER_OBJECT_FILE = YES;
				HEADER_SEARCH_PATHS = (
					"\"$(SRCROOT)/../../source\"",
					"\"$(SRCROOT)/../../include\"",
					"\"$(SRCROOT)/../../include/core\"",
					"\"$(SRCROOT)/../../include/utils\"",
				);
				INFOPLIST_FILE = tnn/Info.plist;
				INSTALL_PATH = "$(LOCAL_LIBRARY_DIR)/Frameworks";
				IPHONEOS_DEPLOYMENT_TARGET = 9.0;
				LD_RUNPATH_SEARCH_PATHS = (
					"$(inherited)",
					"@executable_path/../Frameworks",
					"@loader_path/Frameworks",
				);
				MACH_O_TYPE = staticlib;
				MTL_HEADER_SEARCH_PATHS = "\"$(SRCROOT)/../../source/device/metal/acc\" \"$(SRCROOT)/../../source\"";
				MTL_LANGUAGE_REVISION = Metal11;
				MTL_OPTIMIZATION_LEVEL = s;
				ONLY_ACTIVE_ARCH = NO;
				OTHER_CFLAGS = (
					"-fvisibility=hidden",
					"-Wno-deprecated-declarations",
					"-Wno-ignored-attributes",
					"-Wno-unused-variable",
					"-Wno-pass-failed",
					"-Wunused-function",
					"-march=armv8.2-a+fp16+nolse",
					"-DTNN_ARM82=defined(__aarch64__)",
				);
				PRODUCT_BUNDLE_IDENTIFIER = com.tencent.youtu.tnn.tnn;
				PRODUCT_NAME = "$(TARGET_NAME:c99extidentifier)";
				PROVISIONING_PROFILE_SPECIFIER = "";
				"PROVISIONING_PROFILE_SPECIFIER[sdk=macosx*]" = "";
				SDKROOT = iphoneos;
				SKIP_INSTALL = YES;
				STRIP_STYLE = "non-global";
				VALID_ARCHS = "x86_64 arm64 i386 armv7";
			};
			name = Release;
		};
/* End XCBuildConfiguration section */

/* Begin XCConfigurationList section */
		9D2DB1CB22D759C8000C508F /* Build configuration list for PBXProject "tnn" */ = {
			isa = XCConfigurationList;
			buildConfigurations = (
				9D2DB1D722D759C8000C508F /* Debug */,
				9D2DB1D822D759C8000C508F /* Release */,
			);
			defaultConfigurationIsVisible = 0;
			defaultConfigurationName = Release;
		};
		9D2DB1D922D759C8000C508F /* Build configuration list for PBXNativeTarget "tnn" */ = {
			isa = XCConfigurationList;
			buildConfigurations = (
				9D2DB1DA22D759C8000C508F /* Debug */,
				9D2DB1DB22D759C8000C508F /* Release */,
			);
			defaultConfigurationIsVisible = 0;
			defaultConfigurationName = Release;
		};
/* End XCConfigurationList section */
	};
	rootObject = 9D2DB1C822D759C8000C508F /* Project object */;
}<|MERGE_RESOLUTION|>--- conflicted
+++ resolved
@@ -717,7 +717,6 @@
 		EC2CF72625078C1200EE3899 /* metal_mat_converter.metal in Sources */ = {isa = PBXBuildFile; fileRef = EC2CF72425078C1200EE3899 /* metal_mat_converter.metal */; };
 		EC2CF7822511F80500EE3899 /* metal_arg_max_or_min_layer_acc.mm in Sources */ = {isa = PBXBuildFile; fileRef = EC2CF7802511F80500EE3899 /* metal_arg_max_or_min_layer_acc.mm */; };
 		EC2CF7832511F80500EE3899 /* metal_arg_max_or_min_layer_acc.metal in Sources */ = {isa = PBXBuildFile; fileRef = EC2CF7812511F80500EE3899 /* metal_arg_max_or_min_layer_acc.metal */; };
-<<<<<<< HEAD
 		EC39A41B25FC9DE100891D9A /* arm_lstm_layer_acc.cc in Sources */ = {isa = PBXBuildFile; fileRef = EC39A41925FC9DE100891D9A /* arm_lstm_layer_acc.cc */; };
 		EC39A41C25FC9DE100891D9A /* arm_squeeze_layer_acc.cc in Sources */ = {isa = PBXBuildFile; fileRef = EC39A41A25FC9DE100891D9A /* arm_squeeze_layer_acc.cc */; };
 		EC39A41F25FCA8E600891D9A /* arm_lstm_layer_acc.h in Headers */ = {isa = PBXBuildFile; fileRef = EC39A41E25FCA8E600891D9A /* arm_lstm_layer_acc.h */; };
@@ -731,14 +730,12 @@
 		EC78BA442604831B009271A8 /* arm_lstm_fp16_layer.cc in Sources */ = {isa = PBXBuildFile; fileRef = EC78BA432604831B009271A8 /* arm_lstm_fp16_layer.cc */; };
 		EC78BA4726048507009271A8 /* gemm_function_fp16.cc in Sources */ = {isa = PBXBuildFile; fileRef = EC78BA4626048507009271A8 /* gemm_function_fp16.cc */; };
 		EC7F4B0A25E6417200F73811 /* metal_squeeze_layer_acc.mm in Sources */ = {isa = PBXBuildFile; fileRef = EC7F4B0925E6417200F73811 /* metal_squeeze_layer_acc.mm */; };
-=======
 		EC39A3FB25FB65E000891D9A /* half_utils_inner.h in Headers */ = {isa = PBXBuildFile; fileRef = EC39A3F725FB65E000891D9A /* half_utils_inner.h */; };
 		EC39A3FC25FB65E000891D9A /* half.hpp in Headers */ = {isa = PBXBuildFile; fileRef = EC39A3F825FB65E000891D9A /* half.hpp */; };
 		EC39A40225FB662900891D9A /* metal_reorg_layer_acc.metal in Sources */ = {isa = PBXBuildFile; fileRef = EC39A40025FB662900891D9A /* metal_reorg_layer_acc.metal */; };
 		EC39A40325FB662900891D9A /* metal_reorg_layer_acc.mm in Sources */ = {isa = PBXBuildFile; fileRef = EC39A40125FB662900891D9A /* metal_reorg_layer_acc.mm */; };
 		EC39A40B25FB667D00891D9A /* net_optimizer_fuse_conv_add.cc in Sources */ = {isa = PBXBuildFile; fileRef = EC39A40925FB667D00891D9A /* net_optimizer_fuse_conv_add.cc */; };
 		EC39A40C25FB667D00891D9A /* net_optimizer_fuse_conv_add.h in Headers */ = {isa = PBXBuildFile; fileRef = EC39A40A25FB667D00891D9A /* net_optimizer_fuse_conv_add.h */; };
->>>>>>> 8ea81962
 		EC88054A255FE59D00BC4EDD /* net_optimizer_fuse_conv_post.h in Headers */ = {isa = PBXBuildFile; fileRef = EC880548255FE59D00BC4EDD /* net_optimizer_fuse_conv_post.h */; };
 		EC88054B255FE59D00BC4EDD /* net_optimizer_fuse_conv_post.cc in Sources */ = {isa = PBXBuildFile; fileRef = EC880549255FE59D00BC4EDD /* net_optimizer_fuse_conv_post.cc */; };
 		EC8BDE0925E3B13D0085CCC2 /* const_folder.cc in Sources */ = {isa = PBXBuildFile; fileRef = EC8BDE0725E3B13D0085CCC2 /* const_folder.cc */; };
@@ -1650,7 +1647,6 @@
 		EC2CF72425078C1200EE3899 /* metal_mat_converter.metal */ = {isa = PBXFileReference; fileEncoding = 4; lastKnownFileType = sourcecode.metal; path = metal_mat_converter.metal; sourceTree = "<group>"; };
 		EC2CF7802511F80500EE3899 /* metal_arg_max_or_min_layer_acc.mm */ = {isa = PBXFileReference; fileEncoding = 4; lastKnownFileType = sourcecode.cpp.objcpp; path = metal_arg_max_or_min_layer_acc.mm; sourceTree = "<group>"; };
 		EC2CF7812511F80500EE3899 /* metal_arg_max_or_min_layer_acc.metal */ = {isa = PBXFileReference; fileEncoding = 4; lastKnownFileType = sourcecode.metal; path = metal_arg_max_or_min_layer_acc.metal; sourceTree = "<group>"; };
-<<<<<<< HEAD
 		EC39A41925FC9DE100891D9A /* arm_lstm_layer_acc.cc */ = {isa = PBXFileReference; fileEncoding = 4; lastKnownFileType = sourcecode.cpp.cpp; path = arm_lstm_layer_acc.cc; sourceTree = "<group>"; };
 		EC39A41A25FC9DE100891D9A /* arm_squeeze_layer_acc.cc */ = {isa = PBXFileReference; fileEncoding = 4; lastKnownFileType = sourcecode.cpp.cpp; path = arm_squeeze_layer_acc.cc; sourceTree = "<group>"; };
 		EC39A41E25FCA8E600891D9A /* arm_lstm_layer_acc.h */ = {isa = PBXFileReference; fileEncoding = 4; lastKnownFileType = sourcecode.c.h; path = arm_lstm_layer_acc.h; sourceTree = "<group>"; };
@@ -1665,14 +1661,12 @@
 		EC78BA432604831B009271A8 /* arm_lstm_fp16_layer.cc */ = {isa = PBXFileReference; fileEncoding = 4; lastKnownFileType = sourcecode.cpp.cpp; path = arm_lstm_fp16_layer.cc; sourceTree = "<group>"; };
 		EC78BA4626048507009271A8 /* gemm_function_fp16.cc */ = {isa = PBXFileReference; fileEncoding = 4; lastKnownFileType = sourcecode.cpp.cpp; path = gemm_function_fp16.cc; sourceTree = "<group>"; };
 		EC7F4B0925E6417200F73811 /* metal_squeeze_layer_acc.mm */ = {isa = PBXFileReference; lastKnownFileType = sourcecode.cpp.objcpp; path = metal_squeeze_layer_acc.mm; sourceTree = "<group>"; };
-=======
 		EC39A3F725FB65E000891D9A /* half_utils_inner.h */ = {isa = PBXFileReference; fileEncoding = 4; lastKnownFileType = sourcecode.c.h; path = half_utils_inner.h; sourceTree = "<group>"; };
 		EC39A3F825FB65E000891D9A /* half.hpp */ = {isa = PBXFileReference; fileEncoding = 4; lastKnownFileType = sourcecode.cpp.h; path = half.hpp; sourceTree = "<group>"; };
 		EC39A40025FB662900891D9A /* metal_reorg_layer_acc.metal */ = {isa = PBXFileReference; fileEncoding = 4; lastKnownFileType = sourcecode.metal; name = metal_reorg_layer_acc.metal; path = ../../metal/acc/metal_reorg_layer_acc.metal; sourceTree = "<group>"; };
 		EC39A40125FB662900891D9A /* metal_reorg_layer_acc.mm */ = {isa = PBXFileReference; fileEncoding = 4; lastKnownFileType = sourcecode.cpp.objcpp; name = metal_reorg_layer_acc.mm; path = ../../metal/acc/metal_reorg_layer_acc.mm; sourceTree = "<group>"; };
 		EC39A40925FB667D00891D9A /* net_optimizer_fuse_conv_add.cc */ = {isa = PBXFileReference; fileEncoding = 4; lastKnownFileType = sourcecode.cpp.cpp; path = net_optimizer_fuse_conv_add.cc; sourceTree = "<group>"; };
 		EC39A40A25FB667D00891D9A /* net_optimizer_fuse_conv_add.h */ = {isa = PBXFileReference; fileEncoding = 4; lastKnownFileType = sourcecode.c.h; path = net_optimizer_fuse_conv_add.h; sourceTree = "<group>"; };
->>>>>>> 8ea81962
 		EC880548255FE59D00BC4EDD /* net_optimizer_fuse_conv_post.h */ = {isa = PBXFileReference; fileEncoding = 4; lastKnownFileType = sourcecode.c.h; path = net_optimizer_fuse_conv_post.h; sourceTree = "<group>"; };
 		EC880549255FE59D00BC4EDD /* net_optimizer_fuse_conv_post.cc */ = {isa = PBXFileReference; fileEncoding = 4; lastKnownFileType = sourcecode.cpp.cpp; path = net_optimizer_fuse_conv_post.cc; sourceTree = "<group>"; };
 		EC8BDE0725E3B13D0085CCC2 /* const_folder.cc */ = {isa = PBXFileReference; fileEncoding = 4; lastKnownFileType = sourcecode.cpp.cpp; path = const_folder.cc; sourceTree = "<group>"; };
@@ -1941,7 +1935,6 @@
 		9D32F95D24557EE7002DCDAB /* optimizer */ = {
 			isa = PBXGroup;
 			children = (
-<<<<<<< HEAD
 				EC12EC7E25E67549007ADDE4 /* net_optimizer_cbam_fused_pooling.cc */,
 				EC12EC7825E67548007ADDE4 /* net_optimizer_cbam_fused_pooling.h */,
 				EC12EC7A25E67548007ADDE4 /* net_optimizer_cbam_fused_reduce.cc */,
@@ -1950,10 +1943,8 @@
 				EC12EC7925E67548007ADDE4 /* net_optimizer_fuse_conv_add.h */,
 				EC12EC7725E67548007ADDE4 /* net_optimizer_insert_layout_reformat.cc */,
 				EC12EC7D25E67549007ADDE4 /* net_optimizer_insert_layout_reformat.h */,
-=======
 				EC39A40925FB667D00891D9A /* net_optimizer_fuse_conv_add.cc */,
 				EC39A40A25FB667D00891D9A /* net_optimizer_fuse_conv_add.h */,
->>>>>>> 8ea81962
 				EC880549255FE59D00BC4EDD /* net_optimizer_fuse_conv_post.cc */,
 				EC880548255FE59D00BC4EDD /* net_optimizer_fuse_conv_post.h */,
 				ECD9464C2558F4CD00BF9214 /* net_optimizer_insert_fp16_reformat.cc */,
@@ -2011,17 +2002,14 @@
 		9D32F98824557EE7002DCDAB /* utils */ = {
 			isa = PBXGroup;
 			children = (
-<<<<<<< HEAD
 				EC8BDE0D25E3B15F0085CCC2 /* cpu_info.cc */,
 				EC78BA1126034506009271A8 /* blob_dump_utils.h */,
 				EC8BDE0C25E3B15F0085CCC2 /* cpu_info.h */,
 				EC8BDE0E25E3B15F0085CCC2 /* data_flag_utils.cc */,
 				EC8BDE1025E3B15F0085CCC2 /* dims_offset_utils.cc */,
 				EC8BDE0F25E3B15F0085CCC2 /* dims_offset_utils.h */,
-=======
 				EC39A3F725FB65E000891D9A /* half_utils_inner.h */,
 				EC39A3F825FB65E000891D9A /* half.hpp */,
->>>>>>> 8ea81962
 				6178F34A2590AA8C00B4B153 /* md5.cc */,
 				E44D947726048C32003FE4A3 /* cpu_info.cc */,
 				E44D947626048C32003FE4A3 /* cpu_info.h */,
@@ -2689,16 +2677,13 @@
 		9DF542DF258B1363006CEC97 /* acc */ = {
 			isa = PBXGroup;
 			children = (
-<<<<<<< HEAD
 				EC78BA3E26048309009271A8 /* arm_mat_mul_layer_acc.cc */,
 				EC78BA3F26048309009271A8 /* arm_mat_mul_layer_acc.h */,
 				EC39A41E25FCA8E600891D9A /* arm_lstm_layer_acc.h */,
 				EC39A41925FC9DE100891D9A /* arm_lstm_layer_acc.cc */,
 				EC39A41A25FC9DE100891D9A /* arm_squeeze_layer_acc.cc */,
-=======
 				EC39A40025FB662900891D9A /* metal_reorg_layer_acc.metal */,
 				EC39A40125FB662900891D9A /* metal_reorg_layer_acc.mm */,
->>>>>>> 8ea81962
 				9DF54355258B1365006CEC97 /* arm_abs_layer_acc.cc */,
 				E4D05BE5259F15C600921502 /* arm_batch_norm_layer_acc.cc */,
 				E4D05BE9259F15C700921502 /* arm_concat_layer_acc.cc */,
@@ -3142,17 +3127,14 @@
 				9DF543E3258B1366006CEC97 /* gemm_function.h in Headers */,
 				9DF54396258B1366006CEC97 /* Half8.h in Headers */,
 				9D32FF0924557EED002DCDAB /* objseri.h in Headers */,
-<<<<<<< HEAD
 				ECCDCEC725DF536000D7D297 /* compute_elewise.h in Headers */,
 				9D32FCA424557EEC002DCDAB /* memory_seperate_assign_strategy.h in Headers */,
 				9D32FF3A24557EED002DCDAB /* layer_resource.h in Headers */,
 				ECCDCE9525DF536000D7D297 /* cpu_conv_layer_acc.h in Headers */,
-=======
 				E44D947126048C1A003FE4A3 /* dims_offset_utils.h in Headers */,
 				9D32FCA424557EEC002DCDAB /* memory_seperate_assign_strategy.h in Headers */,
 				9D32FF3A24557EED002DCDAB /* layer_resource.h in Headers */,
 				E44D945A26048B7F003FE4A3 /* blob_impl.h in Headers */,
->>>>>>> 8ea81962
 				9D32FCA024557EEC002DCDAB /* memory_mode_state.h in Headers */,
 				9D32FCBD24557EEC002DCDAB /* pribox_generator_utils.h in Headers */,
 				9DD1FC68247CEA1400800139 /* arm_context.h in Headers */,
@@ -3309,11 +3291,8 @@
 				9D32FF4C24557EED002DCDAB /* ncnn_param_utils.h in Headers */,
 				EC8BDE0A25E3B13D0085CCC2 /* const_folder.h in Headers */,
 				9DF54407258B1367006CEC97 /* Float4.h in Headers */,
-<<<<<<< HEAD
-=======
 				EC39A3FC25FB65E000891D9A /* half.hpp in Headers */,
 				9D32FCA624557EEC002DCDAB /* blob_dump_utils.h in Headers */,
->>>>>>> 8ea81962
 				9DF54400258B1366006CEC97 /* arm_reshape_layer_acc.h in Headers */,
 				9D32FF3924557EED002DCDAB /* default_model_packer.h in Headers */,
 				9DF5444A258B162F006CEC97 /* npu_common_utils.h in Headers */,
@@ -3422,11 +3401,8 @@
 				E4D05BF8259F161000921502 /* arm_batch_norm_fp16_layer.cc in Sources */,
 				9D32FCC624557EEC002DCDAB /* reduce_prod_layer.cc in Sources */,
 				9D32FF1F24557EED002DCDAB /* hard_swish_layer_interpreter.cc in Sources */,
-<<<<<<< HEAD
 				ECCDCEFF25DF5C3F00D7D297 /* metal_lstm_layer_acc.metal in Sources */,
-=======
 				EC39A40325FB662900891D9A /* metal_reorg_layer_acc.mm in Sources */,
->>>>>>> 8ea81962
 				9DF54398258B1366006CEC97 /* arm_reduce_log_sum_exp_layer_acc.cc in Sources */,
 				9DF543F3258B1366006CEC97 /* GEMM_INT8_8X8.S in Sources */,
 				9DD1FB5E247CE9BE00800139 /* metal_reduce_log_sum_layer_acc.mm in Sources */,
@@ -3455,11 +3431,8 @@
 				ECCDCF2725E0F97500D7D297 /* cbam_fused_pooling_layer.cc in Sources */,
 				9DF543C5258B1366006CEC97 /* arm_softmax_layer_acc.cc in Sources */,
 				9D32FF1824557EED002DCDAB /* sub_layer_interpreter.cc in Sources */,
-<<<<<<< HEAD
 				ECCDCF2525E0F97500D7D297 /* cbam_fused_reduce_layer.cc in Sources */,
-=======
 				E44D946F26048C1A003FE4A3 /* dims_offset_utils.cc in Sources */,
->>>>>>> 8ea81962
 				9DF543B7258B1366006CEC97 /* arm_deconv_layer_common.cc in Sources */,
 				ECCDCF1725E0F97500D7D297 /* expand_layer.cc in Sources */,
 				9D32FF0224557EED002DCDAB /* layer_resource_generator.cc in Sources */,
@@ -3540,11 +3513,8 @@
 				9D32FCD124557EEC002DCDAB /* elementwise_layer.cc in Sources */,
 				EC0BE16125144BE4009BD69A /* squeeze_layer_interpreter.cc in Sources */,
 				9DD1FB67247CE9BE00800139 /* metal_elu_layer_acc.metal in Sources */,
-<<<<<<< HEAD
 				ECCDCEA925DF536000D7D297 /* cpu_shuffle_layer_acc.cc in Sources */,
-=======
 				E43D68B525C8F38000FAAF54 /* CONV_DW_3X3_INT8_SLIDEW.S in Sources */,
->>>>>>> 8ea81962
 				9DD1FBC0247CE9BE00800139 /* metal_conv_layer_1x1.metal in Sources */,
 				9D32FCFC24557EEC002DCDAB /* upsample_layer.cc in Sources */,
 				9D32FC9F24557EEC002DCDAB /* memory_mode_state_factory.cc in Sources */,
@@ -3642,11 +3612,8 @@
 				9D32FF0D24557EED002DCDAB /* conv_layer_interpreter.cc in Sources */,
 				ECCDCE8725DF536000D7D297 /* cpu_context.cc in Sources */,
 				E4D05BC6259DCB2E00921502 /* arm_conv_fp16_layer_3x3.cc in Sources */,
-<<<<<<< HEAD
 				ECCDCEE225DF536000D7D297 /* cpu_ceil_layer_acc.cc in Sources */,
-=======
 				E44D946426048BE7003FE4A3 /* arm_lstm_fp16_layer.cc in Sources */,
->>>>>>> 8ea81962
 				9D32FCD424557EEC002DCDAB /* atan_layer.cc in Sources */,
 				9D32FF2124557EED002DCDAB /* selu_layer_interpreter.cc in Sources */,
 				9D32FF2224557EED002DCDAB /* lrn_layer_interpreter.cc in Sources */,
@@ -4120,11 +4087,8 @@
 				ECCDCE9625DF536000D7D297 /* cpu_reduce_log_sum_layer_acc.cc in Sources */,
 				ECCDCEF825DF536000D7D297 /* cpu_bitshift_layer_acc.cc in Sources */,
 				9D32FCDD24557EEC002DCDAB /* prior_box_layer.cc in Sources */,
-<<<<<<< HEAD
 				ECCDCEEA25DF536000D7D297 /* cpu_cos_layer_acc.cc in Sources */,
-=======
 				EC39A40225FB662900891D9A /* metal_reorg_layer_acc.metal in Sources */,
->>>>>>> 8ea81962
 				9D32FCF324557EEC002DCDAB /* hdrguide_layer.cc in Sources */,
 				9DD1FB3E247CE9BE00800139 /* tnn_impl_coreml.mm in Sources */,
 				9DD1FB68247CE9BE00800139 /* metal_neg_layer_acc.metal in Sources */,
