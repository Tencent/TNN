--- conflicted
+++ resolved
@@ -665,25 +665,12 @@
 		EC0BE17F25144C10009BD69A /* unary_op_layer_interpreter.cc in Sources */ = {isa = PBXBuildFile; fileRef = EC0BE17125144C10009BD69A /* unary_op_layer_interpreter.cc */; };
 		EC0BE1BB251DBE65009BD69A /* mat_converter_utils.cc in Sources */ = {isa = PBXBuildFile; fileRef = EC0BE1B9251DBE65009BD69A /* mat_converter_utils.cc */; };
 		EC0BE1BC251DBE65009BD69A /* mat_converter_utils.h in Headers */ = {isa = PBXBuildFile; fileRef = EC0BE1BA251DBE65009BD69A /* mat_converter_utils.h */; };
-		EC10738F257E4402001D7A45 /* random_data_utils.h in Headers */ = {isa = PBXBuildFile; fileRef = EC10738D257E4402001D7A45 /* random_data_utils.h */; };
-		EC107390257E4402001D7A45 /* random_data_utils.cc in Sources */ = {isa = PBXBuildFile; fileRef = EC10738E257E4402001D7A45 /* random_data_utils.cc */; };
 		EC2CF72525078C1200EE3899 /* metal_mat_converter.mm in Sources */ = {isa = PBXBuildFile; fileRef = EC2CF72325078C1200EE3899 /* metal_mat_converter.mm */; };
 		EC2CF72625078C1200EE3899 /* metal_mat_converter.metal in Sources */ = {isa = PBXBuildFile; fileRef = EC2CF72425078C1200EE3899 /* metal_mat_converter.metal */; };
 		EC2CF7822511F80500EE3899 /* metal_arg_max_or_min_layer_acc.mm in Sources */ = {isa = PBXBuildFile; fileRef = EC2CF7802511F80500EE3899 /* metal_arg_max_or_min_layer_acc.mm */; };
 		EC2CF7832511F80500EE3899 /* metal_arg_max_or_min_layer_acc.metal in Sources */ = {isa = PBXBuildFile; fileRef = EC2CF7812511F80500EE3899 /* metal_arg_max_or_min_layer_acc.metal */; };
 		EC88054A255FE59D00BC4EDD /* net_optimizer_fuse_conv_post.h in Headers */ = {isa = PBXBuildFile; fileRef = EC880548255FE59D00BC4EDD /* net_optimizer_fuse_conv_post.h */; };
 		EC88054B255FE59D00BC4EDD /* net_optimizer_fuse_conv_post.cc in Sources */ = {isa = PBXBuildFile; fileRef = EC880549255FE59D00BC4EDD /* net_optimizer_fuse_conv_post.cc */; };
-<<<<<<< HEAD
-		ECC766B525824B07003B2F0D /* random_data_utils.h in Headers */ = {isa = PBXBuildFile; fileRef = ECC766B325824B07003B2F0D /* random_data_utils.h */; };
-		ECC766B625824B07003B2F0D /* random_data_utils.cc in Sources */ = {isa = PBXBuildFile; fileRef = ECC766B425824B07003B2F0D /* random_data_utils.cc */; };
-		ECD9459A254ADCF500BF9214 /* arm_conv_layer_acc_factory.cc in Sources */ = {isa = PBXBuildFile; fileRef = ECD94596254ADCF500BF9214 /* arm_conv_layer_acc_factory.cc */; };
-		ECD9459B254ADCF500BF9214 /* arm_conv_int8_layer_1x1.h in Headers */ = {isa = PBXBuildFile; fileRef = ECD94597254ADCF500BF9214 /* arm_conv_int8_layer_1x1.h */; };
-		ECD9459C254ADCF500BF9214 /* arm_conv_layer_acc_factory.h in Headers */ = {isa = PBXBuildFile; fileRef = ECD94598254ADCF500BF9214 /* arm_conv_layer_acc_factory.h */; };
-		ECD9459D254ADCF500BF9214 /* arm_conv_int8_layer_1x1.cc in Sources */ = {isa = PBXBuildFile; fileRef = ECD94599254ADCF500BF9214 /* arm_conv_int8_layer_1x1.cc */; };
-		ECD945A0254ADD2500BF9214 /* GEMM_INT8_4X8.S in Sources */ = {isa = PBXBuildFile; fileRef = ECD9459F254ADD2500BF9214 /* GEMM_INT8_4X8.S */; };
-		ECD945A3254ADD2F00BF9214 /* GEMM_INT8_8X8.S in Sources */ = {isa = PBXBuildFile; fileRef = ECD945A2254ADD2F00BF9214 /* GEMM_INT8_8X8.S */; };
-=======
->>>>>>> 989ace83
 		ECD945B0254ADD7100BF9214 /* metal_pixel_shuffle_layer_acc.mm in Sources */ = {isa = PBXBuildFile; fileRef = ECD945AC254ADD7100BF9214 /* metal_pixel_shuffle_layer_acc.mm */; };
 		ECD945B1254ADD7100BF9214 /* metal_signed_mul_layer_acc.metal in Sources */ = {isa = PBXBuildFile; fileRef = ECD945AD254ADD7100BF9214 /* metal_signed_mul_layer_acc.metal */; };
 		ECD945B2254ADD7100BF9214 /* metal_signed_mul_layer_acc.mm in Sources */ = {isa = PBXBuildFile; fileRef = ECD945AE254ADD7100BF9214 /* metal_signed_mul_layer_acc.mm */; };
@@ -1366,26 +1353,12 @@
 		EC0BE17125144C10009BD69A /* unary_op_layer_interpreter.cc */ = {isa = PBXFileReference; fileEncoding = 4; lastKnownFileType = sourcecode.cpp.cpp; path = unary_op_layer_interpreter.cc; sourceTree = "<group>"; };
 		EC0BE1B9251DBE65009BD69A /* mat_converter_utils.cc */ = {isa = PBXFileReference; fileEncoding = 4; lastKnownFileType = sourcecode.cpp.cpp; path = mat_converter_utils.cc; sourceTree = "<group>"; };
 		EC0BE1BA251DBE65009BD69A /* mat_converter_utils.h */ = {isa = PBXFileReference; fileEncoding = 4; lastKnownFileType = sourcecode.c.h; path = mat_converter_utils.h; sourceTree = "<group>"; };
-		EC10738D257E4402001D7A45 /* random_data_utils.h */ = {isa = PBXFileReference; fileEncoding = 4; lastKnownFileType = sourcecode.c.h; path = random_data_utils.h; sourceTree = "<group>"; };
-		EC10738E257E4402001D7A45 /* random_data_utils.cc */ = {isa = PBXFileReference; fileEncoding = 4; lastKnownFileType = sourcecode.cpp.cpp; path = random_data_utils.cc; sourceTree = "<group>"; };
 		EC2CF72325078C1200EE3899 /* metal_mat_converter.mm */ = {isa = PBXFileReference; fileEncoding = 4; lastKnownFileType = sourcecode.cpp.objcpp; path = metal_mat_converter.mm; sourceTree = "<group>"; };
 		EC2CF72425078C1200EE3899 /* metal_mat_converter.metal */ = {isa = PBXFileReference; fileEncoding = 4; lastKnownFileType = sourcecode.metal; path = metal_mat_converter.metal; sourceTree = "<group>"; };
 		EC2CF7802511F80500EE3899 /* metal_arg_max_or_min_layer_acc.mm */ = {isa = PBXFileReference; fileEncoding = 4; lastKnownFileType = sourcecode.cpp.objcpp; path = metal_arg_max_or_min_layer_acc.mm; sourceTree = "<group>"; };
 		EC2CF7812511F80500EE3899 /* metal_arg_max_or_min_layer_acc.metal */ = {isa = PBXFileReference; fileEncoding = 4; lastKnownFileType = sourcecode.metal; path = metal_arg_max_or_min_layer_acc.metal; sourceTree = "<group>"; };
 		EC880548255FE59D00BC4EDD /* net_optimizer_fuse_conv_post.h */ = {isa = PBXFileReference; fileEncoding = 4; lastKnownFileType = sourcecode.c.h; path = net_optimizer_fuse_conv_post.h; sourceTree = "<group>"; };
 		EC880549255FE59D00BC4EDD /* net_optimizer_fuse_conv_post.cc */ = {isa = PBXFileReference; fileEncoding = 4; lastKnownFileType = sourcecode.cpp.cpp; path = net_optimizer_fuse_conv_post.cc; sourceTree = "<group>"; };
-<<<<<<< HEAD
-		ECC766B325824B07003B2F0D /* random_data_utils.h */ = {isa = PBXFileReference; fileEncoding = 4; lastKnownFileType = sourcecode.c.h; path = random_data_utils.h; sourceTree = "<group>"; };
-		ECC766B425824B07003B2F0D /* random_data_utils.cc */ = {isa = PBXFileReference; fileEncoding = 4; lastKnownFileType = sourcecode.cpp.cpp; path = random_data_utils.cc; sourceTree = "<group>"; };
-		ECD94596254ADCF500BF9214 /* arm_conv_layer_acc_factory.cc */ = {isa = PBXFileReference; fileEncoding = 4; lastKnownFileType = sourcecode.cpp.cpp; path = arm_conv_layer_acc_factory.cc; sourceTree = "<group>"; };
-		ECD94597254ADCF500BF9214 /* arm_conv_int8_layer_1x1.h */ = {isa = PBXFileReference; fileEncoding = 4; lastKnownFileType = sourcecode.c.h; path = arm_conv_int8_layer_1x1.h; sourceTree = "<group>"; };
-		ECD94598254ADCF500BF9214 /* arm_conv_layer_acc_factory.h */ = {isa = PBXFileReference; fileEncoding = 4; lastKnownFileType = sourcecode.c.h; path = arm_conv_layer_acc_factory.h; sourceTree = "<group>"; };
-		ECD94599254ADCF500BF9214 /* arm_conv_int8_layer_1x1.cc */ = {isa = PBXFileReference; fileEncoding = 4; lastKnownFileType = sourcecode.cpp.cpp; path = arm_conv_int8_layer_1x1.cc; sourceTree = "<group>"; };
-		ECD9459F254ADD2500BF9214 /* GEMM_INT8_4X8.S */ = {isa = PBXFileReference; fileEncoding = 4; lastKnownFileType = sourcecode.asm; path = GEMM_INT8_4X8.S; sourceTree = "<group>"; };
-		ECD945A2254ADD2F00BF9214 /* GEMM_INT8_8X8.S */ = {isa = PBXFileReference; fileEncoding = 4; lastKnownFileType = sourcecode.asm; path = GEMM_INT8_8X8.S; sourceTree = "<group>"; };
-		ECD945A5254ADD3D00BF9214 /* arm_pixel_shuffle_layer_acc.cc */ = {isa = PBXFileReference; fileEncoding = 4; lastKnownFileType = sourcecode.cpp.cpp; path = arm_pixel_shuffle_layer_acc.cc; sourceTree = "<group>"; };
-=======
->>>>>>> 989ace83
 		ECD945AC254ADD7100BF9214 /* metal_pixel_shuffle_layer_acc.mm */ = {isa = PBXFileReference; fileEncoding = 4; lastKnownFileType = sourcecode.cpp.objcpp; path = metal_pixel_shuffle_layer_acc.mm; sourceTree = "<group>"; };
 		ECD945AD254ADD7100BF9214 /* metal_signed_mul_layer_acc.metal */ = {isa = PBXFileReference; fileEncoding = 4; lastKnownFileType = sourcecode.metal; path = metal_signed_mul_layer_acc.metal; sourceTree = "<group>"; };
 		ECD945AE254ADD7100BF9214 /* metal_signed_mul_layer_acc.mm */ = {isa = PBXFileReference; fileEncoding = 4; lastKnownFileType = sourcecode.cpp.objcpp; path = metal_signed_mul_layer_acc.mm; sourceTree = "<group>"; };
@@ -1535,19 +1508,12 @@
 		9D32F98824557EE7002DCDAB /* utils */ = {
 			isa = PBXGroup;
 			children = (
-<<<<<<< HEAD
-				EC10738E257E4402001D7A45 /* random_data_utils.cc */,
-				EC10738D257E4402001D7A45 /* random_data_utils.h */,
-				ECC766B425824B07003B2F0D /* random_data_utils.cc */,
-				ECC766B325824B07003B2F0D /* random_data_utils.h */,
-=======
 				9DF54444258B162F006CEC97 /* blob_converter_default.cc */,
 				9DF54445258B162F006CEC97 /* blob_converter_default.h */,
 				9DF54446258B162F006CEC97 /* npu_common_utils.cc */,
 				9DF54443258B162F006CEC97 /* npu_common_utils.h */,
 				9DF54449258B162F006CEC97 /* random_data_utils.cc */,
 				9DF54448258B162F006CEC97 /* random_data_utils.h */,
->>>>>>> 989ace83
 				EC0BE1B9251DBE65009BD69A /* mat_converter_utils.cc */,
 				EC0BE1BA251DBE65009BD69A /* mat_converter_utils.h */,
 				EC0BE13525144B5D009BD69A /* detection_post_process_utils.cc */,
@@ -2481,8 +2447,6 @@
 				9DF5444C258B162F006CEC97 /* blob_converter_default.h in Headers */,
 				9DD1FB34247CE9BE00800139 /* coreml_network.h in Headers */,
 				9DD1FB73247CE9BE00800139 /* metal_deconv_layer_acc.h in Headers */,
-				EC10738F257E4402001D7A45 /* random_data_utils.h in Headers */,
-				ECC766B525824B07003B2F0D /* random_data_utils.h in Headers */,
 				9D32FF6324557EED002DCDAB /* net_structure.h in Headers */,
 				9D32FCB224557EEC002DCDAB /* wingorad_generater.h in Headers */,
 				ECD9464F2558F4CD00BF9214 /* net_optimizer_insert_int8_reformat.h in Headers */,
@@ -2922,8 +2886,6 @@
 				9D32FCFD24557EEC002DCDAB /* reduce_layer.cc in Sources */,
 				9DD1FB90247CE9BE00800139 /* metal_concat_layer_acc.mm in Sources */,
 				9D32FF5D24557EED002DCDAB /* deconv_layer_interpreter.cc in Sources */,
-				EC107390257E4402001D7A45 /* random_data_utils.cc in Sources */,
-				ECC766B625824B07003B2F0D /* random_data_utils.cc in Sources */,
 				EC0BE15025144BB8009BD69A /* ceil_layer.cc in Sources */,
 				9D32FF2C24557EED002DCDAB /* prior_box_layer_interpreter.cc in Sources */,
 				9D32FF1B24557EED002DCDAB /* upsample_layer_interpreter.cc in Sources */,
