--- conflicted
+++ resolved
@@ -7,485 +7,13 @@
 	objects = {
 
 /* Begin PBXBuildFile section */
-		9D16EA3E255F39A9001EC1CA /* const_folder.h in Headers */ = {isa = PBXBuildFile; fileRef = 9D16EA3C255F39A9001EC1CA /* const_folder.h */; };
-		9D16EA3F255F39A9001EC1CA /* const_folder.cc in Sources */ = {isa = PBXBuildFile; fileRef = 9D16EA3D255F39A9001EC1CA /* const_folder.cc */; };
-		9D16EA46255F39B7001EC1CA /* dims_offset_utils.h in Headers */ = {isa = PBXBuildFile; fileRef = 9D16EA41255F39B7001EC1CA /* dims_offset_utils.h */; };
-		9D16EA47255F39B7001EC1CA /* npu_common_utils.h in Headers */ = {isa = PBXBuildFile; fileRef = 9D16EA42255F39B7001EC1CA /* npu_common_utils.h */; };
-		9D16EA48255F39B7001EC1CA /* dims_offset_utils.cc in Sources */ = {isa = PBXBuildFile; fileRef = 9D16EA43255F39B7001EC1CA /* dims_offset_utils.cc */; };
-		9D16EA49255F39B7001EC1CA /* data_flag_utils.cc in Sources */ = {isa = PBXBuildFile; fileRef = 9D16EA44255F39B7001EC1CA /* data_flag_utils.cc */; };
-		9D16EA4A255F39B7001EC1CA /* npu_common_utils.cc in Sources */ = {isa = PBXBuildFile; fileRef = 9D16EA45255F39B7001EC1CA /* npu_common_utils.cc */; };
-		9D16EA59255F3A16001EC1CA /* expand_layer.cc in Sources */ = {isa = PBXBuildFile; fileRef = 9D16EA4C255F3A15001EC1CA /* expand_layer.cc */; };
-		9D16EA5A255F3A16001EC1CA /* shape_layer.cc in Sources */ = {isa = PBXBuildFile; fileRef = 9D16EA4D255F3A15001EC1CA /* shape_layer.cc */; };
-		9D16EA5B255F3A16001EC1CA /* squeeze_layer.cc in Sources */ = {isa = PBXBuildFile; fileRef = 9D16EA4E255F3A15001EC1CA /* squeeze_layer.cc */; };
-		9D16EA5C255F3A16001EC1CA /* constantofshape_layer.cc in Sources */ = {isa = PBXBuildFile; fileRef = 9D16EA4F255F3A15001EC1CA /* constantofshape_layer.cc */; };
-		9D16EA5D255F3A16001EC1CA /* mat_mul_layer.cc in Sources */ = {isa = PBXBuildFile; fileRef = 9D16EA50255F3A15001EC1CA /* mat_mul_layer.cc */; };
-		9D16EA5E255F3A16001EC1CA /* gather_layer.cc in Sources */ = {isa = PBXBuildFile; fileRef = 9D16EA51255F3A15001EC1CA /* gather_layer.cc */; };
-		9D16EA5F255F3A16001EC1CA /* unsqueeze_layer.cc in Sources */ = {isa = PBXBuildFile; fileRef = 9D16EA52255F3A15001EC1CA /* unsqueeze_layer.cc */; };
-		9D16EA60255F3A16001EC1CA /* stride_slice_v2_layer.cc in Sources */ = {isa = PBXBuildFile; fileRef = 9D16EA53255F3A15001EC1CA /* stride_slice_v2_layer.cc */; };
-		9D16EA61255F3A16001EC1CA /* erf_layer.cc in Sources */ = {isa = PBXBuildFile; fileRef = 9D16EA54255F3A15001EC1CA /* erf_layer.cc */; };
-		9D16EA62255F3A16001EC1CA /* cast_layer.cc in Sources */ = {isa = PBXBuildFile; fileRef = 9D16EA55255F3A15001EC1CA /* cast_layer.cc */; };
-		9D16EA63255F3A16001EC1CA /* scatter_nd_layer.cc in Sources */ = {isa = PBXBuildFile; fileRef = 9D16EA56255F3A15001EC1CA /* scatter_nd_layer.cc */; };
-		9D16EA64255F3A16001EC1CA /* pixel_shuffle_layer.cc in Sources */ = {isa = PBXBuildFile; fileRef = 9D16EA57255F3A15001EC1CA /* pixel_shuffle_layer.cc */; };
-		9D16EA65255F3A16001EC1CA /* nonzero_layer.cc in Sources */ = {isa = PBXBuildFile; fileRef = 9D16EA58255F3A15001EC1CA /* nonzero_layer.cc */; };
-		9D16EC2F255F3A33001EC1CA /* coreml_network.mm in Sources */ = {isa = PBXBuildFile; fileRef = 9D16EA69255F3A32001EC1CA /* coreml_network.mm */; };
-		9D16EC31255F3A33001EC1CA /* metal_command_queue.h in Headers */ = {isa = PBXBuildFile; fileRef = 9D16EA6B255F3A32001EC1CA /* metal_command_queue.h */; };
-		9D16EC32255F3A33001EC1CA /* coreml_network.h in Headers */ = {isa = PBXBuildFile; fileRef = 9D16EA6C255F3A32001EC1CA /* coreml_network.h */; };
-		9D16EC33255F3A33001EC1CA /* metal_device.mm in Sources */ = {isa = PBXBuildFile; fileRef = 9D16EA6D255F3A32001EC1CA /* metal_device.mm */; };
-		9D16EC34255F3A33001EC1CA /* tnn_impl_coreml.h in Headers */ = {isa = PBXBuildFile; fileRef = 9D16EA6E255F3A32001EC1CA /* tnn_impl_coreml.h */; };
-		9D16EC35255F3A33001EC1CA /* metal_macro.h in Headers */ = {isa = PBXBuildFile; fileRef = 9D16EA6F255F3A32001EC1CA /* metal_macro.h */; };
-		9D16EC36255F3A33001EC1CA /* metal_blob_converter.mm in Sources */ = {isa = PBXBuildFile; fileRef = 9D16EA70255F3A32001EC1CA /* metal_blob_converter.mm */; };
-		9D16EC37255F3A33001EC1CA /* metal_blob_converter.metal in Sources */ = {isa = PBXBuildFile; fileRef = 9D16EA71255F3A32001EC1CA /* metal_blob_converter.metal */; };
-		9D16EC38255F3A33001EC1CA /* metal_device.h in Headers */ = {isa = PBXBuildFile; fileRef = 9D16EA72255F3A32001EC1CA /* metal_device.h */; };
-		9D16EC3A255F3A33001EC1CA /* metal_command_queue.mm in Sources */ = {isa = PBXBuildFile; fileRef = 9D16EA74255F3A32001EC1CA /* metal_command_queue.mm */; };
-		9D16EC3B255F3A33001EC1CA /* metal_mat_converter.mm in Sources */ = {isa = PBXBuildFile; fileRef = 9D16EA75255F3A32001EC1CA /* metal_mat_converter.mm */; };
-		9D16EC3C255F3A33001EC1CA /* metal_context.mm in Sources */ = {isa = PBXBuildFile; fileRef = 9D16EA76255F3A32001EC1CA /* metal_context.mm */; };
-		9D16EC3D255F3A33001EC1CA /* tnn_impl_coreml.mm in Sources */ = {isa = PBXBuildFile; fileRef = 9D16EA77255F3A32001EC1CA /* tnn_impl_coreml.mm */; };
-		9D16EC3E255F3A33001EC1CA /* metal_mat_converter.metal in Sources */ = {isa = PBXBuildFile; fileRef = 9D16EA78255F3A32001EC1CA /* metal_mat_converter.metal */; };
-		9D16EC3F255F3A33001EC1CA /* metal_context.h in Headers */ = {isa = PBXBuildFile; fileRef = 9D16EA79255F3A32001EC1CA /* metal_context.h */; };
-		9D16EC40255F3A33001EC1CA /* metal_sigmoid_layer_acc.mm in Sources */ = {isa = PBXBuildFile; fileRef = 9D16EA7B255F3A32001EC1CA /* metal_sigmoid_layer_acc.mm */; };
-		9D16EC41255F3A33001EC1CA /* metal_permute_layer_acc.metal in Sources */ = {isa = PBXBuildFile; fileRef = 9D16EA7C255F3A32001EC1CA /* metal_permute_layer_acc.metal */; };
-		9D16EC42255F3A33001EC1CA /* metal_prelu_layer_acc.h in Headers */ = {isa = PBXBuildFile; fileRef = 9D16EA7D255F3A32001EC1CA /* metal_prelu_layer_acc.h */; };
-		9D16EC43255F3A33001EC1CA /* metal_floor_layer_acc.mm in Sources */ = {isa = PBXBuildFile; fileRef = 9D16EA7E255F3A32001EC1CA /* metal_floor_layer_acc.mm */; };
-		9D16EC44255F3A33001EC1CA /* metal_relu_layer_acc.mm in Sources */ = {isa = PBXBuildFile; fileRef = 9D16EA7F255F3A32001EC1CA /* metal_relu_layer_acc.mm */; };
-		9D16EC45255F3A33001EC1CA /* metal_hard_swish_layer_acc.metal in Sources */ = {isa = PBXBuildFile; fileRef = 9D16EA80255F3A32001EC1CA /* metal_hard_swish_layer_acc.metal */; };
-		9D16EC46255F3A33001EC1CA /* metal_unary_layer_acc.h in Headers */ = {isa = PBXBuildFile; fileRef = 9D16EA81255F3A32001EC1CA /* metal_unary_layer_acc.h */; };
-		9D16EC47255F3A33001EC1CA /* metal_multidir_broadcast_layer_acc.mm in Sources */ = {isa = PBXBuildFile; fileRef = 9D16EA82255F3A32001EC1CA /* metal_multidir_broadcast_layer_acc.mm */; };
-		9D16EC48255F3A33001EC1CA /* metal_mul_layer_acc.mm in Sources */ = {isa = PBXBuildFile; fileRef = 9D16EA83255F3A32001EC1CA /* metal_mul_layer_acc.mm */; };
-		9D16EC49255F3A33001EC1CA /* metal_ceil_layer_acc.metal in Sources */ = {isa = PBXBuildFile; fileRef = 9D16EA84255F3A32001EC1CA /* metal_ceil_layer_acc.metal */; };
-		9D16EC4A255F3A33001EC1CA /* metal_tan_layer_acc.metal in Sources */ = {isa = PBXBuildFile; fileRef = 9D16EA85255F3A32001EC1CA /* metal_tan_layer_acc.metal */; };
-		9D16EC4B255F3A33001EC1CA /* metal_stride_slice_layer_acc.mm in Sources */ = {isa = PBXBuildFile; fileRef = 9D16EA86255F3A32001EC1CA /* metal_stride_slice_layer_acc.mm */; };
-		9D16EC4C255F3A33001EC1CA /* metal_reduce_mean_layer_acc.mm in Sources */ = {isa = PBXBuildFile; fileRef = 9D16EA87255F3A32001EC1CA /* metal_reduce_mean_layer_acc.mm */; };
-		9D16EC4D255F3A33001EC1CA /* metal_common.metal in Sources */ = {isa = PBXBuildFile; fileRef = 9D16EA88255F3A32001EC1CA /* metal_common.metal */; };
-		9D16EC4E255F3A33001EC1CA /* metal_tanh_layer_acc.mm in Sources */ = {isa = PBXBuildFile; fileRef = 9D16EA89255F3A32001EC1CA /* metal_tanh_layer_acc.mm */; };
-		9D16EC4F255F3A33001EC1CA /* metal_instance_norm_layer_acc.mm in Sources */ = {isa = PBXBuildFile; fileRef = 9D16EA8A255F3A32001EC1CA /* metal_instance_norm_layer_acc.mm */; };
-		9D16EC50255F3A33001EC1CA /* metal_sin_layer_acc.mm in Sources */ = {isa = PBXBuildFile; fileRef = 9D16EA8B255F3A32001EC1CA /* metal_sin_layer_acc.mm */; };
-		9D16EC51255F3A33001EC1CA /* metal_sub_layer_acc.mm in Sources */ = {isa = PBXBuildFile; fileRef = 9D16EA8C255F3A32001EC1CA /* metal_sub_layer_acc.mm */; };
-		9D16EC52255F3A33001EC1CA /* metal_arg_max_or_min_layer_acc.metal in Sources */ = {isa = PBXBuildFile; fileRef = 9D16EA8D255F3A32001EC1CA /* metal_arg_max_or_min_layer_acc.metal */; };
-		9D16EC53255F3A33001EC1CA /* metal_prior_box_layer_acc.mm in Sources */ = {isa = PBXBuildFile; fileRef = 9D16EA8E255F3A32001EC1CA /* metal_prior_box_layer_acc.mm */; };
-		9D16EC54255F3A33001EC1CA /* metal_pooling_layer_acc.mm in Sources */ = {isa = PBXBuildFile; fileRef = 9D16EA8F255F3A32001EC1CA /* metal_pooling_layer_acc.mm */; };
-		9D16EC55255F3A33001EC1CA /* metal_common.h in Headers */ = {isa = PBXBuildFile; fileRef = 9D16EA90255F3A32001EC1CA /* metal_common.h */; };
-		9D16EC56255F3A33001EC1CA /* metal_add_layer_acc.metal in Sources */ = {isa = PBXBuildFile; fileRef = 9D16EA91255F3A32001EC1CA /* metal_add_layer_acc.metal */; };
-		9D16EC57255F3A33001EC1CA /* metal_sqrt_layer_acc.mm in Sources */ = {isa = PBXBuildFile; fileRef = 9D16EA92255F3A32001EC1CA /* metal_sqrt_layer_acc.mm */; };
-		9D16EC58255F3A33001EC1CA /* metal_layer_acc.mm in Sources */ = {isa = PBXBuildFile; fileRef = 9D16EA93255F3A32001EC1CA /* metal_layer_acc.mm */; };
-		9D16EC59255F3A33001EC1CA /* metal_reduce_sum_layer_acc.mm in Sources */ = {isa = PBXBuildFile; fileRef = 9D16EA94255F3A32001EC1CA /* metal_reduce_sum_layer_acc.mm */; };
-		9D16EC5A255F3A33001EC1CA /* metal_splitv_layer_acc.metal in Sources */ = {isa = PBXBuildFile; fileRef = 9D16EA95255F3A32001EC1CA /* metal_splitv_layer_acc.metal */; };
-		9D16EC5B255F3A33001EC1CA /* metal_hard_swish_layer_acc.mm in Sources */ = {isa = PBXBuildFile; fileRef = 9D16EA96255F3A32001EC1CA /* metal_hard_swish_layer_acc.mm */; };
-		9D16EC5C255F3A33001EC1CA /* metal_log_layer_acc.metal in Sources */ = {isa = PBXBuildFile; fileRef = 9D16EA97255F3A32001EC1CA /* metal_log_layer_acc.metal */; };
-		9D16EC5D255F3A33001EC1CA /* metal_prior_box_layer_acc.metal in Sources */ = {isa = PBXBuildFile; fileRef = 9D16EA98255F3A32001EC1CA /* metal_prior_box_layer_acc.metal */; };
-		9D16EC5E255F3A33001EC1CA /* metal_reshape_layer_acc.mm in Sources */ = {isa = PBXBuildFile; fileRef = 9D16EA99255F3A32001EC1CA /* metal_reshape_layer_acc.mm */; };
-		9D16EC5F255F3A33001EC1CA /* metal_ceil_layer_acc.mm in Sources */ = {isa = PBXBuildFile; fileRef = 9D16EA9A255F3A32001EC1CA /* metal_ceil_layer_acc.mm */; };
-		9D16EC60255F3A33001EC1CA /* metal_cpu_adapter_acc.mm in Sources */ = {isa = PBXBuildFile; fileRef = 9D16EA9B255F3A32001EC1CA /* metal_cpu_adapter_acc.mm */; };
-		9D16EC61255F3A33001EC1CA /* metal_reduce_sum_square_layer_acc.mm in Sources */ = {isa = PBXBuildFile; fileRef = 9D16EA9C255F3A32001EC1CA /* metal_reduce_sum_square_layer_acc.mm */; };
-		9D16EC62255F3A33001EC1CA /* metal_reduce_log_sum_layer_acc.mm in Sources */ = {isa = PBXBuildFile; fileRef = 9D16EA9D255F3A32001EC1CA /* metal_reduce_log_sum_layer_acc.mm */; };
-		9D16EC63255F3A33001EC1CA /* metal_atan_layer_acc.metal in Sources */ = {isa = PBXBuildFile; fileRef = 9D16EA9E255F3A32001EC1CA /* metal_atan_layer_acc.metal */; };
-		9D16EC64255F3A33001EC1CA /* metal_arg_max_or_min_layer_acc.mm in Sources */ = {isa = PBXBuildFile; fileRef = 9D16EA9F255F3A32001EC1CA /* metal_arg_max_or_min_layer_acc.mm */; };
-		9D16EC65255F3A33001EC1CA /* metal_selu_layer_acc.metal in Sources */ = {isa = PBXBuildFile; fileRef = 9D16EAA0255F3A32001EC1CA /* metal_selu_layer_acc.metal */; };
-		9D16EC66255F3A33001EC1CA /* metal_batch_norm_layer_acc.metal in Sources */ = {isa = PBXBuildFile; fileRef = 9D16EAA1255F3A32001EC1CA /* metal_batch_norm_layer_acc.metal */; };
-		9D16EC67255F3A33001EC1CA /* metal_floor_layer_acc.metal in Sources */ = {isa = PBXBuildFile; fileRef = 9D16EAA2255F3A32001EC1CA /* metal_floor_layer_acc.metal */; };
-		9D16EC68255F3A33001EC1CA /* metal_reduce_max_layer_acc.mm in Sources */ = {isa = PBXBuildFile; fileRef = 9D16EAA3255F3A32001EC1CA /* metal_reduce_max_layer_acc.mm */; };
-		9D16EC69255F3A33001EC1CA /* metal_reduce_min_layer_acc.mm in Sources */ = {isa = PBXBuildFile; fileRef = 9D16EAA4255F3A32001EC1CA /* metal_reduce_min_layer_acc.mm */; };
-		9D16EC6A255F3A33001EC1CA /* metal_tanh_layer_acc.metal in Sources */ = {isa = PBXBuildFile; fileRef = 9D16EAA5255F3A32001EC1CA /* metal_tanh_layer_acc.metal */; };
-		9D16EC6B255F3A33001EC1CA /* metal_atan_layer_acc.mm in Sources */ = {isa = PBXBuildFile; fileRef = 9D16EAA6255F3A32001EC1CA /* metal_atan_layer_acc.mm */; };
-		9D16EC6C255F3A33001EC1CA /* metal_elu_layer_acc.metal in Sources */ = {isa = PBXBuildFile; fileRef = 9D16EAA7255F3A32001EC1CA /* metal_elu_layer_acc.metal */; };
-		9D16EC6D255F3A33001EC1CA /* metal_signed_mul_layer_acc.metal in Sources */ = {isa = PBXBuildFile; fileRef = 9D16EAA8255F3A32001EC1CA /* metal_signed_mul_layer_acc.metal */; };
-		9D16EC6E255F3A33001EC1CA /* metal_neg_layer_acc.metal in Sources */ = {isa = PBXBuildFile; fileRef = 9D16EAA9255F3A32001EC1CA /* metal_neg_layer_acc.metal */; };
-		9D16EC6F255F3A33001EC1CA /* metal_prelu_layer_acc.mm in Sources */ = {isa = PBXBuildFile; fileRef = 9D16EAAA255F3A32001EC1CA /* metal_prelu_layer_acc.mm */; };
-		9D16EC70255F3A33001EC1CA /* metal_reduce_l1_layer_acc.mm in Sources */ = {isa = PBXBuildFile; fileRef = 9D16EAAB255F3A32001EC1CA /* metal_reduce_l1_layer_acc.mm */; };
-		9D16EC71255F3A33001EC1CA /* metal_abs_layer_acc.metal in Sources */ = {isa = PBXBuildFile; fileRef = 9D16EAAC255F3A32001EC1CA /* metal_abs_layer_acc.metal */; };
-		9D16EC72255F3A33001EC1CA /* metal_reduce_layer_acc.mm in Sources */ = {isa = PBXBuildFile; fileRef = 9D16EAAD255F3A32001EC1CA /* metal_reduce_layer_acc.mm */; };
-		9D16EC73255F3A33001EC1CA /* metal_signed_mul_layer_acc.mm in Sources */ = {isa = PBXBuildFile; fileRef = 9D16EAAE255F3A32001EC1CA /* metal_signed_mul_layer_acc.mm */; };
-		9D16EC74255F3A33001EC1CA /* metal_hard_sigmoid_layer_acc.metal in Sources */ = {isa = PBXBuildFile; fileRef = 9D16EAAF255F3A32001EC1CA /* metal_hard_sigmoid_layer_acc.metal */; };
-		9D16EC75255F3A33001EC1CA /* metal_pooling_layer_acc.metal in Sources */ = {isa = PBXBuildFile; fileRef = 9D16EAB0255F3A32001EC1CA /* metal_pooling_layer_acc.metal */; };
-		9D16EC76255F3A33001EC1CA /* metal_acos_layer_acc.mm in Sources */ = {isa = PBXBuildFile; fileRef = 9D16EAB1255F3A32001EC1CA /* metal_acos_layer_acc.mm */; };
-		9D16EC77255F3A33001EC1CA /* metal_selu_layer_acc.mm in Sources */ = {isa = PBXBuildFile; fileRef = 9D16EAB2255F3A32001EC1CA /* metal_selu_layer_acc.mm */; };
-		9D16EC78255F3A33001EC1CA /* metal_batch_norm_layer_acc.mm in Sources */ = {isa = PBXBuildFile; fileRef = 9D16EAB3255F3A32001EC1CA /* metal_batch_norm_layer_acc.mm */; };
-		9D16EC79255F3A33001EC1CA /* metal_deconv_layer_common.mm in Sources */ = {isa = PBXBuildFile; fileRef = 9D16EAB5255F3A32001EC1CA /* metal_deconv_layer_common.mm */; };
-		9D16EC7A255F3A33001EC1CA /* metal_deconv_layer_acc.h in Headers */ = {isa = PBXBuildFile; fileRef = 9D16EAB6255F3A32001EC1CA /* metal_deconv_layer_acc.h */; };
-		9D16EC7B255F3A33001EC1CA /* metal_deconv_layer_common.metal in Sources */ = {isa = PBXBuildFile; fileRef = 9D16EAB7255F3A32001EC1CA /* metal_deconv_layer_common.metal */; };
-		9D16EC7C255F3A33001EC1CA /* metal_deconv_layer_depthwise.h in Headers */ = {isa = PBXBuildFile; fileRef = 9D16EAB8255F3A32001EC1CA /* metal_deconv_layer_depthwise.h */; };
-		9D16EC7D255F3A33001EC1CA /* metal_deconv_layer_depthwise.mm in Sources */ = {isa = PBXBuildFile; fileRef = 9D16EAB9255F3A32001EC1CA /* metal_deconv_layer_depthwise.mm */; };
-		9D16EC7E255F3A33001EC1CA /* metal_deconv_layer_acc.mm in Sources */ = {isa = PBXBuildFile; fileRef = 9D16EABA255F3A32001EC1CA /* metal_deconv_layer_acc.mm */; };
-		9D16EC7F255F3A33001EC1CA /* metal_deconv_layer_common.h in Headers */ = {isa = PBXBuildFile; fileRef = 9D16EABB255F3A32001EC1CA /* metal_deconv_layer_common.h */; };
-		9D16EC80255F3A33001EC1CA /* metal_deconv_layer_depthwise.metal in Sources */ = {isa = PBXBuildFile; fileRef = 9D16EABC255F3A32001EC1CA /* metal_deconv_layer_depthwise.metal */; };
-		9D16EC81255F3A33001EC1CA /* metal_splitv_layer_acc.mm in Sources */ = {isa = PBXBuildFile; fileRef = 9D16EABD255F3A32001EC1CA /* metal_splitv_layer_acc.mm */; };
-		9D16EC82255F3A33001EC1CA /* metal_pixel_shuffle_layer_acc.metal in Sources */ = {isa = PBXBuildFile; fileRef = 9D16EABE255F3A32001EC1CA /* metal_pixel_shuffle_layer_acc.metal */; };
-		9D16EC83255F3A33001EC1CA /* metal_sign_layer_acc.mm in Sources */ = {isa = PBXBuildFile; fileRef = 9D16EABF255F3A32001EC1CA /* metal_sign_layer_acc.mm */; };
-		9D16EC84255F3A33001EC1CA /* metal_softplus_layer_acc.metal in Sources */ = {isa = PBXBuildFile; fileRef = 9D16EAC0255F3A32001EC1CA /* metal_softplus_layer_acc.metal */; };
-		9D16EC85255F3A33001EC1CA /* metal_relu6_layer_acc.metal in Sources */ = {isa = PBXBuildFile; fileRef = 9D16EAC1255F3A32001EC1CA /* metal_relu6_layer_acc.metal */; };
-		9D16EC86255F3A33001EC1CA /* metal_reciprocal_layer_acc.metal in Sources */ = {isa = PBXBuildFile; fileRef = 9D16EAC2255F3A32001EC1CA /* metal_reciprocal_layer_acc.metal */; };
-		9D16EC87255F3A33001EC1CA /* metal_log_sigmoid_layer_acc.mm in Sources */ = {isa = PBXBuildFile; fileRef = 9D16EAC3255F3A32001EC1CA /* metal_log_sigmoid_layer_acc.mm */; };
-		9D16EC88255F3A33001EC1CA /* metal_shuffle_layer_acc.metal in Sources */ = {isa = PBXBuildFile; fileRef = 9D16EAC4255F3A32001EC1CA /* metal_shuffle_layer_acc.metal */; };
-		9D16EC89255F3A33001EC1CA /* metal_reduce_layer_acc.h in Headers */ = {isa = PBXBuildFile; fileRef = 9D16EAC5255F3A32001EC1CA /* metal_reduce_layer_acc.h */; };
-		9D16EC8A255F3A33001EC1CA /* metal_div_layer_acc.mm in Sources */ = {isa = PBXBuildFile; fileRef = 9D16EAC6255F3A32001EC1CA /* metal_div_layer_acc.mm */; };
-		9D16EC8B255F3A33001EC1CA /* metal_exp_layer_acc.mm in Sources */ = {isa = PBXBuildFile; fileRef = 9D16EAC7255F3A32001EC1CA /* metal_exp_layer_acc.mm */; };
-		9D16EC8C255F3A33001EC1CA /* metal_reduce_prod_layer_acc.mm in Sources */ = {isa = PBXBuildFile; fileRef = 9D16EAC8255F3A32001EC1CA /* metal_reduce_prod_layer_acc.mm */; };
-		9D16EC8D255F3A33001EC1CA /* metal_min_layer_acc.metal in Sources */ = {isa = PBXBuildFile; fileRef = 9D16EAC9255F3A32001EC1CA /* metal_min_layer_acc.metal */; };
-		9D16EC8E255F3A33001EC1CA /* metal_hdrguide_layer_acc.metal in Sources */ = {isa = PBXBuildFile; fileRef = 9D16EACA255F3A32001EC1CA /* metal_hdrguide_layer_acc.metal */; };
-		9D16EC8F255F3A33001EC1CA /* metal_sin_layer_acc.metal in Sources */ = {isa = PBXBuildFile; fileRef = 9D16EACB255F3A32001EC1CA /* metal_sin_layer_acc.metal */; };
-		9D16EC90255F3A33001EC1CA /* metal_pow_layer_acc.mm in Sources */ = {isa = PBXBuildFile; fileRef = 9D16EACC255F3A32001EC1CA /* metal_pow_layer_acc.mm */; };
-		9D16EC91255F3A33001EC1CA /* metal_softmax_layer_acc.mm in Sources */ = {isa = PBXBuildFile; fileRef = 9D16EACD255F3A32001EC1CA /* metal_softmax_layer_acc.mm */; };
-		9D16EC92255F3A33001EC1CA /* metal_lrn_layer_acc.metal in Sources */ = {isa = PBXBuildFile; fileRef = 9D16EACE255F3A32001EC1CA /* metal_lrn_layer_acc.metal */; };
-		9D16EC93255F3A33001EC1CA /* metal_mul_layer_acc.metal in Sources */ = {isa = PBXBuildFile; fileRef = 9D16EACF255F3A32001EC1CA /* metal_mul_layer_acc.metal */; };
-		9D16EC94255F3A33001EC1CA /* metal_normalize_layer_acc.mm in Sources */ = {isa = PBXBuildFile; fileRef = 9D16EAD0255F3A32001EC1CA /* metal_normalize_layer_acc.mm */; };
-		9D16EC95255F3A33001EC1CA /* metal_reduce_l2_layer_acc.mm in Sources */ = {isa = PBXBuildFile; fileRef = 9D16EAD1255F3A32001EC1CA /* metal_reduce_l2_layer_acc.mm */; };
-		9D16EC96255F3A33001EC1CA /* metal_elu_layer_acc.mm in Sources */ = {isa = PBXBuildFile; fileRef = 9D16EAD2255F3A32001EC1CA /* metal_elu_layer_acc.mm */; };
-		9D16EC97255F3A33001EC1CA /* metal_abs_layer_acc.mm in Sources */ = {isa = PBXBuildFile; fileRef = 9D16EAD3255F3A32001EC1CA /* metal_abs_layer_acc.mm */; };
-		9D16EC98255F3A33001EC1CA /* metal_concat_layer_acc.mm in Sources */ = {isa = PBXBuildFile; fileRef = 9D16EAD4255F3A32001EC1CA /* metal_concat_layer_acc.mm */; };
-		9D16EC99255F3A33001EC1CA /* metal_concat_layer_acc.metal in Sources */ = {isa = PBXBuildFile; fileRef = 9D16EAD5255F3A32001EC1CA /* metal_concat_layer_acc.metal */; };
-		9D16EC9A255F3A33001EC1CA /* metal_tan_layer_acc.mm in Sources */ = {isa = PBXBuildFile; fileRef = 9D16EAD6255F3A32001EC1CA /* metal_tan_layer_acc.mm */; };
-		9D16EC9B255F3A33001EC1CA /* metal_pixel_shuffle_layer_acc.mm in Sources */ = {isa = PBXBuildFile; fileRef = 9D16EAD7255F3A32001EC1CA /* metal_pixel_shuffle_layer_acc.mm */; };
-		9D16EC9C255F3A33001EC1CA /* metal_clip_layer_acc.metal in Sources */ = {isa = PBXBuildFile; fileRef = 9D16EAD8255F3A32001EC1CA /* metal_clip_layer_acc.metal */; };
-		9D16EC9D255F3A33001EC1CA /* metal_cos_layer_acc.mm in Sources */ = {isa = PBXBuildFile; fileRef = 9D16EAD9255F3A32001EC1CA /* metal_cos_layer_acc.mm */; };
-		9D16EC9E255F3A33001EC1CA /* metal_min_layer_acc.mm in Sources */ = {isa = PBXBuildFile; fileRef = 9D16EADA255F3A32001EC1CA /* metal_min_layer_acc.mm */; };
-		9D16EC9F255F3A33001EC1CA /* metal_normalize_layer_acc.metal in Sources */ = {isa = PBXBuildFile; fileRef = 9D16EADB255F3A32001EC1CA /* metal_normalize_layer_acc.metal */; };
-		9D16ECA0255F3A33001EC1CA /* metal_relu_layer_acc.metal in Sources */ = {isa = PBXBuildFile; fileRef = 9D16EADC255F3A32001EC1CA /* metal_relu_layer_acc.metal */; };
-		9D16ECA1255F3A33001EC1CA /* metal_softmax_layer_acc.metal in Sources */ = {isa = PBXBuildFile; fileRef = 9D16EADD255F3A32001EC1CA /* metal_softmax_layer_acc.metal */; };
-		9D16ECA2255F3A33001EC1CA /* metal_clip_layer_acc.mm in Sources */ = {isa = PBXBuildFile; fileRef = 9D16EADE255F3A32001EC1CA /* metal_clip_layer_acc.mm */; };
-		9D16ECA3255F3A33001EC1CA /* metal_exp_layer_acc.metal in Sources */ = {isa = PBXBuildFile; fileRef = 9D16EADF255F3A32001EC1CA /* metal_exp_layer_acc.metal */; };
-		9D16ECA4255F3A33001EC1CA /* metal_max_layer_acc.mm in Sources */ = {isa = PBXBuildFile; fileRef = 9D16EAE0255F3A32001EC1CA /* metal_max_layer_acc.mm */; };
-		9D16ECA5255F3A33001EC1CA /* metal_sigmoid_layer_acc.metal in Sources */ = {isa = PBXBuildFile; fileRef = 9D16EAE1255F3A32001EC1CA /* metal_sigmoid_layer_acc.metal */; };
-		9D16ECA6255F3A33001EC1CA /* metal_softplus_layer_acc.mm in Sources */ = {isa = PBXBuildFile; fileRef = 9D16EAE2255F3A32001EC1CA /* metal_softplus_layer_acc.mm */; };
-		9D16ECA7255F3A33001EC1CA /* metal_div_layer_acc.metal in Sources */ = {isa = PBXBuildFile; fileRef = 9D16EAE3255F3A32001EC1CA /* metal_div_layer_acc.metal */; };
-		9D16ECA8255F3A33001EC1CA /* metal_cos_layer_acc.metal in Sources */ = {isa = PBXBuildFile; fileRef = 9D16EAE4255F3A32001EC1CA /* metal_cos_layer_acc.metal */; };
-		9D16ECA9255F3A33001EC1CA /* metal_reduce_layer_acc.metal in Sources */ = {isa = PBXBuildFile; fileRef = 9D16EAE5255F3A32001EC1CA /* metal_reduce_layer_acc.metal */; };
-		9D16ECAA255F3A33001EC1CA /* metal_prelu_layer_acc.metal in Sources */ = {isa = PBXBuildFile; fileRef = 9D16EAE6255F3A32001EC1CA /* metal_prelu_layer_acc.metal */; };
-		9D16ECAB255F3A33001EC1CA /* metal_pad_layer_acc.mm in Sources */ = {isa = PBXBuildFile; fileRef = 9D16EAE7255F3A32001EC1CA /* metal_pad_layer_acc.mm */; };
-		9D16ECAC255F3A33001EC1CA /* metal_relu6_layer_acc.mm in Sources */ = {isa = PBXBuildFile; fileRef = 9D16EAE8255F3A32001EC1CA /* metal_relu6_layer_acc.mm */; };
-		9D16ECAD255F3A33001EC1CA /* metal_stride_slice_layer_acc.metal in Sources */ = {isa = PBXBuildFile; fileRef = 9D16EAE9255F3A32001EC1CA /* metal_stride_slice_layer_acc.metal */; };
-		9D16ECAE255F3A33001EC1CA /* metal_cpu_adapter_acc.h in Headers */ = {isa = PBXBuildFile; fileRef = 9D16EAEA255F3A32001EC1CA /* metal_cpu_adapter_acc.h */; };
-		9D16ECAF255F3A33001EC1CA /* metal_pad_layer_acc.metal in Sources */ = {isa = PBXBuildFile; fileRef = 9D16EAEB255F3A32001EC1CA /* metal_pad_layer_acc.metal */; };
-		9D16ECB0255F3A33001EC1CA /* metal_add_layer_acc.mm in Sources */ = {isa = PBXBuildFile; fileRef = 9D16EAEC255F3A32001EC1CA /* metal_add_layer_acc.mm */; };
-		9D16ECB1255F3A33001EC1CA /* metal_hdrguide_layer_acc.mm in Sources */ = {isa = PBXBuildFile; fileRef = 9D16EAED255F3A32001EC1CA /* metal_hdrguide_layer_acc.mm */; };
-		9D16ECB2255F3A33001EC1CA /* metal_reshape_layer_acc.metal in Sources */ = {isa = PBXBuildFile; fileRef = 9D16EAEE255F3A32001EC1CA /* metal_reshape_layer_acc.metal */; };
-		9D16ECB3255F3A33001EC1CA /* metal_multidir_broadcast_layer_acc.h in Headers */ = {isa = PBXBuildFile; fileRef = 9D16EAEF255F3A32001EC1CA /* metal_multidir_broadcast_layer_acc.h */; };
-		9D16ECB4255F3A33001EC1CA /* metal_instance_norm_layer_acc.metal in Sources */ = {isa = PBXBuildFile; fileRef = 9D16EAF0255F3A32001EC1CA /* metal_instance_norm_layer_acc.metal */; };
-		9D16ECB5255F3A33001EC1CA /* metal_sign_layer_acc.metal in Sources */ = {isa = PBXBuildFile; fileRef = 9D16EAF1255F3A32001EC1CA /* metal_sign_layer_acc.metal */; };
-		9D16ECB6255F3A33001EC1CA /* metal_hard_sigmoid_layer_acc.mm in Sources */ = {isa = PBXBuildFile; fileRef = 9D16EAF2255F3A32001EC1CA /* metal_hard_sigmoid_layer_acc.mm */; };
-		9D16ECB7255F3A33001EC1CA /* metal_reciprocal_layer_acc.mm in Sources */ = {isa = PBXBuildFile; fileRef = 9D16EAF3255F3A32001EC1CA /* metal_reciprocal_layer_acc.mm */; };
-		9D16ECB8255F3A33001EC1CA /* metal_permute_layer_acc.mm in Sources */ = {isa = PBXBuildFile; fileRef = 9D16EAF4255F3A32001EC1CA /* metal_permute_layer_acc.mm */; };
-		9D16ECB9255F3A33001EC1CA /* metal_asin_layer_acc.metal in Sources */ = {isa = PBXBuildFile; fileRef = 9D16EAF5255F3A32001EC1CA /* metal_asin_layer_acc.metal */; };
-		9D16ECBA255F3A33001EC1CA /* metal_reduce_log_sum_exp_layer_acc.mm in Sources */ = {isa = PBXBuildFile; fileRef = 9D16EAF6255F3A32001EC1CA /* metal_reduce_log_sum_exp_layer_acc.mm */; };
-		9D16ECBB255F3A33001EC1CA /* metal_max_layer_acc.metal in Sources */ = {isa = PBXBuildFile; fileRef = 9D16EAF7255F3A32001EC1CA /* metal_max_layer_acc.metal */; };
-		9D16ECBC255F3A33001EC1CA /* metal_asin_layer_acc.mm in Sources */ = {isa = PBXBuildFile; fileRef = 9D16EAF8255F3A32001EC1CA /* metal_asin_layer_acc.mm */; };
-		9D16ECBD255F3A33001EC1CA /* metal_conv_layer_common.mm in Sources */ = {isa = PBXBuildFile; fileRef = 9D16EAFA255F3A32001EC1CA /* metal_conv_layer_common.mm */; };
-		9D16ECBE255F3A33001EC1CA /* metal_conv_layer_common.h in Headers */ = {isa = PBXBuildFile; fileRef = 9D16EAFB255F3A32001EC1CA /* metal_conv_layer_common.h */; };
-		9D16ECBF255F3A33001EC1CA /* metal_inner_product_layer_acc.mm in Sources */ = {isa = PBXBuildFile; fileRef = 9D16EAFC255F3A32001EC1CA /* metal_inner_product_layer_acc.mm */; };
-		9D16ECC0255F3A33001EC1CA /* metal_conv_layer_winograd.h in Headers */ = {isa = PBXBuildFile; fileRef = 9D16EAFD255F3A32001EC1CA /* metal_conv_layer_winograd.h */; };
-		9D16ECC1255F3A33001EC1CA /* metal_conv_layer_acc.h in Headers */ = {isa = PBXBuildFile; fileRef = 9D16EAFE255F3A32001EC1CA /* metal_conv_layer_acc.h */; };
-		9D16ECC2255F3A33001EC1CA /* metal_conv_layer_depthwise.h in Headers */ = {isa = PBXBuildFile; fileRef = 9D16EAFF255F3A32001EC1CA /* metal_conv_layer_depthwise.h */; };
-		9D16ECC3255F3A33001EC1CA /* metal_conv_layer_depthwise.mm in Sources */ = {isa = PBXBuildFile; fileRef = 9D16EB00255F3A32001EC1CA /* metal_conv_layer_depthwise.mm */; };
-		9D16ECC4255F3A33001EC1CA /* metal_conv_layer_common.metal in Sources */ = {isa = PBXBuildFile; fileRef = 9D16EB01255F3A32001EC1CA /* metal_conv_layer_common.metal */; };
-		9D16ECC5255F3A33001EC1CA /* metal_conv_layer_1x1.h in Headers */ = {isa = PBXBuildFile; fileRef = 9D16EB02255F3A32001EC1CA /* metal_conv_layer_1x1.h */; };
-		9D16ECC6255F3A33001EC1CA /* metal_conv_layer_1x1.mm in Sources */ = {isa = PBXBuildFile; fileRef = 9D16EB03255F3A32001EC1CA /* metal_conv_layer_1x1.mm */; };
-		9D16ECC7255F3A33001EC1CA /* metal_inner_product_layer_acc.h in Headers */ = {isa = PBXBuildFile; fileRef = 9D16EB04255F3A32001EC1CA /* metal_inner_product_layer_acc.h */; };
-		9D16ECC8255F3A33001EC1CA /* metal_conv_layer_winograd.metal in Sources */ = {isa = PBXBuildFile; fileRef = 9D16EB05255F3A32001EC1CA /* metal_conv_layer_winograd.metal */; };
-		9D16ECC9255F3A33001EC1CA /* metal_conv_layer_1x1.metal in Sources */ = {isa = PBXBuildFile; fileRef = 9D16EB06255F3A32001EC1CA /* metal_conv_layer_1x1.metal */; };
-		9D16ECCA255F3A33001EC1CA /* metal_inner_product_layer_acc.metal in Sources */ = {isa = PBXBuildFile; fileRef = 9D16EB07255F3A32001EC1CA /* metal_inner_product_layer_acc.metal */; };
-		9D16ECCB255F3A33001EC1CA /* metal_conv_layer_depthwise.metal in Sources */ = {isa = PBXBuildFile; fileRef = 9D16EB08255F3A32001EC1CA /* metal_conv_layer_depthwise.metal */; };
-		9D16ECCC255F3A33001EC1CA /* metal_conv_layer_winograd.mm in Sources */ = {isa = PBXBuildFile; fileRef = 9D16EB09255F3A32001EC1CA /* metal_conv_layer_winograd.mm */; };
-		9D16ECCD255F3A33001EC1CA /* metal_conv_layer_acc.mm in Sources */ = {isa = PBXBuildFile; fileRef = 9D16EB0A255F3A32001EC1CA /* metal_conv_layer_acc.mm */; };
-		9D16ECCE255F3A33001EC1CA /* metal_unary_layer_acc.mm in Sources */ = {isa = PBXBuildFile; fileRef = 9D16EB0B255F3A32001EC1CA /* metal_unary_layer_acc.mm */; };
-		9D16ECCF255F3A33001EC1CA /* metal_upsample_layer_acc.mm in Sources */ = {isa = PBXBuildFile; fileRef = 9D16EB0C255F3A32001EC1CA /* metal_upsample_layer_acc.mm */; };
-		9D16ECD0255F3A33001EC1CA /* metal_upsample_layer_acc.metal in Sources */ = {isa = PBXBuildFile; fileRef = 9D16EB0D255F3A32001EC1CA /* metal_upsample_layer_acc.metal */; };
-		9D16ECD1255F3A33001EC1CA /* metal_sqrt_layer_acc.metal in Sources */ = {isa = PBXBuildFile; fileRef = 9D16EB0E255F3A32001EC1CA /* metal_sqrt_layer_acc.metal */; };
-		9D16ECD2255F3A33001EC1CA /* metal_layer_acc.h in Headers */ = {isa = PBXBuildFile; fileRef = 9D16EB0F255F3A32001EC1CA /* metal_layer_acc.h */; };
-		9D16ECD3255F3A33001EC1CA /* metal_lrn_layer_acc.mm in Sources */ = {isa = PBXBuildFile; fileRef = 9D16EB10255F3A32001EC1CA /* metal_lrn_layer_acc.mm */; };
-		9D16ECD4255F3A33001EC1CA /* metal_shuffle_layer_acc.mm in Sources */ = {isa = PBXBuildFile; fileRef = 9D16EB11255F3A32001EC1CA /* metal_shuffle_layer_acc.mm */; };
-		9D16ECD5255F3A33001EC1CA /* metal_pow_layer_acc.metal in Sources */ = {isa = PBXBuildFile; fileRef = 9D16EB12255F3A32001EC1CA /* metal_pow_layer_acc.metal */; };
-		9D16ECD6255F3A33001EC1CA /* metal_neg_layer_acc.mm in Sources */ = {isa = PBXBuildFile; fileRef = 9D16EB13255F3A32001EC1CA /* metal_neg_layer_acc.mm */; };
-		9D16ECD7255F3A33001EC1CA /* metal_log_sigmoid_layer_acc.metal in Sources */ = {isa = PBXBuildFile; fileRef = 9D16EB14255F3A32001EC1CA /* metal_log_sigmoid_layer_acc.metal */; };
-		9D16ECD8255F3A33001EC1CA /* metal_log_layer_acc.mm in Sources */ = {isa = PBXBuildFile; fileRef = 9D16EB15255F3A32001EC1CA /* metal_log_layer_acc.mm */; };
-		9D16ECD9255F3A33001EC1CA /* metal_sub_layer_acc.metal in Sources */ = {isa = PBXBuildFile; fileRef = 9D16EB16255F3A32001EC1CA /* metal_sub_layer_acc.metal */; };
-		9D16ECDA255F3A33001EC1CA /* metal_acos_layer_acc.metal in Sources */ = {isa = PBXBuildFile; fileRef = 9D16EB17255F3A32001EC1CA /* metal_acos_layer_acc.metal */; };
-		9D16ECDB255F3A33001EC1CA /* arm_device.h in Headers */ = {isa = PBXBuildFile; fileRef = 9D16EB19255F3A32001EC1CA /* arm_device.h */; };
-		9D16ECDC255F3A33001EC1CA /* arm_context.cc in Sources */ = {isa = PBXBuildFile; fileRef = 9D16EB1A255F3A32001EC1CA /* arm_context.cc */; };
-		9D16ECDE255F3A33001EC1CA /* arm_mat_util.cc in Sources */ = {isa = PBXBuildFile; fileRef = 9D16EB1C255F3A32001EC1CA /* arm_mat_util.cc */; };
-		9D16ECDF255F3A33001EC1CA /* arm_context.h in Headers */ = {isa = PBXBuildFile; fileRef = 9D16EB1D255F3A32001EC1CA /* arm_context.h */; };
-		9D16ECE0255F3A33001EC1CA /* arm_util.cc in Sources */ = {isa = PBXBuildFile; fileRef = 9D16EB1E255F3A32001EC1CA /* arm_util.cc */; };
-		9D16ECE1255F3A33001EC1CA /* arm_mat_util.h in Headers */ = {isa = PBXBuildFile; fileRef = 9D16EB1F255F3A32001EC1CA /* arm_mat_util.h */; };
-		9D16ECE2255F3A33001EC1CA /* arm_blob_converter.cc in Sources */ = {isa = PBXBuildFile; fileRef = 9D16EB20255F3A32001EC1CA /* arm_blob_converter.cc */; };
-		9D16ECE3255F3A33001EC1CA /* arm_util.h in Headers */ = {isa = PBXBuildFile; fileRef = 9D16EB21255F3A32001EC1CA /* arm_util.h */; };
-		9D16ECE4255F3A33001EC1CA /* arm_common.h in Headers */ = {isa = PBXBuildFile; fileRef = 9D16EB22255F3A32001EC1CA /* arm_common.h */; };
-		9D16ECE5255F3A33001EC1CA /* arm_mat_converter.h in Headers */ = {isa = PBXBuildFile; fileRef = 9D16EB23255F3A32001EC1CA /* arm_mat_converter.h */; };
-		9D16ECE6255F3A33001EC1CA /* arm_device.cc in Sources */ = {isa = PBXBuildFile; fileRef = 9D16EB24255F3A32001EC1CA /* arm_device.cc */; };
-		9D16ECE7255F3A33001EC1CA /* arm_mat_converter.cc in Sources */ = {isa = PBXBuildFile; fileRef = 9D16EB25255F3A32001EC1CA /* arm_mat_converter.cc */; };
-		9D16ECE8255F3A33001EC1CA /* arm_blob_converter.h in Headers */ = {isa = PBXBuildFile; fileRef = 9D16EB26255F3A32001EC1CA /* arm_blob_converter.h */; };
-		9D16ECE9255F3A33001EC1CA /* arm_sqrt_layer_acc.cc in Sources */ = {isa = PBXBuildFile; fileRef = 9D16EB28255F3A32001EC1CA /* arm_sqrt_layer_acc.cc */; };
-		9D16ECEA255F3A33001EC1CA /* arm_sigmoid_layer_acc.cc in Sources */ = {isa = PBXBuildFile; fileRef = 9D16EB29255F3A32001EC1CA /* arm_sigmoid_layer_acc.cc */; };
-		9D16ECEB255F3A33001EC1CA /* arm_unary_layer_acc.cc in Sources */ = {isa = PBXBuildFile; fileRef = 9D16EB2A255F3A32001EC1CA /* arm_unary_layer_acc.cc */; };
-		9D16ECEC255F3A33001EC1CA /* arm_sub_layer_acc.cc in Sources */ = {isa = PBXBuildFile; fileRef = 9D16EB2B255F3A32001EC1CA /* arm_sub_layer_acc.cc */; };
-		9D16ECED255F3A33001EC1CA /* arm_log_acc_layer_acc.cc in Sources */ = {isa = PBXBuildFile; fileRef = 9D16EB2C255F3A32001EC1CA /* arm_log_acc_layer_acc.cc */; };
-		9D16ECEE255F3A33001EC1CA /* arm_reduce_log_sum_exp_layer_acc.cc in Sources */ = {isa = PBXBuildFile; fileRef = 9D16EB2D255F3A32001EC1CA /* arm_reduce_log_sum_exp_layer_acc.cc */; };
-		9D16ECEF255F3A33001EC1CA /* arm_splitv_layer_acc.cc in Sources */ = {isa = PBXBuildFile; fileRef = 9D16EB2E255F3A32001EC1CA /* arm_splitv_layer_acc.cc */; };
-		9D16ECF0255F3A33001EC1CA /* arm_reduce_prod_layer_acc.cc in Sources */ = {isa = PBXBuildFile; fileRef = 9D16EB2F255F3A32001EC1CA /* arm_reduce_prod_layer_acc.cc */; };
-		9D16ECF1255F3A33001EC1CA /* arm_nchw_layer_acc.h in Headers */ = {isa = PBXBuildFile; fileRef = 9D16EB30255F3A32001EC1CA /* arm_nchw_layer_acc.h */; };
-		9D16ECF2255F3A33001EC1CA /* arm_scale_layer_acc.cc in Sources */ = {isa = PBXBuildFile; fileRef = 9D16EB31255F3A32001EC1CA /* arm_scale_layer_acc.cc */; };
-		9D16ECF3255F3A33001EC1CA /* arm_instance_norm_layer_acc.cc in Sources */ = {isa = PBXBuildFile; fileRef = 9D16EB32255F3A32001EC1CA /* arm_instance_norm_layer_acc.cc */; };
-		9D16ECF4255F3A33001EC1CA /* arm_inner_product_layer_acc.cc in Sources */ = {isa = PBXBuildFile; fileRef = 9D16EB33255F3A32001EC1CA /* arm_inner_product_layer_acc.cc */; };
-		9D16ECF5255F3A33001EC1CA /* arm_reduce_l2_layer_acc.cc in Sources */ = {isa = PBXBuildFile; fileRef = 9D16EB34255F3A32001EC1CA /* arm_reduce_l2_layer_acc.cc */; };
-		9D16ECF6255F3A33001EC1CA /* arm_reduce_layer_acc.cc in Sources */ = {isa = PBXBuildFile; fileRef = 9D16EB35255F3A32001EC1CA /* arm_reduce_layer_acc.cc */; };
-		9D16ECF7255F3A33001EC1CA /* arm_relu_layer_acc.cc in Sources */ = {isa = PBXBuildFile; fileRef = 9D16EB36255F3A32001EC1CA /* arm_relu_layer_acc.cc */; };
-		9D16ECF8255F3A33001EC1CA /* arm_mul_layer_acc.cc in Sources */ = {isa = PBXBuildFile; fileRef = 9D16EB37255F3A32001EC1CA /* arm_mul_layer_acc.cc */; };
-		9D16ECF9255F3A33001EC1CA /* arm_normalize_layer_acc.cc in Sources */ = {isa = PBXBuildFile; fileRef = 9D16EB38255F3A32001EC1CA /* arm_normalize_layer_acc.cc */; };
-		9D16ECFA255F3A33001EC1CA /* arm_binary_layer_acc.h in Headers */ = {isa = PBXBuildFile; fileRef = 9D16EB39255F3A32001EC1CA /* arm_binary_layer_acc.h */; };
-		9D16ECFB255F3A33001EC1CA /* arm_reshape_layer_acc.cc in Sources */ = {isa = PBXBuildFile; fileRef = 9D16EB3A255F3A32001EC1CA /* arm_reshape_layer_acc.cc */; };
-		9D16ECFC255F3A33001EC1CA /* arm_sign_layer_acc.cc in Sources */ = {isa = PBXBuildFile; fileRef = 9D16EB3B255F3A32001EC1CA /* arm_sign_layer_acc.cc */; };
-		9D16ECFD255F3A33001EC1CA /* arm_reformat_layer_acc.cc in Sources */ = {isa = PBXBuildFile; fileRef = 9D16EB3C255F3A32001EC1CA /* arm_reformat_layer_acc.cc */; };
-		9D16ECFE255F3A33001EC1CA /* arm_unary_layer_acc.h in Headers */ = {isa = PBXBuildFile; fileRef = 9D16EB3D255F3A32001EC1CA /* arm_unary_layer_acc.h */; };
-		9D16ECFF255F3A33001EC1CA /* arm_selu_layer_acc.cc in Sources */ = {isa = PBXBuildFile; fileRef = 9D16EB3E255F3A32001EC1CA /* arm_selu_layer_acc.cc */; };
-		9D16ED00255F3A33001EC1CA /* arm_relu6_layer_acc.cc in Sources */ = {isa = PBXBuildFile; fileRef = 9D16EB3F255F3A32001EC1CA /* arm_relu6_layer_acc.cc */; };
-		9D16ED01255F3A33001EC1CA /* arm_trig_layer_acc.cc in Sources */ = {isa = PBXBuildFile; fileRef = 9D16EB40255F3A32001EC1CA /* arm_trig_layer_acc.cc */; };
-		9D16ED02255F3A33001EC1CA /* arm_reduce_log_sum_layer_acc.cc in Sources */ = {isa = PBXBuildFile; fileRef = 9D16EB41255F3A32001EC1CA /* arm_reduce_log_sum_layer_acc.cc */; };
-		9D16ED03255F3A33001EC1CA /* arm_reformat_layer_acc.h in Headers */ = {isa = PBXBuildFile; fileRef = 9D16EB42255F3A32001EC1CA /* arm_reformat_layer_acc.h */; };
-		9D16ED04255F3A33001EC1CA /* arm_arg_max_or_min_layer_acc.cc in Sources */ = {isa = PBXBuildFile; fileRef = 9D16EB43255F3A32001EC1CA /* arm_arg_max_or_min_layer_acc.cc */; };
-		9D16ED05255F3A33001EC1CA /* arm_reciprocal_layer_acc.cc in Sources */ = {isa = PBXBuildFile; fileRef = 9D16EB44255F3A32001EC1CA /* arm_reciprocal_layer_acc.cc */; };
-		9D16ED06255F3A33001EC1CA /* arm_deconv_layer_acc.cc in Sources */ = {isa = PBXBuildFile; fileRef = 9D16EB46255F3A32001EC1CA /* arm_deconv_layer_acc.cc */; };
-		9D16ED07255F3A33001EC1CA /* arm_deconv_layer_stride.h in Headers */ = {isa = PBXBuildFile; fileRef = 9D16EB47255F3A32001EC1CA /* arm_deconv_layer_stride.h */; };
-		9D16ED08255F3A33001EC1CA /* arm_deconv_layer_depthwise.cc in Sources */ = {isa = PBXBuildFile; fileRef = 9D16EB48255F3A32001EC1CA /* arm_deconv_layer_depthwise.cc */; };
-		9D16ED09255F3A33001EC1CA /* arm_deconv_layer_common.cc in Sources */ = {isa = PBXBuildFile; fileRef = 9D16EB49255F3A32001EC1CA /* arm_deconv_layer_common.cc */; };
-		9D16ED0A255F3A33001EC1CA /* arm_deconv_layer_acc.h in Headers */ = {isa = PBXBuildFile; fileRef = 9D16EB4A255F3A32001EC1CA /* arm_deconv_layer_acc.h */; };
-		9D16ED0B255F3A33001EC1CA /* arm_deconv_layer_depthwise.h in Headers */ = {isa = PBXBuildFile; fileRef = 9D16EB4B255F3A32001EC1CA /* arm_deconv_layer_depthwise.h */; };
-		9D16ED0C255F3A33001EC1CA /* arm_deconv_layer_stride.cc in Sources */ = {isa = PBXBuildFile; fileRef = 9D16EB4C255F3A32001EC1CA /* arm_deconv_layer_stride.cc */; };
-		9D16ED0D255F3A33001EC1CA /* arm_deconv_layer_common.h in Headers */ = {isa = PBXBuildFile; fileRef = 9D16EB4D255F3A32001EC1CA /* arm_deconv_layer_common.h */; };
-		9D16ED0E255F3A33001EC1CA /* arm_hard_swish_acc.h in Headers */ = {isa = PBXBuildFile; fileRef = 9D16EB4E255F3A32001EC1CA /* arm_hard_swish_acc.h */; };
-		9D16ED0F255F3A33001EC1CA /* arm_reorg_layer_acc.cc in Sources */ = {isa = PBXBuildFile; fileRef = 9D16EB4F255F3A32001EC1CA /* arm_reorg_layer_acc.cc */; };
-		9D16ED10255F3A33001EC1CA /* arm_hard_sigmoid_acc.cc in Sources */ = {isa = PBXBuildFile; fileRef = 9D16EB50255F3A32001EC1CA /* arm_hard_sigmoid_acc.cc */; };
-		9D16ED11255F3A33001EC1CA /* arm_reduce_mean_layer_acc.cc in Sources */ = {isa = PBXBuildFile; fileRef = 9D16EB51255F3A32001EC1CA /* arm_reduce_mean_layer_acc.cc */; };
-		9D16ED12255F3A33001EC1CA /* arm_pool_layer_acc.h in Headers */ = {isa = PBXBuildFile; fileRef = 9D16EB52255F3A32001EC1CA /* arm_pool_layer_acc.h */; };
-		9D16ED13255F3A33001EC1CA /* arm_min_layer_acc.cc in Sources */ = {isa = PBXBuildFile; fileRef = 9D16EB53255F3A32001EC1CA /* arm_min_layer_acc.cc */; };
-		9D16ED14255F3A33001EC1CA /* arm_max_layer_acc.cc in Sources */ = {isa = PBXBuildFile; fileRef = 9D16EB54255F3A32001EC1CA /* arm_max_layer_acc.cc */; };
-		9D16ED15255F3A33001EC1CA /* arm_softmax_layer_acc.cc in Sources */ = {isa = PBXBuildFile; fileRef = 9D16EB55255F3A32001EC1CA /* arm_softmax_layer_acc.cc */; };
-		9D16ED16255F3A33001EC1CA /* arm_pool_layer_acc.cc in Sources */ = {isa = PBXBuildFile; fileRef = 9D16EB56255F3A32001EC1CA /* arm_pool_layer_acc.cc */; };
-		9D16ED17255F3A33001EC1CA /* arm_add_layer_acc.h in Headers */ = {isa = PBXBuildFile; fileRef = 9D16EB57255F3A32001EC1CA /* arm_add_layer_acc.h */; };
-		9D16ED18255F3A33001EC1CA /* arm_clip_layer_acc.cc in Sources */ = {isa = PBXBuildFile; fileRef = 9D16EB58255F3A32001EC1CA /* arm_clip_layer_acc.cc */; };
-		9D16ED19255F3A33001EC1CA /* arm_pad_layer_acc.cc in Sources */ = {isa = PBXBuildFile; fileRef = 9D16EB59255F3A32001EC1CA /* arm_pad_layer_acc.cc */; };
-		9D16ED1A255F3A33001EC1CA /* arm_pixel_shuffle_layer_acc.cc in Sources */ = {isa = PBXBuildFile; fileRef = 9D16EB5A255F3A32001EC1CA /* arm_pixel_shuffle_layer_acc.cc */; };
-		9D16ED1B255F3A33001EC1CA /* compute.cc in Sources */ = {isa = PBXBuildFile; fileRef = 9D16EB5C255F3A32001EC1CA /* compute.cc */; };
-		9D16ED1C255F3A33001EC1CA /* winograd_function.cc in Sources */ = {isa = PBXBuildFile; fileRef = 9D16EB5D255F3A32001EC1CA /* winograd_function.cc */; };
-		9D16ED1D255F3A33001EC1CA /* compute.h in Headers */ = {isa = PBXBuildFile; fileRef = 9D16EB5E255F3A32001EC1CA /* compute.h */; };
-		9D16ED1E255F3A33001EC1CA /* compute_int8.cc in Sources */ = {isa = PBXBuildFile; fileRef = 9D16EB5F255F3A32001EC1CA /* compute_int8.cc */; };
-		9D16ED1F255F3A33001EC1CA /* CONV_BFP16_O4.S in Sources */ = {isa = PBXBuildFile; fileRef = 9D16EB61255F3A32001EC1CA /* CONV_BFP16_O4.S */; };
-		9D16ED20255F3A33001EC1CA /* GEMM_BFP16_N4.S in Sources */ = {isa = PBXBuildFile; fileRef = 9D16EB62255F3A32001EC1CA /* GEMM_BFP16_N4.S */; };
-		9D16ED21255F3A33001EC1CA /* CONV_FLOAT_SLIDEW_C3.S in Sources */ = {isa = PBXBuildFile; fileRef = 9D16EB63255F3A32001EC1CA /* CONV_FLOAT_SLIDEW_C3.S */; };
-		9D16ED22255F3A33001EC1CA /* CONV_DW_5X5_BFP16_SLIDEW.S in Sources */ = {isa = PBXBuildFile; fileRef = 9D16EB64255F3A32001EC1CA /* CONV_DW_5X5_BFP16_SLIDEW.S */; };
-		9D16ED23255F3A33001EC1CA /* DECONV_FLOAT_O4.S in Sources */ = {isa = PBXBuildFile; fileRef = 9D16EB65255F3A32001EC1CA /* DECONV_FLOAT_O4.S */; };
-		9D16ED24255F3A33001EC1CA /* CONV_DW_3X3_FLOAT_SLIDEW.S in Sources */ = {isa = PBXBuildFile; fileRef = 9D16EB66255F3A32001EC1CA /* CONV_DW_3X3_FLOAT_SLIDEW.S */; };
-		9D16ED25255F3A33001EC1CA /* GEMM_INT8_4X4.S in Sources */ = {isa = PBXBuildFile; fileRef = 9D16EB67255F3A32001EC1CA /* GEMM_INT8_4X4.S */; };
-		9D16ED26255F3A33001EC1CA /* CONV_DW_3X3_BFP16_SLIDEW.S in Sources */ = {isa = PBXBuildFile; fileRef = 9D16EB68255F3A32001EC1CA /* CONV_DW_3X3_BFP16_SLIDEW.S */; };
-		9D16ED27255F3A33001EC1CA /* CONV_BFP16_SLIDEW_C3.S in Sources */ = {isa = PBXBuildFile; fileRef = 9D16EB69255F3A32001EC1CA /* CONV_BFP16_SLIDEW_C3.S */; };
-		9D16ED28255F3A33001EC1CA /* CONV_DW_5X5_FLOAT_SLIDEW.S in Sources */ = {isa = PBXBuildFile; fileRef = 9D16EB6A255F3A32001EC1CA /* CONV_DW_5X5_FLOAT_SLIDEW.S */; };
-		9D16ED29255F3A33001EC1CA /* CONV_FLOAT_O4.S in Sources */ = {isa = PBXBuildFile; fileRef = 9D16EB6B255F3A32001EC1CA /* CONV_FLOAT_O4.S */; };
-		9D16ED2A255F3A33001EC1CA /* GEMM_FLOAT_N4.S in Sources */ = {isa = PBXBuildFile; fileRef = 9D16EB6C255F3A32001EC1CA /* GEMM_FLOAT_N4.S */; };
-		9D16ED2B255F3A33001EC1CA /* gemm_function.h in Headers */ = {isa = PBXBuildFile; fileRef = 9D16EB6D255F3A32001EC1CA /* gemm_function.h */; };
-		9D16ED2C255F3A33001EC1CA /* asm_func_name.S in Sources */ = {isa = PBXBuildFile; fileRef = 9D16EB6E255F3A32001EC1CA /* asm_func_name.S */; };
-		9D16ED2D255F3A33001EC1CA /* winograd_function.h in Headers */ = {isa = PBXBuildFile; fileRef = 9D16EB6F255F3A32001EC1CA /* winograd_function.h */; };
-		9D16ED2E255F3A33001EC1CA /* compute_int8.h in Headers */ = {isa = PBXBuildFile; fileRef = 9D16EB70255F3A32001EC1CA /* compute_int8.h */; };
-		9D16ED2F255F3A33001EC1CA /* CONV_BFP16_O4.S in Sources */ = {isa = PBXBuildFile; fileRef = 9D16EB72255F3A32001EC1CA /* CONV_BFP16_O4.S */; };
-		9D16ED30255F3A33001EC1CA /* CONV_FLOAT_SLIDEW_C3.S in Sources */ = {isa = PBXBuildFile; fileRef = 9D16EB73255F3A32001EC1CA /* CONV_FLOAT_SLIDEW_C3.S */; };
-		9D16ED31255F3A33001EC1CA /* CONV_DW_5x5_BFP16_SLIDEW.S in Sources */ = {isa = PBXBuildFile; fileRef = 9D16EB74255F3A32001EC1CA /* CONV_DW_5x5_BFP16_SLIDEW.S */; };
-		9D16ED32255F3A33001EC1CA /* DECONV_FLOAT_O4.S in Sources */ = {isa = PBXBuildFile; fileRef = 9D16EB75255F3A32001EC1CA /* DECONV_FLOAT_O4.S */; };
-		9D16ED33255F3A33001EC1CA /* GEMM_FLOAT_N8.S in Sources */ = {isa = PBXBuildFile; fileRef = 9D16EB76255F3A32001EC1CA /* GEMM_FLOAT_N8.S */; };
-		9D16ED34255F3A33001EC1CA /* CONV_DW_3X3_FLOAT_SLIDEW.S in Sources */ = {isa = PBXBuildFile; fileRef = 9D16EB77255F3A32001EC1CA /* CONV_DW_3X3_FLOAT_SLIDEW.S */; };
-		9D16ED35255F3A33001EC1CA /* GEMM_BFP16_N8.S in Sources */ = {isa = PBXBuildFile; fileRef = 9D16EB78255F3A32001EC1CA /* GEMM_BFP16_N8.S */; };
-		9D16ED36255F3A33001EC1CA /* GEMM_INT8_4X4.S in Sources */ = {isa = PBXBuildFile; fileRef = 9D16EB79255F3A32001EC1CA /* GEMM_INT8_4X4.S */; };
-		9D16ED37255F3A33001EC1CA /* CONV_DW_3x3_BFP16_SLIDEW.S in Sources */ = {isa = PBXBuildFile; fileRef = 9D16EB7A255F3A32001EC1CA /* CONV_DW_3x3_BFP16_SLIDEW.S */; };
-		9D16ED38255F3A33001EC1CA /* CONV_BFP16_SLIDEW_C3.S in Sources */ = {isa = PBXBuildFile; fileRef = 9D16EB7B255F3A32001EC1CA /* CONV_BFP16_SLIDEW_C3.S */; };
-		9D16ED39255F3A33001EC1CA /* CONV_DW_5X5_FLOAT_SLIDEW.S in Sources */ = {isa = PBXBuildFile; fileRef = 9D16EB7C255F3A32001EC1CA /* CONV_DW_5X5_FLOAT_SLIDEW.S */; };
-		9D16ED3A255F3A33001EC1CA /* CONV_FLOAT_O4.S in Sources */ = {isa = PBXBuildFile; fileRef = 9D16EB7D255F3A32001EC1CA /* CONV_FLOAT_O4.S */; };
-		9D16ED3B255F3A33001EC1CA /* gemm_function.cc in Sources */ = {isa = PBXBuildFile; fileRef = 9D16EB7E255F3A32001EC1CA /* gemm_function.cc */; };
-		9D16ED3C255F3A33001EC1CA /* arm_layer_acc.h in Headers */ = {isa = PBXBuildFile; fileRef = 9D16EB7F255F3A32001EC1CA /* arm_layer_acc.h */; };
-		9D16ED3D255F3A33001EC1CA /* arm_div_layer_acc.cc in Sources */ = {isa = PBXBuildFile; fileRef = 9D16EB80255F3A32001EC1CA /* arm_div_layer_acc.cc */; };
-		9D16ED3E255F3A33001EC1CA /* arm_exp_layer_acc.cc in Sources */ = {isa = PBXBuildFile; fileRef = 9D16EB81255F3A32001EC1CA /* arm_exp_layer_acc.cc */; };
-		9D16ED3F255F3A33001EC1CA /* arm_detection_output_layer_acc.cc in Sources */ = {isa = PBXBuildFile; fileRef = 9D16EB82255F3A32001EC1CA /* arm_detection_output_layer_acc.cc */; };
-		9D16ED40255F3A33001EC1CA /* arm_layer_acc.cc in Sources */ = {isa = PBXBuildFile; fileRef = 9D16EB83255F3A32001EC1CA /* arm_layer_acc.cc */; };
-		9D16ED41255F3A33001EC1CA /* neon_mathfun.h in Headers */ = {isa = PBXBuildFile; fileRef = 9D16EB84255F3A32001EC1CA /* neon_mathfun.h */; };
-		9D16ED42255F3A33001EC1CA /* arm_hard_swish_acc.cc in Sources */ = {isa = PBXBuildFile; fileRef = 9D16EB85255F3A32001EC1CA /* arm_hard_swish_acc.cc */; };
-		9D16ED43255F3A33001EC1CA /* arm_pow_layer_acc.cc in Sources */ = {isa = PBXBuildFile; fileRef = 9D16EB86255F3A32001EC1CA /* arm_pow_layer_acc.cc */; };
-		9D16ED44255F3A33001EC1CA /* arm_binary_layer_acc.cc in Sources */ = {isa = PBXBuildFile; fileRef = 9D16EB87255F3A32001EC1CA /* arm_binary_layer_acc.cc */; };
-		9D16ED45255F3A33001EC1CA /* arm_elu_layer_acc.cc in Sources */ = {isa = PBXBuildFile; fileRef = 9D16EB88255F3A32001EC1CA /* arm_elu_layer_acc.cc */; };
-		9D16ED46255F3A33001EC1CA /* arm_reshape_layer_acc.h in Headers */ = {isa = PBXBuildFile; fileRef = 9D16EB89255F3A32001EC1CA /* arm_reshape_layer_acc.h */; };
-		9D16ED47255F3A33001EC1CA /* arm_upsample_layer_acc.cc in Sources */ = {isa = PBXBuildFile; fileRef = 9D16EB8A255F3A32001EC1CA /* arm_upsample_layer_acc.cc */; };
-		9D16ED48255F3A33001EC1CA /* arm_abs_layer_acc.cc in Sources */ = {isa = PBXBuildFile; fileRef = 9D16EB8B255F3A32001EC1CA /* arm_abs_layer_acc.cc */; };
-		9D16ED49255F3A33001EC1CA /* arm_nchw_layer_acc.cc in Sources */ = {isa = PBXBuildFile; fileRef = 9D16EB8C255F3A32001EC1CA /* arm_nchw_layer_acc.cc */; };
-		9D16ED4A255F3A33001EC1CA /* arm_prelu_layer_acc.cc in Sources */ = {isa = PBXBuildFile; fileRef = 9D16EB8D255F3A32001EC1CA /* arm_prelu_layer_acc.cc */; };
-		9D16ED4B255F3A33001EC1CA /* arm_stride_slice_layer_acc.cc in Sources */ = {isa = PBXBuildFile; fileRef = 9D16EB8E255F3A32001EC1CA /* arm_stride_slice_layer_acc.cc */; };
-		9D16ED4C255F3A33001EC1CA /* arm_inner_product_layer_acc.h in Headers */ = {isa = PBXBuildFile; fileRef = 9D16EB8F255F3A32001EC1CA /* arm_inner_product_layer_acc.h */; };
-		9D16ED4D255F3A33001EC1CA /* Float4.h in Headers */ = {isa = PBXBuildFile; fileRef = 9D16EB90255F3A32001EC1CA /* Float4.h */; };
-		9D16ED4E255F3A33001EC1CA /* arm_signed_mul_layer_acc.h in Headers */ = {isa = PBXBuildFile; fileRef = 9D16EB91255F3A32001EC1CA /* arm_signed_mul_layer_acc.h */; };
-		9D16ED4F255F3A33001EC1CA /* arm_batch_norm_layer_acc.cc in Sources */ = {isa = PBXBuildFile; fileRef = 9D16EB92255F3A32001EC1CA /* arm_batch_norm_layer_acc.cc */; };
-		9D16ED50255F3A33001EC1CA /* arm_permute_layer_acc.cc in Sources */ = {isa = PBXBuildFile; fileRef = 9D16EB93255F3A32001EC1CA /* arm_permute_layer_acc.cc */; };
-		9D16ED51255F3A33001EC1CA /* arm_neg_layer_acc.cc in Sources */ = {isa = PBXBuildFile; fileRef = 9D16EB94255F3A32001EC1CA /* arm_neg_layer_acc.cc */; };
-		9D16ED52255F3A33001EC1CA /* arm_reduce_sum_square_layer_acc.cc in Sources */ = {isa = PBXBuildFile; fileRef = 9D16EB95255F3A32001EC1CA /* arm_reduce_sum_square_layer_acc.cc */; };
-		9D16ED53255F3A33001EC1CA /* arm_log_sigmoid_layer_acc.cc in Sources */ = {isa = PBXBuildFile; fileRef = 9D16EB96255F3A32001EC1CA /* arm_log_sigmoid_layer_acc.cc */; };
-		9D16ED54255F3A33001EC1CA /* arm_reduce_l1_layer_acc.cc in Sources */ = {isa = PBXBuildFile; fileRef = 9D16EB97255F3A32001EC1CA /* arm_reduce_l1_layer_acc.cc */; };
-		9D16ED55255F3A33001EC1CA /* arm_priorbox_layer_acc.cc in Sources */ = {isa = PBXBuildFile; fileRef = 9D16EB98255F3A32001EC1CA /* arm_priorbox_layer_acc.cc */; };
-		9D16ED56255F3A33001EC1CA /* arm_conv_int8_layer_depthwise.cc in Sources */ = {isa = PBXBuildFile; fileRef = 9D16EB9A255F3A32001EC1CA /* arm_conv_int8_layer_depthwise.cc */; };
-		9D16ED57255F3A33001EC1CA /* arm_conv_layer_depthwise_s1.h in Headers */ = {isa = PBXBuildFile; fileRef = 9D16EB9B255F3A32001EC1CA /* arm_conv_layer_depthwise_s1.h */; };
-		9D16ED58255F3A33001EC1CA /* arm_conv_layer_common.cc in Sources */ = {isa = PBXBuildFile; fileRef = 9D16EB9C255F3A32001EC1CA /* arm_conv_layer_common.cc */; };
-		9D16ED59255F3A33001EC1CA /* arm_conv_layer_1x1.h in Headers */ = {isa = PBXBuildFile; fileRef = 9D16EB9D255F3A32001EC1CA /* arm_conv_layer_1x1.h */; };
-		9D16ED5A255F3A33001EC1CA /* arm_conv_layer_common.h in Headers */ = {isa = PBXBuildFile; fileRef = 9D16EB9E255F3A32001EC1CA /* arm_conv_layer_common.h */; };
-		9D16ED5B255F3A33001EC1CA /* arm_conv_layer_c3.h in Headers */ = {isa = PBXBuildFile; fileRef = 9D16EB9F255F3A32001EC1CA /* arm_conv_layer_c3.h */; };
-		9D16ED5C255F3A33001EC1CA /* arm_conv_int8_layer_common.h in Headers */ = {isa = PBXBuildFile; fileRef = 9D16EBA0255F3A32001EC1CA /* arm_conv_int8_layer_common.h */; };
-		9D16ED5D255F3A33001EC1CA /* arm_conv_layer_1x1.cc in Sources */ = {isa = PBXBuildFile; fileRef = 9D16EBA1255F3A32001EC1CA /* arm_conv_layer_1x1.cc */; };
-		9D16ED5E255F3A33001EC1CA /* arm_conv_layer_acc.h in Headers */ = {isa = PBXBuildFile; fileRef = 9D16EBA2255F3A32001EC1CA /* arm_conv_layer_acc.h */; };
-		9D16ED5F255F3A33001EC1CA /* arm_conv_layer_3x3.cc in Sources */ = {isa = PBXBuildFile; fileRef = 9D16EBA3255F3A32001EC1CA /* arm_conv_layer_3x3.cc */; };
-		9D16ED60255F3A33001EC1CA /* arm_conv_layer_depthwise.cc in Sources */ = {isa = PBXBuildFile; fileRef = 9D16EBA4255F3A32001EC1CA /* arm_conv_layer_depthwise.cc */; };
-		9D16ED61255F3A33001EC1CA /* arm_conv_int8_layer_common.cc in Sources */ = {isa = PBXBuildFile; fileRef = 9D16EBA5255F3A32001EC1CA /* arm_conv_int8_layer_common.cc */; };
-		9D16ED62255F3A33001EC1CA /* arm_conv_layer_group.h in Headers */ = {isa = PBXBuildFile; fileRef = 9D16EBA6255F3A32001EC1CA /* arm_conv_layer_group.h */; };
-		9D16ED63255F3A33001EC1CA /* arm_conv_layer_3x3.h in Headers */ = {isa = PBXBuildFile; fileRef = 9D16EBA7255F3A32001EC1CA /* arm_conv_layer_3x3.h */; };
-		9D16ED64255F3A33001EC1CA /* arm_conv_layer_c3.cc in Sources */ = {isa = PBXBuildFile; fileRef = 9D16EBA8255F3A32001EC1CA /* arm_conv_layer_c3.cc */; };
-		9D16ED65255F3A33001EC1CA /* arm_conv_int8_layer_depthwise.h in Headers */ = {isa = PBXBuildFile; fileRef = 9D16EBA9255F3A32001EC1CA /* arm_conv_int8_layer_depthwise.h */; };
-		9D16ED66255F3A33001EC1CA /* arm_conv_layer_acc.cc in Sources */ = {isa = PBXBuildFile; fileRef = 9D16EBAA255F3A32001EC1CA /* arm_conv_layer_acc.cc */; };
-		9D16ED67255F3A33001EC1CA /* arm_conv_layer_group.cc in Sources */ = {isa = PBXBuildFile; fileRef = 9D16EBAB255F3A32001EC1CA /* arm_conv_layer_group.cc */; };
-		9D16ED68255F3A33001EC1CA /* arm_conv_layer_depthwise.h in Headers */ = {isa = PBXBuildFile; fileRef = 9D16EBAC255F3A32001EC1CA /* arm_conv_layer_depthwise.h */; };
-		9D16ED69255F3A33001EC1CA /* arm_conv_layer_depthwise_s1.cc in Sources */ = {isa = PBXBuildFile; fileRef = 9D16EBAD255F3A32001EC1CA /* arm_conv_layer_depthwise_s1.cc */; };
-		9D16ED6A255F3A33001EC1CA /* arm_reduce_layer_acc.h in Headers */ = {isa = PBXBuildFile; fileRef = 9D16EBAE255F3A32001EC1CA /* arm_reduce_layer_acc.h */; };
-		9D16ED6B255F3A33001EC1CA /* arm_signed_mul_layer_acc.cc in Sources */ = {isa = PBXBuildFile; fileRef = 9D16EBAF255F3A32001EC1CA /* arm_signed_mul_layer_acc.cc */; };
-		9D16ED6C255F3A33001EC1CA /* arm_concat_layer_acc.cc in Sources */ = {isa = PBXBuildFile; fileRef = 9D16EBB0255F3A32001EC1CA /* arm_concat_layer_acc.cc */; };
-		9D16ED6D255F3A33001EC1CA /* arm_add_layer_acc.cc in Sources */ = {isa = PBXBuildFile; fileRef = 9D16EBB1255F3A32001EC1CA /* arm_add_layer_acc.cc */; };
-		9D16ED6E255F3A33001EC1CA /* arm_reduce_max_layer_acc.cc in Sources */ = {isa = PBXBuildFile; fileRef = 9D16EBB2255F3A32001EC1CA /* arm_reduce_max_layer_acc.cc */; };
-		9D16ED6F255F3A33001EC1CA /* arm_reduce_min_layer_acc.cc in Sources */ = {isa = PBXBuildFile; fileRef = 9D16EBB3255F3A32001EC1CA /* arm_reduce_min_layer_acc.cc */; };
-		9D16ED70255F3A33001EC1CA /* arm_floor_layer_acc.cc in Sources */ = {isa = PBXBuildFile; fileRef = 9D16EBB4255F3A32001EC1CA /* arm_floor_layer_acc.cc */; };
-		9D16ED71255F3A33001EC1CA /* arm_shuffle_layer_acc.cc in Sources */ = {isa = PBXBuildFile; fileRef = 9D16EBB5255F3A32001EC1CA /* arm_shuffle_layer_acc.cc */; };
-		9D16ED72255F3A33001EC1CA /* arm_softplus_layer_acc.cc in Sources */ = {isa = PBXBuildFile; fileRef = 9D16EBB6255F3A32001EC1CA /* arm_softplus_layer_acc.cc */; };
-		9D16ED73255F3A33001EC1CA /* arm_reduce_sum_layer_acc.cc in Sources */ = {isa = PBXBuildFile; fileRef = 9D16EBB7255F3A32001EC1CA /* arm_reduce_sum_layer_acc.cc */; };
-		9D16ED74255F3A33001EC1CA /* arm_batch_norm_layer_acc.h in Headers */ = {isa = PBXBuildFile; fileRef = 9D16EBB8255F3A32001EC1CA /* arm_batch_norm_layer_acc.h */; };
-		9D16ED76255F3A33001EC1CA /* cpu_device.cc in Sources */ = {isa = PBXBuildFile; fileRef = 9D16EBBB255F3A32001EC1CA /* cpu_device.cc */; };
-		9D16ED77255F3A33001EC1CA /* cpu_mat_util.h in Headers */ = {isa = PBXBuildFile; fileRef = 9D16EBBC255F3A32001EC1CA /* cpu_mat_util.h */; };
-		9D16ED78255F3A33001EC1CA /* cpu_blob_converter.h in Headers */ = {isa = PBXBuildFile; fileRef = 9D16EBBD255F3A32001EC1CA /* cpu_blob_converter.h */; };
-		9D16ED79255F3A33001EC1CA /* cpu_mat_converter.cc in Sources */ = {isa = PBXBuildFile; fileRef = 9D16EBBE255F3A32001EC1CA /* cpu_mat_converter.cc */; };
-		9D16ED7A255F3A33001EC1CA /* cpu_device.h in Headers */ = {isa = PBXBuildFile; fileRef = 9D16EBBF255F3A32001EC1CA /* cpu_device.h */; };
-		9D16ED7B255F3A33001EC1CA /* cpu_context.h in Headers */ = {isa = PBXBuildFile; fileRef = 9D16EBC0255F3A32001EC1CA /* cpu_context.h */; };
-		9D16ED7C255F3A33001EC1CA /* cpu_blob_converter.cc in Sources */ = {isa = PBXBuildFile; fileRef = 9D16EBC1255F3A32001EC1CA /* cpu_blob_converter.cc */; };
-		9D16ED7D255F3A33001EC1CA /* cpu_mat_converter.h in Headers */ = {isa = PBXBuildFile; fileRef = 9D16EBC2255F3A32001EC1CA /* cpu_mat_converter.h */; };
-		9D16ED7E255F3A33001EC1CA /* cpu_context.cc in Sources */ = {isa = PBXBuildFile; fileRef = 9D16EBC3255F3A32001EC1CA /* cpu_context.cc */; };
-		9D16ED7F255F3A33001EC1CA /* cpu_mat_util.cc in Sources */ = {isa = PBXBuildFile; fileRef = 9D16EBC4255F3A32001EC1CA /* cpu_mat_util.cc */; };
-		9D16ED80255F3A33001EC1CA /* cpu_cast_layer_acc.cc in Sources */ = {isa = PBXBuildFile; fileRef = 9D16EBC6255F3A32001EC1CA /* cpu_cast_layer_acc.cc */; };
-		9D16ED81255F3A33001EC1CA /* cpu_stride_slice_layer_acc.cc in Sources */ = {isa = PBXBuildFile; fileRef = 9D16EBC7255F3A32001EC1CA /* cpu_stride_slice_layer_acc.cc */; };
-		9D16ED82255F3A33001EC1CA /* cpu_reciprocal_layer_acc.cc in Sources */ = {isa = PBXBuildFile; fileRef = 9D16EBC8255F3A32001EC1CA /* cpu_reciprocal_layer_acc.cc */; };
-		9D16ED83255F3A33001EC1CA /* cpu_binary_op_layer_acc.h in Headers */ = {isa = PBXBuildFile; fileRef = 9D16EBC9255F3A32001EC1CA /* cpu_binary_op_layer_acc.h */; };
-		9D16ED84255F3A33001EC1CA /* cpu_erf_layer_acc.cc in Sources */ = {isa = PBXBuildFile; fileRef = 9D16EBCA255F3A32001EC1CA /* cpu_erf_layer_acc.cc */; };
-		9D16ED85255F3A33001EC1CA /* cpu_gather_layer_acc.cc in Sources */ = {isa = PBXBuildFile; fileRef = 9D16EBCB255F3A32001EC1CA /* cpu_gather_layer_acc.cc */; };
-		9D16ED86255F3A33001EC1CA /* cpu_permute_layer_acc.h in Headers */ = {isa = PBXBuildFile; fileRef = 9D16EBCC255F3A32001EC1CA /* cpu_permute_layer_acc.h */; };
-		9D16ED87255F3A33001EC1CA /* cpu_reorg_layer_acc.cc in Sources */ = {isa = PBXBuildFile; fileRef = 9D16EBCD255F3A32001EC1CA /* cpu_reorg_layer_acc.cc */; };
-		9D16ED88255F3A33001EC1CA /* cpu_layer_acc.cc in Sources */ = {isa = PBXBuildFile; fileRef = 9D16EBCE255F3A32001EC1CA /* cpu_layer_acc.cc */; };
-		9D16ED89255F3A33001EC1CA /* cpu_detection_post_process_layer_acc.h in Headers */ = {isa = PBXBuildFile; fileRef = 9D16EBCF255F3A32001EC1CA /* cpu_detection_post_process_layer_acc.h */; };
-		9D16ED8A255F3A33001EC1CA /* cpu_conv_layer_acc.h in Headers */ = {isa = PBXBuildFile; fileRef = 9D16EBD0255F3A33001EC1CA /* cpu_conv_layer_acc.h */; };
-		9D16ED8B255F3A33001EC1CA /* cpu_reduce_log_sum_layer_acc.cc in Sources */ = {isa = PBXBuildFile; fileRef = 9D16EBD1255F3A33001EC1CA /* cpu_reduce_log_sum_layer_acc.cc */; };
-		9D16ED8C255F3A33001EC1CA /* cpu_clip_layer_acc.cc in Sources */ = {isa = PBXBuildFile; fileRef = 9D16EBD2255F3A33001EC1CA /* cpu_clip_layer_acc.cc */; };
-		9D16ED8D255F3A33001EC1CA /* cpu_reduce_l1_layer_acc.cc in Sources */ = {isa = PBXBuildFile; fileRef = 9D16EBD3255F3A33001EC1CA /* cpu_reduce_l1_layer_acc.cc */; };
-		9D16ED8E255F3A33001EC1CA /* cpu_arg_max_or_min_layer_acc.cc in Sources */ = {isa = PBXBuildFile; fileRef = 9D16EBD4255F3A33001EC1CA /* cpu_arg_max_or_min_layer_acc.cc */; };
-		9D16ED8F255F3A33001EC1CA /* cpu_softmax_layer_acc.cc in Sources */ = {isa = PBXBuildFile; fileRef = 9D16EBD5255F3A33001EC1CA /* cpu_softmax_layer_acc.cc */; };
-		9D16ED90255F3A33001EC1CA /* cpu_reduce_sum_square_layer_acc.cc in Sources */ = {isa = PBXBuildFile; fileRef = 9D16EBD6255F3A33001EC1CA /* cpu_reduce_sum_square_layer_acc.cc */; };
-		9D16ED91255F3A33001EC1CA /* cpu_squared_difference_layer_acc.cc in Sources */ = {isa = PBXBuildFile; fileRef = 9D16EBD7255F3A33001EC1CA /* cpu_squared_difference_layer_acc.cc */; };
-		9D16ED92255F3A33001EC1CA /* cpu_relu6_layer_acc.cc in Sources */ = {isa = PBXBuildFile; fileRef = 9D16EBD8255F3A33001EC1CA /* cpu_relu6_layer_acc.cc */; };
-		9D16ED93255F3A33001EC1CA /* cpu_concat_layer_acc.cc in Sources */ = {isa = PBXBuildFile; fileRef = 9D16EBD9255F3A33001EC1CA /* cpu_concat_layer_acc.cc */; };
-		9D16ED94255F3A33001EC1CA /* cpu_pool_layer_acc.cc in Sources */ = {isa = PBXBuildFile; fileRef = 9D16EBDA255F3A33001EC1CA /* cpu_pool_layer_acc.cc */; };
-		9D16ED95255F3A33001EC1CA /* cpu_detection_output_layer_acc.h in Headers */ = {isa = PBXBuildFile; fileRef = 9D16EBDB255F3A33001EC1CA /* cpu_detection_output_layer_acc.h */; };
-		9D16ED96255F3A33001EC1CA /* cpu_reduce_mean_layer_acc.cc in Sources */ = {isa = PBXBuildFile; fileRef = 9D16EBDC255F3A33001EC1CA /* cpu_reduce_mean_layer_acc.cc */; };
-		9D16ED97255F3A33001EC1CA /* cpu_reformat_layer_acc.cc in Sources */ = {isa = PBXBuildFile; fileRef = 9D16EBDD255F3A33001EC1CA /* cpu_reformat_layer_acc.cc */; };
-		9D16ED98255F3A33001EC1CA /* cpu_prior_box_layer_acc.cc in Sources */ = {isa = PBXBuildFile; fileRef = 9D16EBDE255F3A33001EC1CA /* cpu_prior_box_layer_acc.cc */; };
-		9D16ED99255F3A33001EC1CA /* cpu_nonzero_layer_acc.cc in Sources */ = {isa = PBXBuildFile; fileRef = 9D16EBDF255F3A33001EC1CA /* cpu_nonzero_layer_acc.cc */; };
-		9D16ED9A255F3A33001EC1CA /* cpu_scale_layer_acc.cc in Sources */ = {isa = PBXBuildFile; fileRef = 9D16EBE0255F3A33001EC1CA /* cpu_scale_layer_acc.cc */; };
-		9D16ED9B255F3A33001EC1CA /* cpu_pixel_shuffle_layer_acc.cc in Sources */ = {isa = PBXBuildFile; fileRef = 9D16EBE1255F3A33001EC1CA /* cpu_pixel_shuffle_layer_acc.cc */; };
-		9D16ED9C255F3A33001EC1CA /* cpu_shuffle_layer_acc.cc in Sources */ = {isa = PBXBuildFile; fileRef = 9D16EBE2255F3A33001EC1CA /* cpu_shuffle_layer_acc.cc */; };
-		9D16ED9D255F3A33001EC1CA /* cpu_layer_acc.h in Headers */ = {isa = PBXBuildFile; fileRef = 9D16EBE3255F3A33001EC1CA /* cpu_layer_acc.h */; };
-		9D16ED9E255F3A33001EC1CA /* cpu_mul_layer_acc.cc in Sources */ = {isa = PBXBuildFile; fileRef = 9D16EBE4255F3A33001EC1CA /* cpu_mul_layer_acc.cc */; };
-		9D16ED9F255F3A33001EC1CA /* cpu_prior_box_layer_acc.h in Headers */ = {isa = PBXBuildFile; fileRef = 9D16EBE5255F3A33001EC1CA /* cpu_prior_box_layer_acc.h */; };
-		9D16EDA0255F3A33001EC1CA /* cpu_log_sigmoid_layer_acc.cc in Sources */ = {isa = PBXBuildFile; fileRef = 9D16EBE6255F3A33001EC1CA /* cpu_log_sigmoid_layer_acc.cc */; };
-		9D16EDA1255F3A33001EC1CA /* cpu_sin_layer_acc.cc in Sources */ = {isa = PBXBuildFile; fileRef = 9D16EBE7255F3A33001EC1CA /* cpu_sin_layer_acc.cc */; };
-		9D16EDA2255F3A33001EC1CA /* cpu_sub_layer_acc.cc in Sources */ = {isa = PBXBuildFile; fileRef = 9D16EBE8255F3A33001EC1CA /* cpu_sub_layer_acc.cc */; };
-		9D16EDA3255F3A33001EC1CA /* cpu_asin_layer_acc.cc in Sources */ = {isa = PBXBuildFile; fileRef = 9D16EBE9255F3A33001EC1CA /* cpu_asin_layer_acc.cc */; };
-		9D16EDA4255F3A33001EC1CA /* cpu_unary_layer_acc.cc in Sources */ = {isa = PBXBuildFile; fileRef = 9D16EBEA255F3A33001EC1CA /* cpu_unary_layer_acc.cc */; };
-		9D16EDA5255F3A33001EC1CA /* cpu_detection_output_layer_acc.cc in Sources */ = {isa = PBXBuildFile; fileRef = 9D16EBEB255F3A33001EC1CA /* cpu_detection_output_layer_acc.cc */; };
-		9D16EDA6255F3A33001EC1CA /* cpu_expand_layer_acc.cc in Sources */ = {isa = PBXBuildFile; fileRef = 9D16EBEC255F3A33001EC1CA /* cpu_expand_layer_acc.cc */; };
-		9D16EDA7255F3A33001EC1CA /* cpu_unsqueeze_layer_acc.cc in Sources */ = {isa = PBXBuildFile; fileRef = 9D16EBED255F3A33001EC1CA /* cpu_unsqueeze_layer_acc.cc */; };
-		9D16EDA8255F3A33001EC1CA /* cpu_rsqrt_layer_acc.cc in Sources */ = {isa = PBXBuildFile; fileRef = 9D16EBEE255F3A33001EC1CA /* cpu_rsqrt_layer_acc.cc */; };
-		9D16EDA9255F3A33001EC1CA /* cpu_detection_post_process_layer_acc.cc in Sources */ = {isa = PBXBuildFile; fileRef = 9D16EBEF255F3A33001EC1CA /* cpu_detection_post_process_layer_acc.cc */; };
-		9D16EDAA255F3A33001EC1CA /* cpu_conv_layer_acc.cc in Sources */ = {isa = PBXBuildFile; fileRef = 9D16EBF0255F3A33001EC1CA /* cpu_conv_layer_acc.cc */; };
-		9D16EDAB255F3A33001EC1CA /* cpu_permute_layer_acc.cc in Sources */ = {isa = PBXBuildFile; fileRef = 9D16EBF1255F3A33001EC1CA /* cpu_permute_layer_acc.cc */; };
-		9D16EDAC255F3A33001EC1CA /* cpu_add_layer_acc.cc in Sources */ = {isa = PBXBuildFile; fileRef = 9D16EBF2255F3A33001EC1CA /* cpu_add_layer_acc.cc */; };
-		9D16EDAD255F3A33001EC1CA /* cpu_floor_layer_acc.cc in Sources */ = {isa = PBXBuildFile; fileRef = 9D16EBF3255F3A33001EC1CA /* cpu_floor_layer_acc.cc */; };
-		9D16EDAE255F3A33001EC1CA /* cpu_signed_mul_layer_acc.cc in Sources */ = {isa = PBXBuildFile; fileRef = 9D16EBF4255F3A33001EC1CA /* cpu_signed_mul_layer_acc.cc */; };
-		9D16EDAF255F3A33001EC1CA /* cpu_reduce_layer_acc.h in Headers */ = {isa = PBXBuildFile; fileRef = 9D16EBF5255F3A33001EC1CA /* cpu_reduce_layer_acc.h */; };
-		9D16EDB0255F3A33001EC1CA /* cpu_relu_layer_acc.cc in Sources */ = {isa = PBXBuildFile; fileRef = 9D16EBF6255F3A33001EC1CA /* cpu_relu_layer_acc.cc */; };
-		9D16EDB1255F3A33001EC1CA /* cpu_reduce_min_layer_acc.cc in Sources */ = {isa = PBXBuildFile; fileRef = 9D16EBF7255F3A33001EC1CA /* cpu_reduce_min_layer_acc.cc */; };
-		9D16EDB2255F3A33001EC1CA /* cpu_reduce_max_layer_acc.cc in Sources */ = {isa = PBXBuildFile; fileRef = 9D16EBF8255F3A33001EC1CA /* cpu_reduce_max_layer_acc.cc */; };
-		9D16EDB3255F3A33001EC1CA /* cpu_scatter_nd_layer_acc.cc in Sources */ = {isa = PBXBuildFile; fileRef = 9D16EBF9255F3A33001EC1CA /* cpu_scatter_nd_layer_acc.cc */; };
-		9D16EDB4255F3A33001EC1CA /* cpu_shape_layer_acc.cc in Sources */ = {isa = PBXBuildFile; fileRef = 9D16EBFA255F3A33001EC1CA /* cpu_shape_layer_acc.cc */; };
-		9D16EDB5255F3A33001EC1CA /* cpu_hdrguide_layer_acc.cc in Sources */ = {isa = PBXBuildFile; fileRef = 9D16EBFB255F3A33001EC1CA /* cpu_hdrguide_layer_acc.cc */; };
-		9D16EDB6255F3A33001EC1CA /* compute_int8.cc in Sources */ = {isa = PBXBuildFile; fileRef = 9D16EBFD255F3A33001EC1CA /* compute_int8.cc */; };
-		9D16EDB7255F3A33001EC1CA /* compute_elewise.h in Headers */ = {isa = PBXBuildFile; fileRef = 9D16EBFE255F3A33001EC1CA /* compute_elewise.h */; };
-		9D16EDB8255F3A33001EC1CA /* normalized_bbox.h in Headers */ = {isa = PBXBuildFile; fileRef = 9D16EBFF255F3A33001EC1CA /* normalized_bbox.h */; };
-		9D16EDB9255F3A33001EC1CA /* compute_elewise.cc in Sources */ = {isa = PBXBuildFile; fileRef = 9D16EC00255F3A33001EC1CA /* compute_elewise.cc */; };
-		9D16EDBA255F3A33001EC1CA /* compute_int8.h in Headers */ = {isa = PBXBuildFile; fileRef = 9D16EC01255F3A33001EC1CA /* compute_int8.h */; };
-		9D16EDBB255F3A33001EC1CA /* cpu_reduce_log_sum_exp_layer_acc.cc in Sources */ = {isa = PBXBuildFile; fileRef = 9D16EC02255F3A33001EC1CA /* cpu_reduce_log_sum_exp_layer_acc.cc */; };
-		9D16EDBC255F3A33001EC1CA /* cpu_reduce_sum_layer_acc.cc in Sources */ = {isa = PBXBuildFile; fileRef = 9D16EC03255F3A33001EC1CA /* cpu_reduce_sum_layer_acc.cc */; };
-		9D16EDBD255F3A33001EC1CA /* cpu_hard_swish_layer_acc.cc in Sources */ = {isa = PBXBuildFile; fileRef = 9D16EC04255F3A33001EC1CA /* cpu_hard_swish_layer_acc.cc */; };
-		9D16EDBE255F3A33001EC1CA /* cpu_reduce_prod_layer_acc.cc in Sources */ = {isa = PBXBuildFile; fileRef = 9D16EC05255F3A33001EC1CA /* cpu_reduce_prod_layer_acc.cc */; };
-		9D16EDBF255F3A33001EC1CA /* cpu_tanh_layer_acc.cc in Sources */ = {isa = PBXBuildFile; fileRef = 9D16EC06255F3A33001EC1CA /* cpu_tanh_layer_acc.cc */; };
-		9D16EDC0255F3A33001EC1CA /* cpu_sigmoid_layer_acc.cc in Sources */ = {isa = PBXBuildFile; fileRef = 9D16EC07255F3A33001EC1CA /* cpu_sigmoid_layer_acc.cc */; };
-		9D16EDC1255F3A33001EC1CA /* cpu_log_layer_acc.cc in Sources */ = {isa = PBXBuildFile; fileRef = 9D16EC08255F3A33001EC1CA /* cpu_log_layer_acc.cc */; };
-		9D16EDC2255F3A33001EC1CA /* cpu_batch_norm_layer_acc.cc in Sources */ = {isa = PBXBuildFile; fileRef = 9D16EC09255F3A33001EC1CA /* cpu_batch_norm_layer_acc.cc */; };
-		9D16EDC3255F3A33001EC1CA /* cpu_upsample_layer_acc.cc in Sources */ = {isa = PBXBuildFile; fileRef = 9D16EC0A255F3A33001EC1CA /* cpu_upsample_layer_acc.cc */; };
-		9D16EDC4255F3A33001EC1CA /* cpu_lrn_layer_acc.cc in Sources */ = {isa = PBXBuildFile; fileRef = 9D16EC0B255F3A33001EC1CA /* cpu_lrn_layer_acc.cc */; };
-		9D16EDC5255F3A33001EC1CA /* cpu_sqrt_layer_acc.cc in Sources */ = {isa = PBXBuildFile; fileRef = 9D16EC0C255F3A33001EC1CA /* cpu_sqrt_layer_acc.cc */; };
-		9D16EDC6255F3A33001EC1CA /* cpu_neg_layer_acc.cc in Sources */ = {isa = PBXBuildFile; fileRef = 9D16EC0D255F3A33001EC1CA /* cpu_neg_layer_acc.cc */; };
-		9D16EDC7255F3A33001EC1CA /* cpu_deconv_layer_acc.cc in Sources */ = {isa = PBXBuildFile; fileRef = 9D16EC0E255F3A33001EC1CA /* cpu_deconv_layer_acc.cc */; };
-		9D16EDC8255F3A33001EC1CA /* cpu_stride_slice_v2_layer_acc.cc in Sources */ = {isa = PBXBuildFile; fileRef = 9D16EC0F255F3A33001EC1CA /* cpu_stride_slice_v2_layer_acc.cc */; };
-		9D16EDC9255F3A33001EC1CA /* cpu_pow_layer_acc.cc in Sources */ = {isa = PBXBuildFile; fileRef = 9D16EC10255F3A33001EC1CA /* cpu_pow_layer_acc.cc */; };
-		9D16EDCA255F3A33001EC1CA /* cpu_splitv_layer_acc.cc in Sources */ = {isa = PBXBuildFile; fileRef = 9D16EC11255F3A33001EC1CA /* cpu_splitv_layer_acc.cc */; };
-		9D16EDCB255F3A33001EC1CA /* cpu_exp_layer_acc.cc in Sources */ = {isa = PBXBuildFile; fileRef = 9D16EC12255F3A33001EC1CA /* cpu_exp_layer_acc.cc */; };
-		9D16EDCC255F3A33001EC1CA /* cpu_div_layer_acc.cc in Sources */ = {isa = PBXBuildFile; fileRef = 9D16EC13255F3A33001EC1CA /* cpu_div_layer_acc.cc */; };
-		9D16EDCD255F3A33001EC1CA /* cpu_hard_sigmoid_layer_acc.cc in Sources */ = {isa = PBXBuildFile; fileRef = 9D16EC14255F3A33001EC1CA /* cpu_hard_sigmoid_layer_acc.cc */; };
-		9D16EDCE255F3A33001EC1CA /* cpu_squeeze_layer_acc.cc in Sources */ = {isa = PBXBuildFile; fileRef = 9D16EC15255F3A33001EC1CA /* cpu_squeeze_layer_acc.cc */; };
-		9D16EDCF255F3A33001EC1CA /* cpu_ceil_layer_acc.cc in Sources */ = {isa = PBXBuildFile; fileRef = 9D16EC16255F3A33001EC1CA /* cpu_ceil_layer_acc.cc */; };
-		9D16EDD0255F3A33001EC1CA /* cpu_deconv_layer_acc.h in Headers */ = {isa = PBXBuildFile; fileRef = 9D16EC17255F3A33001EC1CA /* cpu_deconv_layer_acc.h */; };
-		9D16EDD1255F3A33001EC1CA /* cpu_atan_layer_acc.cc in Sources */ = {isa = PBXBuildFile; fileRef = 9D16EC18255F3A33001EC1CA /* cpu_atan_layer_acc.cc */; };
-		9D16EDD2255F3A33001EC1CA /* cpu_tan_layer_acc.cc in Sources */ = {isa = PBXBuildFile; fileRef = 9D16EC19255F3A33001EC1CA /* cpu_tan_layer_acc.cc */; };
-		9D16EDD3255F3A33001EC1CA /* cpu_prelu_layer_acc.cc in Sources */ = {isa = PBXBuildFile; fileRef = 9D16EC1A255F3A33001EC1CA /* cpu_prelu_layer_acc.cc */; };
-		9D16EDD4255F3A33001EC1CA /* cpu_elu_layer_acc.cc in Sources */ = {isa = PBXBuildFile; fileRef = 9D16EC1B255F3A33001EC1CA /* cpu_elu_layer_acc.cc */; };
-		9D16EDD5255F3A33001EC1CA /* cpu_abs_layer_acc.cc in Sources */ = {isa = PBXBuildFile; fileRef = 9D16EC1C255F3A33001EC1CA /* cpu_abs_layer_acc.cc */; };
-		9D16EDD6255F3A33001EC1CA /* cpu_min_layer_acc.cc in Sources */ = {isa = PBXBuildFile; fileRef = 9D16EC1D255F3A33001EC1CA /* cpu_min_layer_acc.cc */; };
-		9D16EDD7255F3A33001EC1CA /* cpu_cos_layer_acc.cc in Sources */ = {isa = PBXBuildFile; fileRef = 9D16EC1E255F3A33001EC1CA /* cpu_cos_layer_acc.cc */; };
-		9D16EDD8255F3A33001EC1CA /* cpu_inner_product_layer_acc.cc in Sources */ = {isa = PBXBuildFile; fileRef = 9D16EC1F255F3A33001EC1CA /* cpu_inner_product_layer_acc.cc */; };
-		9D16EDD9255F3A33001EC1CA /* cpu_instance_norm_layer_acc.cc in Sources */ = {isa = PBXBuildFile; fileRef = 9D16EC20255F3A33001EC1CA /* cpu_instance_norm_layer_acc.cc */; };
-		9D16EDDA255F3A33001EC1CA /* cpu_unary_layer_acc.h in Headers */ = {isa = PBXBuildFile; fileRef = 9D16EC21255F3A33001EC1CA /* cpu_unary_layer_acc.h */; };
-		9D16EDDB255F3A33001EC1CA /* cpu_reshape_layer_acc.cc in Sources */ = {isa = PBXBuildFile; fileRef = 9D16EC22255F3A33001EC1CA /* cpu_reshape_layer_acc.cc */; };
-		9D16EDDC255F3A33001EC1CA /* cpu_selu_layer_acc.cc in Sources */ = {isa = PBXBuildFile; fileRef = 9D16EC23255F3A33001EC1CA /* cpu_selu_layer_acc.cc */; };
-		9D16EDDD255F3A33001EC1CA /* cpu_constantofshape_layer_acc.cc in Sources */ = {isa = PBXBuildFile; fileRef = 9D16EC24255F3A33001EC1CA /* cpu_constantofshape_layer_acc.cc */; };
-		9D16EDDE255F3A33001EC1CA /* cpu_acos_layer_acc.cc in Sources */ = {isa = PBXBuildFile; fileRef = 9D16EC25255F3A33001EC1CA /* cpu_acos_layer_acc.cc */; };
-		9D16EDDF255F3A33001EC1CA /* cpu_reduce_l2_layer_acc.cc in Sources */ = {isa = PBXBuildFile; fileRef = 9D16EC26255F3A33001EC1CA /* cpu_reduce_l2_layer_acc.cc */; };
-		9D16EDE0255F3A33001EC1CA /* cpu_max_layer_acc.cc in Sources */ = {isa = PBXBuildFile; fileRef = 9D16EC27255F3A33001EC1CA /* cpu_max_layer_acc.cc */; };
-		9D16EDE1255F3A33001EC1CA /* cpu_sign_layer_acc.cc in Sources */ = {isa = PBXBuildFile; fileRef = 9D16EC28255F3A33001EC1CA /* cpu_sign_layer_acc.cc */; };
-		9D16EDE2255F3A33001EC1CA /* cpu_normalize_layer_acc.cc in Sources */ = {isa = PBXBuildFile; fileRef = 9D16EC29255F3A33001EC1CA /* cpu_normalize_layer_acc.cc */; };
-		9D16EDE3255F3A33001EC1CA /* cpu_pad_layer_acc.cc in Sources */ = {isa = PBXBuildFile; fileRef = 9D16EC2A255F3A33001EC1CA /* cpu_pad_layer_acc.cc */; };
-		9D16EDE4255F3A33001EC1CA /* cpu_binary_op_layer_acc.cc in Sources */ = {isa = PBXBuildFile; fileRef = 9D16EC2B255F3A33001EC1CA /* cpu_binary_op_layer_acc.cc */; };
-		9D16EDE5255F3A33001EC1CA /* cpu_reduce_layer_acc.cc in Sources */ = {isa = PBXBuildFile; fileRef = 9D16EC2C255F3A33001EC1CA /* cpu_reduce_layer_acc.cc */; };
-		9D16EDE6255F3A33001EC1CA /* cpu_mat_mul_layer_acc.cc in Sources */ = {isa = PBXBuildFile; fileRef = 9D16EC2D255F3A33001EC1CA /* cpu_mat_mul_layer_acc.cc */; };
-		9D16EDE7255F3A33001EC1CA /* cpu_softplus_layer_acc.cc in Sources */ = {isa = PBXBuildFile; fileRef = 9D16EC2E255F3A33001EC1CA /* cpu_softplus_layer_acc.cc */; };
-		9D16EDF7255F3A5F001EC1CA /* stride_slice_v2_layer_interpreter.cc in Sources */ = {isa = PBXBuildFile; fileRef = 9D16EDEC255F3A5E001EC1CA /* stride_slice_v2_layer_interpreter.cc */; };
-		9D16EDF8255F3A5F001EC1CA /* unsqueeze_layer_interpreter.cc in Sources */ = {isa = PBXBuildFile; fileRef = 9D16EDED255F3A5E001EC1CA /* unsqueeze_layer_interpreter.cc */; };
-		9D16EDF9255F3A5F001EC1CA /* gather_layer_interpreter.cc in Sources */ = {isa = PBXBuildFile; fileRef = 9D16EDEE255F3A5E001EC1CA /* gather_layer_interpreter.cc */; };
-		9D16EDFA255F3A5F001EC1CA /* scatter_nd_layer_interpreter.cc in Sources */ = {isa = PBXBuildFile; fileRef = 9D16EDEF255F3A5E001EC1CA /* scatter_nd_layer_interpreter.cc */; };
-		9D16EDFB255F3A5F001EC1CA /* mat_mul_layer_interpreter.cc in Sources */ = {isa = PBXBuildFile; fileRef = 9D16EDF0255F3A5E001EC1CA /* mat_mul_layer_interpreter.cc */; };
-		9D16EDFC255F3A5F001EC1CA /* cast_layer_interpreter.cc in Sources */ = {isa = PBXBuildFile; fileRef = 9D16EDF1255F3A5E001EC1CA /* cast_layer_interpreter.cc */; };
-		9D16EDFD255F3A5F001EC1CA /* pixel_shuffle_layer_interpreter.cc in Sources */ = {isa = PBXBuildFile; fileRef = 9D16EDF2255F3A5E001EC1CA /* pixel_shuffle_layer_interpreter.cc */; };
-		9D16EDFE255F3A5F001EC1CA /* constantofshape_layer_interpreter.cc in Sources */ = {isa = PBXBuildFile; fileRef = 9D16EDF3255F3A5E001EC1CA /* constantofshape_layer_interpreter.cc */; };
-		9D16EDFF255F3A5F001EC1CA /* reformat_layer_interpreter.cc in Sources */ = {isa = PBXBuildFile; fileRef = 9D16EDF4255F3A5E001EC1CA /* reformat_layer_interpreter.cc */; };
-		9D16EE00255F3A5F001EC1CA /* expand_layer_interpreter.cc in Sources */ = {isa = PBXBuildFile; fileRef = 9D16EDF5255F3A5F001EC1CA /* expand_layer_interpreter.cc */; };
-		9D16EE01255F3A5F001EC1CA /* shape_layer_interpreter.cc in Sources */ = {isa = PBXBuildFile; fileRef = 9D16EDF6255F3A5F001EC1CA /* shape_layer_interpreter.cc */; };
+		1FC98D8D25039D6000A81D79 /* arm_conv_layer_group.cc in Sources */ = {isa = PBXBuildFile; fileRef = 1FC98D8B25039D5F00A81D79 /* arm_conv_layer_group.cc */; };
+		1FC98D8E25039D6000A81D79 /* arm_conv_layer_group.h in Headers */ = {isa = PBXBuildFile; fileRef = 1FC98D8C25039D6000A81D79 /* arm_conv_layer_group.h */; };
 		9D29E25122DC89310050DC63 /* Foundation.framework in Frameworks */ = {isa = PBXBuildFile; fileRef = 9D29E25022DC89300050DC63 /* Foundation.framework */; };
 		9D2DB1D622D759C8000C508F /* tnn.h in Headers */ = {isa = PBXBuildFile; fileRef = 9D2DB1D422D759C8000C508F /* tnn.h */; settings = {ATTRIBUTES = (Public, ); }; };
 		9D31636023169B1600531250 /* CoreML.framework in Frameworks */ = {isa = PBXBuildFile; fileRef = 9D31635F23169B1600531250 /* CoreML.framework */; };
 		9D32FC7E24557EEB002DCDAB /* net_optimizer_remove_layers.h in Headers */ = {isa = PBXBuildFile; fileRef = 9D32F95F24557EE7002DCDAB /* net_optimizer_remove_layers.h */; };
-<<<<<<< HEAD
-		9D32FC7F24557EEB002DCDAB /* net_optimizer_fuse_conv_relu.h in Headers */ = {isa = PBXBuildFile; fileRef = 9D32F96024557EE7002DCDAB /* net_optimizer_fuse_conv_relu.h */; };
-		9D32FC8024557EEB002DCDAB /* net_optimizer_insert_reformat.h in Headers */ = {isa = PBXBuildFile; fileRef = 9D32F96124557EE7002DCDAB /* net_optimizer_insert_reformat.h */; };
-=======
->>>>>>> 0e8a08dc
 		9D32FC8124557EEC002DCDAB /* net_optimizer.h in Headers */ = {isa = PBXBuildFile; fileRef = 9D32F96224557EE7002DCDAB /* net_optimizer.h */; };
-		9D32FC8224557EEC002DCDAB /* net_optimizer_insert_reformat.cc in Sources */ = {isa = PBXBuildFile; fileRef = 9D32F96324557EE7002DCDAB /* net_optimizer_insert_reformat.cc */; };
 		9D32FC8324557EEC002DCDAB /* optimizer_const.h in Headers */ = {isa = PBXBuildFile; fileRef = 9D32F96424557EE7002DCDAB /* optimizer_const.h */; };
 		9D32FC8424557EEC002DCDAB /* net_optimizer_manager.h in Headers */ = {isa = PBXBuildFile; fileRef = 9D32F96524557EE7002DCDAB /* net_optimizer_manager.h */; };
 		9D32FC8524557EEC002DCDAB /* net_optimizer_remove_layers.cc in Sources */ = {isa = PBXBuildFile; fileRef = 9D32F96624557EE7002DCDAB /* net_optimizer_remove_layers.cc */; };
@@ -678,6 +206,7 @@
 		9D32FF3424557EED002DCDAB /* unary_op_layer_interpreter.cc in Sources */ = {isa = PBXBuildFile; fileRef = 9D32FC3024557EEB002DCDAB /* unary_op_layer_interpreter.cc */; };
 		9D32FF3524557EED002DCDAB /* scale_layer_interpreter.cc in Sources */ = {isa = PBXBuildFile; fileRef = 9D32FC3124557EEB002DCDAB /* scale_layer_interpreter.cc */; };
 		9D32FF3624557EED002DCDAB /* reduce_op_interpreter.h in Headers */ = {isa = PBXBuildFile; fileRef = 9D32FC3224557EEB002DCDAB /* reduce_op_interpreter.h */; };
+		9D32FF3724557EED002DCDAB /* layer_interpreter.h in Headers */ = {isa = PBXBuildFile; fileRef = 9D32FC3324557EEB002DCDAB /* layer_interpreter.h */; };
 		9D32FF3824557EED002DCDAB /* raw_buffer.h in Headers */ = {isa = PBXBuildFile; fileRef = 9D32FC3424557EEB002DCDAB /* raw_buffer.h */; };
 		9D32FF3924557EED002DCDAB /* default_model_packer.h in Headers */ = {isa = PBXBuildFile; fileRef = 9D32FC3524557EEB002DCDAB /* default_model_packer.h */; };
 		9D32FF3A24557EED002DCDAB /* layer_resource.h in Headers */ = {isa = PBXBuildFile; fileRef = 9D32FC3624557EEB002DCDAB /* layer_resource.h */; };
@@ -751,11 +280,313 @@
 		9D4C60CC246BF7A1006068D1 /* bbox_util.cc in Sources */ = {isa = PBXBuildFile; fileRef = 9D4C60CA246BF7A1006068D1 /* bbox_util.cc */; };
 		9D4C60CF246BF826006068D1 /* profile.cc in Sources */ = {isa = PBXBuildFile; fileRef = 9D4C60CD246BF826006068D1 /* profile.cc */; };
 		9D4C60D0246BF826006068D1 /* profile.h in Headers */ = {isa = PBXBuildFile; fileRef = 9D4C60CE246BF826006068D1 /* profile.h */; };
+		9D5B716024BF0A300062DF64 /* metal_prior_box_layer_acc.metal in Sources */ = {isa = PBXBuildFile; fileRef = 9D5B715E24BF0A300062DF64 /* metal_prior_box_layer_acc.metal */; };
+		9D5B716124BF0A300062DF64 /* metal_prior_box_layer_acc.mm in Sources */ = {isa = PBXBuildFile; fileRef = 9D5B715F24BF0A300062DF64 /* metal_prior_box_layer_acc.mm */; };
 		9D852BCB24584E6A003F4E41 /* bfp16_utils.cc in Sources */ = {isa = PBXBuildFile; fileRef = 9D852BC924584E6A003F4E41 /* bfp16_utils.cc */; };
 		9D852BCC24584E6A003F4E41 /* bfp16.h in Headers */ = {isa = PBXBuildFile; fileRef = 9D852BCA24584E6A003F4E41 /* bfp16.h */; };
+		9DB341FD249B0A9300F23F65 /* metal_cpu_adapter_acc.mm in Sources */ = {isa = PBXBuildFile; fileRef = 9DB341FB249B0A9300F23F65 /* metal_cpu_adapter_acc.mm */; };
+		9DD1FB31247CE9BE00800139 /* coreml_network.mm in Sources */ = {isa = PBXBuildFile; fileRef = 9DD1FA8D247CE9BE00800139 /* coreml_network.mm */; };
+		9DD1FB33247CE9BE00800139 /* metal_command_queue.h in Headers */ = {isa = PBXBuildFile; fileRef = 9DD1FA8F247CE9BE00800139 /* metal_command_queue.h */; };
+		9DD1FB34247CE9BE00800139 /* coreml_network.h in Headers */ = {isa = PBXBuildFile; fileRef = 9DD1FA90247CE9BE00800139 /* coreml_network.h */; };
+		9DD1FB35247CE9BE00800139 /* metal_device.mm in Sources */ = {isa = PBXBuildFile; fileRef = 9DD1FA91247CE9BE00800139 /* metal_device.mm */; };
+		9DD1FB36247CE9BE00800139 /* tnn_impl_coreml.h in Headers */ = {isa = PBXBuildFile; fileRef = 9DD1FA92247CE9BE00800139 /* tnn_impl_coreml.h */; };
+		9DD1FB37247CE9BE00800139 /* metal_macro.h in Headers */ = {isa = PBXBuildFile; fileRef = 9DD1FA93247CE9BE00800139 /* metal_macro.h */; };
+		9DD1FB38247CE9BE00800139 /* metal_blob_converter.mm in Sources */ = {isa = PBXBuildFile; fileRef = 9DD1FA94247CE9BE00800139 /* metal_blob_converter.mm */; };
+		9DD1FB39247CE9BE00800139 /* metal_blob_converter.metal in Sources */ = {isa = PBXBuildFile; fileRef = 9DD1FA95247CE9BE00800139 /* metal_blob_converter.metal */; };
+		9DD1FB3A247CE9BE00800139 /* metal_device.h in Headers */ = {isa = PBXBuildFile; fileRef = 9DD1FA96247CE9BE00800139 /* metal_device.h */; };
+		9DD1FB3C247CE9BE00800139 /* metal_command_queue.mm in Sources */ = {isa = PBXBuildFile; fileRef = 9DD1FA98247CE9BE00800139 /* metal_command_queue.mm */; };
+		9DD1FB3D247CE9BE00800139 /* metal_context.mm in Sources */ = {isa = PBXBuildFile; fileRef = 9DD1FA99247CE9BE00800139 /* metal_context.mm */; };
+		9DD1FB3E247CE9BE00800139 /* tnn_impl_coreml.mm in Sources */ = {isa = PBXBuildFile; fileRef = 9DD1FA9A247CE9BE00800139 /* tnn_impl_coreml.mm */; };
+		9DD1FB3F247CE9BE00800139 /* metal_context.h in Headers */ = {isa = PBXBuildFile; fileRef = 9DD1FA9B247CE9BE00800139 /* metal_context.h */; };
+		9DD1FB40247CE9BE00800139 /* metal_sigmoid_layer_acc.mm in Sources */ = {isa = PBXBuildFile; fileRef = 9DD1FA9D247CE9BE00800139 /* metal_sigmoid_layer_acc.mm */; };
+		9DD1FB41247CE9BE00800139 /* metal_permute_layer_acc.metal in Sources */ = {isa = PBXBuildFile; fileRef = 9DD1FA9E247CE9BE00800139 /* metal_permute_layer_acc.metal */; };
+		9DD1FB42247CE9BE00800139 /* metal_prelu_layer_acc.h in Headers */ = {isa = PBXBuildFile; fileRef = 9DD1FA9F247CE9BE00800139 /* metal_prelu_layer_acc.h */; };
+		9DD1FB43247CE9BE00800139 /* metal_floor_layer_acc.mm in Sources */ = {isa = PBXBuildFile; fileRef = 9DD1FAA0247CE9BE00800139 /* metal_floor_layer_acc.mm */; };
+		9DD1FB44247CE9BE00800139 /* metal_relu_layer_acc.mm in Sources */ = {isa = PBXBuildFile; fileRef = 9DD1FAA1247CE9BE00800139 /* metal_relu_layer_acc.mm */; };
+		9DD1FB45247CE9BE00800139 /* metal_hard_swish_layer_acc.metal in Sources */ = {isa = PBXBuildFile; fileRef = 9DD1FAA2247CE9BE00800139 /* metal_hard_swish_layer_acc.metal */; };
+		9DD1FB46247CE9BE00800139 /* metal_unary_layer_acc.h in Headers */ = {isa = PBXBuildFile; fileRef = 9DD1FAA3247CE9BE00800139 /* metal_unary_layer_acc.h */; };
+		9DD1FB47247CE9BE00800139 /* metal_multidir_broadcast_layer_acc.mm in Sources */ = {isa = PBXBuildFile; fileRef = 9DD1FAA4247CE9BE00800139 /* metal_multidir_broadcast_layer_acc.mm */; };
+		9DD1FB48247CE9BE00800139 /* metal_mul_layer_acc.mm in Sources */ = {isa = PBXBuildFile; fileRef = 9DD1FAA5247CE9BE00800139 /* metal_mul_layer_acc.mm */; };
+		9DD1FB49247CE9BE00800139 /* metal_ceil_layer_acc.metal in Sources */ = {isa = PBXBuildFile; fileRef = 9DD1FAA6247CE9BE00800139 /* metal_ceil_layer_acc.metal */; };
+		9DD1FB4A247CE9BE00800139 /* metal_tan_layer_acc.metal in Sources */ = {isa = PBXBuildFile; fileRef = 9DD1FAA7247CE9BE00800139 /* metal_tan_layer_acc.metal */; };
+		9DD1FB4B247CE9BE00800139 /* metal_stride_slice_layer_acc.mm in Sources */ = {isa = PBXBuildFile; fileRef = 9DD1FAA8247CE9BE00800139 /* metal_stride_slice_layer_acc.mm */; };
+		9DD1FB4C247CE9BE00800139 /* metal_reduce_mean_layer_acc.mm in Sources */ = {isa = PBXBuildFile; fileRef = 9DD1FAA9247CE9BE00800139 /* metal_reduce_mean_layer_acc.mm */; };
+		9DD1FB4D247CE9BE00800139 /* metal_common.metal in Sources */ = {isa = PBXBuildFile; fileRef = 9DD1FAAA247CE9BE00800139 /* metal_common.metal */; };
+		9DD1FB4E247CE9BE00800139 /* metal_tanh_layer_acc.mm in Sources */ = {isa = PBXBuildFile; fileRef = 9DD1FAAB247CE9BE00800139 /* metal_tanh_layer_acc.mm */; };
+		9DD1FB4F247CE9BE00800139 /* metal_instance_norm_layer_acc.mm in Sources */ = {isa = PBXBuildFile; fileRef = 9DD1FAAC247CE9BE00800139 /* metal_instance_norm_layer_acc.mm */; };
+		9DD1FB50247CE9BE00800139 /* metal_sin_layer_acc.mm in Sources */ = {isa = PBXBuildFile; fileRef = 9DD1FAAD247CE9BE00800139 /* metal_sin_layer_acc.mm */; };
+		9DD1FB51247CE9BE00800139 /* metal_sub_layer_acc.mm in Sources */ = {isa = PBXBuildFile; fileRef = 9DD1FAAE247CE9BE00800139 /* metal_sub_layer_acc.mm */; };
+		9DD1FB53247CE9BE00800139 /* metal_common.h in Headers */ = {isa = PBXBuildFile; fileRef = 9DD1FAB0247CE9BE00800139 /* metal_common.h */; };
+		9DD1FB54247CE9BE00800139 /* metal_add_layer_acc.metal in Sources */ = {isa = PBXBuildFile; fileRef = 9DD1FAB1247CE9BE00800139 /* metal_add_layer_acc.metal */; };
+		9DD1FB55247CE9BE00800139 /* metal_sqrt_layer_acc.mm in Sources */ = {isa = PBXBuildFile; fileRef = 9DD1FAB2247CE9BE00800139 /* metal_sqrt_layer_acc.mm */; };
+		9DD1FB56247CE9BE00800139 /* metal_layer_acc.mm in Sources */ = {isa = PBXBuildFile; fileRef = 9DD1FAB3247CE9BE00800139 /* metal_layer_acc.mm */; };
+		9DD1FB57247CE9BE00800139 /* metal_reduce_sum_layer_acc.mm in Sources */ = {isa = PBXBuildFile; fileRef = 9DD1FAB4247CE9BE00800139 /* metal_reduce_sum_layer_acc.mm */; };
+		9DD1FB58247CE9BE00800139 /* metal_splitv_layer_acc.metal in Sources */ = {isa = PBXBuildFile; fileRef = 9DD1FAB5247CE9BE00800139 /* metal_splitv_layer_acc.metal */; };
+		9DD1FB59247CE9BE00800139 /* metal_hard_swish_layer_acc.mm in Sources */ = {isa = PBXBuildFile; fileRef = 9DD1FAB6247CE9BE00800139 /* metal_hard_swish_layer_acc.mm */; };
+		9DD1FB5A247CE9BE00800139 /* metal_log_layer_acc.metal in Sources */ = {isa = PBXBuildFile; fileRef = 9DD1FAB7247CE9BE00800139 /* metal_log_layer_acc.metal */; };
+		9DD1FB5B247CE9BE00800139 /* metal_reshape_layer_acc.mm in Sources */ = {isa = PBXBuildFile; fileRef = 9DD1FAB8247CE9BE00800139 /* metal_reshape_layer_acc.mm */; };
+		9DD1FB5C247CE9BE00800139 /* metal_ceil_layer_acc.mm in Sources */ = {isa = PBXBuildFile; fileRef = 9DD1FAB9247CE9BE00800139 /* metal_ceil_layer_acc.mm */; };
+		9DD1FB5D247CE9BE00800139 /* metal_reduce_sum_square_layer_acc.mm in Sources */ = {isa = PBXBuildFile; fileRef = 9DD1FABA247CE9BE00800139 /* metal_reduce_sum_square_layer_acc.mm */; };
+		9DD1FB5E247CE9BE00800139 /* metal_reduce_log_sum_layer_acc.mm in Sources */ = {isa = PBXBuildFile; fileRef = 9DD1FABB247CE9BE00800139 /* metal_reduce_log_sum_layer_acc.mm */; };
+		9DD1FB5F247CE9BE00800139 /* metal_atan_layer_acc.metal in Sources */ = {isa = PBXBuildFile; fileRef = 9DD1FABC247CE9BE00800139 /* metal_atan_layer_acc.metal */; };
+		9DD1FB60247CE9BE00800139 /* metal_selu_layer_acc.metal in Sources */ = {isa = PBXBuildFile; fileRef = 9DD1FABD247CE9BE00800139 /* metal_selu_layer_acc.metal */; };
+		9DD1FB61247CE9BE00800139 /* metal_batch_norm_layer_acc.metal in Sources */ = {isa = PBXBuildFile; fileRef = 9DD1FABE247CE9BE00800139 /* metal_batch_norm_layer_acc.metal */; };
+		9DD1FB62247CE9BE00800139 /* metal_floor_layer_acc.metal in Sources */ = {isa = PBXBuildFile; fileRef = 9DD1FABF247CE9BE00800139 /* metal_floor_layer_acc.metal */; };
+		9DD1FB63247CE9BE00800139 /* metal_reduce_max_layer_acc.mm in Sources */ = {isa = PBXBuildFile; fileRef = 9DD1FAC0247CE9BE00800139 /* metal_reduce_max_layer_acc.mm */; };
+		9DD1FB64247CE9BE00800139 /* metal_reduce_min_layer_acc.mm in Sources */ = {isa = PBXBuildFile; fileRef = 9DD1FAC1247CE9BE00800139 /* metal_reduce_min_layer_acc.mm */; };
+		9DD1FB65247CE9BE00800139 /* metal_tanh_layer_acc.metal in Sources */ = {isa = PBXBuildFile; fileRef = 9DD1FAC2247CE9BE00800139 /* metal_tanh_layer_acc.metal */; };
+		9DD1FB66247CE9BE00800139 /* metal_atan_layer_acc.mm in Sources */ = {isa = PBXBuildFile; fileRef = 9DD1FAC3247CE9BE00800139 /* metal_atan_layer_acc.mm */; };
+		9DD1FB67247CE9BE00800139 /* metal_elu_layer_acc.metal in Sources */ = {isa = PBXBuildFile; fileRef = 9DD1FAC4247CE9BE00800139 /* metal_elu_layer_acc.metal */; };
+		9DD1FB68247CE9BE00800139 /* metal_neg_layer_acc.metal in Sources */ = {isa = PBXBuildFile; fileRef = 9DD1FAC5247CE9BE00800139 /* metal_neg_layer_acc.metal */; };
+		9DD1FB69247CE9BE00800139 /* metal_prelu_layer_acc.mm in Sources */ = {isa = PBXBuildFile; fileRef = 9DD1FAC6247CE9BE00800139 /* metal_prelu_layer_acc.mm */; };
+		9DD1FB6A247CE9BE00800139 /* metal_reduce_l1_layer_acc.mm in Sources */ = {isa = PBXBuildFile; fileRef = 9DD1FAC7247CE9BE00800139 /* metal_reduce_l1_layer_acc.mm */; };
+		9DD1FB6B247CE9BE00800139 /* metal_abs_layer_acc.metal in Sources */ = {isa = PBXBuildFile; fileRef = 9DD1FAC8247CE9BE00800139 /* metal_abs_layer_acc.metal */; };
+		9DD1FB6C247CE9BE00800139 /* metal_reduce_layer_acc.mm in Sources */ = {isa = PBXBuildFile; fileRef = 9DD1FAC9247CE9BE00800139 /* metal_reduce_layer_acc.mm */; };
+		9DD1FB6D247CE9BE00800139 /* metal_hard_sigmoid_layer_acc.metal in Sources */ = {isa = PBXBuildFile; fileRef = 9DD1FACA247CE9BE00800139 /* metal_hard_sigmoid_layer_acc.metal */; };
+		9DD1FB6F247CE9BE00800139 /* metal_acos_layer_acc.mm in Sources */ = {isa = PBXBuildFile; fileRef = 9DD1FACC247CE9BE00800139 /* metal_acos_layer_acc.mm */; };
+		9DD1FB70247CE9BE00800139 /* metal_selu_layer_acc.mm in Sources */ = {isa = PBXBuildFile; fileRef = 9DD1FACD247CE9BE00800139 /* metal_selu_layer_acc.mm */; };
+		9DD1FB71247CE9BE00800139 /* metal_batch_norm_layer_acc.mm in Sources */ = {isa = PBXBuildFile; fileRef = 9DD1FACE247CE9BE00800139 /* metal_batch_norm_layer_acc.mm */; };
+		9DD1FB72247CE9BE00800139 /* metal_deconv_layer_common.mm in Sources */ = {isa = PBXBuildFile; fileRef = 9DD1FAD0247CE9BE00800139 /* metal_deconv_layer_common.mm */; };
+		9DD1FB73247CE9BE00800139 /* metal_deconv_layer_acc.h in Headers */ = {isa = PBXBuildFile; fileRef = 9DD1FAD1247CE9BE00800139 /* metal_deconv_layer_acc.h */; };
+		9DD1FB74247CE9BE00800139 /* metal_deconv_layer_common.metal in Sources */ = {isa = PBXBuildFile; fileRef = 9DD1FAD2247CE9BE00800139 /* metal_deconv_layer_common.metal */; };
+		9DD1FB75247CE9BE00800139 /* metal_deconv_layer_depthwise.h in Headers */ = {isa = PBXBuildFile; fileRef = 9DD1FAD3247CE9BE00800139 /* metal_deconv_layer_depthwise.h */; };
+		9DD1FB76247CE9BE00800139 /* metal_deconv_layer_depthwise.mm in Sources */ = {isa = PBXBuildFile; fileRef = 9DD1FAD4247CE9BE00800139 /* metal_deconv_layer_depthwise.mm */; };
+		9DD1FB77247CE9BE00800139 /* metal_deconv_layer_acc.mm in Sources */ = {isa = PBXBuildFile; fileRef = 9DD1FAD5247CE9BE00800139 /* metal_deconv_layer_acc.mm */; };
+		9DD1FB78247CE9BE00800139 /* metal_deconv_layer_common.h in Headers */ = {isa = PBXBuildFile; fileRef = 9DD1FAD6247CE9BE00800139 /* metal_deconv_layer_common.h */; };
+		9DD1FB79247CE9BE00800139 /* metal_deconv_layer_depthwise.metal in Sources */ = {isa = PBXBuildFile; fileRef = 9DD1FAD7247CE9BE00800139 /* metal_deconv_layer_depthwise.metal */; };
+		9DD1FB7A247CE9BE00800139 /* metal_splitv_layer_acc.mm in Sources */ = {isa = PBXBuildFile; fileRef = 9DD1FAD8247CE9BE00800139 /* metal_splitv_layer_acc.mm */; };
+		9DD1FB7B247CE9BE00800139 /* metal_sign_layer_acc.mm in Sources */ = {isa = PBXBuildFile; fileRef = 9DD1FAD9247CE9BE00800139 /* metal_sign_layer_acc.mm */; };
+		9DD1FB7C247CE9BE00800139 /* metal_softplus_layer_acc.metal in Sources */ = {isa = PBXBuildFile; fileRef = 9DD1FADA247CE9BE00800139 /* metal_softplus_layer_acc.metal */; };
+		9DD1FB7D247CE9BE00800139 /* metal_relu6_layer_acc.metal in Sources */ = {isa = PBXBuildFile; fileRef = 9DD1FADB247CE9BE00800139 /* metal_relu6_layer_acc.metal */; };
+		9DD1FB7E247CE9BE00800139 /* metal_reciprocal_layer_acc.metal in Sources */ = {isa = PBXBuildFile; fileRef = 9DD1FADC247CE9BE00800139 /* metal_reciprocal_layer_acc.metal */; };
+		9DD1FB7F247CE9BE00800139 /* metal_log_sigmoid_layer_acc.mm in Sources */ = {isa = PBXBuildFile; fileRef = 9DD1FADD247CE9BE00800139 /* metal_log_sigmoid_layer_acc.mm */; };
+		9DD1FB80247CE9BE00800139 /* metal_shuffle_layer_acc.metal in Sources */ = {isa = PBXBuildFile; fileRef = 9DD1FADE247CE9BE00800139 /* metal_shuffle_layer_acc.metal */; };
+		9DD1FB81247CE9BE00800139 /* metal_reduce_layer_acc.h in Headers */ = {isa = PBXBuildFile; fileRef = 9DD1FADF247CE9BE00800139 /* metal_reduce_layer_acc.h */; };
+		9DD1FB82247CE9BE00800139 /* metal_div_layer_acc.mm in Sources */ = {isa = PBXBuildFile; fileRef = 9DD1FAE0247CE9BE00800139 /* metal_div_layer_acc.mm */; };
+		9DD1FB83247CE9BE00800139 /* metal_exp_layer_acc.mm in Sources */ = {isa = PBXBuildFile; fileRef = 9DD1FAE1247CE9BE00800139 /* metal_exp_layer_acc.mm */; };
+		9DD1FB84247CE9BE00800139 /* metal_reduce_prod_layer_acc.mm in Sources */ = {isa = PBXBuildFile; fileRef = 9DD1FAE2247CE9BE00800139 /* metal_reduce_prod_layer_acc.mm */; };
+		9DD1FB85247CE9BE00800139 /* metal_min_layer_acc.metal in Sources */ = {isa = PBXBuildFile; fileRef = 9DD1FAE3247CE9BE00800139 /* metal_min_layer_acc.metal */; };
+		9DD1FB86247CE9BE00800139 /* metal_hdrguide_layer_acc.metal in Sources */ = {isa = PBXBuildFile; fileRef = 9DD1FAE4247CE9BE00800139 /* metal_hdrguide_layer_acc.metal */; };
+		9DD1FB87247CE9BE00800139 /* metal_sin_layer_acc.metal in Sources */ = {isa = PBXBuildFile; fileRef = 9DD1FAE5247CE9BE00800139 /* metal_sin_layer_acc.metal */; };
+		9DD1FB88247CE9BE00800139 /* metal_pow_layer_acc.mm in Sources */ = {isa = PBXBuildFile; fileRef = 9DD1FAE6247CE9BE00800139 /* metal_pow_layer_acc.mm */; };
+		9DD1FB89247CE9BE00800139 /* metal_softmax_layer_acc.mm in Sources */ = {isa = PBXBuildFile; fileRef = 9DD1FAE7247CE9BE00800139 /* metal_softmax_layer_acc.mm */; };
+		9DD1FB8A247CE9BE00800139 /* metal_lrn_layer_acc.metal in Sources */ = {isa = PBXBuildFile; fileRef = 9DD1FAE8247CE9BE00800139 /* metal_lrn_layer_acc.metal */; };
+		9DD1FB8B247CE9BE00800139 /* metal_mul_layer_acc.metal in Sources */ = {isa = PBXBuildFile; fileRef = 9DD1FAE9247CE9BE00800139 /* metal_mul_layer_acc.metal */; };
+		9DD1FB8C247CE9BE00800139 /* metal_normalize_layer_acc.mm in Sources */ = {isa = PBXBuildFile; fileRef = 9DD1FAEA247CE9BE00800139 /* metal_normalize_layer_acc.mm */; };
+		9DD1FB8D247CE9BE00800139 /* metal_reduce_l2_layer_acc.mm in Sources */ = {isa = PBXBuildFile; fileRef = 9DD1FAEB247CE9BE00800139 /* metal_reduce_l2_layer_acc.mm */; };
+		9DD1FB8E247CE9BE00800139 /* metal_elu_layer_acc.mm in Sources */ = {isa = PBXBuildFile; fileRef = 9DD1FAEC247CE9BE00800139 /* metal_elu_layer_acc.mm */; };
+		9DD1FB8F247CE9BE00800139 /* metal_abs_layer_acc.mm in Sources */ = {isa = PBXBuildFile; fileRef = 9DD1FAED247CE9BE00800139 /* metal_abs_layer_acc.mm */; };
+		9DD1FB90247CE9BE00800139 /* metal_concat_layer_acc.mm in Sources */ = {isa = PBXBuildFile; fileRef = 9DD1FAEE247CE9BE00800139 /* metal_concat_layer_acc.mm */; };
+		9DD1FB91247CE9BE00800139 /* metal_concat_layer_acc.metal in Sources */ = {isa = PBXBuildFile; fileRef = 9DD1FAEF247CE9BE00800139 /* metal_concat_layer_acc.metal */; };
+		9DD1FB92247CE9BE00800139 /* metal_tan_layer_acc.mm in Sources */ = {isa = PBXBuildFile; fileRef = 9DD1FAF0247CE9BE00800139 /* metal_tan_layer_acc.mm */; };
+		9DD1FB93247CE9BE00800139 /* metal_clip_layer_acc.metal in Sources */ = {isa = PBXBuildFile; fileRef = 9DD1FAF1247CE9BE00800139 /* metal_clip_layer_acc.metal */; };
+		9DD1FB94247CE9BE00800139 /* metal_cos_layer_acc.mm in Sources */ = {isa = PBXBuildFile; fileRef = 9DD1FAF2247CE9BE00800139 /* metal_cos_layer_acc.mm */; };
+		9DD1FB95247CE9BE00800139 /* metal_min_layer_acc.mm in Sources */ = {isa = PBXBuildFile; fileRef = 9DD1FAF3247CE9BE00800139 /* metal_min_layer_acc.mm */; };
+		9DD1FB96247CE9BE00800139 /* metal_normalize_layer_acc.metal in Sources */ = {isa = PBXBuildFile; fileRef = 9DD1FAF4247CE9BE00800139 /* metal_normalize_layer_acc.metal */; };
+		9DD1FB97247CE9BE00800139 /* metal_relu_layer_acc.metal in Sources */ = {isa = PBXBuildFile; fileRef = 9DD1FAF5247CE9BE00800139 /* metal_relu_layer_acc.metal */; };
+		9DD1FB98247CE9BE00800139 /* metal_softmax_layer_acc.metal in Sources */ = {isa = PBXBuildFile; fileRef = 9DD1FAF6247CE9BE00800139 /* metal_softmax_layer_acc.metal */; };
+		9DD1FB99247CE9BE00800139 /* metal_clip_layer_acc.mm in Sources */ = {isa = PBXBuildFile; fileRef = 9DD1FAF7247CE9BE00800139 /* metal_clip_layer_acc.mm */; };
+		9DD1FB9A247CE9BE00800139 /* metal_exp_layer_acc.metal in Sources */ = {isa = PBXBuildFile; fileRef = 9DD1FAF8247CE9BE00800139 /* metal_exp_layer_acc.metal */; };
+		9DD1FB9B247CE9BE00800139 /* metal_max_layer_acc.mm in Sources */ = {isa = PBXBuildFile; fileRef = 9DD1FAF9247CE9BE00800139 /* metal_max_layer_acc.mm */; };
+		9DD1FB9C247CE9BE00800139 /* metal_sigmoid_layer_acc.metal in Sources */ = {isa = PBXBuildFile; fileRef = 9DD1FAFA247CE9BE00800139 /* metal_sigmoid_layer_acc.metal */; };
+		9DD1FB9D247CE9BE00800139 /* metal_softplus_layer_acc.mm in Sources */ = {isa = PBXBuildFile; fileRef = 9DD1FAFB247CE9BE00800139 /* metal_softplus_layer_acc.mm */; };
+		9DD1FB9E247CE9BE00800139 /* metal_div_layer_acc.metal in Sources */ = {isa = PBXBuildFile; fileRef = 9DD1FAFC247CE9BE00800139 /* metal_div_layer_acc.metal */; };
+		9DD1FB9F247CE9BE00800139 /* metal_cos_layer_acc.metal in Sources */ = {isa = PBXBuildFile; fileRef = 9DD1FAFD247CE9BE00800139 /* metal_cos_layer_acc.metal */; };
+		9DD1FBA0247CE9BE00800139 /* metal_reduce_layer_acc.metal in Sources */ = {isa = PBXBuildFile; fileRef = 9DD1FAFE247CE9BE00800139 /* metal_reduce_layer_acc.metal */; };
+		9DD1FBA1247CE9BE00800139 /* metal_prelu_layer_acc.metal in Sources */ = {isa = PBXBuildFile; fileRef = 9DD1FAFF247CE9BE00800139 /* metal_prelu_layer_acc.metal */; };
+		9DD1FBA2247CE9BE00800139 /* metal_pad_layer_acc.mm in Sources */ = {isa = PBXBuildFile; fileRef = 9DD1FB00247CE9BE00800139 /* metal_pad_layer_acc.mm */; };
+		9DD1FBA3247CE9BE00800139 /* metal_relu6_layer_acc.mm in Sources */ = {isa = PBXBuildFile; fileRef = 9DD1FB01247CE9BE00800139 /* metal_relu6_layer_acc.mm */; };
+		9DD1FBA4247CE9BE00800139 /* metal_stride_slice_layer_acc.metal in Sources */ = {isa = PBXBuildFile; fileRef = 9DD1FB02247CE9BE00800139 /* metal_stride_slice_layer_acc.metal */; };
+		9DD1FBA6247CE9BE00800139 /* metal_pad_layer_acc.metal in Sources */ = {isa = PBXBuildFile; fileRef = 9DD1FB04247CE9BE00800139 /* metal_pad_layer_acc.metal */; };
+		9DD1FBA7247CE9BE00800139 /* metal_add_layer_acc.mm in Sources */ = {isa = PBXBuildFile; fileRef = 9DD1FB05247CE9BE00800139 /* metal_add_layer_acc.mm */; };
+		9DD1FBA8247CE9BE00800139 /* metal_hdrguide_layer_acc.mm in Sources */ = {isa = PBXBuildFile; fileRef = 9DD1FB06247CE9BE00800139 /* metal_hdrguide_layer_acc.mm */; };
+		9DD1FBA9247CE9BE00800139 /* metal_reshape_layer_acc.metal in Sources */ = {isa = PBXBuildFile; fileRef = 9DD1FB07247CE9BE00800139 /* metal_reshape_layer_acc.metal */; };
+		9DD1FBAA247CE9BE00800139 /* metal_multidir_broadcast_layer_acc.h in Headers */ = {isa = PBXBuildFile; fileRef = 9DD1FB08247CE9BE00800139 /* metal_multidir_broadcast_layer_acc.h */; };
+		9DD1FBAB247CE9BE00800139 /* metal_instance_norm_layer_acc.metal in Sources */ = {isa = PBXBuildFile; fileRef = 9DD1FB09247CE9BE00800139 /* metal_instance_norm_layer_acc.metal */; };
+		9DD1FBAC247CE9BE00800139 /* metal_sign_layer_acc.metal in Sources */ = {isa = PBXBuildFile; fileRef = 9DD1FB0A247CE9BE00800139 /* metal_sign_layer_acc.metal */; };
+		9DD1FBAD247CE9BE00800139 /* metal_hard_sigmoid_layer_acc.mm in Sources */ = {isa = PBXBuildFile; fileRef = 9DD1FB0B247CE9BE00800139 /* metal_hard_sigmoid_layer_acc.mm */; };
+		9DD1FBAE247CE9BE00800139 /* metal_reciprocal_layer_acc.mm in Sources */ = {isa = PBXBuildFile; fileRef = 9DD1FB0C247CE9BE00800139 /* metal_reciprocal_layer_acc.mm */; };
+		9DD1FBAF247CE9BE00800139 /* metal_permute_layer_acc.mm in Sources */ = {isa = PBXBuildFile; fileRef = 9DD1FB0D247CE9BE00800139 /* metal_permute_layer_acc.mm */; };
+		9DD1FBB0247CE9BE00800139 /* metal_asin_layer_acc.metal in Sources */ = {isa = PBXBuildFile; fileRef = 9DD1FB0E247CE9BE00800139 /* metal_asin_layer_acc.metal */; };
+		9DD1FBB1247CE9BE00800139 /* metal_reduce_log_sum_exp_layer_acc.mm in Sources */ = {isa = PBXBuildFile; fileRef = 9DD1FB0F247CE9BE00800139 /* metal_reduce_log_sum_exp_layer_acc.mm */; };
+		9DD1FBB2247CE9BE00800139 /* metal_max_layer_acc.metal in Sources */ = {isa = PBXBuildFile; fileRef = 9DD1FB10247CE9BE00800139 /* metal_max_layer_acc.metal */; };
+		9DD1FBB3247CE9BE00800139 /* metal_asin_layer_acc.mm in Sources */ = {isa = PBXBuildFile; fileRef = 9DD1FB11247CE9BE00800139 /* metal_asin_layer_acc.mm */; };
+		9DD1FBB4247CE9BE00800139 /* metal_conv_layer_common.mm in Sources */ = {isa = PBXBuildFile; fileRef = 9DD1FB13247CE9BE00800139 /* metal_conv_layer_common.mm */; };
+		9DD1FBB5247CE9BE00800139 /* metal_conv_layer_common.h in Headers */ = {isa = PBXBuildFile; fileRef = 9DD1FB14247CE9BE00800139 /* metal_conv_layer_common.h */; };
+		9DD1FBB6247CE9BE00800139 /* metal_inner_product_layer_acc.mm in Sources */ = {isa = PBXBuildFile; fileRef = 9DD1FB15247CE9BE00800139 /* metal_inner_product_layer_acc.mm */; };
+		9DD1FBB7247CE9BE00800139 /* metal_conv_layer_winograd.h in Headers */ = {isa = PBXBuildFile; fileRef = 9DD1FB16247CE9BE00800139 /* metal_conv_layer_winograd.h */; };
+		9DD1FBB8247CE9BE00800139 /* metal_conv_layer_acc.h in Headers */ = {isa = PBXBuildFile; fileRef = 9DD1FB17247CE9BE00800139 /* metal_conv_layer_acc.h */; };
+		9DD1FBB9247CE9BE00800139 /* metal_conv_layer_depthwise.h in Headers */ = {isa = PBXBuildFile; fileRef = 9DD1FB18247CE9BE00800139 /* metal_conv_layer_depthwise.h */; };
+		9DD1FBBA247CE9BE00800139 /* metal_conv_layer_depthwise.mm in Sources */ = {isa = PBXBuildFile; fileRef = 9DD1FB19247CE9BE00800139 /* metal_conv_layer_depthwise.mm */; };
+		9DD1FBBB247CE9BE00800139 /* metal_conv_layer_common.metal in Sources */ = {isa = PBXBuildFile; fileRef = 9DD1FB1A247CE9BE00800139 /* metal_conv_layer_common.metal */; };
+		9DD1FBBC247CE9BE00800139 /* metal_conv_layer_1x1.h in Headers */ = {isa = PBXBuildFile; fileRef = 9DD1FB1B247CE9BE00800139 /* metal_conv_layer_1x1.h */; };
+		9DD1FBBD247CE9BE00800139 /* metal_conv_layer_1x1.mm in Sources */ = {isa = PBXBuildFile; fileRef = 9DD1FB1C247CE9BE00800139 /* metal_conv_layer_1x1.mm */; };
+		9DD1FBBE247CE9BE00800139 /* metal_inner_product_layer_acc.h in Headers */ = {isa = PBXBuildFile; fileRef = 9DD1FB1D247CE9BE00800139 /* metal_inner_product_layer_acc.h */; };
+		9DD1FBBF247CE9BE00800139 /* metal_conv_layer_winograd.metal in Sources */ = {isa = PBXBuildFile; fileRef = 9DD1FB1E247CE9BE00800139 /* metal_conv_layer_winograd.metal */; };
+		9DD1FBC0247CE9BE00800139 /* metal_conv_layer_1x1.metal in Sources */ = {isa = PBXBuildFile; fileRef = 9DD1FB1F247CE9BE00800139 /* metal_conv_layer_1x1.metal */; };
+		9DD1FBC1247CE9BE00800139 /* metal_inner_product_layer_acc.metal in Sources */ = {isa = PBXBuildFile; fileRef = 9DD1FB20247CE9BE00800139 /* metal_inner_product_layer_acc.metal */; };
+		9DD1FBC2247CE9BE00800139 /* metal_conv_layer_depthwise.metal in Sources */ = {isa = PBXBuildFile; fileRef = 9DD1FB21247CE9BE00800139 /* metal_conv_layer_depthwise.metal */; };
+		9DD1FBC3247CE9BE00800139 /* metal_conv_layer_winograd.mm in Sources */ = {isa = PBXBuildFile; fileRef = 9DD1FB22247CE9BE00800139 /* metal_conv_layer_winograd.mm */; };
+		9DD1FBC4247CE9BE00800139 /* metal_conv_layer_acc.mm in Sources */ = {isa = PBXBuildFile; fileRef = 9DD1FB23247CE9BE00800139 /* metal_conv_layer_acc.mm */; };
+		9DD1FBC5247CE9BE00800139 /* metal_unary_layer_acc.mm in Sources */ = {isa = PBXBuildFile; fileRef = 9DD1FB24247CE9BE00800139 /* metal_unary_layer_acc.mm */; };
+		9DD1FBC6247CE9BE00800139 /* metal_upsample_layer_acc.mm in Sources */ = {isa = PBXBuildFile; fileRef = 9DD1FB25247CE9BE00800139 /* metal_upsample_layer_acc.mm */; };
+		9DD1FBC7247CE9BE00800139 /* metal_upsample_layer_acc.metal in Sources */ = {isa = PBXBuildFile; fileRef = 9DD1FB26247CE9BE00800139 /* metal_upsample_layer_acc.metal */; };
+		9DD1FBC8247CE9BE00800139 /* metal_sqrt_layer_acc.metal in Sources */ = {isa = PBXBuildFile; fileRef = 9DD1FB27247CE9BE00800139 /* metal_sqrt_layer_acc.metal */; };
+		9DD1FBC9247CE9BE00800139 /* metal_layer_acc.h in Headers */ = {isa = PBXBuildFile; fileRef = 9DD1FB28247CE9BE00800139 /* metal_layer_acc.h */; };
+		9DD1FBCA247CE9BE00800139 /* metal_lrn_layer_acc.mm in Sources */ = {isa = PBXBuildFile; fileRef = 9DD1FB29247CE9BE00800139 /* metal_lrn_layer_acc.mm */; };
+		9DD1FBCB247CE9BF00800139 /* metal_shuffle_layer_acc.mm in Sources */ = {isa = PBXBuildFile; fileRef = 9DD1FB2A247CE9BE00800139 /* metal_shuffle_layer_acc.mm */; };
+		9DD1FBCC247CE9BF00800139 /* metal_pow_layer_acc.metal in Sources */ = {isa = PBXBuildFile; fileRef = 9DD1FB2B247CE9BE00800139 /* metal_pow_layer_acc.metal */; };
+		9DD1FBCD247CE9BF00800139 /* metal_neg_layer_acc.mm in Sources */ = {isa = PBXBuildFile; fileRef = 9DD1FB2C247CE9BE00800139 /* metal_neg_layer_acc.mm */; };
+		9DD1FBCE247CE9BF00800139 /* metal_log_sigmoid_layer_acc.metal in Sources */ = {isa = PBXBuildFile; fileRef = 9DD1FB2D247CE9BE00800139 /* metal_log_sigmoid_layer_acc.metal */; };
+		9DD1FBCF247CE9BF00800139 /* metal_log_layer_acc.mm in Sources */ = {isa = PBXBuildFile; fileRef = 9DD1FB2E247CE9BE00800139 /* metal_log_layer_acc.mm */; };
+		9DD1FBD0247CE9BF00800139 /* metal_sub_layer_acc.metal in Sources */ = {isa = PBXBuildFile; fileRef = 9DD1FB2F247CE9BE00800139 /* metal_sub_layer_acc.metal */; };
+		9DD1FBD1247CE9BF00800139 /* metal_acos_layer_acc.metal in Sources */ = {isa = PBXBuildFile; fileRef = 9DD1FB30247CE9BE00800139 /* metal_acos_layer_acc.metal */; };
+		9DD1FC65247CEA1400800139 /* arm_util.cc in Sources */ = {isa = PBXBuildFile; fileRef = 9DD1FBD2247CEA1200800139 /* arm_util.cc */; };
+		9DD1FC66247CEA1400800139 /* arm_util.h in Headers */ = {isa = PBXBuildFile; fileRef = 9DD1FBD3247CEA1200800139 /* arm_util.h */; };
+		9DD1FC67247CEA1400800139 /* arm_context.cc in Sources */ = {isa = PBXBuildFile; fileRef = 9DD1FBD4247CEA1200800139 /* arm_context.cc */; };
+		9DD1FC68247CEA1400800139 /* arm_context.h in Headers */ = {isa = PBXBuildFile; fileRef = 9DD1FBD5247CEA1200800139 /* arm_context.h */; };
+		9DD1FC69247CEA1400800139 /* arm_common.h in Headers */ = {isa = PBXBuildFile; fileRef = 9DD1FBD6247CEA1300800139 /* arm_common.h */; };
+		9DD1FC6A247CEA1400800139 /* arm_sqrt_layer_acc.cc in Sources */ = {isa = PBXBuildFile; fileRef = 9DD1FBD8247CEA1300800139 /* arm_sqrt_layer_acc.cc */; };
+		9DD1FC6B247CEA1400800139 /* arm_sigmoid_layer_acc.cc in Sources */ = {isa = PBXBuildFile; fileRef = 9DD1FBD9247CEA1300800139 /* arm_sigmoid_layer_acc.cc */; };
+		9DD1FC6C247CEA1400800139 /* arm_unary_layer_acc.cc in Sources */ = {isa = PBXBuildFile; fileRef = 9DD1FBDA247CEA1300800139 /* arm_unary_layer_acc.cc */; };
+		9DD1FC6D247CEA1400800139 /* arm_sub_layer_acc.cc in Sources */ = {isa = PBXBuildFile; fileRef = 9DD1FBDB247CEA1300800139 /* arm_sub_layer_acc.cc */; };
+		9DD1FC6E247CEA1400800139 /* arm_log_acc_layer_acc.cc in Sources */ = {isa = PBXBuildFile; fileRef = 9DD1FBDC247CEA1300800139 /* arm_log_acc_layer_acc.cc */; };
+		9DD1FC6F247CEA1400800139 /* arm_reduce_log_sum_exp_layer_acc.cc in Sources */ = {isa = PBXBuildFile; fileRef = 9DD1FBDD247CEA1300800139 /* arm_reduce_log_sum_exp_layer_acc.cc */; };
+		9DD1FC70247CEA1400800139 /* arm_splitv_layer_acc.cc in Sources */ = {isa = PBXBuildFile; fileRef = 9DD1FBDE247CEA1300800139 /* arm_splitv_layer_acc.cc */; };
+		9DD1FC71247CEA1400800139 /* arm_reduce_prod_layer_acc.cc in Sources */ = {isa = PBXBuildFile; fileRef = 9DD1FBDF247CEA1300800139 /* arm_reduce_prod_layer_acc.cc */; };
+		9DD1FC72247CEA1400800139 /* arm_nchw_layer_acc.h in Headers */ = {isa = PBXBuildFile; fileRef = 9DD1FBE0247CEA1300800139 /* arm_nchw_layer_acc.h */; };
+		9DD1FC73247CEA1400800139 /* arm_scale_layer_acc.cc in Sources */ = {isa = PBXBuildFile; fileRef = 9DD1FBE1247CEA1300800139 /* arm_scale_layer_acc.cc */; };
+		9DD1FC74247CEA1400800139 /* arm_instance_norm_layer_acc.cc in Sources */ = {isa = PBXBuildFile; fileRef = 9DD1FBE2247CEA1300800139 /* arm_instance_norm_layer_acc.cc */; };
+		9DD1FC75247CEA1400800139 /* arm_inner_product_layer_acc.cc in Sources */ = {isa = PBXBuildFile; fileRef = 9DD1FBE3247CEA1300800139 /* arm_inner_product_layer_acc.cc */; };
+		9DD1FC76247CEA1400800139 /* arm_reduce_l2_layer_acc.cc in Sources */ = {isa = PBXBuildFile; fileRef = 9DD1FBE4247CEA1300800139 /* arm_reduce_l2_layer_acc.cc */; };
+		9DD1FC77247CEA1400800139 /* arm_reduce_layer_acc.cc in Sources */ = {isa = PBXBuildFile; fileRef = 9DD1FBE5247CEA1300800139 /* arm_reduce_layer_acc.cc */; };
+		9DD1FC78247CEA1400800139 /* arm_relu_layer_acc.cc in Sources */ = {isa = PBXBuildFile; fileRef = 9DD1FBE6247CEA1300800139 /* arm_relu_layer_acc.cc */; };
+		9DD1FC79247CEA1400800139 /* arm_mul_layer_acc.cc in Sources */ = {isa = PBXBuildFile; fileRef = 9DD1FBE7247CEA1300800139 /* arm_mul_layer_acc.cc */; };
+		9DD1FC7A247CEA1400800139 /* arm_normalize_layer_acc.cc in Sources */ = {isa = PBXBuildFile; fileRef = 9DD1FBE8247CEA1300800139 /* arm_normalize_layer_acc.cc */; };
+		9DD1FC7B247CEA1400800139 /* arm_binary_layer_acc.h in Headers */ = {isa = PBXBuildFile; fileRef = 9DD1FBE9247CEA1300800139 /* arm_binary_layer_acc.h */; };
+		9DD1FC7C247CEA1400800139 /* arm_reshape_layer_acc.cc in Sources */ = {isa = PBXBuildFile; fileRef = 9DD1FBEA247CEA1300800139 /* arm_reshape_layer_acc.cc */; };
+		9DD1FC7D247CEA1400800139 /* arm_sign_layer_acc.cc in Sources */ = {isa = PBXBuildFile; fileRef = 9DD1FBEB247CEA1300800139 /* arm_sign_layer_acc.cc */; };
+		9DD1FC7E247CEA1400800139 /* arm_reformat_layer_acc.cc in Sources */ = {isa = PBXBuildFile; fileRef = 9DD1FBEC247CEA1300800139 /* arm_reformat_layer_acc.cc */; };
+		9DD1FC7F247CEA1400800139 /* arm_unary_layer_acc.h in Headers */ = {isa = PBXBuildFile; fileRef = 9DD1FBED247CEA1300800139 /* arm_unary_layer_acc.h */; };
+		9DD1FC80247CEA1400800139 /* arm_selu_layer_acc.cc in Sources */ = {isa = PBXBuildFile; fileRef = 9DD1FBEE247CEA1300800139 /* arm_selu_layer_acc.cc */; };
+		9DD1FC81247CEA1400800139 /* arm_relu6_layer_acc.cc in Sources */ = {isa = PBXBuildFile; fileRef = 9DD1FBEF247CEA1300800139 /* arm_relu6_layer_acc.cc */; };
+		9DD1FC82247CEA1400800139 /* arm_trig_layer_acc.cc in Sources */ = {isa = PBXBuildFile; fileRef = 9DD1FBF0247CEA1300800139 /* arm_trig_layer_acc.cc */; };
+		9DD1FC83247CEA1400800139 /* arm_reduce_log_sum_layer_acc.cc in Sources */ = {isa = PBXBuildFile; fileRef = 9DD1FBF1247CEA1300800139 /* arm_reduce_log_sum_layer_acc.cc */; };
+		9DD1FC84247CEA1400800139 /* arm_reformat_layer_acc.h in Headers */ = {isa = PBXBuildFile; fileRef = 9DD1FBF2247CEA1300800139 /* arm_reformat_layer_acc.h */; };
+		9DD1FC85247CEA1400800139 /* arm_reciprocal_layer_acc.cc in Sources */ = {isa = PBXBuildFile; fileRef = 9DD1FBF3247CEA1300800139 /* arm_reciprocal_layer_acc.cc */; };
+		9DD1FC86247CEA1400800139 /* arm_deconv_layer_acc.cc in Sources */ = {isa = PBXBuildFile; fileRef = 9DD1FBF5247CEA1300800139 /* arm_deconv_layer_acc.cc */; };
+		9DD1FC87247CEA1400800139 /* arm_deconv_layer_depthwise.cc in Sources */ = {isa = PBXBuildFile; fileRef = 9DD1FBF6247CEA1300800139 /* arm_deconv_layer_depthwise.cc */; };
+		9DD1FC88247CEA1400800139 /* arm_deconv_layer_common.cc in Sources */ = {isa = PBXBuildFile; fileRef = 9DD1FBF7247CEA1300800139 /* arm_deconv_layer_common.cc */; };
+		9DD1FC89247CEA1400800139 /* arm_deconv_layer_acc.h in Headers */ = {isa = PBXBuildFile; fileRef = 9DD1FBF8247CEA1300800139 /* arm_deconv_layer_acc.h */; };
+		9DD1FC8A247CEA1400800139 /* arm_deconv_layer_depthwise.h in Headers */ = {isa = PBXBuildFile; fileRef = 9DD1FBF9247CEA1300800139 /* arm_deconv_layer_depthwise.h */; };
+		9DD1FC8B247CEA1400800139 /* arm_deconv_layer_common.h in Headers */ = {isa = PBXBuildFile; fileRef = 9DD1FBFA247CEA1300800139 /* arm_deconv_layer_common.h */; };
+		9DD1FC8C247CEA1400800139 /* arm_hard_swish_acc.h in Headers */ = {isa = PBXBuildFile; fileRef = 9DD1FBFB247CEA1300800139 /* arm_hard_swish_acc.h */; };
+		9DD1FC8D247CEA1400800139 /* arm_reorg_layer_acc.cc in Sources */ = {isa = PBXBuildFile; fileRef = 9DD1FBFC247CEA1300800139 /* arm_reorg_layer_acc.cc */; };
+		9DD1FC8E247CEA1400800139 /* arm_hard_sigmoid_acc.cc in Sources */ = {isa = PBXBuildFile; fileRef = 9DD1FBFD247CEA1300800139 /* arm_hard_sigmoid_acc.cc */; };
+		9DD1FC8F247CEA1400800139 /* arm_reduce_mean_layer_acc.cc in Sources */ = {isa = PBXBuildFile; fileRef = 9DD1FBFE247CEA1300800139 /* arm_reduce_mean_layer_acc.cc */; };
+		9DD1FC90247CEA1400800139 /* arm_pool_layer_acc.h in Headers */ = {isa = PBXBuildFile; fileRef = 9DD1FBFF247CEA1300800139 /* arm_pool_layer_acc.h */; };
+		9DD1FC91247CEA1400800139 /* arm_min_layer_acc.cc in Sources */ = {isa = PBXBuildFile; fileRef = 9DD1FC00247CEA1300800139 /* arm_min_layer_acc.cc */; };
+		9DD1FC92247CEA1400800139 /* arm_max_layer_acc.cc in Sources */ = {isa = PBXBuildFile; fileRef = 9DD1FC01247CEA1300800139 /* arm_max_layer_acc.cc */; };
+		9DD1FC93247CEA1400800139 /* arm_softmax_layer_acc.cc in Sources */ = {isa = PBXBuildFile; fileRef = 9DD1FC02247CEA1300800139 /* arm_softmax_layer_acc.cc */; };
+		9DD1FC94247CEA1400800139 /* arm_pool_layer_acc.cc in Sources */ = {isa = PBXBuildFile; fileRef = 9DD1FC03247CEA1300800139 /* arm_pool_layer_acc.cc */; };
+		9DD1FC95247CEA1400800139 /* arm_add_layer_acc.h in Headers */ = {isa = PBXBuildFile; fileRef = 9DD1FC04247CEA1300800139 /* arm_add_layer_acc.h */; };
+		9DD1FC96247CEA1400800139 /* arm_clip_layer_acc.cc in Sources */ = {isa = PBXBuildFile; fileRef = 9DD1FC05247CEA1300800139 /* arm_clip_layer_acc.cc */; };
+		9DD1FC97247CEA1400800139 /* arm_pad_layer_acc.cc in Sources */ = {isa = PBXBuildFile; fileRef = 9DD1FC06247CEA1300800139 /* arm_pad_layer_acc.cc */; };
+		9DD1FC98247CEA1400800139 /* compute.cc in Sources */ = {isa = PBXBuildFile; fileRef = 9DD1FC08247CEA1300800139 /* compute.cc */; };
+		9DD1FC99247CEA1400800139 /* winograd_function.cc in Sources */ = {isa = PBXBuildFile; fileRef = 9DD1FC09247CEA1300800139 /* winograd_function.cc */; };
+		9DD1FC9A247CEA1400800139 /* compute.h in Headers */ = {isa = PBXBuildFile; fileRef = 9DD1FC0A247CEA1300800139 /* compute.h */; };
+		9DD1FC9B247CEA1400800139 /* compute_int8.cc in Sources */ = {isa = PBXBuildFile; fileRef = 9DD1FC0B247CEA1300800139 /* compute_int8.cc */; };
+		9DD1FC9C247CEA1400800139 /* CONV_BFP16_O4.S in Sources */ = {isa = PBXBuildFile; fileRef = 9DD1FC0D247CEA1300800139 /* CONV_BFP16_O4.S */; };
+		9DD1FC9D247CEA1400800139 /* GEMM_BFP16_N4.S in Sources */ = {isa = PBXBuildFile; fileRef = 9DD1FC0E247CEA1300800139 /* GEMM_BFP16_N4.S */; };
+		9DD1FC9E247CEA1400800139 /* CONV_FLOAT_SLIDEW_C3.S in Sources */ = {isa = PBXBuildFile; fileRef = 9DD1FC0F247CEA1300800139 /* CONV_FLOAT_SLIDEW_C3.S */; };
+		9DD1FC9F247CEA1400800139 /* CONV_DW_5X5_BFP16_SLIDEW.S in Sources */ = {isa = PBXBuildFile; fileRef = 9DD1FC10247CEA1300800139 /* CONV_DW_5X5_BFP16_SLIDEW.S */; };
+		9DD1FCA0247CEA1400800139 /* DECONV_FLOAT_O4.S in Sources */ = {isa = PBXBuildFile; fileRef = 9DD1FC11247CEA1300800139 /* DECONV_FLOAT_O4.S */; };
+		9DD1FCA1247CEA1400800139 /* CONV_DW_3X3_FLOAT_SLIDEW.S in Sources */ = {isa = PBXBuildFile; fileRef = 9DD1FC12247CEA1300800139 /* CONV_DW_3X3_FLOAT_SLIDEW.S */; };
+		9DD1FCA2247CEA1400800139 /* GEMM_INT8_4X4.S in Sources */ = {isa = PBXBuildFile; fileRef = 9DD1FC13247CEA1300800139 /* GEMM_INT8_4X4.S */; };
+		9DD1FCA3247CEA1400800139 /* CONV_DW_3X3_BFP16_SLIDEW.S in Sources */ = {isa = PBXBuildFile; fileRef = 9DD1FC14247CEA1300800139 /* CONV_DW_3X3_BFP16_SLIDEW.S */; };
+		9DD1FCA4247CEA1400800139 /* CONV_BFP16_SLIDEW_C3.S in Sources */ = {isa = PBXBuildFile; fileRef = 9DD1FC15247CEA1300800139 /* CONV_BFP16_SLIDEW_C3.S */; };
+		9DD1FCA5247CEA1400800139 /* CONV_DW_5X5_FLOAT_SLIDEW.S in Sources */ = {isa = PBXBuildFile; fileRef = 9DD1FC16247CEA1300800139 /* CONV_DW_5X5_FLOAT_SLIDEW.S */; };
+		9DD1FCA6247CEA1400800139 /* CONV_FLOAT_O4.S in Sources */ = {isa = PBXBuildFile; fileRef = 9DD1FC17247CEA1300800139 /* CONV_FLOAT_O4.S */; };
+		9DD1FCA7247CEA1400800139 /* GEMM_FLOAT_N4.S in Sources */ = {isa = PBXBuildFile; fileRef = 9DD1FC18247CEA1300800139 /* GEMM_FLOAT_N4.S */; };
+		9DD1FCA8247CEA1400800139 /* gemm_function.h in Headers */ = {isa = PBXBuildFile; fileRef = 9DD1FC19247CEA1300800139 /* gemm_function.h */; };
+		9DD1FCA9247CEA1400800139 /* asm_func_name.S in Sources */ = {isa = PBXBuildFile; fileRef = 9DD1FC1A247CEA1300800139 /* asm_func_name.S */; };
+		9DD1FCAA247CEA1400800139 /* winograd_function.h in Headers */ = {isa = PBXBuildFile; fileRef = 9DD1FC1B247CEA1300800139 /* winograd_function.h */; };
+		9DD1FCAB247CEA1400800139 /* compute_int8.h in Headers */ = {isa = PBXBuildFile; fileRef = 9DD1FC1C247CEA1300800139 /* compute_int8.h */; };
+		9DD1FCAC247CEA1400800139 /* CONV_BFP16_O4.S in Sources */ = {isa = PBXBuildFile; fileRef = 9DD1FC1E247CEA1300800139 /* CONV_BFP16_O4.S */; };
+		9DD1FCAD247CEA1400800139 /* CONV_FLOAT_SLIDEW_C3.S in Sources */ = {isa = PBXBuildFile; fileRef = 9DD1FC1F247CEA1300800139 /* CONV_FLOAT_SLIDEW_C3.S */; };
+		9DD1FCAE247CEA1400800139 /* CONV_DW_5x5_BFP16_SLIDEW.S in Sources */ = {isa = PBXBuildFile; fileRef = 9DD1FC20247CEA1300800139 /* CONV_DW_5x5_BFP16_SLIDEW.S */; };
+		9DD1FCAF247CEA1400800139 /* DECONV_FLOAT_O4.S in Sources */ = {isa = PBXBuildFile; fileRef = 9DD1FC21247CEA1300800139 /* DECONV_FLOAT_O4.S */; };
+		9DD1FCB0247CEA1400800139 /* GEMM_FLOAT_N8.S in Sources */ = {isa = PBXBuildFile; fileRef = 9DD1FC22247CEA1300800139 /* GEMM_FLOAT_N8.S */; };
+		9DD1FCB1247CEA1400800139 /* CONV_DW_3X3_FLOAT_SLIDEW.S in Sources */ = {isa = PBXBuildFile; fileRef = 9DD1FC23247CEA1300800139 /* CONV_DW_3X3_FLOAT_SLIDEW.S */; };
+		9DD1FCB2247CEA1400800139 /* GEMM_BFP16_N8.S in Sources */ = {isa = PBXBuildFile; fileRef = 9DD1FC24247CEA1300800139 /* GEMM_BFP16_N8.S */; };
+		9DD1FCB3247CEA1400800139 /* GEMM_INT8_4X4.S in Sources */ = {isa = PBXBuildFile; fileRef = 9DD1FC25247CEA1300800139 /* GEMM_INT8_4X4.S */; };
+		9DD1FCB4247CEA1400800139 /* CONV_DW_3x3_BFP16_SLIDEW.S in Sources */ = {isa = PBXBuildFile; fileRef = 9DD1FC26247CEA1300800139 /* CONV_DW_3x3_BFP16_SLIDEW.S */; };
+		9DD1FCB5247CEA1400800139 /* CONV_BFP16_SLIDEW_C3.S in Sources */ = {isa = PBXBuildFile; fileRef = 9DD1FC27247CEA1300800139 /* CONV_BFP16_SLIDEW_C3.S */; };
+		9DD1FCB6247CEA1400800139 /* CONV_DW_5X5_FLOAT_SLIDEW.S in Sources */ = {isa = PBXBuildFile; fileRef = 9DD1FC28247CEA1300800139 /* CONV_DW_5X5_FLOAT_SLIDEW.S */; };
+		9DD1FCB7247CEA1400800139 /* CONV_FLOAT_O4.S in Sources */ = {isa = PBXBuildFile; fileRef = 9DD1FC29247CEA1300800139 /* CONV_FLOAT_O4.S */; };
+		9DD1FCB8247CEA1400800139 /* gemm_function.cc in Sources */ = {isa = PBXBuildFile; fileRef = 9DD1FC2A247CEA1300800139 /* gemm_function.cc */; };
+		9DD1FCB9247CEA1400800139 /* arm_layer_acc.h in Headers */ = {isa = PBXBuildFile; fileRef = 9DD1FC2B247CEA1300800139 /* arm_layer_acc.h */; };
+		9DD1FCBA247CEA1400800139 /* arm_div_layer_acc.cc in Sources */ = {isa = PBXBuildFile; fileRef = 9DD1FC2C247CEA1300800139 /* arm_div_layer_acc.cc */; };
+		9DD1FCBB247CEA1400800139 /* arm_exp_layer_acc.cc in Sources */ = {isa = PBXBuildFile; fileRef = 9DD1FC2D247CEA1300800139 /* arm_exp_layer_acc.cc */; };
+		9DD1FCBC247CEA1400800139 /* arm_detection_output_layer_acc.cc in Sources */ = {isa = PBXBuildFile; fileRef = 9DD1FC2E247CEA1300800139 /* arm_detection_output_layer_acc.cc */; };
+		9DD1FCBD247CEA1400800139 /* arm_layer_acc.cc in Sources */ = {isa = PBXBuildFile; fileRef = 9DD1FC2F247CEA1300800139 /* arm_layer_acc.cc */; };
+		9DD1FCBE247CEA1400800139 /* neon_mathfun.h in Headers */ = {isa = PBXBuildFile; fileRef = 9DD1FC30247CEA1300800139 /* neon_mathfun.h */; };
+		9DD1FCBF247CEA1400800139 /* arm_hard_swish_acc.cc in Sources */ = {isa = PBXBuildFile; fileRef = 9DD1FC31247CEA1300800139 /* arm_hard_swish_acc.cc */; };
+		9DD1FCC0247CEA1400800139 /* arm_pow_layer_acc.cc in Sources */ = {isa = PBXBuildFile; fileRef = 9DD1FC32247CEA1300800139 /* arm_pow_layer_acc.cc */; };
+		9DD1FCC1247CEA1400800139 /* arm_binary_layer_acc.cc in Sources */ = {isa = PBXBuildFile; fileRef = 9DD1FC33247CEA1300800139 /* arm_binary_layer_acc.cc */; };
+		9DD1FCC2247CEA1400800139 /* arm_elu_layer_acc.cc in Sources */ = {isa = PBXBuildFile; fileRef = 9DD1FC34247CEA1300800139 /* arm_elu_layer_acc.cc */; };
+		9DD1FCC3247CEA1400800139 /* arm_upsample_layer_acc.cc in Sources */ = {isa = PBXBuildFile; fileRef = 9DD1FC35247CEA1300800139 /* arm_upsample_layer_acc.cc */; };
+		9DD1FCC4247CEA1400800139 /* arm_abs_layer_acc.cc in Sources */ = {isa = PBXBuildFile; fileRef = 9DD1FC36247CEA1300800139 /* arm_abs_layer_acc.cc */; };
+		9DD1FCC5247CEA1400800139 /* arm_nchw_layer_acc.cc in Sources */ = {isa = PBXBuildFile; fileRef = 9DD1FC37247CEA1300800139 /* arm_nchw_layer_acc.cc */; };
+		9DD1FCC6247CEA1400800139 /* arm_prelu_layer_acc.cc in Sources */ = {isa = PBXBuildFile; fileRef = 9DD1FC38247CEA1300800139 /* arm_prelu_layer_acc.cc */; };
+		9DD1FCC7247CEA1400800139 /* arm_stride_slice_layer_acc.cc in Sources */ = {isa = PBXBuildFile; fileRef = 9DD1FC39247CEA1300800139 /* arm_stride_slice_layer_acc.cc */; };
+		9DD1FCC8247CEA1500800139 /* arm_inner_product_layer_acc.h in Headers */ = {isa = PBXBuildFile; fileRef = 9DD1FC3A247CEA1300800139 /* arm_inner_product_layer_acc.h */; };
+		9DD1FCC9247CEA1500800139 /* Float4.h in Headers */ = {isa = PBXBuildFile; fileRef = 9DD1FC3B247CEA1300800139 /* Float4.h */; };
+		9DD1FCCA247CEA1500800139 /* arm_batch_norm_layer_acc.cc in Sources */ = {isa = PBXBuildFile; fileRef = 9DD1FC3C247CEA1300800139 /* arm_batch_norm_layer_acc.cc */; };
+		9DD1FCCB247CEA1500800139 /* arm_permute_layer_acc.cc in Sources */ = {isa = PBXBuildFile; fileRef = 9DD1FC3D247CEA1300800139 /* arm_permute_layer_acc.cc */; };
+		9DD1FCCC247CEA1500800139 /* arm_neg_layer_acc.cc in Sources */ = {isa = PBXBuildFile; fileRef = 9DD1FC3E247CEA1300800139 /* arm_neg_layer_acc.cc */; };
+		9DD1FCCD247CEA1500800139 /* arm_reduce_sum_square_layer_acc.cc in Sources */ = {isa = PBXBuildFile; fileRef = 9DD1FC3F247CEA1300800139 /* arm_reduce_sum_square_layer_acc.cc */; };
+		9DD1FCCE247CEA1500800139 /* arm_log_sigmoid_layer_acc.cc in Sources */ = {isa = PBXBuildFile; fileRef = 9DD1FC40247CEA1300800139 /* arm_log_sigmoid_layer_acc.cc */; };
+		9DD1FCCF247CEA1500800139 /* arm_reduce_l1_layer_acc.cc in Sources */ = {isa = PBXBuildFile; fileRef = 9DD1FC41247CEA1300800139 /* arm_reduce_l1_layer_acc.cc */; };
+		9DD1FCD0247CEA1500800139 /* arm_priorbox_layer_acc.cc in Sources */ = {isa = PBXBuildFile; fileRef = 9DD1FC42247CEA1300800139 /* arm_priorbox_layer_acc.cc */; };
+		9DD1FCD1247CEA1500800139 /* arm_conv_int8_layer_depthwise.cc in Sources */ = {isa = PBXBuildFile; fileRef = 9DD1FC44247CEA1300800139 /* arm_conv_int8_layer_depthwise.cc */; };
+		9DD1FCD2247CEA1500800139 /* arm_conv_layer_depthwise_s1.h in Headers */ = {isa = PBXBuildFile; fileRef = 9DD1FC45247CEA1300800139 /* arm_conv_layer_depthwise_s1.h */; };
+		9DD1FCD3247CEA1500800139 /* arm_conv_layer_common.cc in Sources */ = {isa = PBXBuildFile; fileRef = 9DD1FC46247CEA1300800139 /* arm_conv_layer_common.cc */; };
+		9DD1FCD4247CEA1500800139 /* arm_conv_layer_1x1.h in Headers */ = {isa = PBXBuildFile; fileRef = 9DD1FC47247CEA1300800139 /* arm_conv_layer_1x1.h */; };
+		9DD1FCD5247CEA1500800139 /* arm_conv_layer_common.h in Headers */ = {isa = PBXBuildFile; fileRef = 9DD1FC48247CEA1300800139 /* arm_conv_layer_common.h */; };
+		9DD1FCD6247CEA1500800139 /* arm_conv_layer_c3.h in Headers */ = {isa = PBXBuildFile; fileRef = 9DD1FC49247CEA1300800139 /* arm_conv_layer_c3.h */; };
+		9DD1FCD7247CEA1500800139 /* arm_conv_int8_layer_common.h in Headers */ = {isa = PBXBuildFile; fileRef = 9DD1FC4A247CEA1300800139 /* arm_conv_int8_layer_common.h */; };
+		9DD1FCD8247CEA1500800139 /* arm_conv_layer_1x1.cc in Sources */ = {isa = PBXBuildFile; fileRef = 9DD1FC4B247CEA1300800139 /* arm_conv_layer_1x1.cc */; };
+		9DD1FCD9247CEA1500800139 /* arm_conv_layer_acc.h in Headers */ = {isa = PBXBuildFile; fileRef = 9DD1FC4C247CEA1300800139 /* arm_conv_layer_acc.h */; };
+		9DD1FCDA247CEA1500800139 /* arm_conv_layer_3x3.cc in Sources */ = {isa = PBXBuildFile; fileRef = 9DD1FC4D247CEA1300800139 /* arm_conv_layer_3x3.cc */; };
+		9DD1FCDB247CEA1500800139 /* arm_conv_layer_depthwise.cc in Sources */ = {isa = PBXBuildFile; fileRef = 9DD1FC4E247CEA1300800139 /* arm_conv_layer_depthwise.cc */; };
+		9DD1FCDC247CEA1500800139 /* arm_conv_int8_layer_common.cc in Sources */ = {isa = PBXBuildFile; fileRef = 9DD1FC4F247CEA1300800139 /* arm_conv_int8_layer_common.cc */; };
+		9DD1FCDD247CEA1500800139 /* arm_conv_layer_3x3.h in Headers */ = {isa = PBXBuildFile; fileRef = 9DD1FC50247CEA1300800139 /* arm_conv_layer_3x3.h */; };
+		9DD1FCDE247CEA1500800139 /* arm_conv_layer_c3.cc in Sources */ = {isa = PBXBuildFile; fileRef = 9DD1FC51247CEA1300800139 /* arm_conv_layer_c3.cc */; };
+		9DD1FCDF247CEA1500800139 /* arm_conv_int8_layer_depthwise.h in Headers */ = {isa = PBXBuildFile; fileRef = 9DD1FC52247CEA1300800139 /* arm_conv_int8_layer_depthwise.h */; };
+		9DD1FCE0247CEA1500800139 /* arm_conv_layer_acc.cc in Sources */ = {isa = PBXBuildFile; fileRef = 9DD1FC53247CEA1300800139 /* arm_conv_layer_acc.cc */; };
+		9DD1FCE1247CEA1500800139 /* arm_conv_layer_depthwise.h in Headers */ = {isa = PBXBuildFile; fileRef = 9DD1FC54247CEA1300800139 /* arm_conv_layer_depthwise.h */; };
+		9DD1FCE2247CEA1500800139 /* arm_conv_layer_depthwise_s1.cc in Sources */ = {isa = PBXBuildFile; fileRef = 9DD1FC55247CEA1300800139 /* arm_conv_layer_depthwise_s1.cc */; };
+		9DD1FCE3247CEA1500800139 /* arm_reduce_layer_acc.h in Headers */ = {isa = PBXBuildFile; fileRef = 9DD1FC56247CEA1300800139 /* arm_reduce_layer_acc.h */; };
+		9DD1FCE4247CEA1500800139 /* arm_concat_layer_acc.cc in Sources */ = {isa = PBXBuildFile; fileRef = 9DD1FC57247CEA1300800139 /* arm_concat_layer_acc.cc */; };
+		9DD1FCE5247CEA1500800139 /* arm_add_layer_acc.cc in Sources */ = {isa = PBXBuildFile; fileRef = 9DD1FC58247CEA1300800139 /* arm_add_layer_acc.cc */; };
+		9DD1FCE6247CEA1500800139 /* arm_reduce_max_layer_acc.cc in Sources */ = {isa = PBXBuildFile; fileRef = 9DD1FC59247CEA1300800139 /* arm_reduce_max_layer_acc.cc */; };
+		9DD1FCE7247CEA1500800139 /* arm_reduce_min_layer_acc.cc in Sources */ = {isa = PBXBuildFile; fileRef = 9DD1FC5A247CEA1300800139 /* arm_reduce_min_layer_acc.cc */; };
+		9DD1FCE8247CEA1500800139 /* arm_floor_layer_acc.cc in Sources */ = {isa = PBXBuildFile; fileRef = 9DD1FC5B247CEA1300800139 /* arm_floor_layer_acc.cc */; };
+		9DD1FCE9247CEA1500800139 /* arm_shuffle_layer_acc.cc in Sources */ = {isa = PBXBuildFile; fileRef = 9DD1FC5C247CEA1300800139 /* arm_shuffle_layer_acc.cc */; };
+		9DD1FCEA247CEA1500800139 /* arm_softplus_layer_acc.cc in Sources */ = {isa = PBXBuildFile; fileRef = 9DD1FC5D247CEA1300800139 /* arm_softplus_layer_acc.cc */; };
+		9DD1FCEB247CEA1500800139 /* arm_reduce_sum_layer_acc.cc in Sources */ = {isa = PBXBuildFile; fileRef = 9DD1FC5E247CEA1300800139 /* arm_reduce_sum_layer_acc.cc */; };
+		9DD1FCED247CEA1500800139 /* arm_batch_norm_layer_acc.h in Headers */ = {isa = PBXBuildFile; fileRef = 9DD1FC60247CEA1300800139 /* arm_batch_norm_layer_acc.h */; };
+		9DD1FCEE247CEA1500800139 /* arm_blob_converter.h in Headers */ = {isa = PBXBuildFile; fileRef = 9DD1FC61247CEA1400800139 /* arm_blob_converter.h */; };
+		9DD1FCEF247CEA1500800139 /* arm_blob_converter.cc in Sources */ = {isa = PBXBuildFile; fileRef = 9DD1FC62247CEA1400800139 /* arm_blob_converter.cc */; };
+		9DD1FCF0247CEA1500800139 /* arm_device.h in Headers */ = {isa = PBXBuildFile; fileRef = 9DD1FC63247CEA1400800139 /* arm_device.h */; };
+		9DD1FCF1247CEA1500800139 /* arm_device.cc in Sources */ = {isa = PBXBuildFile; fileRef = 9DD1FC64247CEA1400800139 /* arm_device.cc */; };
 		9DDA7090241F99E700F17A1C /* version.h in Headers */ = {isa = PBXBuildFile; fileRef = 9DDA7081241F99E600F17A1C /* version.h */; settings = {ATTRIBUTES = (Public, ); }; };
 		9DDA70A1241F9A0300F17A1C /* core in Headers */ = {isa = PBXBuildFile; fileRef = 9DDA709E241F99F800F17A1C /* core */; settings = {ATTRIBUTES = (Public, ); }; };
 		9DDA70A2241F9A0300F17A1C /* utils in Headers */ = {isa = PBXBuildFile; fileRef = 9DDA709D241F99F800F17A1C /* utils */; settings = {ATTRIBUTES = (Public, ); }; };
+		9DF19E9F24A1FE8E00E1376D /* metal_pooling_layer_acc.metal in Sources */ = {isa = PBXBuildFile; fileRef = 9DF19E9D24A1FE8E00E1376D /* metal_pooling_layer_acc.metal */; };
+		9DF19EA024A1FE8E00E1376D /* metal_pooling_layer_acc.mm in Sources */ = {isa = PBXBuildFile; fileRef = 9DF19E9E24A1FE8E00E1376D /* metal_pooling_layer_acc.mm */; };
+		9DF19EA224A200AC00E1376D /* metal_cpu_adapter_acc.h in Headers */ = {isa = PBXBuildFile; fileRef = 9DF19EA124A200AC00E1376D /* metal_cpu_adapter_acc.h */; };
 		9DF26BD924645EA500F22F0D /* naive_compute.cc in Sources */ = {isa = PBXBuildFile; fileRef = 9DF26BD724645EA500F22F0D /* naive_compute.cc */; };
 		9DF26BDA24645EA500F22F0D /* naive_compute.h in Headers */ = {isa = PBXBuildFile; fileRef = 9DF26BD824645EA500F22F0D /* naive_compute.h */; };
 		EC0BE13725144B5E009BD69A /* detection_post_process_utils.h in Headers */ = {isa = PBXBuildFile; fileRef = EC0BE13425144B5D009BD69A /* detection_post_process_utils.h */; };
@@ -788,10 +619,12 @@
 		EC0BE17D25144C10009BD69A /* roi_pooling_layer_interpreter.cc in Sources */ = {isa = PBXBuildFile; fileRef = EC0BE16F25144C10009BD69A /* roi_pooling_layer_interpreter.cc */; };
 		EC0BE17E25144C10009BD69A /* prelu_layer_interpreter.cc in Sources */ = {isa = PBXBuildFile; fileRef = EC0BE17025144C10009BD69A /* prelu_layer_interpreter.cc */; };
 		EC0BE17F25144C10009BD69A /* unary_op_layer_interpreter.cc in Sources */ = {isa = PBXBuildFile; fileRef = EC0BE17125144C10009BD69A /* unary_op_layer_interpreter.cc */; };
+		EC0BE18425144C4F009BD69A /* arm_reshape_layer_acc.h in Headers */ = {isa = PBXBuildFile; fileRef = EC0BE18025144C4F009BD69A /* arm_reshape_layer_acc.h */; };
+		EC0BE18525144C4F009BD69A /* arm_arg_max_or_min_layer_acc.cc in Sources */ = {isa = PBXBuildFile; fileRef = EC0BE18125144C4F009BD69A /* arm_arg_max_or_min_layer_acc.cc */; };
+		EC0BE18625144C4F009BD69A /* arm_signed_mul_layer_acc.h in Headers */ = {isa = PBXBuildFile; fileRef = EC0BE18225144C4F009BD69A /* arm_signed_mul_layer_acc.h */; };
+		EC0BE18725144C4F009BD69A /* arm_signed_mul_layer_acc.cc in Sources */ = {isa = PBXBuildFile; fileRef = EC0BE18325144C4F009BD69A /* arm_signed_mul_layer_acc.cc */; };
 		EC0BE1BB251DBE65009BD69A /* mat_converter_utils.cc in Sources */ = {isa = PBXBuildFile; fileRef = EC0BE1B9251DBE65009BD69A /* mat_converter_utils.cc */; };
 		EC0BE1BC251DBE65009BD69A /* mat_converter_utils.h in Headers */ = {isa = PBXBuildFile; fileRef = EC0BE1BA251DBE65009BD69A /* mat_converter_utils.h */; };
-<<<<<<< HEAD
-=======
 		EC2CF72525078C1200EE3899 /* metal_mat_converter.mm in Sources */ = {isa = PBXBuildFile; fileRef = EC2CF72325078C1200EE3899 /* metal_mat_converter.mm */; };
 		EC2CF72625078C1200EE3899 /* metal_mat_converter.metal in Sources */ = {isa = PBXBuildFile; fileRef = EC2CF72425078C1200EE3899 /* metal_mat_converter.metal */; };
 		EC2CF7502508A99C00EE3899 /* arm_deconv_layer_stride.h in Headers */ = {isa = PBXBuildFile; fileRef = EC2CF74E2508A99C00EE3899 /* arm_deconv_layer_stride.h */; };
@@ -820,483 +653,15 @@
 		ECEC5D6524FCDBA50044DDF1 /* arm_mat_util.h in Headers */ = {isa = PBXBuildFile; fileRef = ECEC5D6124FCDBA40044DDF1 /* arm_mat_util.h */; };
 		ECEC5D6624FCDBA50044DDF1 /* arm_mat_converter.h in Headers */ = {isa = PBXBuildFile; fileRef = ECEC5D6224FCDBA40044DDF1 /* arm_mat_converter.h */; };
 		ECEC5D6724FCDBA50044DDF1 /* arm_mat_util.cc in Sources */ = {isa = PBXBuildFile; fileRef = ECEC5D6324FCDBA50044DDF1 /* arm_mat_util.cc */; };
->>>>>>> 0e8a08dc
 		ECEC5D6B24FCE0780044DDF1 /* mat_converter_acc.cc in Sources */ = {isa = PBXBuildFile; fileRef = ECEC5D6824FCE0780044DDF1 /* mat_converter_acc.cc */; };
 		ECEC5D6C24FCE0780044DDF1 /* mat_converter_acc.h in Headers */ = {isa = PBXBuildFile; fileRef = ECEC5D6924FCE0780044DDF1 /* mat_converter_acc.h */; };
 		ECEC5D6D24FCE0780044DDF1 /* mat_utils.cc in Sources */ = {isa = PBXBuildFile; fileRef = ECEC5D6A24FCE0780044DDF1 /* mat_utils.cc */; };
-		ECEC5D8D24FF97DF0044DDF1 /* mat.cc in Sources */ = {isa = PBXBuildFile; fileRef = ECEC5D8C24FF97DF0044DDF1 /* mat.cc */; };
 		ECEC5DA824FFC6FE0044DDF1 /* mat.cc in Sources */ = {isa = PBXBuildFile; fileRef = ECEC5DA724FFC6FD0044DDF1 /* mat.cc */; };
 /* End PBXBuildFile section */
 
 /* Begin PBXFileReference section */
-		9D16EA3C255F39A9001EC1CA /* const_folder.h */ = {isa = PBXFileReference; fileEncoding = 4; lastKnownFileType = sourcecode.c.h; path = const_folder.h; sourceTree = "<group>"; };
-		9D16EA3D255F39A9001EC1CA /* const_folder.cc */ = {isa = PBXFileReference; fileEncoding = 4; lastKnownFileType = sourcecode.cpp.cpp; path = const_folder.cc; sourceTree = "<group>"; };
-		9D16EA41255F39B7001EC1CA /* dims_offset_utils.h */ = {isa = PBXFileReference; fileEncoding = 4; lastKnownFileType = sourcecode.c.h; path = dims_offset_utils.h; sourceTree = "<group>"; };
-		9D16EA42255F39B7001EC1CA /* npu_common_utils.h */ = {isa = PBXFileReference; fileEncoding = 4; lastKnownFileType = sourcecode.c.h; path = npu_common_utils.h; sourceTree = "<group>"; };
-		9D16EA43255F39B7001EC1CA /* dims_offset_utils.cc */ = {isa = PBXFileReference; fileEncoding = 4; lastKnownFileType = sourcecode.cpp.cpp; path = dims_offset_utils.cc; sourceTree = "<group>"; };
-		9D16EA44255F39B7001EC1CA /* data_flag_utils.cc */ = {isa = PBXFileReference; fileEncoding = 4; lastKnownFileType = sourcecode.cpp.cpp; path = data_flag_utils.cc; sourceTree = "<group>"; };
-		9D16EA45255F39B7001EC1CA /* npu_common_utils.cc */ = {isa = PBXFileReference; fileEncoding = 4; lastKnownFileType = sourcecode.cpp.cpp; path = npu_common_utils.cc; sourceTree = "<group>"; };
-		9D16EA4C255F3A15001EC1CA /* expand_layer.cc */ = {isa = PBXFileReference; fileEncoding = 4; lastKnownFileType = sourcecode.cpp.cpp; path = expand_layer.cc; sourceTree = "<group>"; };
-		9D16EA4D255F3A15001EC1CA /* shape_layer.cc */ = {isa = PBXFileReference; fileEncoding = 4; lastKnownFileType = sourcecode.cpp.cpp; path = shape_layer.cc; sourceTree = "<group>"; };
-		9D16EA4E255F3A15001EC1CA /* squeeze_layer.cc */ = {isa = PBXFileReference; fileEncoding = 4; lastKnownFileType = sourcecode.cpp.cpp; path = squeeze_layer.cc; sourceTree = "<group>"; };
-		9D16EA4F255F3A15001EC1CA /* constantofshape_layer.cc */ = {isa = PBXFileReference; fileEncoding = 4; lastKnownFileType = sourcecode.cpp.cpp; path = constantofshape_layer.cc; sourceTree = "<group>"; };
-		9D16EA50255F3A15001EC1CA /* mat_mul_layer.cc */ = {isa = PBXFileReference; fileEncoding = 4; lastKnownFileType = sourcecode.cpp.cpp; path = mat_mul_layer.cc; sourceTree = "<group>"; };
-		9D16EA51255F3A15001EC1CA /* gather_layer.cc */ = {isa = PBXFileReference; fileEncoding = 4; lastKnownFileType = sourcecode.cpp.cpp; path = gather_layer.cc; sourceTree = "<group>"; };
-		9D16EA52255F3A15001EC1CA /* unsqueeze_layer.cc */ = {isa = PBXFileReference; fileEncoding = 4; lastKnownFileType = sourcecode.cpp.cpp; path = unsqueeze_layer.cc; sourceTree = "<group>"; };
-		9D16EA53255F3A15001EC1CA /* stride_slice_v2_layer.cc */ = {isa = PBXFileReference; fileEncoding = 4; lastKnownFileType = sourcecode.cpp.cpp; path = stride_slice_v2_layer.cc; sourceTree = "<group>"; };
-		9D16EA54255F3A15001EC1CA /* erf_layer.cc */ = {isa = PBXFileReference; fileEncoding = 4; lastKnownFileType = sourcecode.cpp.cpp; path = erf_layer.cc; sourceTree = "<group>"; };
-		9D16EA55255F3A15001EC1CA /* cast_layer.cc */ = {isa = PBXFileReference; fileEncoding = 4; lastKnownFileType = sourcecode.cpp.cpp; path = cast_layer.cc; sourceTree = "<group>"; };
-		9D16EA56255F3A15001EC1CA /* scatter_nd_layer.cc */ = {isa = PBXFileReference; fileEncoding = 4; lastKnownFileType = sourcecode.cpp.cpp; path = scatter_nd_layer.cc; sourceTree = "<group>"; };
-		9D16EA57255F3A15001EC1CA /* pixel_shuffle_layer.cc */ = {isa = PBXFileReference; fileEncoding = 4; lastKnownFileType = sourcecode.cpp.cpp; path = pixel_shuffle_layer.cc; sourceTree = "<group>"; };
-		9D16EA58255F3A15001EC1CA /* nonzero_layer.cc */ = {isa = PBXFileReference; fileEncoding = 4; lastKnownFileType = sourcecode.cpp.cpp; path = nonzero_layer.cc; sourceTree = "<group>"; };
-		9D16EA69255F3A32001EC1CA /* coreml_network.mm */ = {isa = PBXFileReference; fileEncoding = 4; lastKnownFileType = sourcecode.cpp.objcpp; path = coreml_network.mm; sourceTree = "<group>"; };
-		9D16EA6B255F3A32001EC1CA /* metal_command_queue.h */ = {isa = PBXFileReference; fileEncoding = 4; lastKnownFileType = sourcecode.c.h; path = metal_command_queue.h; sourceTree = "<group>"; };
-		9D16EA6C255F3A32001EC1CA /* coreml_network.h */ = {isa = PBXFileReference; fileEncoding = 4; lastKnownFileType = sourcecode.c.h; path = coreml_network.h; sourceTree = "<group>"; };
-		9D16EA6D255F3A32001EC1CA /* metal_device.mm */ = {isa = PBXFileReference; fileEncoding = 4; lastKnownFileType = sourcecode.cpp.objcpp; path = metal_device.mm; sourceTree = "<group>"; };
-		9D16EA6E255F3A32001EC1CA /* tnn_impl_coreml.h */ = {isa = PBXFileReference; fileEncoding = 4; lastKnownFileType = sourcecode.c.h; path = tnn_impl_coreml.h; sourceTree = "<group>"; };
-		9D16EA6F255F3A32001EC1CA /* metal_macro.h */ = {isa = PBXFileReference; fileEncoding = 4; lastKnownFileType = sourcecode.c.h; path = metal_macro.h; sourceTree = "<group>"; };
-		9D16EA70255F3A32001EC1CA /* metal_blob_converter.mm */ = {isa = PBXFileReference; fileEncoding = 4; lastKnownFileType = sourcecode.cpp.objcpp; path = metal_blob_converter.mm; sourceTree = "<group>"; };
-		9D16EA71255F3A32001EC1CA /* metal_blob_converter.metal */ = {isa = PBXFileReference; fileEncoding = 4; lastKnownFileType = sourcecode.metal; path = metal_blob_converter.metal; sourceTree = "<group>"; };
-		9D16EA72255F3A32001EC1CA /* metal_device.h */ = {isa = PBXFileReference; fileEncoding = 4; lastKnownFileType = sourcecode.c.h; path = metal_device.h; sourceTree = "<group>"; };
-		9D16EA74255F3A32001EC1CA /* metal_command_queue.mm */ = {isa = PBXFileReference; fileEncoding = 4; lastKnownFileType = sourcecode.cpp.objcpp; path = metal_command_queue.mm; sourceTree = "<group>"; };
-		9D16EA75255F3A32001EC1CA /* metal_mat_converter.mm */ = {isa = PBXFileReference; fileEncoding = 4; lastKnownFileType = sourcecode.cpp.objcpp; path = metal_mat_converter.mm; sourceTree = "<group>"; };
-		9D16EA76255F3A32001EC1CA /* metal_context.mm */ = {isa = PBXFileReference; fileEncoding = 4; lastKnownFileType = sourcecode.cpp.objcpp; path = metal_context.mm; sourceTree = "<group>"; };
-		9D16EA77255F3A32001EC1CA /* tnn_impl_coreml.mm */ = {isa = PBXFileReference; fileEncoding = 4; lastKnownFileType = sourcecode.cpp.objcpp; path = tnn_impl_coreml.mm; sourceTree = "<group>"; };
-		9D16EA78255F3A32001EC1CA /* metal_mat_converter.metal */ = {isa = PBXFileReference; fileEncoding = 4; lastKnownFileType = sourcecode.metal; path = metal_mat_converter.metal; sourceTree = "<group>"; };
-		9D16EA79255F3A32001EC1CA /* metal_context.h */ = {isa = PBXFileReference; fileEncoding = 4; lastKnownFileType = sourcecode.c.h; path = metal_context.h; sourceTree = "<group>"; };
-		9D16EA7B255F3A32001EC1CA /* metal_sigmoid_layer_acc.mm */ = {isa = PBXFileReference; fileEncoding = 4; lastKnownFileType = sourcecode.cpp.objcpp; path = metal_sigmoid_layer_acc.mm; sourceTree = "<group>"; };
-		9D16EA7C255F3A32001EC1CA /* metal_permute_layer_acc.metal */ = {isa = PBXFileReference; fileEncoding = 4; lastKnownFileType = sourcecode.metal; path = metal_permute_layer_acc.metal; sourceTree = "<group>"; };
-		9D16EA7D255F3A32001EC1CA /* metal_prelu_layer_acc.h */ = {isa = PBXFileReference; fileEncoding = 4; lastKnownFileType = sourcecode.c.h; path = metal_prelu_layer_acc.h; sourceTree = "<group>"; };
-		9D16EA7E255F3A32001EC1CA /* metal_floor_layer_acc.mm */ = {isa = PBXFileReference; fileEncoding = 4; lastKnownFileType = sourcecode.cpp.objcpp; path = metal_floor_layer_acc.mm; sourceTree = "<group>"; };
-		9D16EA7F255F3A32001EC1CA /* metal_relu_layer_acc.mm */ = {isa = PBXFileReference; fileEncoding = 4; lastKnownFileType = sourcecode.cpp.objcpp; path = metal_relu_layer_acc.mm; sourceTree = "<group>"; };
-		9D16EA80255F3A32001EC1CA /* metal_hard_swish_layer_acc.metal */ = {isa = PBXFileReference; fileEncoding = 4; lastKnownFileType = sourcecode.metal; path = metal_hard_swish_layer_acc.metal; sourceTree = "<group>"; };
-		9D16EA81255F3A32001EC1CA /* metal_unary_layer_acc.h */ = {isa = PBXFileReference; fileEncoding = 4; lastKnownFileType = sourcecode.c.h; path = metal_unary_layer_acc.h; sourceTree = "<group>"; };
-		9D16EA82255F3A32001EC1CA /* metal_multidir_broadcast_layer_acc.mm */ = {isa = PBXFileReference; fileEncoding = 4; lastKnownFileType = sourcecode.cpp.objcpp; path = metal_multidir_broadcast_layer_acc.mm; sourceTree = "<group>"; };
-		9D16EA83255F3A32001EC1CA /* metal_mul_layer_acc.mm */ = {isa = PBXFileReference; fileEncoding = 4; lastKnownFileType = sourcecode.cpp.objcpp; path = metal_mul_layer_acc.mm; sourceTree = "<group>"; };
-		9D16EA84255F3A32001EC1CA /* metal_ceil_layer_acc.metal */ = {isa = PBXFileReference; fileEncoding = 4; lastKnownFileType = sourcecode.metal; path = metal_ceil_layer_acc.metal; sourceTree = "<group>"; };
-		9D16EA85255F3A32001EC1CA /* metal_tan_layer_acc.metal */ = {isa = PBXFileReference; fileEncoding = 4; lastKnownFileType = sourcecode.metal; path = metal_tan_layer_acc.metal; sourceTree = "<group>"; };
-		9D16EA86255F3A32001EC1CA /* metal_stride_slice_layer_acc.mm */ = {isa = PBXFileReference; fileEncoding = 4; lastKnownFileType = sourcecode.cpp.objcpp; path = metal_stride_slice_layer_acc.mm; sourceTree = "<group>"; };
-		9D16EA87255F3A32001EC1CA /* metal_reduce_mean_layer_acc.mm */ = {isa = PBXFileReference; fileEncoding = 4; lastKnownFileType = sourcecode.cpp.objcpp; path = metal_reduce_mean_layer_acc.mm; sourceTree = "<group>"; };
-		9D16EA88255F3A32001EC1CA /* metal_common.metal */ = {isa = PBXFileReference; fileEncoding = 4; lastKnownFileType = sourcecode.metal; path = metal_common.metal; sourceTree = "<group>"; };
-		9D16EA89255F3A32001EC1CA /* metal_tanh_layer_acc.mm */ = {isa = PBXFileReference; fileEncoding = 4; lastKnownFileType = sourcecode.cpp.objcpp; path = metal_tanh_layer_acc.mm; sourceTree = "<group>"; };
-		9D16EA8A255F3A32001EC1CA /* metal_instance_norm_layer_acc.mm */ = {isa = PBXFileReference; fileEncoding = 4; lastKnownFileType = sourcecode.cpp.objcpp; path = metal_instance_norm_layer_acc.mm; sourceTree = "<group>"; };
-		9D16EA8B255F3A32001EC1CA /* metal_sin_layer_acc.mm */ = {isa = PBXFileReference; fileEncoding = 4; lastKnownFileType = sourcecode.cpp.objcpp; path = metal_sin_layer_acc.mm; sourceTree = "<group>"; };
-		9D16EA8C255F3A32001EC1CA /* metal_sub_layer_acc.mm */ = {isa = PBXFileReference; fileEncoding = 4; lastKnownFileType = sourcecode.cpp.objcpp; path = metal_sub_layer_acc.mm; sourceTree = "<group>"; };
-		9D16EA8D255F3A32001EC1CA /* metal_arg_max_or_min_layer_acc.metal */ = {isa = PBXFileReference; fileEncoding = 4; lastKnownFileType = sourcecode.metal; path = metal_arg_max_or_min_layer_acc.metal; sourceTree = "<group>"; };
-		9D16EA8E255F3A32001EC1CA /* metal_prior_box_layer_acc.mm */ = {isa = PBXFileReference; fileEncoding = 4; lastKnownFileType = sourcecode.cpp.objcpp; path = metal_prior_box_layer_acc.mm; sourceTree = "<group>"; };
-		9D16EA8F255F3A32001EC1CA /* metal_pooling_layer_acc.mm */ = {isa = PBXFileReference; fileEncoding = 4; lastKnownFileType = sourcecode.cpp.objcpp; path = metal_pooling_layer_acc.mm; sourceTree = "<group>"; };
-		9D16EA90255F3A32001EC1CA /* metal_common.h */ = {isa = PBXFileReference; fileEncoding = 4; lastKnownFileType = sourcecode.c.h; path = metal_common.h; sourceTree = "<group>"; };
-		9D16EA91255F3A32001EC1CA /* metal_add_layer_acc.metal */ = {isa = PBXFileReference; fileEncoding = 4; lastKnownFileType = sourcecode.metal; path = metal_add_layer_acc.metal; sourceTree = "<group>"; };
-		9D16EA92255F3A32001EC1CA /* metal_sqrt_layer_acc.mm */ = {isa = PBXFileReference; fileEncoding = 4; lastKnownFileType = sourcecode.cpp.objcpp; path = metal_sqrt_layer_acc.mm; sourceTree = "<group>"; };
-		9D16EA93255F3A32001EC1CA /* metal_layer_acc.mm */ = {isa = PBXFileReference; fileEncoding = 4; lastKnownFileType = sourcecode.cpp.objcpp; path = metal_layer_acc.mm; sourceTree = "<group>"; };
-		9D16EA94255F3A32001EC1CA /* metal_reduce_sum_layer_acc.mm */ = {isa = PBXFileReference; fileEncoding = 4; lastKnownFileType = sourcecode.cpp.objcpp; path = metal_reduce_sum_layer_acc.mm; sourceTree = "<group>"; };
-		9D16EA95255F3A32001EC1CA /* metal_splitv_layer_acc.metal */ = {isa = PBXFileReference; fileEncoding = 4; lastKnownFileType = sourcecode.metal; path = metal_splitv_layer_acc.metal; sourceTree = "<group>"; };
-		9D16EA96255F3A32001EC1CA /* metal_hard_swish_layer_acc.mm */ = {isa = PBXFileReference; fileEncoding = 4; lastKnownFileType = sourcecode.cpp.objcpp; path = metal_hard_swish_layer_acc.mm; sourceTree = "<group>"; };
-		9D16EA97255F3A32001EC1CA /* metal_log_layer_acc.metal */ = {isa = PBXFileReference; fileEncoding = 4; lastKnownFileType = sourcecode.metal; path = metal_log_layer_acc.metal; sourceTree = "<group>"; };
-		9D16EA98255F3A32001EC1CA /* metal_prior_box_layer_acc.metal */ = {isa = PBXFileReference; fileEncoding = 4; lastKnownFileType = sourcecode.metal; path = metal_prior_box_layer_acc.metal; sourceTree = "<group>"; };
-		9D16EA99255F3A32001EC1CA /* metal_reshape_layer_acc.mm */ = {isa = PBXFileReference; fileEncoding = 4; lastKnownFileType = sourcecode.cpp.objcpp; path = metal_reshape_layer_acc.mm; sourceTree = "<group>"; };
-		9D16EA9A255F3A32001EC1CA /* metal_ceil_layer_acc.mm */ = {isa = PBXFileReference; fileEncoding = 4; lastKnownFileType = sourcecode.cpp.objcpp; path = metal_ceil_layer_acc.mm; sourceTree = "<group>"; };
-		9D16EA9B255F3A32001EC1CA /* metal_cpu_adapter_acc.mm */ = {isa = PBXFileReference; fileEncoding = 4; lastKnownFileType = sourcecode.cpp.objcpp; path = metal_cpu_adapter_acc.mm; sourceTree = "<group>"; };
-		9D16EA9C255F3A32001EC1CA /* metal_reduce_sum_square_layer_acc.mm */ = {isa = PBXFileReference; fileEncoding = 4; lastKnownFileType = sourcecode.cpp.objcpp; path = metal_reduce_sum_square_layer_acc.mm; sourceTree = "<group>"; };
-		9D16EA9D255F3A32001EC1CA /* metal_reduce_log_sum_layer_acc.mm */ = {isa = PBXFileReference; fileEncoding = 4; lastKnownFileType = sourcecode.cpp.objcpp; path = metal_reduce_log_sum_layer_acc.mm; sourceTree = "<group>"; };
-		9D16EA9E255F3A32001EC1CA /* metal_atan_layer_acc.metal */ = {isa = PBXFileReference; fileEncoding = 4; lastKnownFileType = sourcecode.metal; path = metal_atan_layer_acc.metal; sourceTree = "<group>"; };
-		9D16EA9F255F3A32001EC1CA /* metal_arg_max_or_min_layer_acc.mm */ = {isa = PBXFileReference; fileEncoding = 4; lastKnownFileType = sourcecode.cpp.objcpp; path = metal_arg_max_or_min_layer_acc.mm; sourceTree = "<group>"; };
-		9D16EAA0255F3A32001EC1CA /* metal_selu_layer_acc.metal */ = {isa = PBXFileReference; fileEncoding = 4; lastKnownFileType = sourcecode.metal; path = metal_selu_layer_acc.metal; sourceTree = "<group>"; };
-		9D16EAA1255F3A32001EC1CA /* metal_batch_norm_layer_acc.metal */ = {isa = PBXFileReference; fileEncoding = 4; lastKnownFileType = sourcecode.metal; path = metal_batch_norm_layer_acc.metal; sourceTree = "<group>"; };
-		9D16EAA2255F3A32001EC1CA /* metal_floor_layer_acc.metal */ = {isa = PBXFileReference; fileEncoding = 4; lastKnownFileType = sourcecode.metal; path = metal_floor_layer_acc.metal; sourceTree = "<group>"; };
-		9D16EAA3255F3A32001EC1CA /* metal_reduce_max_layer_acc.mm */ = {isa = PBXFileReference; fileEncoding = 4; lastKnownFileType = sourcecode.cpp.objcpp; path = metal_reduce_max_layer_acc.mm; sourceTree = "<group>"; };
-		9D16EAA4255F3A32001EC1CA /* metal_reduce_min_layer_acc.mm */ = {isa = PBXFileReference; fileEncoding = 4; lastKnownFileType = sourcecode.cpp.objcpp; path = metal_reduce_min_layer_acc.mm; sourceTree = "<group>"; };
-		9D16EAA5255F3A32001EC1CA /* metal_tanh_layer_acc.metal */ = {isa = PBXFileReference; fileEncoding = 4; lastKnownFileType = sourcecode.metal; path = metal_tanh_layer_acc.metal; sourceTree = "<group>"; };
-		9D16EAA6255F3A32001EC1CA /* metal_atan_layer_acc.mm */ = {isa = PBXFileReference; fileEncoding = 4; lastKnownFileType = sourcecode.cpp.objcpp; path = metal_atan_layer_acc.mm; sourceTree = "<group>"; };
-		9D16EAA7255F3A32001EC1CA /* metal_elu_layer_acc.metal */ = {isa = PBXFileReference; fileEncoding = 4; lastKnownFileType = sourcecode.metal; path = metal_elu_layer_acc.metal; sourceTree = "<group>"; };
-		9D16EAA8255F3A32001EC1CA /* metal_signed_mul_layer_acc.metal */ = {isa = PBXFileReference; fileEncoding = 4; lastKnownFileType = sourcecode.metal; path = metal_signed_mul_layer_acc.metal; sourceTree = "<group>"; };
-		9D16EAA9255F3A32001EC1CA /* metal_neg_layer_acc.metal */ = {isa = PBXFileReference; fileEncoding = 4; lastKnownFileType = sourcecode.metal; path = metal_neg_layer_acc.metal; sourceTree = "<group>"; };
-		9D16EAAA255F3A32001EC1CA /* metal_prelu_layer_acc.mm */ = {isa = PBXFileReference; fileEncoding = 4; lastKnownFileType = sourcecode.cpp.objcpp; path = metal_prelu_layer_acc.mm; sourceTree = "<group>"; };
-		9D16EAAB255F3A32001EC1CA /* metal_reduce_l1_layer_acc.mm */ = {isa = PBXFileReference; fileEncoding = 4; lastKnownFileType = sourcecode.cpp.objcpp; path = metal_reduce_l1_layer_acc.mm; sourceTree = "<group>"; };
-		9D16EAAC255F3A32001EC1CA /* metal_abs_layer_acc.metal */ = {isa = PBXFileReference; fileEncoding = 4; lastKnownFileType = sourcecode.metal; path = metal_abs_layer_acc.metal; sourceTree = "<group>"; };
-		9D16EAAD255F3A32001EC1CA /* metal_reduce_layer_acc.mm */ = {isa = PBXFileReference; fileEncoding = 4; lastKnownFileType = sourcecode.cpp.objcpp; path = metal_reduce_layer_acc.mm; sourceTree = "<group>"; };
-		9D16EAAE255F3A32001EC1CA /* metal_signed_mul_layer_acc.mm */ = {isa = PBXFileReference; fileEncoding = 4; lastKnownFileType = sourcecode.cpp.objcpp; path = metal_signed_mul_layer_acc.mm; sourceTree = "<group>"; };
-		9D16EAAF255F3A32001EC1CA /* metal_hard_sigmoid_layer_acc.metal */ = {isa = PBXFileReference; fileEncoding = 4; lastKnownFileType = sourcecode.metal; path = metal_hard_sigmoid_layer_acc.metal; sourceTree = "<group>"; };
-		9D16EAB0255F3A32001EC1CA /* metal_pooling_layer_acc.metal */ = {isa = PBXFileReference; fileEncoding = 4; lastKnownFileType = sourcecode.metal; path = metal_pooling_layer_acc.metal; sourceTree = "<group>"; };
-		9D16EAB1255F3A32001EC1CA /* metal_acos_layer_acc.mm */ = {isa = PBXFileReference; fileEncoding = 4; lastKnownFileType = sourcecode.cpp.objcpp; path = metal_acos_layer_acc.mm; sourceTree = "<group>"; };
-		9D16EAB2255F3A32001EC1CA /* metal_selu_layer_acc.mm */ = {isa = PBXFileReference; fileEncoding = 4; lastKnownFileType = sourcecode.cpp.objcpp; path = metal_selu_layer_acc.mm; sourceTree = "<group>"; };
-		9D16EAB3255F3A32001EC1CA /* metal_batch_norm_layer_acc.mm */ = {isa = PBXFileReference; fileEncoding = 4; lastKnownFileType = sourcecode.cpp.objcpp; path = metal_batch_norm_layer_acc.mm; sourceTree = "<group>"; };
-		9D16EAB5255F3A32001EC1CA /* metal_deconv_layer_common.mm */ = {isa = PBXFileReference; fileEncoding = 4; lastKnownFileType = sourcecode.cpp.objcpp; path = metal_deconv_layer_common.mm; sourceTree = "<group>"; };
-		9D16EAB6255F3A32001EC1CA /* metal_deconv_layer_acc.h */ = {isa = PBXFileReference; fileEncoding = 4; lastKnownFileType = sourcecode.c.h; path = metal_deconv_layer_acc.h; sourceTree = "<group>"; };
-		9D16EAB7255F3A32001EC1CA /* metal_deconv_layer_common.metal */ = {isa = PBXFileReference; fileEncoding = 4; lastKnownFileType = sourcecode.metal; path = metal_deconv_layer_common.metal; sourceTree = "<group>"; };
-		9D16EAB8255F3A32001EC1CA /* metal_deconv_layer_depthwise.h */ = {isa = PBXFileReference; fileEncoding = 4; lastKnownFileType = sourcecode.c.h; path = metal_deconv_layer_depthwise.h; sourceTree = "<group>"; };
-		9D16EAB9255F3A32001EC1CA /* metal_deconv_layer_depthwise.mm */ = {isa = PBXFileReference; fileEncoding = 4; lastKnownFileType = sourcecode.cpp.objcpp; path = metal_deconv_layer_depthwise.mm; sourceTree = "<group>"; };
-		9D16EABA255F3A32001EC1CA /* metal_deconv_layer_acc.mm */ = {isa = PBXFileReference; fileEncoding = 4; lastKnownFileType = sourcecode.cpp.objcpp; path = metal_deconv_layer_acc.mm; sourceTree = "<group>"; };
-		9D16EABB255F3A32001EC1CA /* metal_deconv_layer_common.h */ = {isa = PBXFileReference; fileEncoding = 4; lastKnownFileType = sourcecode.c.h; path = metal_deconv_layer_common.h; sourceTree = "<group>"; };
-		9D16EABC255F3A32001EC1CA /* metal_deconv_layer_depthwise.metal */ = {isa = PBXFileReference; fileEncoding = 4; lastKnownFileType = sourcecode.metal; path = metal_deconv_layer_depthwise.metal; sourceTree = "<group>"; };
-		9D16EABD255F3A32001EC1CA /* metal_splitv_layer_acc.mm */ = {isa = PBXFileReference; fileEncoding = 4; lastKnownFileType = sourcecode.cpp.objcpp; path = metal_splitv_layer_acc.mm; sourceTree = "<group>"; };
-		9D16EABE255F3A32001EC1CA /* metal_pixel_shuffle_layer_acc.metal */ = {isa = PBXFileReference; fileEncoding = 4; lastKnownFileType = sourcecode.metal; path = metal_pixel_shuffle_layer_acc.metal; sourceTree = "<group>"; };
-		9D16EABF255F3A32001EC1CA /* metal_sign_layer_acc.mm */ = {isa = PBXFileReference; fileEncoding = 4; lastKnownFileType = sourcecode.cpp.objcpp; path = metal_sign_layer_acc.mm; sourceTree = "<group>"; };
-		9D16EAC0255F3A32001EC1CA /* metal_softplus_layer_acc.metal */ = {isa = PBXFileReference; fileEncoding = 4; lastKnownFileType = sourcecode.metal; path = metal_softplus_layer_acc.metal; sourceTree = "<group>"; };
-		9D16EAC1255F3A32001EC1CA /* metal_relu6_layer_acc.metal */ = {isa = PBXFileReference; fileEncoding = 4; lastKnownFileType = sourcecode.metal; path = metal_relu6_layer_acc.metal; sourceTree = "<group>"; };
-		9D16EAC2255F3A32001EC1CA /* metal_reciprocal_layer_acc.metal */ = {isa = PBXFileReference; fileEncoding = 4; lastKnownFileType = sourcecode.metal; path = metal_reciprocal_layer_acc.metal; sourceTree = "<group>"; };
-		9D16EAC3255F3A32001EC1CA /* metal_log_sigmoid_layer_acc.mm */ = {isa = PBXFileReference; fileEncoding = 4; lastKnownFileType = sourcecode.cpp.objcpp; path = metal_log_sigmoid_layer_acc.mm; sourceTree = "<group>"; };
-		9D16EAC4255F3A32001EC1CA /* metal_shuffle_layer_acc.metal */ = {isa = PBXFileReference; fileEncoding = 4; lastKnownFileType = sourcecode.metal; path = metal_shuffle_layer_acc.metal; sourceTree = "<group>"; };
-		9D16EAC5255F3A32001EC1CA /* metal_reduce_layer_acc.h */ = {isa = PBXFileReference; fileEncoding = 4; lastKnownFileType = sourcecode.c.h; path = metal_reduce_layer_acc.h; sourceTree = "<group>"; };
-		9D16EAC6255F3A32001EC1CA /* metal_div_layer_acc.mm */ = {isa = PBXFileReference; fileEncoding = 4; lastKnownFileType = sourcecode.cpp.objcpp; path = metal_div_layer_acc.mm; sourceTree = "<group>"; };
-		9D16EAC7255F3A32001EC1CA /* metal_exp_layer_acc.mm */ = {isa = PBXFileReference; fileEncoding = 4; lastKnownFileType = sourcecode.cpp.objcpp; path = metal_exp_layer_acc.mm; sourceTree = "<group>"; };
-		9D16EAC8255F3A32001EC1CA /* metal_reduce_prod_layer_acc.mm */ = {isa = PBXFileReference; fileEncoding = 4; lastKnownFileType = sourcecode.cpp.objcpp; path = metal_reduce_prod_layer_acc.mm; sourceTree = "<group>"; };
-		9D16EAC9255F3A32001EC1CA /* metal_min_layer_acc.metal */ = {isa = PBXFileReference; fileEncoding = 4; lastKnownFileType = sourcecode.metal; path = metal_min_layer_acc.metal; sourceTree = "<group>"; };
-		9D16EACA255F3A32001EC1CA /* metal_hdrguide_layer_acc.metal */ = {isa = PBXFileReference; fileEncoding = 4; lastKnownFileType = sourcecode.metal; path = metal_hdrguide_layer_acc.metal; sourceTree = "<group>"; };
-		9D16EACB255F3A32001EC1CA /* metal_sin_layer_acc.metal */ = {isa = PBXFileReference; fileEncoding = 4; lastKnownFileType = sourcecode.metal; path = metal_sin_layer_acc.metal; sourceTree = "<group>"; };
-		9D16EACC255F3A32001EC1CA /* metal_pow_layer_acc.mm */ = {isa = PBXFileReference; fileEncoding = 4; lastKnownFileType = sourcecode.cpp.objcpp; path = metal_pow_layer_acc.mm; sourceTree = "<group>"; };
-		9D16EACD255F3A32001EC1CA /* metal_softmax_layer_acc.mm */ = {isa = PBXFileReference; fileEncoding = 4; lastKnownFileType = sourcecode.cpp.objcpp; path = metal_softmax_layer_acc.mm; sourceTree = "<group>"; };
-		9D16EACE255F3A32001EC1CA /* metal_lrn_layer_acc.metal */ = {isa = PBXFileReference; fileEncoding = 4; lastKnownFileType = sourcecode.metal; path = metal_lrn_layer_acc.metal; sourceTree = "<group>"; };
-		9D16EACF255F3A32001EC1CA /* metal_mul_layer_acc.metal */ = {isa = PBXFileReference; fileEncoding = 4; lastKnownFileType = sourcecode.metal; path = metal_mul_layer_acc.metal; sourceTree = "<group>"; };
-		9D16EAD0255F3A32001EC1CA /* metal_normalize_layer_acc.mm */ = {isa = PBXFileReference; fileEncoding = 4; lastKnownFileType = sourcecode.cpp.objcpp; path = metal_normalize_layer_acc.mm; sourceTree = "<group>"; };
-		9D16EAD1255F3A32001EC1CA /* metal_reduce_l2_layer_acc.mm */ = {isa = PBXFileReference; fileEncoding = 4; lastKnownFileType = sourcecode.cpp.objcpp; path = metal_reduce_l2_layer_acc.mm; sourceTree = "<group>"; };
-		9D16EAD2255F3A32001EC1CA /* metal_elu_layer_acc.mm */ = {isa = PBXFileReference; fileEncoding = 4; lastKnownFileType = sourcecode.cpp.objcpp; path = metal_elu_layer_acc.mm; sourceTree = "<group>"; };
-		9D16EAD3255F3A32001EC1CA /* metal_abs_layer_acc.mm */ = {isa = PBXFileReference; fileEncoding = 4; lastKnownFileType = sourcecode.cpp.objcpp; path = metal_abs_layer_acc.mm; sourceTree = "<group>"; };
-		9D16EAD4255F3A32001EC1CA /* metal_concat_layer_acc.mm */ = {isa = PBXFileReference; fileEncoding = 4; lastKnownFileType = sourcecode.cpp.objcpp; path = metal_concat_layer_acc.mm; sourceTree = "<group>"; };
-		9D16EAD5255F3A32001EC1CA /* metal_concat_layer_acc.metal */ = {isa = PBXFileReference; fileEncoding = 4; lastKnownFileType = sourcecode.metal; path = metal_concat_layer_acc.metal; sourceTree = "<group>"; };
-		9D16EAD6255F3A32001EC1CA /* metal_tan_layer_acc.mm */ = {isa = PBXFileReference; fileEncoding = 4; lastKnownFileType = sourcecode.cpp.objcpp; path = metal_tan_layer_acc.mm; sourceTree = "<group>"; };
-		9D16EAD7255F3A32001EC1CA /* metal_pixel_shuffle_layer_acc.mm */ = {isa = PBXFileReference; fileEncoding = 4; lastKnownFileType = sourcecode.cpp.objcpp; path = metal_pixel_shuffle_layer_acc.mm; sourceTree = "<group>"; };
-		9D16EAD8255F3A32001EC1CA /* metal_clip_layer_acc.metal */ = {isa = PBXFileReference; fileEncoding = 4; lastKnownFileType = sourcecode.metal; path = metal_clip_layer_acc.metal; sourceTree = "<group>"; };
-		9D16EAD9255F3A32001EC1CA /* metal_cos_layer_acc.mm */ = {isa = PBXFileReference; fileEncoding = 4; lastKnownFileType = sourcecode.cpp.objcpp; path = metal_cos_layer_acc.mm; sourceTree = "<group>"; };
-		9D16EADA255F3A32001EC1CA /* metal_min_layer_acc.mm */ = {isa = PBXFileReference; fileEncoding = 4; lastKnownFileType = sourcecode.cpp.objcpp; path = metal_min_layer_acc.mm; sourceTree = "<group>"; };
-		9D16EADB255F3A32001EC1CA /* metal_normalize_layer_acc.metal */ = {isa = PBXFileReference; fileEncoding = 4; lastKnownFileType = sourcecode.metal; path = metal_normalize_layer_acc.metal; sourceTree = "<group>"; };
-		9D16EADC255F3A32001EC1CA /* metal_relu_layer_acc.metal */ = {isa = PBXFileReference; fileEncoding = 4; lastKnownFileType = sourcecode.metal; path = metal_relu_layer_acc.metal; sourceTree = "<group>"; };
-		9D16EADD255F3A32001EC1CA /* metal_softmax_layer_acc.metal */ = {isa = PBXFileReference; fileEncoding = 4; lastKnownFileType = sourcecode.metal; path = metal_softmax_layer_acc.metal; sourceTree = "<group>"; };
-		9D16EADE255F3A32001EC1CA /* metal_clip_layer_acc.mm */ = {isa = PBXFileReference; fileEncoding = 4; lastKnownFileType = sourcecode.cpp.objcpp; path = metal_clip_layer_acc.mm; sourceTree = "<group>"; };
-		9D16EADF255F3A32001EC1CA /* metal_exp_layer_acc.metal */ = {isa = PBXFileReference; fileEncoding = 4; lastKnownFileType = sourcecode.metal; path = metal_exp_layer_acc.metal; sourceTree = "<group>"; };
-		9D16EAE0255F3A32001EC1CA /* metal_max_layer_acc.mm */ = {isa = PBXFileReference; fileEncoding = 4; lastKnownFileType = sourcecode.cpp.objcpp; path = metal_max_layer_acc.mm; sourceTree = "<group>"; };
-		9D16EAE1255F3A32001EC1CA /* metal_sigmoid_layer_acc.metal */ = {isa = PBXFileReference; fileEncoding = 4; lastKnownFileType = sourcecode.metal; path = metal_sigmoid_layer_acc.metal; sourceTree = "<group>"; };
-		9D16EAE2255F3A32001EC1CA /* metal_softplus_layer_acc.mm */ = {isa = PBXFileReference; fileEncoding = 4; lastKnownFileType = sourcecode.cpp.objcpp; path = metal_softplus_layer_acc.mm; sourceTree = "<group>"; };
-		9D16EAE3255F3A32001EC1CA /* metal_div_layer_acc.metal */ = {isa = PBXFileReference; fileEncoding = 4; lastKnownFileType = sourcecode.metal; path = metal_div_layer_acc.metal; sourceTree = "<group>"; };
-		9D16EAE4255F3A32001EC1CA /* metal_cos_layer_acc.metal */ = {isa = PBXFileReference; fileEncoding = 4; lastKnownFileType = sourcecode.metal; path = metal_cos_layer_acc.metal; sourceTree = "<group>"; };
-		9D16EAE5255F3A32001EC1CA /* metal_reduce_layer_acc.metal */ = {isa = PBXFileReference; fileEncoding = 4; lastKnownFileType = sourcecode.metal; path = metal_reduce_layer_acc.metal; sourceTree = "<group>"; };
-		9D16EAE6255F3A32001EC1CA /* metal_prelu_layer_acc.metal */ = {isa = PBXFileReference; fileEncoding = 4; lastKnownFileType = sourcecode.metal; path = metal_prelu_layer_acc.metal; sourceTree = "<group>"; };
-		9D16EAE7255F3A32001EC1CA /* metal_pad_layer_acc.mm */ = {isa = PBXFileReference; fileEncoding = 4; lastKnownFileType = sourcecode.cpp.objcpp; path = metal_pad_layer_acc.mm; sourceTree = "<group>"; };
-		9D16EAE8255F3A32001EC1CA /* metal_relu6_layer_acc.mm */ = {isa = PBXFileReference; fileEncoding = 4; lastKnownFileType = sourcecode.cpp.objcpp; path = metal_relu6_layer_acc.mm; sourceTree = "<group>"; };
-		9D16EAE9255F3A32001EC1CA /* metal_stride_slice_layer_acc.metal */ = {isa = PBXFileReference; fileEncoding = 4; lastKnownFileType = sourcecode.metal; path = metal_stride_slice_layer_acc.metal; sourceTree = "<group>"; };
-		9D16EAEA255F3A32001EC1CA /* metal_cpu_adapter_acc.h */ = {isa = PBXFileReference; fileEncoding = 4; lastKnownFileType = sourcecode.c.h; path = metal_cpu_adapter_acc.h; sourceTree = "<group>"; };
-		9D16EAEB255F3A32001EC1CA /* metal_pad_layer_acc.metal */ = {isa = PBXFileReference; fileEncoding = 4; lastKnownFileType = sourcecode.metal; path = metal_pad_layer_acc.metal; sourceTree = "<group>"; };
-		9D16EAEC255F3A32001EC1CA /* metal_add_layer_acc.mm */ = {isa = PBXFileReference; fileEncoding = 4; lastKnownFileType = sourcecode.cpp.objcpp; path = metal_add_layer_acc.mm; sourceTree = "<group>"; };
-		9D16EAED255F3A32001EC1CA /* metal_hdrguide_layer_acc.mm */ = {isa = PBXFileReference; fileEncoding = 4; lastKnownFileType = sourcecode.cpp.objcpp; path = metal_hdrguide_layer_acc.mm; sourceTree = "<group>"; };
-		9D16EAEE255F3A32001EC1CA /* metal_reshape_layer_acc.metal */ = {isa = PBXFileReference; fileEncoding = 4; lastKnownFileType = sourcecode.metal; path = metal_reshape_layer_acc.metal; sourceTree = "<group>"; };
-		9D16EAEF255F3A32001EC1CA /* metal_multidir_broadcast_layer_acc.h */ = {isa = PBXFileReference; fileEncoding = 4; lastKnownFileType = sourcecode.c.h; path = metal_multidir_broadcast_layer_acc.h; sourceTree = "<group>"; };
-		9D16EAF0255F3A32001EC1CA /* metal_instance_norm_layer_acc.metal */ = {isa = PBXFileReference; fileEncoding = 4; lastKnownFileType = sourcecode.metal; path = metal_instance_norm_layer_acc.metal; sourceTree = "<group>"; };
-		9D16EAF1255F3A32001EC1CA /* metal_sign_layer_acc.metal */ = {isa = PBXFileReference; fileEncoding = 4; lastKnownFileType = sourcecode.metal; path = metal_sign_layer_acc.metal; sourceTree = "<group>"; };
-		9D16EAF2255F3A32001EC1CA /* metal_hard_sigmoid_layer_acc.mm */ = {isa = PBXFileReference; fileEncoding = 4; lastKnownFileType = sourcecode.cpp.objcpp; path = metal_hard_sigmoid_layer_acc.mm; sourceTree = "<group>"; };
-		9D16EAF3255F3A32001EC1CA /* metal_reciprocal_layer_acc.mm */ = {isa = PBXFileReference; fileEncoding = 4; lastKnownFileType = sourcecode.cpp.objcpp; path = metal_reciprocal_layer_acc.mm; sourceTree = "<group>"; };
-		9D16EAF4255F3A32001EC1CA /* metal_permute_layer_acc.mm */ = {isa = PBXFileReference; fileEncoding = 4; lastKnownFileType = sourcecode.cpp.objcpp; path = metal_permute_layer_acc.mm; sourceTree = "<group>"; };
-		9D16EAF5255F3A32001EC1CA /* metal_asin_layer_acc.metal */ = {isa = PBXFileReference; fileEncoding = 4; lastKnownFileType = sourcecode.metal; path = metal_asin_layer_acc.metal; sourceTree = "<group>"; };
-		9D16EAF6255F3A32001EC1CA /* metal_reduce_log_sum_exp_layer_acc.mm */ = {isa = PBXFileReference; fileEncoding = 4; lastKnownFileType = sourcecode.cpp.objcpp; path = metal_reduce_log_sum_exp_layer_acc.mm; sourceTree = "<group>"; };
-		9D16EAF7255F3A32001EC1CA /* metal_max_layer_acc.metal */ = {isa = PBXFileReference; fileEncoding = 4; lastKnownFileType = sourcecode.metal; path = metal_max_layer_acc.metal; sourceTree = "<group>"; };
-		9D16EAF8255F3A32001EC1CA /* metal_asin_layer_acc.mm */ = {isa = PBXFileReference; fileEncoding = 4; lastKnownFileType = sourcecode.cpp.objcpp; path = metal_asin_layer_acc.mm; sourceTree = "<group>"; };
-		9D16EAFA255F3A32001EC1CA /* metal_conv_layer_common.mm */ = {isa = PBXFileReference; fileEncoding = 4; lastKnownFileType = sourcecode.cpp.objcpp; path = metal_conv_layer_common.mm; sourceTree = "<group>"; };
-		9D16EAFB255F3A32001EC1CA /* metal_conv_layer_common.h */ = {isa = PBXFileReference; fileEncoding = 4; lastKnownFileType = sourcecode.c.h; path = metal_conv_layer_common.h; sourceTree = "<group>"; };
-		9D16EAFC255F3A32001EC1CA /* metal_inner_product_layer_acc.mm */ = {isa = PBXFileReference; fileEncoding = 4; lastKnownFileType = sourcecode.cpp.objcpp; path = metal_inner_product_layer_acc.mm; sourceTree = "<group>"; };
-		9D16EAFD255F3A32001EC1CA /* metal_conv_layer_winograd.h */ = {isa = PBXFileReference; fileEncoding = 4; lastKnownFileType = sourcecode.c.h; path = metal_conv_layer_winograd.h; sourceTree = "<group>"; };
-		9D16EAFE255F3A32001EC1CA /* metal_conv_layer_acc.h */ = {isa = PBXFileReference; fileEncoding = 4; lastKnownFileType = sourcecode.c.h; path = metal_conv_layer_acc.h; sourceTree = "<group>"; };
-		9D16EAFF255F3A32001EC1CA /* metal_conv_layer_depthwise.h */ = {isa = PBXFileReference; fileEncoding = 4; lastKnownFileType = sourcecode.c.h; path = metal_conv_layer_depthwise.h; sourceTree = "<group>"; };
-		9D16EB00255F3A32001EC1CA /* metal_conv_layer_depthwise.mm */ = {isa = PBXFileReference; fileEncoding = 4; lastKnownFileType = sourcecode.cpp.objcpp; path = metal_conv_layer_depthwise.mm; sourceTree = "<group>"; };
-		9D16EB01255F3A32001EC1CA /* metal_conv_layer_common.metal */ = {isa = PBXFileReference; fileEncoding = 4; lastKnownFileType = sourcecode.metal; path = metal_conv_layer_common.metal; sourceTree = "<group>"; };
-		9D16EB02255F3A32001EC1CA /* metal_conv_layer_1x1.h */ = {isa = PBXFileReference; fileEncoding = 4; lastKnownFileType = sourcecode.c.h; path = metal_conv_layer_1x1.h; sourceTree = "<group>"; };
-		9D16EB03255F3A32001EC1CA /* metal_conv_layer_1x1.mm */ = {isa = PBXFileReference; fileEncoding = 4; lastKnownFileType = sourcecode.cpp.objcpp; path = metal_conv_layer_1x1.mm; sourceTree = "<group>"; };
-		9D16EB04255F3A32001EC1CA /* metal_inner_product_layer_acc.h */ = {isa = PBXFileReference; fileEncoding = 4; lastKnownFileType = sourcecode.c.h; path = metal_inner_product_layer_acc.h; sourceTree = "<group>"; };
-		9D16EB05255F3A32001EC1CA /* metal_conv_layer_winograd.metal */ = {isa = PBXFileReference; fileEncoding = 4; lastKnownFileType = sourcecode.metal; path = metal_conv_layer_winograd.metal; sourceTree = "<group>"; };
-		9D16EB06255F3A32001EC1CA /* metal_conv_layer_1x1.metal */ = {isa = PBXFileReference; fileEncoding = 4; lastKnownFileType = sourcecode.metal; path = metal_conv_layer_1x1.metal; sourceTree = "<group>"; };
-		9D16EB07255F3A32001EC1CA /* metal_inner_product_layer_acc.metal */ = {isa = PBXFileReference; fileEncoding = 4; lastKnownFileType = sourcecode.metal; path = metal_inner_product_layer_acc.metal; sourceTree = "<group>"; };
-		9D16EB08255F3A32001EC1CA /* metal_conv_layer_depthwise.metal */ = {isa = PBXFileReference; fileEncoding = 4; lastKnownFileType = sourcecode.metal; path = metal_conv_layer_depthwise.metal; sourceTree = "<group>"; };
-		9D16EB09255F3A32001EC1CA /* metal_conv_layer_winograd.mm */ = {isa = PBXFileReference; fileEncoding = 4; lastKnownFileType = sourcecode.cpp.objcpp; path = metal_conv_layer_winograd.mm; sourceTree = "<group>"; };
-		9D16EB0A255F3A32001EC1CA /* metal_conv_layer_acc.mm */ = {isa = PBXFileReference; fileEncoding = 4; lastKnownFileType = sourcecode.cpp.objcpp; path = metal_conv_layer_acc.mm; sourceTree = "<group>"; };
-		9D16EB0B255F3A32001EC1CA /* metal_unary_layer_acc.mm */ = {isa = PBXFileReference; fileEncoding = 4; lastKnownFileType = sourcecode.cpp.objcpp; path = metal_unary_layer_acc.mm; sourceTree = "<group>"; };
-		9D16EB0C255F3A32001EC1CA /* metal_upsample_layer_acc.mm */ = {isa = PBXFileReference; fileEncoding = 4; lastKnownFileType = sourcecode.cpp.objcpp; path = metal_upsample_layer_acc.mm; sourceTree = "<group>"; };
-		9D16EB0D255F3A32001EC1CA /* metal_upsample_layer_acc.metal */ = {isa = PBXFileReference; fileEncoding = 4; lastKnownFileType = sourcecode.metal; path = metal_upsample_layer_acc.metal; sourceTree = "<group>"; };
-		9D16EB0E255F3A32001EC1CA /* metal_sqrt_layer_acc.metal */ = {isa = PBXFileReference; fileEncoding = 4; lastKnownFileType = sourcecode.metal; path = metal_sqrt_layer_acc.metal; sourceTree = "<group>"; };
-		9D16EB0F255F3A32001EC1CA /* metal_layer_acc.h */ = {isa = PBXFileReference; fileEncoding = 4; lastKnownFileType = sourcecode.c.h; path = metal_layer_acc.h; sourceTree = "<group>"; };
-		9D16EB10255F3A32001EC1CA /* metal_lrn_layer_acc.mm */ = {isa = PBXFileReference; fileEncoding = 4; lastKnownFileType = sourcecode.cpp.objcpp; path = metal_lrn_layer_acc.mm; sourceTree = "<group>"; };
-		9D16EB11255F3A32001EC1CA /* metal_shuffle_layer_acc.mm */ = {isa = PBXFileReference; fileEncoding = 4; lastKnownFileType = sourcecode.cpp.objcpp; path = metal_shuffle_layer_acc.mm; sourceTree = "<group>"; };
-		9D16EB12255F3A32001EC1CA /* metal_pow_layer_acc.metal */ = {isa = PBXFileReference; fileEncoding = 4; lastKnownFileType = sourcecode.metal; path = metal_pow_layer_acc.metal; sourceTree = "<group>"; };
-		9D16EB13255F3A32001EC1CA /* metal_neg_layer_acc.mm */ = {isa = PBXFileReference; fileEncoding = 4; lastKnownFileType = sourcecode.cpp.objcpp; path = metal_neg_layer_acc.mm; sourceTree = "<group>"; };
-		9D16EB14255F3A32001EC1CA /* metal_log_sigmoid_layer_acc.metal */ = {isa = PBXFileReference; fileEncoding = 4; lastKnownFileType = sourcecode.metal; path = metal_log_sigmoid_layer_acc.metal; sourceTree = "<group>"; };
-		9D16EB15255F3A32001EC1CA /* metal_log_layer_acc.mm */ = {isa = PBXFileReference; fileEncoding = 4; lastKnownFileType = sourcecode.cpp.objcpp; path = metal_log_layer_acc.mm; sourceTree = "<group>"; };
-		9D16EB16255F3A32001EC1CA /* metal_sub_layer_acc.metal */ = {isa = PBXFileReference; fileEncoding = 4; lastKnownFileType = sourcecode.metal; path = metal_sub_layer_acc.metal; sourceTree = "<group>"; };
-		9D16EB17255F3A32001EC1CA /* metal_acos_layer_acc.metal */ = {isa = PBXFileReference; fileEncoding = 4; lastKnownFileType = sourcecode.metal; path = metal_acos_layer_acc.metal; sourceTree = "<group>"; };
-		9D16EB19255F3A32001EC1CA /* arm_device.h */ = {isa = PBXFileReference; fileEncoding = 4; lastKnownFileType = sourcecode.c.h; path = arm_device.h; sourceTree = "<group>"; };
-		9D16EB1A255F3A32001EC1CA /* arm_context.cc */ = {isa = PBXFileReference; fileEncoding = 4; lastKnownFileType = sourcecode.cpp.cpp; path = arm_context.cc; sourceTree = "<group>"; };
-		9D16EB1C255F3A32001EC1CA /* arm_mat_util.cc */ = {isa = PBXFileReference; fileEncoding = 4; lastKnownFileType = sourcecode.cpp.cpp; path = arm_mat_util.cc; sourceTree = "<group>"; };
-		9D16EB1D255F3A32001EC1CA /* arm_context.h */ = {isa = PBXFileReference; fileEncoding = 4; lastKnownFileType = sourcecode.c.h; path = arm_context.h; sourceTree = "<group>"; };
-		9D16EB1E255F3A32001EC1CA /* arm_util.cc */ = {isa = PBXFileReference; fileEncoding = 4; lastKnownFileType = sourcecode.cpp.cpp; path = arm_util.cc; sourceTree = "<group>"; };
-		9D16EB1F255F3A32001EC1CA /* arm_mat_util.h */ = {isa = PBXFileReference; fileEncoding = 4; lastKnownFileType = sourcecode.c.h; path = arm_mat_util.h; sourceTree = "<group>"; };
-		9D16EB20255F3A32001EC1CA /* arm_blob_converter.cc */ = {isa = PBXFileReference; fileEncoding = 4; lastKnownFileType = sourcecode.cpp.cpp; path = arm_blob_converter.cc; sourceTree = "<group>"; };
-		9D16EB21255F3A32001EC1CA /* arm_util.h */ = {isa = PBXFileReference; fileEncoding = 4; lastKnownFileType = sourcecode.c.h; path = arm_util.h; sourceTree = "<group>"; };
-		9D16EB22255F3A32001EC1CA /* arm_common.h */ = {isa = PBXFileReference; fileEncoding = 4; lastKnownFileType = sourcecode.c.h; path = arm_common.h; sourceTree = "<group>"; };
-		9D16EB23255F3A32001EC1CA /* arm_mat_converter.h */ = {isa = PBXFileReference; fileEncoding = 4; lastKnownFileType = sourcecode.c.h; path = arm_mat_converter.h; sourceTree = "<group>"; };
-		9D16EB24255F3A32001EC1CA /* arm_device.cc */ = {isa = PBXFileReference; fileEncoding = 4; lastKnownFileType = sourcecode.cpp.cpp; path = arm_device.cc; sourceTree = "<group>"; };
-		9D16EB25255F3A32001EC1CA /* arm_mat_converter.cc */ = {isa = PBXFileReference; fileEncoding = 4; lastKnownFileType = sourcecode.cpp.cpp; path = arm_mat_converter.cc; sourceTree = "<group>"; };
-		9D16EB26255F3A32001EC1CA /* arm_blob_converter.h */ = {isa = PBXFileReference; fileEncoding = 4; lastKnownFileType = sourcecode.c.h; path = arm_blob_converter.h; sourceTree = "<group>"; };
-		9D16EB28255F3A32001EC1CA /* arm_sqrt_layer_acc.cc */ = {isa = PBXFileReference; fileEncoding = 4; lastKnownFileType = sourcecode.cpp.cpp; path = arm_sqrt_layer_acc.cc; sourceTree = "<group>"; };
-		9D16EB29255F3A32001EC1CA /* arm_sigmoid_layer_acc.cc */ = {isa = PBXFileReference; fileEncoding = 4; lastKnownFileType = sourcecode.cpp.cpp; path = arm_sigmoid_layer_acc.cc; sourceTree = "<group>"; };
-		9D16EB2A255F3A32001EC1CA /* arm_unary_layer_acc.cc */ = {isa = PBXFileReference; fileEncoding = 4; lastKnownFileType = sourcecode.cpp.cpp; path = arm_unary_layer_acc.cc; sourceTree = "<group>"; };
-		9D16EB2B255F3A32001EC1CA /* arm_sub_layer_acc.cc */ = {isa = PBXFileReference; fileEncoding = 4; lastKnownFileType = sourcecode.cpp.cpp; path = arm_sub_layer_acc.cc; sourceTree = "<group>"; };
-		9D16EB2C255F3A32001EC1CA /* arm_log_acc_layer_acc.cc */ = {isa = PBXFileReference; fileEncoding = 4; lastKnownFileType = sourcecode.cpp.cpp; path = arm_log_acc_layer_acc.cc; sourceTree = "<group>"; };
-		9D16EB2D255F3A32001EC1CA /* arm_reduce_log_sum_exp_layer_acc.cc */ = {isa = PBXFileReference; fileEncoding = 4; lastKnownFileType = sourcecode.cpp.cpp; path = arm_reduce_log_sum_exp_layer_acc.cc; sourceTree = "<group>"; };
-		9D16EB2E255F3A32001EC1CA /* arm_splitv_layer_acc.cc */ = {isa = PBXFileReference; fileEncoding = 4; lastKnownFileType = sourcecode.cpp.cpp; path = arm_splitv_layer_acc.cc; sourceTree = "<group>"; };
-		9D16EB2F255F3A32001EC1CA /* arm_reduce_prod_layer_acc.cc */ = {isa = PBXFileReference; fileEncoding = 4; lastKnownFileType = sourcecode.cpp.cpp; path = arm_reduce_prod_layer_acc.cc; sourceTree = "<group>"; };
-		9D16EB30255F3A32001EC1CA /* arm_nchw_layer_acc.h */ = {isa = PBXFileReference; fileEncoding = 4; lastKnownFileType = sourcecode.c.h; path = arm_nchw_layer_acc.h; sourceTree = "<group>"; };
-		9D16EB31255F3A32001EC1CA /* arm_scale_layer_acc.cc */ = {isa = PBXFileReference; fileEncoding = 4; lastKnownFileType = sourcecode.cpp.cpp; path = arm_scale_layer_acc.cc; sourceTree = "<group>"; };
-		9D16EB32255F3A32001EC1CA /* arm_instance_norm_layer_acc.cc */ = {isa = PBXFileReference; fileEncoding = 4; lastKnownFileType = sourcecode.cpp.cpp; path = arm_instance_norm_layer_acc.cc; sourceTree = "<group>"; };
-		9D16EB33255F3A32001EC1CA /* arm_inner_product_layer_acc.cc */ = {isa = PBXFileReference; fileEncoding = 4; lastKnownFileType = sourcecode.cpp.cpp; path = arm_inner_product_layer_acc.cc; sourceTree = "<group>"; };
-		9D16EB34255F3A32001EC1CA /* arm_reduce_l2_layer_acc.cc */ = {isa = PBXFileReference; fileEncoding = 4; lastKnownFileType = sourcecode.cpp.cpp; path = arm_reduce_l2_layer_acc.cc; sourceTree = "<group>"; };
-		9D16EB35255F3A32001EC1CA /* arm_reduce_layer_acc.cc */ = {isa = PBXFileReference; fileEncoding = 4; lastKnownFileType = sourcecode.cpp.cpp; path = arm_reduce_layer_acc.cc; sourceTree = "<group>"; };
-		9D16EB36255F3A32001EC1CA /* arm_relu_layer_acc.cc */ = {isa = PBXFileReference; fileEncoding = 4; lastKnownFileType = sourcecode.cpp.cpp; path = arm_relu_layer_acc.cc; sourceTree = "<group>"; };
-		9D16EB37255F3A32001EC1CA /* arm_mul_layer_acc.cc */ = {isa = PBXFileReference; fileEncoding = 4; lastKnownFileType = sourcecode.cpp.cpp; path = arm_mul_layer_acc.cc; sourceTree = "<group>"; };
-		9D16EB38255F3A32001EC1CA /* arm_normalize_layer_acc.cc */ = {isa = PBXFileReference; fileEncoding = 4; lastKnownFileType = sourcecode.cpp.cpp; path = arm_normalize_layer_acc.cc; sourceTree = "<group>"; };
-		9D16EB39255F3A32001EC1CA /* arm_binary_layer_acc.h */ = {isa = PBXFileReference; fileEncoding = 4; lastKnownFileType = sourcecode.c.h; path = arm_binary_layer_acc.h; sourceTree = "<group>"; };
-		9D16EB3A255F3A32001EC1CA /* arm_reshape_layer_acc.cc */ = {isa = PBXFileReference; fileEncoding = 4; lastKnownFileType = sourcecode.cpp.cpp; path = arm_reshape_layer_acc.cc; sourceTree = "<group>"; };
-		9D16EB3B255F3A32001EC1CA /* arm_sign_layer_acc.cc */ = {isa = PBXFileReference; fileEncoding = 4; lastKnownFileType = sourcecode.cpp.cpp; path = arm_sign_layer_acc.cc; sourceTree = "<group>"; };
-		9D16EB3C255F3A32001EC1CA /* arm_reformat_layer_acc.cc */ = {isa = PBXFileReference; fileEncoding = 4; lastKnownFileType = sourcecode.cpp.cpp; path = arm_reformat_layer_acc.cc; sourceTree = "<group>"; };
-		9D16EB3D255F3A32001EC1CA /* arm_unary_layer_acc.h */ = {isa = PBXFileReference; fileEncoding = 4; lastKnownFileType = sourcecode.c.h; path = arm_unary_layer_acc.h; sourceTree = "<group>"; };
-		9D16EB3E255F3A32001EC1CA /* arm_selu_layer_acc.cc */ = {isa = PBXFileReference; fileEncoding = 4; lastKnownFileType = sourcecode.cpp.cpp; path = arm_selu_layer_acc.cc; sourceTree = "<group>"; };
-		9D16EB3F255F3A32001EC1CA /* arm_relu6_layer_acc.cc */ = {isa = PBXFileReference; fileEncoding = 4; lastKnownFileType = sourcecode.cpp.cpp; path = arm_relu6_layer_acc.cc; sourceTree = "<group>"; };
-		9D16EB40255F3A32001EC1CA /* arm_trig_layer_acc.cc */ = {isa = PBXFileReference; fileEncoding = 4; lastKnownFileType = sourcecode.cpp.cpp; path = arm_trig_layer_acc.cc; sourceTree = "<group>"; };
-		9D16EB41255F3A32001EC1CA /* arm_reduce_log_sum_layer_acc.cc */ = {isa = PBXFileReference; fileEncoding = 4; lastKnownFileType = sourcecode.cpp.cpp; path = arm_reduce_log_sum_layer_acc.cc; sourceTree = "<group>"; };
-		9D16EB42255F3A32001EC1CA /* arm_reformat_layer_acc.h */ = {isa = PBXFileReference; fileEncoding = 4; lastKnownFileType = sourcecode.c.h; path = arm_reformat_layer_acc.h; sourceTree = "<group>"; };
-		9D16EB43255F3A32001EC1CA /* arm_arg_max_or_min_layer_acc.cc */ = {isa = PBXFileReference; fileEncoding = 4; lastKnownFileType = sourcecode.cpp.cpp; path = arm_arg_max_or_min_layer_acc.cc; sourceTree = "<group>"; };
-		9D16EB44255F3A32001EC1CA /* arm_reciprocal_layer_acc.cc */ = {isa = PBXFileReference; fileEncoding = 4; lastKnownFileType = sourcecode.cpp.cpp; path = arm_reciprocal_layer_acc.cc; sourceTree = "<group>"; };
-		9D16EB46255F3A32001EC1CA /* arm_deconv_layer_acc.cc */ = {isa = PBXFileReference; fileEncoding = 4; lastKnownFileType = sourcecode.cpp.cpp; path = arm_deconv_layer_acc.cc; sourceTree = "<group>"; };
-		9D16EB47255F3A32001EC1CA /* arm_deconv_layer_stride.h */ = {isa = PBXFileReference; fileEncoding = 4; lastKnownFileType = sourcecode.c.h; path = arm_deconv_layer_stride.h; sourceTree = "<group>"; };
-		9D16EB48255F3A32001EC1CA /* arm_deconv_layer_depthwise.cc */ = {isa = PBXFileReference; fileEncoding = 4; lastKnownFileType = sourcecode.cpp.cpp; path = arm_deconv_layer_depthwise.cc; sourceTree = "<group>"; };
-		9D16EB49255F3A32001EC1CA /* arm_deconv_layer_common.cc */ = {isa = PBXFileReference; fileEncoding = 4; lastKnownFileType = sourcecode.cpp.cpp; path = arm_deconv_layer_common.cc; sourceTree = "<group>"; };
-		9D16EB4A255F3A32001EC1CA /* arm_deconv_layer_acc.h */ = {isa = PBXFileReference; fileEncoding = 4; lastKnownFileType = sourcecode.c.h; path = arm_deconv_layer_acc.h; sourceTree = "<group>"; };
-		9D16EB4B255F3A32001EC1CA /* arm_deconv_layer_depthwise.h */ = {isa = PBXFileReference; fileEncoding = 4; lastKnownFileType = sourcecode.c.h; path = arm_deconv_layer_depthwise.h; sourceTree = "<group>"; };
-		9D16EB4C255F3A32001EC1CA /* arm_deconv_layer_stride.cc */ = {isa = PBXFileReference; fileEncoding = 4; lastKnownFileType = sourcecode.cpp.cpp; path = arm_deconv_layer_stride.cc; sourceTree = "<group>"; };
-		9D16EB4D255F3A32001EC1CA /* arm_deconv_layer_common.h */ = {isa = PBXFileReference; fileEncoding = 4; lastKnownFileType = sourcecode.c.h; path = arm_deconv_layer_common.h; sourceTree = "<group>"; };
-		9D16EB4E255F3A32001EC1CA /* arm_hard_swish_acc.h */ = {isa = PBXFileReference; fileEncoding = 4; lastKnownFileType = sourcecode.c.h; path = arm_hard_swish_acc.h; sourceTree = "<group>"; };
-		9D16EB4F255F3A32001EC1CA /* arm_reorg_layer_acc.cc */ = {isa = PBXFileReference; fileEncoding = 4; lastKnownFileType = sourcecode.cpp.cpp; path = arm_reorg_layer_acc.cc; sourceTree = "<group>"; };
-		9D16EB50255F3A32001EC1CA /* arm_hard_sigmoid_acc.cc */ = {isa = PBXFileReference; fileEncoding = 4; lastKnownFileType = sourcecode.cpp.cpp; path = arm_hard_sigmoid_acc.cc; sourceTree = "<group>"; };
-		9D16EB51255F3A32001EC1CA /* arm_reduce_mean_layer_acc.cc */ = {isa = PBXFileReference; fileEncoding = 4; lastKnownFileType = sourcecode.cpp.cpp; path = arm_reduce_mean_layer_acc.cc; sourceTree = "<group>"; };
-		9D16EB52255F3A32001EC1CA /* arm_pool_layer_acc.h */ = {isa = PBXFileReference; fileEncoding = 4; lastKnownFileType = sourcecode.c.h; path = arm_pool_layer_acc.h; sourceTree = "<group>"; };
-		9D16EB53255F3A32001EC1CA /* arm_min_layer_acc.cc */ = {isa = PBXFileReference; fileEncoding = 4; lastKnownFileType = sourcecode.cpp.cpp; path = arm_min_layer_acc.cc; sourceTree = "<group>"; };
-		9D16EB54255F3A32001EC1CA /* arm_max_layer_acc.cc */ = {isa = PBXFileReference; fileEncoding = 4; lastKnownFileType = sourcecode.cpp.cpp; path = arm_max_layer_acc.cc; sourceTree = "<group>"; };
-		9D16EB55255F3A32001EC1CA /* arm_softmax_layer_acc.cc */ = {isa = PBXFileReference; fileEncoding = 4; lastKnownFileType = sourcecode.cpp.cpp; path = arm_softmax_layer_acc.cc; sourceTree = "<group>"; };
-		9D16EB56255F3A32001EC1CA /* arm_pool_layer_acc.cc */ = {isa = PBXFileReference; fileEncoding = 4; lastKnownFileType = sourcecode.cpp.cpp; path = arm_pool_layer_acc.cc; sourceTree = "<group>"; };
-		9D16EB57255F3A32001EC1CA /* arm_add_layer_acc.h */ = {isa = PBXFileReference; fileEncoding = 4; lastKnownFileType = sourcecode.c.h; path = arm_add_layer_acc.h; sourceTree = "<group>"; };
-		9D16EB58255F3A32001EC1CA /* arm_clip_layer_acc.cc */ = {isa = PBXFileReference; fileEncoding = 4; lastKnownFileType = sourcecode.cpp.cpp; path = arm_clip_layer_acc.cc; sourceTree = "<group>"; };
-		9D16EB59255F3A32001EC1CA /* arm_pad_layer_acc.cc */ = {isa = PBXFileReference; fileEncoding = 4; lastKnownFileType = sourcecode.cpp.cpp; path = arm_pad_layer_acc.cc; sourceTree = "<group>"; };
-		9D16EB5A255F3A32001EC1CA /* arm_pixel_shuffle_layer_acc.cc */ = {isa = PBXFileReference; fileEncoding = 4; lastKnownFileType = sourcecode.cpp.cpp; path = arm_pixel_shuffle_layer_acc.cc; sourceTree = "<group>"; };
-		9D16EB5C255F3A32001EC1CA /* compute.cc */ = {isa = PBXFileReference; fileEncoding = 4; lastKnownFileType = sourcecode.cpp.cpp; path = compute.cc; sourceTree = "<group>"; };
-		9D16EB5D255F3A32001EC1CA /* winograd_function.cc */ = {isa = PBXFileReference; fileEncoding = 4; lastKnownFileType = sourcecode.cpp.cpp; path = winograd_function.cc; sourceTree = "<group>"; };
-		9D16EB5E255F3A32001EC1CA /* compute.h */ = {isa = PBXFileReference; fileEncoding = 4; lastKnownFileType = sourcecode.c.h; path = compute.h; sourceTree = "<group>"; };
-		9D16EB5F255F3A32001EC1CA /* compute_int8.cc */ = {isa = PBXFileReference; fileEncoding = 4; lastKnownFileType = sourcecode.cpp.cpp; path = compute_int8.cc; sourceTree = "<group>"; };
-		9D16EB61255F3A32001EC1CA /* CONV_BFP16_O4.S */ = {isa = PBXFileReference; fileEncoding = 4; lastKnownFileType = sourcecode.asm; path = CONV_BFP16_O4.S; sourceTree = "<group>"; };
-		9D16EB62255F3A32001EC1CA /* GEMM_BFP16_N4.S */ = {isa = PBXFileReference; fileEncoding = 4; lastKnownFileType = sourcecode.asm; path = GEMM_BFP16_N4.S; sourceTree = "<group>"; };
-		9D16EB63255F3A32001EC1CA /* CONV_FLOAT_SLIDEW_C3.S */ = {isa = PBXFileReference; fileEncoding = 4; lastKnownFileType = sourcecode.asm; path = CONV_FLOAT_SLIDEW_C3.S; sourceTree = "<group>"; };
-		9D16EB64255F3A32001EC1CA /* CONV_DW_5X5_BFP16_SLIDEW.S */ = {isa = PBXFileReference; fileEncoding = 4; lastKnownFileType = sourcecode.asm; path = CONV_DW_5X5_BFP16_SLIDEW.S; sourceTree = "<group>"; };
-		9D16EB65255F3A32001EC1CA /* DECONV_FLOAT_O4.S */ = {isa = PBXFileReference; fileEncoding = 4; lastKnownFileType = sourcecode.asm; path = DECONV_FLOAT_O4.S; sourceTree = "<group>"; };
-		9D16EB66255F3A32001EC1CA /* CONV_DW_3X3_FLOAT_SLIDEW.S */ = {isa = PBXFileReference; fileEncoding = 4; lastKnownFileType = sourcecode.asm; path = CONV_DW_3X3_FLOAT_SLIDEW.S; sourceTree = "<group>"; };
-		9D16EB67255F3A32001EC1CA /* GEMM_INT8_4X4.S */ = {isa = PBXFileReference; fileEncoding = 4; lastKnownFileType = sourcecode.asm; path = GEMM_INT8_4X4.S; sourceTree = "<group>"; };
-		9D16EB68255F3A32001EC1CA /* CONV_DW_3X3_BFP16_SLIDEW.S */ = {isa = PBXFileReference; fileEncoding = 4; lastKnownFileType = sourcecode.asm; path = CONV_DW_3X3_BFP16_SLIDEW.S; sourceTree = "<group>"; };
-		9D16EB69255F3A32001EC1CA /* CONV_BFP16_SLIDEW_C3.S */ = {isa = PBXFileReference; fileEncoding = 4; lastKnownFileType = sourcecode.asm; path = CONV_BFP16_SLIDEW_C3.S; sourceTree = "<group>"; };
-		9D16EB6A255F3A32001EC1CA /* CONV_DW_5X5_FLOAT_SLIDEW.S */ = {isa = PBXFileReference; fileEncoding = 4; lastKnownFileType = sourcecode.asm; path = CONV_DW_5X5_FLOAT_SLIDEW.S; sourceTree = "<group>"; };
-		9D16EB6B255F3A32001EC1CA /* CONV_FLOAT_O4.S */ = {isa = PBXFileReference; fileEncoding = 4; lastKnownFileType = sourcecode.asm; path = CONV_FLOAT_O4.S; sourceTree = "<group>"; };
-		9D16EB6C255F3A32001EC1CA /* GEMM_FLOAT_N4.S */ = {isa = PBXFileReference; fileEncoding = 4; lastKnownFileType = sourcecode.asm; path = GEMM_FLOAT_N4.S; sourceTree = "<group>"; };
-		9D16EB6D255F3A32001EC1CA /* gemm_function.h */ = {isa = PBXFileReference; fileEncoding = 4; lastKnownFileType = sourcecode.c.h; path = gemm_function.h; sourceTree = "<group>"; };
-		9D16EB6E255F3A32001EC1CA /* asm_func_name.S */ = {isa = PBXFileReference; fileEncoding = 4; lastKnownFileType = sourcecode.asm; path = asm_func_name.S; sourceTree = "<group>"; };
-		9D16EB6F255F3A32001EC1CA /* winograd_function.h */ = {isa = PBXFileReference; fileEncoding = 4; lastKnownFileType = sourcecode.c.h; path = winograd_function.h; sourceTree = "<group>"; };
-		9D16EB70255F3A32001EC1CA /* compute_int8.h */ = {isa = PBXFileReference; fileEncoding = 4; lastKnownFileType = sourcecode.c.h; path = compute_int8.h; sourceTree = "<group>"; };
-		9D16EB72255F3A32001EC1CA /* CONV_BFP16_O4.S */ = {isa = PBXFileReference; fileEncoding = 4; lastKnownFileType = sourcecode.asm; path = CONV_BFP16_O4.S; sourceTree = "<group>"; };
-		9D16EB73255F3A32001EC1CA /* CONV_FLOAT_SLIDEW_C3.S */ = {isa = PBXFileReference; fileEncoding = 4; lastKnownFileType = sourcecode.asm; path = CONV_FLOAT_SLIDEW_C3.S; sourceTree = "<group>"; };
-		9D16EB74255F3A32001EC1CA /* CONV_DW_5x5_BFP16_SLIDEW.S */ = {isa = PBXFileReference; fileEncoding = 4; lastKnownFileType = sourcecode.asm; path = CONV_DW_5x5_BFP16_SLIDEW.S; sourceTree = "<group>"; };
-		9D16EB75255F3A32001EC1CA /* DECONV_FLOAT_O4.S */ = {isa = PBXFileReference; fileEncoding = 4; lastKnownFileType = sourcecode.asm; path = DECONV_FLOAT_O4.S; sourceTree = "<group>"; };
-		9D16EB76255F3A32001EC1CA /* GEMM_FLOAT_N8.S */ = {isa = PBXFileReference; fileEncoding = 4; lastKnownFileType = sourcecode.asm; path = GEMM_FLOAT_N8.S; sourceTree = "<group>"; };
-		9D16EB77255F3A32001EC1CA /* CONV_DW_3X3_FLOAT_SLIDEW.S */ = {isa = PBXFileReference; fileEncoding = 4; lastKnownFileType = sourcecode.asm; path = CONV_DW_3X3_FLOAT_SLIDEW.S; sourceTree = "<group>"; };
-		9D16EB78255F3A32001EC1CA /* GEMM_BFP16_N8.S */ = {isa = PBXFileReference; fileEncoding = 4; lastKnownFileType = sourcecode.asm; path = GEMM_BFP16_N8.S; sourceTree = "<group>"; };
-		9D16EB79255F3A32001EC1CA /* GEMM_INT8_4X4.S */ = {isa = PBXFileReference; fileEncoding = 4; lastKnownFileType = sourcecode.asm; path = GEMM_INT8_4X4.S; sourceTree = "<group>"; };
-		9D16EB7A255F3A32001EC1CA /* CONV_DW_3x3_BFP16_SLIDEW.S */ = {isa = PBXFileReference; fileEncoding = 4; lastKnownFileType = sourcecode.asm; path = CONV_DW_3x3_BFP16_SLIDEW.S; sourceTree = "<group>"; };
-		9D16EB7B255F3A32001EC1CA /* CONV_BFP16_SLIDEW_C3.S */ = {isa = PBXFileReference; fileEncoding = 4; lastKnownFileType = sourcecode.asm; path = CONV_BFP16_SLIDEW_C3.S; sourceTree = "<group>"; };
-		9D16EB7C255F3A32001EC1CA /* CONV_DW_5X5_FLOAT_SLIDEW.S */ = {isa = PBXFileReference; fileEncoding = 4; lastKnownFileType = sourcecode.asm; path = CONV_DW_5X5_FLOAT_SLIDEW.S; sourceTree = "<group>"; };
-		9D16EB7D255F3A32001EC1CA /* CONV_FLOAT_O4.S */ = {isa = PBXFileReference; fileEncoding = 4; lastKnownFileType = sourcecode.asm; path = CONV_FLOAT_O4.S; sourceTree = "<group>"; };
-		9D16EB7E255F3A32001EC1CA /* gemm_function.cc */ = {isa = PBXFileReference; fileEncoding = 4; lastKnownFileType = sourcecode.cpp.cpp; path = gemm_function.cc; sourceTree = "<group>"; };
-		9D16EB7F255F3A32001EC1CA /* arm_layer_acc.h */ = {isa = PBXFileReference; fileEncoding = 4; lastKnownFileType = sourcecode.c.h; path = arm_layer_acc.h; sourceTree = "<group>"; };
-		9D16EB80255F3A32001EC1CA /* arm_div_layer_acc.cc */ = {isa = PBXFileReference; fileEncoding = 4; lastKnownFileType = sourcecode.cpp.cpp; path = arm_div_layer_acc.cc; sourceTree = "<group>"; };
-		9D16EB81255F3A32001EC1CA /* arm_exp_layer_acc.cc */ = {isa = PBXFileReference; fileEncoding = 4; lastKnownFileType = sourcecode.cpp.cpp; path = arm_exp_layer_acc.cc; sourceTree = "<group>"; };
-		9D16EB82255F3A32001EC1CA /* arm_detection_output_layer_acc.cc */ = {isa = PBXFileReference; fileEncoding = 4; lastKnownFileType = sourcecode.cpp.cpp; path = arm_detection_output_layer_acc.cc; sourceTree = "<group>"; };
-		9D16EB83255F3A32001EC1CA /* arm_layer_acc.cc */ = {isa = PBXFileReference; fileEncoding = 4; lastKnownFileType = sourcecode.cpp.cpp; path = arm_layer_acc.cc; sourceTree = "<group>"; };
-		9D16EB84255F3A32001EC1CA /* neon_mathfun.h */ = {isa = PBXFileReference; fileEncoding = 4; lastKnownFileType = sourcecode.c.h; path = neon_mathfun.h; sourceTree = "<group>"; };
-		9D16EB85255F3A32001EC1CA /* arm_hard_swish_acc.cc */ = {isa = PBXFileReference; fileEncoding = 4; lastKnownFileType = sourcecode.cpp.cpp; path = arm_hard_swish_acc.cc; sourceTree = "<group>"; };
-		9D16EB86255F3A32001EC1CA /* arm_pow_layer_acc.cc */ = {isa = PBXFileReference; fileEncoding = 4; lastKnownFileType = sourcecode.cpp.cpp; path = arm_pow_layer_acc.cc; sourceTree = "<group>"; };
-		9D16EB87255F3A32001EC1CA /* arm_binary_layer_acc.cc */ = {isa = PBXFileReference; fileEncoding = 4; lastKnownFileType = sourcecode.cpp.cpp; path = arm_binary_layer_acc.cc; sourceTree = "<group>"; };
-		9D16EB88255F3A32001EC1CA /* arm_elu_layer_acc.cc */ = {isa = PBXFileReference; fileEncoding = 4; lastKnownFileType = sourcecode.cpp.cpp; path = arm_elu_layer_acc.cc; sourceTree = "<group>"; };
-		9D16EB89255F3A32001EC1CA /* arm_reshape_layer_acc.h */ = {isa = PBXFileReference; fileEncoding = 4; lastKnownFileType = sourcecode.c.h; path = arm_reshape_layer_acc.h; sourceTree = "<group>"; };
-		9D16EB8A255F3A32001EC1CA /* arm_upsample_layer_acc.cc */ = {isa = PBXFileReference; fileEncoding = 4; lastKnownFileType = sourcecode.cpp.cpp; path = arm_upsample_layer_acc.cc; sourceTree = "<group>"; };
-		9D16EB8B255F3A32001EC1CA /* arm_abs_layer_acc.cc */ = {isa = PBXFileReference; fileEncoding = 4; lastKnownFileType = sourcecode.cpp.cpp; path = arm_abs_layer_acc.cc; sourceTree = "<group>"; };
-		9D16EB8C255F3A32001EC1CA /* arm_nchw_layer_acc.cc */ = {isa = PBXFileReference; fileEncoding = 4; lastKnownFileType = sourcecode.cpp.cpp; path = arm_nchw_layer_acc.cc; sourceTree = "<group>"; };
-		9D16EB8D255F3A32001EC1CA /* arm_prelu_layer_acc.cc */ = {isa = PBXFileReference; fileEncoding = 4; lastKnownFileType = sourcecode.cpp.cpp; path = arm_prelu_layer_acc.cc; sourceTree = "<group>"; };
-		9D16EB8E255F3A32001EC1CA /* arm_stride_slice_layer_acc.cc */ = {isa = PBXFileReference; fileEncoding = 4; lastKnownFileType = sourcecode.cpp.cpp; path = arm_stride_slice_layer_acc.cc; sourceTree = "<group>"; };
-		9D16EB8F255F3A32001EC1CA /* arm_inner_product_layer_acc.h */ = {isa = PBXFileReference; fileEncoding = 4; lastKnownFileType = sourcecode.c.h; path = arm_inner_product_layer_acc.h; sourceTree = "<group>"; };
-		9D16EB90255F3A32001EC1CA /* Float4.h */ = {isa = PBXFileReference; fileEncoding = 4; lastKnownFileType = sourcecode.c.h; path = Float4.h; sourceTree = "<group>"; };
-		9D16EB91255F3A32001EC1CA /* arm_signed_mul_layer_acc.h */ = {isa = PBXFileReference; fileEncoding = 4; lastKnownFileType = sourcecode.c.h; path = arm_signed_mul_layer_acc.h; sourceTree = "<group>"; };
-		9D16EB92255F3A32001EC1CA /* arm_batch_norm_layer_acc.cc */ = {isa = PBXFileReference; fileEncoding = 4; lastKnownFileType = sourcecode.cpp.cpp; path = arm_batch_norm_layer_acc.cc; sourceTree = "<group>"; };
-		9D16EB93255F3A32001EC1CA /* arm_permute_layer_acc.cc */ = {isa = PBXFileReference; fileEncoding = 4; lastKnownFileType = sourcecode.cpp.cpp; path = arm_permute_layer_acc.cc; sourceTree = "<group>"; };
-		9D16EB94255F3A32001EC1CA /* arm_neg_layer_acc.cc */ = {isa = PBXFileReference; fileEncoding = 4; lastKnownFileType = sourcecode.cpp.cpp; path = arm_neg_layer_acc.cc; sourceTree = "<group>"; };
-		9D16EB95255F3A32001EC1CA /* arm_reduce_sum_square_layer_acc.cc */ = {isa = PBXFileReference; fileEncoding = 4; lastKnownFileType = sourcecode.cpp.cpp; path = arm_reduce_sum_square_layer_acc.cc; sourceTree = "<group>"; };
-		9D16EB96255F3A32001EC1CA /* arm_log_sigmoid_layer_acc.cc */ = {isa = PBXFileReference; fileEncoding = 4; lastKnownFileType = sourcecode.cpp.cpp; path = arm_log_sigmoid_layer_acc.cc; sourceTree = "<group>"; };
-		9D16EB97255F3A32001EC1CA /* arm_reduce_l1_layer_acc.cc */ = {isa = PBXFileReference; fileEncoding = 4; lastKnownFileType = sourcecode.cpp.cpp; path = arm_reduce_l1_layer_acc.cc; sourceTree = "<group>"; };
-		9D16EB98255F3A32001EC1CA /* arm_priorbox_layer_acc.cc */ = {isa = PBXFileReference; fileEncoding = 4; lastKnownFileType = sourcecode.cpp.cpp; path = arm_priorbox_layer_acc.cc; sourceTree = "<group>"; };
-		9D16EB9A255F3A32001EC1CA /* arm_conv_int8_layer_depthwise.cc */ = {isa = PBXFileReference; fileEncoding = 4; lastKnownFileType = sourcecode.cpp.cpp; path = arm_conv_int8_layer_depthwise.cc; sourceTree = "<group>"; };
-		9D16EB9B255F3A32001EC1CA /* arm_conv_layer_depthwise_s1.h */ = {isa = PBXFileReference; fileEncoding = 4; lastKnownFileType = sourcecode.c.h; path = arm_conv_layer_depthwise_s1.h; sourceTree = "<group>"; };
-		9D16EB9C255F3A32001EC1CA /* arm_conv_layer_common.cc */ = {isa = PBXFileReference; fileEncoding = 4; lastKnownFileType = sourcecode.cpp.cpp; path = arm_conv_layer_common.cc; sourceTree = "<group>"; };
-		9D16EB9D255F3A32001EC1CA /* arm_conv_layer_1x1.h */ = {isa = PBXFileReference; fileEncoding = 4; lastKnownFileType = sourcecode.c.h; path = arm_conv_layer_1x1.h; sourceTree = "<group>"; };
-		9D16EB9E255F3A32001EC1CA /* arm_conv_layer_common.h */ = {isa = PBXFileReference; fileEncoding = 4; lastKnownFileType = sourcecode.c.h; path = arm_conv_layer_common.h; sourceTree = "<group>"; };
-		9D16EB9F255F3A32001EC1CA /* arm_conv_layer_c3.h */ = {isa = PBXFileReference; fileEncoding = 4; lastKnownFileType = sourcecode.c.h; path = arm_conv_layer_c3.h; sourceTree = "<group>"; };
-		9D16EBA0255F3A32001EC1CA /* arm_conv_int8_layer_common.h */ = {isa = PBXFileReference; fileEncoding = 4; lastKnownFileType = sourcecode.c.h; path = arm_conv_int8_layer_common.h; sourceTree = "<group>"; };
-		9D16EBA1255F3A32001EC1CA /* arm_conv_layer_1x1.cc */ = {isa = PBXFileReference; fileEncoding = 4; lastKnownFileType = sourcecode.cpp.cpp; path = arm_conv_layer_1x1.cc; sourceTree = "<group>"; };
-		9D16EBA2255F3A32001EC1CA /* arm_conv_layer_acc.h */ = {isa = PBXFileReference; fileEncoding = 4; lastKnownFileType = sourcecode.c.h; path = arm_conv_layer_acc.h; sourceTree = "<group>"; };
-		9D16EBA3255F3A32001EC1CA /* arm_conv_layer_3x3.cc */ = {isa = PBXFileReference; fileEncoding = 4; lastKnownFileType = sourcecode.cpp.cpp; path = arm_conv_layer_3x3.cc; sourceTree = "<group>"; };
-		9D16EBA4255F3A32001EC1CA /* arm_conv_layer_depthwise.cc */ = {isa = PBXFileReference; fileEncoding = 4; lastKnownFileType = sourcecode.cpp.cpp; path = arm_conv_layer_depthwise.cc; sourceTree = "<group>"; };
-		9D16EBA5255F3A32001EC1CA /* arm_conv_int8_layer_common.cc */ = {isa = PBXFileReference; fileEncoding = 4; lastKnownFileType = sourcecode.cpp.cpp; path = arm_conv_int8_layer_common.cc; sourceTree = "<group>"; };
-		9D16EBA6255F3A32001EC1CA /* arm_conv_layer_group.h */ = {isa = PBXFileReference; fileEncoding = 4; lastKnownFileType = sourcecode.c.h; path = arm_conv_layer_group.h; sourceTree = "<group>"; };
-		9D16EBA7255F3A32001EC1CA /* arm_conv_layer_3x3.h */ = {isa = PBXFileReference; fileEncoding = 4; lastKnownFileType = sourcecode.c.h; path = arm_conv_layer_3x3.h; sourceTree = "<group>"; };
-		9D16EBA8255F3A32001EC1CA /* arm_conv_layer_c3.cc */ = {isa = PBXFileReference; fileEncoding = 4; lastKnownFileType = sourcecode.cpp.cpp; path = arm_conv_layer_c3.cc; sourceTree = "<group>"; };
-		9D16EBA9255F3A32001EC1CA /* arm_conv_int8_layer_depthwise.h */ = {isa = PBXFileReference; fileEncoding = 4; lastKnownFileType = sourcecode.c.h; path = arm_conv_int8_layer_depthwise.h; sourceTree = "<group>"; };
-		9D16EBAA255F3A32001EC1CA /* arm_conv_layer_acc.cc */ = {isa = PBXFileReference; fileEncoding = 4; lastKnownFileType = sourcecode.cpp.cpp; path = arm_conv_layer_acc.cc; sourceTree = "<group>"; };
-		9D16EBAB255F3A32001EC1CA /* arm_conv_layer_group.cc */ = {isa = PBXFileReference; fileEncoding = 4; lastKnownFileType = sourcecode.cpp.cpp; path = arm_conv_layer_group.cc; sourceTree = "<group>"; };
-		9D16EBAC255F3A32001EC1CA /* arm_conv_layer_depthwise.h */ = {isa = PBXFileReference; fileEncoding = 4; lastKnownFileType = sourcecode.c.h; path = arm_conv_layer_depthwise.h; sourceTree = "<group>"; };
-		9D16EBAD255F3A32001EC1CA /* arm_conv_layer_depthwise_s1.cc */ = {isa = PBXFileReference; fileEncoding = 4; lastKnownFileType = sourcecode.cpp.cpp; path = arm_conv_layer_depthwise_s1.cc; sourceTree = "<group>"; };
-		9D16EBAE255F3A32001EC1CA /* arm_reduce_layer_acc.h */ = {isa = PBXFileReference; fileEncoding = 4; lastKnownFileType = sourcecode.c.h; path = arm_reduce_layer_acc.h; sourceTree = "<group>"; };
-		9D16EBAF255F3A32001EC1CA /* arm_signed_mul_layer_acc.cc */ = {isa = PBXFileReference; fileEncoding = 4; lastKnownFileType = sourcecode.cpp.cpp; path = arm_signed_mul_layer_acc.cc; sourceTree = "<group>"; };
-		9D16EBB0255F3A32001EC1CA /* arm_concat_layer_acc.cc */ = {isa = PBXFileReference; fileEncoding = 4; lastKnownFileType = sourcecode.cpp.cpp; path = arm_concat_layer_acc.cc; sourceTree = "<group>"; };
-		9D16EBB1255F3A32001EC1CA /* arm_add_layer_acc.cc */ = {isa = PBXFileReference; fileEncoding = 4; lastKnownFileType = sourcecode.cpp.cpp; path = arm_add_layer_acc.cc; sourceTree = "<group>"; };
-		9D16EBB2255F3A32001EC1CA /* arm_reduce_max_layer_acc.cc */ = {isa = PBXFileReference; fileEncoding = 4; lastKnownFileType = sourcecode.cpp.cpp; path = arm_reduce_max_layer_acc.cc; sourceTree = "<group>"; };
-		9D16EBB3255F3A32001EC1CA /* arm_reduce_min_layer_acc.cc */ = {isa = PBXFileReference; fileEncoding = 4; lastKnownFileType = sourcecode.cpp.cpp; path = arm_reduce_min_layer_acc.cc; sourceTree = "<group>"; };
-		9D16EBB4255F3A32001EC1CA /* arm_floor_layer_acc.cc */ = {isa = PBXFileReference; fileEncoding = 4; lastKnownFileType = sourcecode.cpp.cpp; path = arm_floor_layer_acc.cc; sourceTree = "<group>"; };
-		9D16EBB5255F3A32001EC1CA /* arm_shuffle_layer_acc.cc */ = {isa = PBXFileReference; fileEncoding = 4; lastKnownFileType = sourcecode.cpp.cpp; path = arm_shuffle_layer_acc.cc; sourceTree = "<group>"; };
-		9D16EBB6255F3A32001EC1CA /* arm_softplus_layer_acc.cc */ = {isa = PBXFileReference; fileEncoding = 4; lastKnownFileType = sourcecode.cpp.cpp; path = arm_softplus_layer_acc.cc; sourceTree = "<group>"; };
-		9D16EBB7255F3A32001EC1CA /* arm_reduce_sum_layer_acc.cc */ = {isa = PBXFileReference; fileEncoding = 4; lastKnownFileType = sourcecode.cpp.cpp; path = arm_reduce_sum_layer_acc.cc; sourceTree = "<group>"; };
-		9D16EBB8255F3A32001EC1CA /* arm_batch_norm_layer_acc.h */ = {isa = PBXFileReference; fileEncoding = 4; lastKnownFileType = sourcecode.c.h; path = arm_batch_norm_layer_acc.h; sourceTree = "<group>"; };
-		9D16EBBB255F3A32001EC1CA /* cpu_device.cc */ = {isa = PBXFileReference; fileEncoding = 4; lastKnownFileType = sourcecode.cpp.cpp; path = cpu_device.cc; sourceTree = "<group>"; };
-		9D16EBBC255F3A32001EC1CA /* cpu_mat_util.h */ = {isa = PBXFileReference; fileEncoding = 4; lastKnownFileType = sourcecode.c.h; path = cpu_mat_util.h; sourceTree = "<group>"; };
-		9D16EBBD255F3A32001EC1CA /* cpu_blob_converter.h */ = {isa = PBXFileReference; fileEncoding = 4; lastKnownFileType = sourcecode.c.h; path = cpu_blob_converter.h; sourceTree = "<group>"; };
-		9D16EBBE255F3A32001EC1CA /* cpu_mat_converter.cc */ = {isa = PBXFileReference; fileEncoding = 4; lastKnownFileType = sourcecode.cpp.cpp; path = cpu_mat_converter.cc; sourceTree = "<group>"; };
-		9D16EBBF255F3A32001EC1CA /* cpu_device.h */ = {isa = PBXFileReference; fileEncoding = 4; lastKnownFileType = sourcecode.c.h; path = cpu_device.h; sourceTree = "<group>"; };
-		9D16EBC0255F3A32001EC1CA /* cpu_context.h */ = {isa = PBXFileReference; fileEncoding = 4; lastKnownFileType = sourcecode.c.h; path = cpu_context.h; sourceTree = "<group>"; };
-		9D16EBC1255F3A32001EC1CA /* cpu_blob_converter.cc */ = {isa = PBXFileReference; fileEncoding = 4; lastKnownFileType = sourcecode.cpp.cpp; path = cpu_blob_converter.cc; sourceTree = "<group>"; };
-		9D16EBC2255F3A32001EC1CA /* cpu_mat_converter.h */ = {isa = PBXFileReference; fileEncoding = 4; lastKnownFileType = sourcecode.c.h; path = cpu_mat_converter.h; sourceTree = "<group>"; };
-		9D16EBC3255F3A32001EC1CA /* cpu_context.cc */ = {isa = PBXFileReference; fileEncoding = 4; lastKnownFileType = sourcecode.cpp.cpp; path = cpu_context.cc; sourceTree = "<group>"; };
-		9D16EBC4255F3A32001EC1CA /* cpu_mat_util.cc */ = {isa = PBXFileReference; fileEncoding = 4; lastKnownFileType = sourcecode.cpp.cpp; path = cpu_mat_util.cc; sourceTree = "<group>"; };
-		9D16EBC6255F3A32001EC1CA /* cpu_cast_layer_acc.cc */ = {isa = PBXFileReference; fileEncoding = 4; lastKnownFileType = sourcecode.cpp.cpp; path = cpu_cast_layer_acc.cc; sourceTree = "<group>"; };
-		9D16EBC7255F3A32001EC1CA /* cpu_stride_slice_layer_acc.cc */ = {isa = PBXFileReference; fileEncoding = 4; lastKnownFileType = sourcecode.cpp.cpp; path = cpu_stride_slice_layer_acc.cc; sourceTree = "<group>"; };
-		9D16EBC8255F3A32001EC1CA /* cpu_reciprocal_layer_acc.cc */ = {isa = PBXFileReference; fileEncoding = 4; lastKnownFileType = sourcecode.cpp.cpp; path = cpu_reciprocal_layer_acc.cc; sourceTree = "<group>"; };
-		9D16EBC9255F3A32001EC1CA /* cpu_binary_op_layer_acc.h */ = {isa = PBXFileReference; fileEncoding = 4; lastKnownFileType = sourcecode.c.h; path = cpu_binary_op_layer_acc.h; sourceTree = "<group>"; };
-		9D16EBCA255F3A32001EC1CA /* cpu_erf_layer_acc.cc */ = {isa = PBXFileReference; fileEncoding = 4; lastKnownFileType = sourcecode.cpp.cpp; path = cpu_erf_layer_acc.cc; sourceTree = "<group>"; };
-		9D16EBCB255F3A32001EC1CA /* cpu_gather_layer_acc.cc */ = {isa = PBXFileReference; fileEncoding = 4; lastKnownFileType = sourcecode.cpp.cpp; path = cpu_gather_layer_acc.cc; sourceTree = "<group>"; };
-		9D16EBCC255F3A32001EC1CA /* cpu_permute_layer_acc.h */ = {isa = PBXFileReference; fileEncoding = 4; lastKnownFileType = sourcecode.c.h; path = cpu_permute_layer_acc.h; sourceTree = "<group>"; };
-		9D16EBCD255F3A32001EC1CA /* cpu_reorg_layer_acc.cc */ = {isa = PBXFileReference; fileEncoding = 4; lastKnownFileType = sourcecode.cpp.cpp; path = cpu_reorg_layer_acc.cc; sourceTree = "<group>"; };
-		9D16EBCE255F3A32001EC1CA /* cpu_layer_acc.cc */ = {isa = PBXFileReference; fileEncoding = 4; lastKnownFileType = sourcecode.cpp.cpp; path = cpu_layer_acc.cc; sourceTree = "<group>"; };
-		9D16EBCF255F3A32001EC1CA /* cpu_detection_post_process_layer_acc.h */ = {isa = PBXFileReference; fileEncoding = 4; lastKnownFileType = sourcecode.c.h; path = cpu_detection_post_process_layer_acc.h; sourceTree = "<group>"; };
-		9D16EBD0255F3A33001EC1CA /* cpu_conv_layer_acc.h */ = {isa = PBXFileReference; fileEncoding = 4; lastKnownFileType = sourcecode.c.h; path = cpu_conv_layer_acc.h; sourceTree = "<group>"; };
-		9D16EBD1255F3A33001EC1CA /* cpu_reduce_log_sum_layer_acc.cc */ = {isa = PBXFileReference; fileEncoding = 4; lastKnownFileType = sourcecode.cpp.cpp; path = cpu_reduce_log_sum_layer_acc.cc; sourceTree = "<group>"; };
-		9D16EBD2255F3A33001EC1CA /* cpu_clip_layer_acc.cc */ = {isa = PBXFileReference; fileEncoding = 4; lastKnownFileType = sourcecode.cpp.cpp; path = cpu_clip_layer_acc.cc; sourceTree = "<group>"; };
-		9D16EBD3255F3A33001EC1CA /* cpu_reduce_l1_layer_acc.cc */ = {isa = PBXFileReference; fileEncoding = 4; lastKnownFileType = sourcecode.cpp.cpp; path = cpu_reduce_l1_layer_acc.cc; sourceTree = "<group>"; };
-		9D16EBD4255F3A33001EC1CA /* cpu_arg_max_or_min_layer_acc.cc */ = {isa = PBXFileReference; fileEncoding = 4; lastKnownFileType = sourcecode.cpp.cpp; path = cpu_arg_max_or_min_layer_acc.cc; sourceTree = "<group>"; };
-		9D16EBD5255F3A33001EC1CA /* cpu_softmax_layer_acc.cc */ = {isa = PBXFileReference; fileEncoding = 4; lastKnownFileType = sourcecode.cpp.cpp; path = cpu_softmax_layer_acc.cc; sourceTree = "<group>"; };
-		9D16EBD6255F3A33001EC1CA /* cpu_reduce_sum_square_layer_acc.cc */ = {isa = PBXFileReference; fileEncoding = 4; lastKnownFileType = sourcecode.cpp.cpp; path = cpu_reduce_sum_square_layer_acc.cc; sourceTree = "<group>"; };
-		9D16EBD7255F3A33001EC1CA /* cpu_squared_difference_layer_acc.cc */ = {isa = PBXFileReference; fileEncoding = 4; lastKnownFileType = sourcecode.cpp.cpp; path = cpu_squared_difference_layer_acc.cc; sourceTree = "<group>"; };
-		9D16EBD8255F3A33001EC1CA /* cpu_relu6_layer_acc.cc */ = {isa = PBXFileReference; fileEncoding = 4; lastKnownFileType = sourcecode.cpp.cpp; path = cpu_relu6_layer_acc.cc; sourceTree = "<group>"; };
-		9D16EBD9255F3A33001EC1CA /* cpu_concat_layer_acc.cc */ = {isa = PBXFileReference; fileEncoding = 4; lastKnownFileType = sourcecode.cpp.cpp; path = cpu_concat_layer_acc.cc; sourceTree = "<group>"; };
-		9D16EBDA255F3A33001EC1CA /* cpu_pool_layer_acc.cc */ = {isa = PBXFileReference; fileEncoding = 4; lastKnownFileType = sourcecode.cpp.cpp; path = cpu_pool_layer_acc.cc; sourceTree = "<group>"; };
-		9D16EBDB255F3A33001EC1CA /* cpu_detection_output_layer_acc.h */ = {isa = PBXFileReference; fileEncoding = 4; lastKnownFileType = sourcecode.c.h; path = cpu_detection_output_layer_acc.h; sourceTree = "<group>"; };
-		9D16EBDC255F3A33001EC1CA /* cpu_reduce_mean_layer_acc.cc */ = {isa = PBXFileReference; fileEncoding = 4; lastKnownFileType = sourcecode.cpp.cpp; path = cpu_reduce_mean_layer_acc.cc; sourceTree = "<group>"; };
-		9D16EBDD255F3A33001EC1CA /* cpu_reformat_layer_acc.cc */ = {isa = PBXFileReference; fileEncoding = 4; lastKnownFileType = sourcecode.cpp.cpp; path = cpu_reformat_layer_acc.cc; sourceTree = "<group>"; };
-		9D16EBDE255F3A33001EC1CA /* cpu_prior_box_layer_acc.cc */ = {isa = PBXFileReference; fileEncoding = 4; lastKnownFileType = sourcecode.cpp.cpp; path = cpu_prior_box_layer_acc.cc; sourceTree = "<group>"; };
-		9D16EBDF255F3A33001EC1CA /* cpu_nonzero_layer_acc.cc */ = {isa = PBXFileReference; fileEncoding = 4; lastKnownFileType = sourcecode.cpp.cpp; path = cpu_nonzero_layer_acc.cc; sourceTree = "<group>"; };
-		9D16EBE0255F3A33001EC1CA /* cpu_scale_layer_acc.cc */ = {isa = PBXFileReference; fileEncoding = 4; lastKnownFileType = sourcecode.cpp.cpp; path = cpu_scale_layer_acc.cc; sourceTree = "<group>"; };
-		9D16EBE1255F3A33001EC1CA /* cpu_pixel_shuffle_layer_acc.cc */ = {isa = PBXFileReference; fileEncoding = 4; lastKnownFileType = sourcecode.cpp.cpp; path = cpu_pixel_shuffle_layer_acc.cc; sourceTree = "<group>"; };
-		9D16EBE2255F3A33001EC1CA /* cpu_shuffle_layer_acc.cc */ = {isa = PBXFileReference; fileEncoding = 4; lastKnownFileType = sourcecode.cpp.cpp; path = cpu_shuffle_layer_acc.cc; sourceTree = "<group>"; };
-		9D16EBE3255F3A33001EC1CA /* cpu_layer_acc.h */ = {isa = PBXFileReference; fileEncoding = 4; lastKnownFileType = sourcecode.c.h; path = cpu_layer_acc.h; sourceTree = "<group>"; };
-		9D16EBE4255F3A33001EC1CA /* cpu_mul_layer_acc.cc */ = {isa = PBXFileReference; fileEncoding = 4; lastKnownFileType = sourcecode.cpp.cpp; path = cpu_mul_layer_acc.cc; sourceTree = "<group>"; };
-		9D16EBE5255F3A33001EC1CA /* cpu_prior_box_layer_acc.h */ = {isa = PBXFileReference; fileEncoding = 4; lastKnownFileType = sourcecode.c.h; path = cpu_prior_box_layer_acc.h; sourceTree = "<group>"; };
-		9D16EBE6255F3A33001EC1CA /* cpu_log_sigmoid_layer_acc.cc */ = {isa = PBXFileReference; fileEncoding = 4; lastKnownFileType = sourcecode.cpp.cpp; path = cpu_log_sigmoid_layer_acc.cc; sourceTree = "<group>"; };
-		9D16EBE7255F3A33001EC1CA /* cpu_sin_layer_acc.cc */ = {isa = PBXFileReference; fileEncoding = 4; lastKnownFileType = sourcecode.cpp.cpp; path = cpu_sin_layer_acc.cc; sourceTree = "<group>"; };
-		9D16EBE8255F3A33001EC1CA /* cpu_sub_layer_acc.cc */ = {isa = PBXFileReference; fileEncoding = 4; lastKnownFileType = sourcecode.cpp.cpp; path = cpu_sub_layer_acc.cc; sourceTree = "<group>"; };
-		9D16EBE9255F3A33001EC1CA /* cpu_asin_layer_acc.cc */ = {isa = PBXFileReference; fileEncoding = 4; lastKnownFileType = sourcecode.cpp.cpp; path = cpu_asin_layer_acc.cc; sourceTree = "<group>"; };
-		9D16EBEA255F3A33001EC1CA /* cpu_unary_layer_acc.cc */ = {isa = PBXFileReference; fileEncoding = 4; lastKnownFileType = sourcecode.cpp.cpp; path = cpu_unary_layer_acc.cc; sourceTree = "<group>"; };
-		9D16EBEB255F3A33001EC1CA /* cpu_detection_output_layer_acc.cc */ = {isa = PBXFileReference; fileEncoding = 4; lastKnownFileType = sourcecode.cpp.cpp; path = cpu_detection_output_layer_acc.cc; sourceTree = "<group>"; };
-		9D16EBEC255F3A33001EC1CA /* cpu_expand_layer_acc.cc */ = {isa = PBXFileReference; fileEncoding = 4; lastKnownFileType = sourcecode.cpp.cpp; path = cpu_expand_layer_acc.cc; sourceTree = "<group>"; };
-		9D16EBED255F3A33001EC1CA /* cpu_unsqueeze_layer_acc.cc */ = {isa = PBXFileReference; fileEncoding = 4; lastKnownFileType = sourcecode.cpp.cpp; path = cpu_unsqueeze_layer_acc.cc; sourceTree = "<group>"; };
-		9D16EBEE255F3A33001EC1CA /* cpu_rsqrt_layer_acc.cc */ = {isa = PBXFileReference; fileEncoding = 4; lastKnownFileType = sourcecode.cpp.cpp; path = cpu_rsqrt_layer_acc.cc; sourceTree = "<group>"; };
-		9D16EBEF255F3A33001EC1CA /* cpu_detection_post_process_layer_acc.cc */ = {isa = PBXFileReference; fileEncoding = 4; lastKnownFileType = sourcecode.cpp.cpp; path = cpu_detection_post_process_layer_acc.cc; sourceTree = "<group>"; };
-		9D16EBF0255F3A33001EC1CA /* cpu_conv_layer_acc.cc */ = {isa = PBXFileReference; fileEncoding = 4; lastKnownFileType = sourcecode.cpp.cpp; path = cpu_conv_layer_acc.cc; sourceTree = "<group>"; };
-		9D16EBF1255F3A33001EC1CA /* cpu_permute_layer_acc.cc */ = {isa = PBXFileReference; fileEncoding = 4; lastKnownFileType = sourcecode.cpp.cpp; path = cpu_permute_layer_acc.cc; sourceTree = "<group>"; };
-		9D16EBF2255F3A33001EC1CA /* cpu_add_layer_acc.cc */ = {isa = PBXFileReference; fileEncoding = 4; lastKnownFileType = sourcecode.cpp.cpp; path = cpu_add_layer_acc.cc; sourceTree = "<group>"; };
-		9D16EBF3255F3A33001EC1CA /* cpu_floor_layer_acc.cc */ = {isa = PBXFileReference; fileEncoding = 4; lastKnownFileType = sourcecode.cpp.cpp; path = cpu_floor_layer_acc.cc; sourceTree = "<group>"; };
-		9D16EBF4255F3A33001EC1CA /* cpu_signed_mul_layer_acc.cc */ = {isa = PBXFileReference; fileEncoding = 4; lastKnownFileType = sourcecode.cpp.cpp; path = cpu_signed_mul_layer_acc.cc; sourceTree = "<group>"; };
-		9D16EBF5255F3A33001EC1CA /* cpu_reduce_layer_acc.h */ = {isa = PBXFileReference; fileEncoding = 4; lastKnownFileType = sourcecode.c.h; path = cpu_reduce_layer_acc.h; sourceTree = "<group>"; };
-		9D16EBF6255F3A33001EC1CA /* cpu_relu_layer_acc.cc */ = {isa = PBXFileReference; fileEncoding = 4; lastKnownFileType = sourcecode.cpp.cpp; path = cpu_relu_layer_acc.cc; sourceTree = "<group>"; };
-		9D16EBF7255F3A33001EC1CA /* cpu_reduce_min_layer_acc.cc */ = {isa = PBXFileReference; fileEncoding = 4; lastKnownFileType = sourcecode.cpp.cpp; path = cpu_reduce_min_layer_acc.cc; sourceTree = "<group>"; };
-		9D16EBF8255F3A33001EC1CA /* cpu_reduce_max_layer_acc.cc */ = {isa = PBXFileReference; fileEncoding = 4; lastKnownFileType = sourcecode.cpp.cpp; path = cpu_reduce_max_layer_acc.cc; sourceTree = "<group>"; };
-		9D16EBF9255F3A33001EC1CA /* cpu_scatter_nd_layer_acc.cc */ = {isa = PBXFileReference; fileEncoding = 4; lastKnownFileType = sourcecode.cpp.cpp; path = cpu_scatter_nd_layer_acc.cc; sourceTree = "<group>"; };
-		9D16EBFA255F3A33001EC1CA /* cpu_shape_layer_acc.cc */ = {isa = PBXFileReference; fileEncoding = 4; lastKnownFileType = sourcecode.cpp.cpp; path = cpu_shape_layer_acc.cc; sourceTree = "<group>"; };
-		9D16EBFB255F3A33001EC1CA /* cpu_hdrguide_layer_acc.cc */ = {isa = PBXFileReference; fileEncoding = 4; lastKnownFileType = sourcecode.cpp.cpp; path = cpu_hdrguide_layer_acc.cc; sourceTree = "<group>"; };
-		9D16EBFD255F3A33001EC1CA /* compute_int8.cc */ = {isa = PBXFileReference; fileEncoding = 4; lastKnownFileType = sourcecode.cpp.cpp; path = compute_int8.cc; sourceTree = "<group>"; };
-		9D16EBFE255F3A33001EC1CA /* compute_elewise.h */ = {isa = PBXFileReference; fileEncoding = 4; lastKnownFileType = sourcecode.c.h; path = compute_elewise.h; sourceTree = "<group>"; };
-		9D16EBFF255F3A33001EC1CA /* normalized_bbox.h */ = {isa = PBXFileReference; fileEncoding = 4; lastKnownFileType = sourcecode.c.h; path = normalized_bbox.h; sourceTree = "<group>"; };
-		9D16EC00255F3A33001EC1CA /* compute_elewise.cc */ = {isa = PBXFileReference; fileEncoding = 4; lastKnownFileType = sourcecode.cpp.cpp; path = compute_elewise.cc; sourceTree = "<group>"; };
-		9D16EC01255F3A33001EC1CA /* compute_int8.h */ = {isa = PBXFileReference; fileEncoding = 4; lastKnownFileType = sourcecode.c.h; path = compute_int8.h; sourceTree = "<group>"; };
-		9D16EC02255F3A33001EC1CA /* cpu_reduce_log_sum_exp_layer_acc.cc */ = {isa = PBXFileReference; fileEncoding = 4; lastKnownFileType = sourcecode.cpp.cpp; path = cpu_reduce_log_sum_exp_layer_acc.cc; sourceTree = "<group>"; };
-		9D16EC03255F3A33001EC1CA /* cpu_reduce_sum_layer_acc.cc */ = {isa = PBXFileReference; fileEncoding = 4; lastKnownFileType = sourcecode.cpp.cpp; path = cpu_reduce_sum_layer_acc.cc; sourceTree = "<group>"; };
-		9D16EC04255F3A33001EC1CA /* cpu_hard_swish_layer_acc.cc */ = {isa = PBXFileReference; fileEncoding = 4; lastKnownFileType = sourcecode.cpp.cpp; path = cpu_hard_swish_layer_acc.cc; sourceTree = "<group>"; };
-		9D16EC05255F3A33001EC1CA /* cpu_reduce_prod_layer_acc.cc */ = {isa = PBXFileReference; fileEncoding = 4; lastKnownFileType = sourcecode.cpp.cpp; path = cpu_reduce_prod_layer_acc.cc; sourceTree = "<group>"; };
-		9D16EC06255F3A33001EC1CA /* cpu_tanh_layer_acc.cc */ = {isa = PBXFileReference; fileEncoding = 4; lastKnownFileType = sourcecode.cpp.cpp; path = cpu_tanh_layer_acc.cc; sourceTree = "<group>"; };
-		9D16EC07255F3A33001EC1CA /* cpu_sigmoid_layer_acc.cc */ = {isa = PBXFileReference; fileEncoding = 4; lastKnownFileType = sourcecode.cpp.cpp; path = cpu_sigmoid_layer_acc.cc; sourceTree = "<group>"; };
-		9D16EC08255F3A33001EC1CA /* cpu_log_layer_acc.cc */ = {isa = PBXFileReference; fileEncoding = 4; lastKnownFileType = sourcecode.cpp.cpp; path = cpu_log_layer_acc.cc; sourceTree = "<group>"; };
-		9D16EC09255F3A33001EC1CA /* cpu_batch_norm_layer_acc.cc */ = {isa = PBXFileReference; fileEncoding = 4; lastKnownFileType = sourcecode.cpp.cpp; path = cpu_batch_norm_layer_acc.cc; sourceTree = "<group>"; };
-		9D16EC0A255F3A33001EC1CA /* cpu_upsample_layer_acc.cc */ = {isa = PBXFileReference; fileEncoding = 4; lastKnownFileType = sourcecode.cpp.cpp; path = cpu_upsample_layer_acc.cc; sourceTree = "<group>"; };
-		9D16EC0B255F3A33001EC1CA /* cpu_lrn_layer_acc.cc */ = {isa = PBXFileReference; fileEncoding = 4; lastKnownFileType = sourcecode.cpp.cpp; path = cpu_lrn_layer_acc.cc; sourceTree = "<group>"; };
-		9D16EC0C255F3A33001EC1CA /* cpu_sqrt_layer_acc.cc */ = {isa = PBXFileReference; fileEncoding = 4; lastKnownFileType = sourcecode.cpp.cpp; path = cpu_sqrt_layer_acc.cc; sourceTree = "<group>"; };
-		9D16EC0D255F3A33001EC1CA /* cpu_neg_layer_acc.cc */ = {isa = PBXFileReference; fileEncoding = 4; lastKnownFileType = sourcecode.cpp.cpp; path = cpu_neg_layer_acc.cc; sourceTree = "<group>"; };
-		9D16EC0E255F3A33001EC1CA /* cpu_deconv_layer_acc.cc */ = {isa = PBXFileReference; fileEncoding = 4; lastKnownFileType = sourcecode.cpp.cpp; path = cpu_deconv_layer_acc.cc; sourceTree = "<group>"; };
-		9D16EC0F255F3A33001EC1CA /* cpu_stride_slice_v2_layer_acc.cc */ = {isa = PBXFileReference; fileEncoding = 4; lastKnownFileType = sourcecode.cpp.cpp; path = cpu_stride_slice_v2_layer_acc.cc; sourceTree = "<group>"; };
-		9D16EC10255F3A33001EC1CA /* cpu_pow_layer_acc.cc */ = {isa = PBXFileReference; fileEncoding = 4; lastKnownFileType = sourcecode.cpp.cpp; path = cpu_pow_layer_acc.cc; sourceTree = "<group>"; };
-		9D16EC11255F3A33001EC1CA /* cpu_splitv_layer_acc.cc */ = {isa = PBXFileReference; fileEncoding = 4; lastKnownFileType = sourcecode.cpp.cpp; path = cpu_splitv_layer_acc.cc; sourceTree = "<group>"; };
-		9D16EC12255F3A33001EC1CA /* cpu_exp_layer_acc.cc */ = {isa = PBXFileReference; fileEncoding = 4; lastKnownFileType = sourcecode.cpp.cpp; path = cpu_exp_layer_acc.cc; sourceTree = "<group>"; };
-		9D16EC13255F3A33001EC1CA /* cpu_div_layer_acc.cc */ = {isa = PBXFileReference; fileEncoding = 4; lastKnownFileType = sourcecode.cpp.cpp; path = cpu_div_layer_acc.cc; sourceTree = "<group>"; };
-		9D16EC14255F3A33001EC1CA /* cpu_hard_sigmoid_layer_acc.cc */ = {isa = PBXFileReference; fileEncoding = 4; lastKnownFileType = sourcecode.cpp.cpp; path = cpu_hard_sigmoid_layer_acc.cc; sourceTree = "<group>"; };
-		9D16EC15255F3A33001EC1CA /* cpu_squeeze_layer_acc.cc */ = {isa = PBXFileReference; fileEncoding = 4; lastKnownFileType = sourcecode.cpp.cpp; path = cpu_squeeze_layer_acc.cc; sourceTree = "<group>"; };
-		9D16EC16255F3A33001EC1CA /* cpu_ceil_layer_acc.cc */ = {isa = PBXFileReference; fileEncoding = 4; lastKnownFileType = sourcecode.cpp.cpp; path = cpu_ceil_layer_acc.cc; sourceTree = "<group>"; };
-		9D16EC17255F3A33001EC1CA /* cpu_deconv_layer_acc.h */ = {isa = PBXFileReference; fileEncoding = 4; lastKnownFileType = sourcecode.c.h; path = cpu_deconv_layer_acc.h; sourceTree = "<group>"; };
-		9D16EC18255F3A33001EC1CA /* cpu_atan_layer_acc.cc */ = {isa = PBXFileReference; fileEncoding = 4; lastKnownFileType = sourcecode.cpp.cpp; path = cpu_atan_layer_acc.cc; sourceTree = "<group>"; };
-		9D16EC19255F3A33001EC1CA /* cpu_tan_layer_acc.cc */ = {isa = PBXFileReference; fileEncoding = 4; lastKnownFileType = sourcecode.cpp.cpp; path = cpu_tan_layer_acc.cc; sourceTree = "<group>"; };
-		9D16EC1A255F3A33001EC1CA /* cpu_prelu_layer_acc.cc */ = {isa = PBXFileReference; fileEncoding = 4; lastKnownFileType = sourcecode.cpp.cpp; path = cpu_prelu_layer_acc.cc; sourceTree = "<group>"; };
-		9D16EC1B255F3A33001EC1CA /* cpu_elu_layer_acc.cc */ = {isa = PBXFileReference; fileEncoding = 4; lastKnownFileType = sourcecode.cpp.cpp; path = cpu_elu_layer_acc.cc; sourceTree = "<group>"; };
-		9D16EC1C255F3A33001EC1CA /* cpu_abs_layer_acc.cc */ = {isa = PBXFileReference; fileEncoding = 4; lastKnownFileType = sourcecode.cpp.cpp; path = cpu_abs_layer_acc.cc; sourceTree = "<group>"; };
-		9D16EC1D255F3A33001EC1CA /* cpu_min_layer_acc.cc */ = {isa = PBXFileReference; fileEncoding = 4; lastKnownFileType = sourcecode.cpp.cpp; path = cpu_min_layer_acc.cc; sourceTree = "<group>"; };
-		9D16EC1E255F3A33001EC1CA /* cpu_cos_layer_acc.cc */ = {isa = PBXFileReference; fileEncoding = 4; lastKnownFileType = sourcecode.cpp.cpp; path = cpu_cos_layer_acc.cc; sourceTree = "<group>"; };
-		9D16EC1F255F3A33001EC1CA /* cpu_inner_product_layer_acc.cc */ = {isa = PBXFileReference; fileEncoding = 4; lastKnownFileType = sourcecode.cpp.cpp; path = cpu_inner_product_layer_acc.cc; sourceTree = "<group>"; };
-		9D16EC20255F3A33001EC1CA /* cpu_instance_norm_layer_acc.cc */ = {isa = PBXFileReference; fileEncoding = 4; lastKnownFileType = sourcecode.cpp.cpp; path = cpu_instance_norm_layer_acc.cc; sourceTree = "<group>"; };
-		9D16EC21255F3A33001EC1CA /* cpu_unary_layer_acc.h */ = {isa = PBXFileReference; fileEncoding = 4; lastKnownFileType = sourcecode.c.h; path = cpu_unary_layer_acc.h; sourceTree = "<group>"; };
-		9D16EC22255F3A33001EC1CA /* cpu_reshape_layer_acc.cc */ = {isa = PBXFileReference; fileEncoding = 4; lastKnownFileType = sourcecode.cpp.cpp; path = cpu_reshape_layer_acc.cc; sourceTree = "<group>"; };
-		9D16EC23255F3A33001EC1CA /* cpu_selu_layer_acc.cc */ = {isa = PBXFileReference; fileEncoding = 4; lastKnownFileType = sourcecode.cpp.cpp; path = cpu_selu_layer_acc.cc; sourceTree = "<group>"; };
-		9D16EC24255F3A33001EC1CA /* cpu_constantofshape_layer_acc.cc */ = {isa = PBXFileReference; fileEncoding = 4; lastKnownFileType = sourcecode.cpp.cpp; path = cpu_constantofshape_layer_acc.cc; sourceTree = "<group>"; };
-		9D16EC25255F3A33001EC1CA /* cpu_acos_layer_acc.cc */ = {isa = PBXFileReference; fileEncoding = 4; lastKnownFileType = sourcecode.cpp.cpp; path = cpu_acos_layer_acc.cc; sourceTree = "<group>"; };
-		9D16EC26255F3A33001EC1CA /* cpu_reduce_l2_layer_acc.cc */ = {isa = PBXFileReference; fileEncoding = 4; lastKnownFileType = sourcecode.cpp.cpp; path = cpu_reduce_l2_layer_acc.cc; sourceTree = "<group>"; };
-		9D16EC27255F3A33001EC1CA /* cpu_max_layer_acc.cc */ = {isa = PBXFileReference; fileEncoding = 4; lastKnownFileType = sourcecode.cpp.cpp; path = cpu_max_layer_acc.cc; sourceTree = "<group>"; };
-		9D16EC28255F3A33001EC1CA /* cpu_sign_layer_acc.cc */ = {isa = PBXFileReference; fileEncoding = 4; lastKnownFileType = sourcecode.cpp.cpp; path = cpu_sign_layer_acc.cc; sourceTree = "<group>"; };
-		9D16EC29255F3A33001EC1CA /* cpu_normalize_layer_acc.cc */ = {isa = PBXFileReference; fileEncoding = 4; lastKnownFileType = sourcecode.cpp.cpp; path = cpu_normalize_layer_acc.cc; sourceTree = "<group>"; };
-		9D16EC2A255F3A33001EC1CA /* cpu_pad_layer_acc.cc */ = {isa = PBXFileReference; fileEncoding = 4; lastKnownFileType = sourcecode.cpp.cpp; path = cpu_pad_layer_acc.cc; sourceTree = "<group>"; };
-		9D16EC2B255F3A33001EC1CA /* cpu_binary_op_layer_acc.cc */ = {isa = PBXFileReference; fileEncoding = 4; lastKnownFileType = sourcecode.cpp.cpp; path = cpu_binary_op_layer_acc.cc; sourceTree = "<group>"; };
-		9D16EC2C255F3A33001EC1CA /* cpu_reduce_layer_acc.cc */ = {isa = PBXFileReference; fileEncoding = 4; lastKnownFileType = sourcecode.cpp.cpp; path = cpu_reduce_layer_acc.cc; sourceTree = "<group>"; };
-		9D16EC2D255F3A33001EC1CA /* cpu_mat_mul_layer_acc.cc */ = {isa = PBXFileReference; fileEncoding = 4; lastKnownFileType = sourcecode.cpp.cpp; path = cpu_mat_mul_layer_acc.cc; sourceTree = "<group>"; };
-		9D16EC2E255F3A33001EC1CA /* cpu_softplus_layer_acc.cc */ = {isa = PBXFileReference; fileEncoding = 4; lastKnownFileType = sourcecode.cpp.cpp; path = cpu_softplus_layer_acc.cc; sourceTree = "<group>"; };
-		9D16EDEC255F3A5E001EC1CA /* stride_slice_v2_layer_interpreter.cc */ = {isa = PBXFileReference; fileEncoding = 4; lastKnownFileType = sourcecode.cpp.cpp; path = stride_slice_v2_layer_interpreter.cc; sourceTree = "<group>"; };
-		9D16EDED255F3A5E001EC1CA /* unsqueeze_layer_interpreter.cc */ = {isa = PBXFileReference; fileEncoding = 4; lastKnownFileType = sourcecode.cpp.cpp; path = unsqueeze_layer_interpreter.cc; sourceTree = "<group>"; };
-		9D16EDEE255F3A5E001EC1CA /* gather_layer_interpreter.cc */ = {isa = PBXFileReference; fileEncoding = 4; lastKnownFileType = sourcecode.cpp.cpp; path = gather_layer_interpreter.cc; sourceTree = "<group>"; };
-		9D16EDEF255F3A5E001EC1CA /* scatter_nd_layer_interpreter.cc */ = {isa = PBXFileReference; fileEncoding = 4; lastKnownFileType = sourcecode.cpp.cpp; path = scatter_nd_layer_interpreter.cc; sourceTree = "<group>"; };
-		9D16EDF0255F3A5E001EC1CA /* mat_mul_layer_interpreter.cc */ = {isa = PBXFileReference; fileEncoding = 4; lastKnownFileType = sourcecode.cpp.cpp; path = mat_mul_layer_interpreter.cc; sourceTree = "<group>"; };
-		9D16EDF1255F3A5E001EC1CA /* cast_layer_interpreter.cc */ = {isa = PBXFileReference; fileEncoding = 4; lastKnownFileType = sourcecode.cpp.cpp; path = cast_layer_interpreter.cc; sourceTree = "<group>"; };
-		9D16EDF2255F3A5E001EC1CA /* pixel_shuffle_layer_interpreter.cc */ = {isa = PBXFileReference; fileEncoding = 4; lastKnownFileType = sourcecode.cpp.cpp; path = pixel_shuffle_layer_interpreter.cc; sourceTree = "<group>"; };
-		9D16EDF3255F3A5E001EC1CA /* constantofshape_layer_interpreter.cc */ = {isa = PBXFileReference; fileEncoding = 4; lastKnownFileType = sourcecode.cpp.cpp; path = constantofshape_layer_interpreter.cc; sourceTree = "<group>"; };
-		9D16EDF4255F3A5E001EC1CA /* reformat_layer_interpreter.cc */ = {isa = PBXFileReference; fileEncoding = 4; lastKnownFileType = sourcecode.cpp.cpp; path = reformat_layer_interpreter.cc; sourceTree = "<group>"; };
-		9D16EDF5255F3A5F001EC1CA /* expand_layer_interpreter.cc */ = {isa = PBXFileReference; fileEncoding = 4; lastKnownFileType = sourcecode.cpp.cpp; path = expand_layer_interpreter.cc; sourceTree = "<group>"; };
-		9D16EDF6255F3A5F001EC1CA /* shape_layer_interpreter.cc */ = {isa = PBXFileReference; fileEncoding = 4; lastKnownFileType = sourcecode.cpp.cpp; path = shape_layer_interpreter.cc; sourceTree = "<group>"; };
+		1FC98D8B25039D5F00A81D79 /* arm_conv_layer_group.cc */ = {isa = PBXFileReference; fileEncoding = 4; lastKnownFileType = sourcecode.cpp.cpp; path = arm_conv_layer_group.cc; sourceTree = "<group>"; };
+		1FC98D8C25039D6000A81D79 /* arm_conv_layer_group.h */ = {isa = PBXFileReference; fileEncoding = 4; lastKnownFileType = sourcecode.c.h; path = arm_conv_layer_group.h; sourceTree = "<group>"; };
 		9D24B9562351FFE1000E1F04 /* tnn copy-Info.plist */ = {isa = PBXFileReference; lastKnownFileType = text.plist.xml; name = "tnn copy-Info.plist"; path = "/Volumes/BANQ/Projects/MLProjects/tnn-open2/platforms/ios/tnn copy-Info.plist"; sourceTree = "<absolute>"; };
 		9D29E25022DC89300050DC63 /* Foundation.framework */ = {isa = PBXFileReference; lastKnownFileType = wrapper.framework; name = Foundation.framework; path = Platforms/iPhoneOS.platform/Developer/SDKs/iPhoneOS12.2.sdk/System/Library/Frameworks/Foundation.framework; sourceTree = DEVELOPER_DIR; };
 		9D2DB1D122D759C8000C508F /* tnn.framework */ = {isa = PBXFileReference; explicitFileType = wrapper.framework; includeInIndex = 0; path = tnn.framework; sourceTree = BUILT_PRODUCTS_DIR; };
@@ -1304,13 +669,7 @@
 		9D2DB1D522D759C8000C508F /* Info.plist */ = {isa = PBXFileReference; lastKnownFileType = text.plist.xml; path = Info.plist; sourceTree = "<group>"; };
 		9D31635F23169B1600531250 /* CoreML.framework */ = {isa = PBXFileReference; lastKnownFileType = wrapper.framework; name = CoreML.framework; path = Platforms/iPhoneOS.platform/Developer/SDKs/iPhoneOS12.4.sdk/System/Library/Frameworks/CoreML.framework; sourceTree = DEVELOPER_DIR; };
 		9D32F95F24557EE7002DCDAB /* net_optimizer_remove_layers.h */ = {isa = PBXFileReference; fileEncoding = 4; lastKnownFileType = sourcecode.c.h; path = net_optimizer_remove_layers.h; sourceTree = "<group>"; };
-<<<<<<< HEAD
-		9D32F96024557EE7002DCDAB /* net_optimizer_fuse_conv_relu.h */ = {isa = PBXFileReference; fileEncoding = 4; lastKnownFileType = sourcecode.c.h; path = net_optimizer_fuse_conv_relu.h; sourceTree = "<group>"; };
-		9D32F96124557EE7002DCDAB /* net_optimizer_insert_reformat.h */ = {isa = PBXFileReference; fileEncoding = 4; lastKnownFileType = sourcecode.c.h; path = net_optimizer_insert_reformat.h; sourceTree = "<group>"; };
-=======
->>>>>>> 0e8a08dc
 		9D32F96224557EE7002DCDAB /* net_optimizer.h */ = {isa = PBXFileReference; fileEncoding = 4; lastKnownFileType = sourcecode.c.h; path = net_optimizer.h; sourceTree = "<group>"; };
-		9D32F96324557EE7002DCDAB /* net_optimizer_insert_reformat.cc */ = {isa = PBXFileReference; fileEncoding = 4; lastKnownFileType = sourcecode.cpp.cpp; path = net_optimizer_insert_reformat.cc; sourceTree = "<group>"; };
 		9D32F96424557EE7002DCDAB /* optimizer_const.h */ = {isa = PBXFileReference; fileEncoding = 4; lastKnownFileType = sourcecode.c.h; path = optimizer_const.h; sourceTree = "<group>"; };
 		9D32F96524557EE7002DCDAB /* net_optimizer_manager.h */ = {isa = PBXFileReference; fileEncoding = 4; lastKnownFileType = sourcecode.c.h; path = net_optimizer_manager.h; sourceTree = "<group>"; };
 		9D32F96624557EE7002DCDAB /* net_optimizer_remove_layers.cc */ = {isa = PBXFileReference; fileEncoding = 4; lastKnownFileType = sourcecode.cpp.cpp; path = net_optimizer_remove_layers.cc; sourceTree = "<group>"; };
@@ -1503,6 +862,7 @@
 		9D32FC3024557EEB002DCDAB /* unary_op_layer_interpreter.cc */ = {isa = PBXFileReference; fileEncoding = 4; lastKnownFileType = sourcecode.cpp.cpp; path = unary_op_layer_interpreter.cc; sourceTree = "<group>"; };
 		9D32FC3124557EEB002DCDAB /* scale_layer_interpreter.cc */ = {isa = PBXFileReference; fileEncoding = 4; lastKnownFileType = sourcecode.cpp.cpp; path = scale_layer_interpreter.cc; sourceTree = "<group>"; };
 		9D32FC3224557EEB002DCDAB /* reduce_op_interpreter.h */ = {isa = PBXFileReference; fileEncoding = 4; lastKnownFileType = sourcecode.c.h; path = reduce_op_interpreter.h; sourceTree = "<group>"; };
+		9D32FC3324557EEB002DCDAB /* layer_interpreter.h */ = {isa = PBXFileReference; fileEncoding = 4; lastKnownFileType = sourcecode.c.h; path = layer_interpreter.h; sourceTree = "<group>"; };
 		9D32FC3424557EEB002DCDAB /* raw_buffer.h */ = {isa = PBXFileReference; fileEncoding = 4; lastKnownFileType = sourcecode.c.h; path = raw_buffer.h; sourceTree = "<group>"; };
 		9D32FC3524557EEB002DCDAB /* default_model_packer.h */ = {isa = PBXFileReference; fileEncoding = 4; lastKnownFileType = sourcecode.c.h; path = default_model_packer.h; sourceTree = "<group>"; };
 		9D32FC3624557EEB002DCDAB /* layer_resource.h */ = {isa = PBXFileReference; fileEncoding = 4; lastKnownFileType = sourcecode.c.h; path = layer_resource.h; sourceTree = "<group>"; };
@@ -1576,11 +936,313 @@
 		9D4C60CA246BF7A1006068D1 /* bbox_util.cc */ = {isa = PBXFileReference; fileEncoding = 4; lastKnownFileType = sourcecode.cpp.cpp; path = bbox_util.cc; sourceTree = "<group>"; };
 		9D4C60CD246BF826006068D1 /* profile.cc */ = {isa = PBXFileReference; fileEncoding = 4; lastKnownFileType = sourcecode.cpp.cpp; path = profile.cc; sourceTree = "<group>"; };
 		9D4C60CE246BF826006068D1 /* profile.h */ = {isa = PBXFileReference; fileEncoding = 4; lastKnownFileType = sourcecode.c.h; path = profile.h; sourceTree = "<group>"; };
+		9D5B715E24BF0A300062DF64 /* metal_prior_box_layer_acc.metal */ = {isa = PBXFileReference; fileEncoding = 4; lastKnownFileType = sourcecode.metal; path = metal_prior_box_layer_acc.metal; sourceTree = "<group>"; };
+		9D5B715F24BF0A300062DF64 /* metal_prior_box_layer_acc.mm */ = {isa = PBXFileReference; fileEncoding = 4; lastKnownFileType = sourcecode.cpp.objcpp; path = metal_prior_box_layer_acc.mm; sourceTree = "<group>"; };
 		9D852BC924584E6A003F4E41 /* bfp16_utils.cc */ = {isa = PBXFileReference; fileEncoding = 4; lastKnownFileType = sourcecode.cpp.cpp; path = bfp16_utils.cc; sourceTree = "<group>"; };
 		9D852BCA24584E6A003F4E41 /* bfp16.h */ = {isa = PBXFileReference; fileEncoding = 4; lastKnownFileType = sourcecode.c.h; path = bfp16.h; sourceTree = "<group>"; };
+		9DB341FB249B0A9300F23F65 /* metal_cpu_adapter_acc.mm */ = {isa = PBXFileReference; fileEncoding = 4; lastKnownFileType = sourcecode.cpp.objcpp; path = metal_cpu_adapter_acc.mm; sourceTree = "<group>"; };
+		9DD1FA8D247CE9BE00800139 /* coreml_network.mm */ = {isa = PBXFileReference; fileEncoding = 4; lastKnownFileType = sourcecode.cpp.objcpp; path = coreml_network.mm; sourceTree = "<group>"; };
+		9DD1FA8F247CE9BE00800139 /* metal_command_queue.h */ = {isa = PBXFileReference; fileEncoding = 4; lastKnownFileType = sourcecode.c.h; path = metal_command_queue.h; sourceTree = "<group>"; };
+		9DD1FA90247CE9BE00800139 /* coreml_network.h */ = {isa = PBXFileReference; fileEncoding = 4; lastKnownFileType = sourcecode.c.h; path = coreml_network.h; sourceTree = "<group>"; };
+		9DD1FA91247CE9BE00800139 /* metal_device.mm */ = {isa = PBXFileReference; fileEncoding = 4; lastKnownFileType = sourcecode.cpp.objcpp; path = metal_device.mm; sourceTree = "<group>"; };
+		9DD1FA92247CE9BE00800139 /* tnn_impl_coreml.h */ = {isa = PBXFileReference; fileEncoding = 4; lastKnownFileType = sourcecode.c.h; path = tnn_impl_coreml.h; sourceTree = "<group>"; };
+		9DD1FA93247CE9BE00800139 /* metal_macro.h */ = {isa = PBXFileReference; fileEncoding = 4; lastKnownFileType = sourcecode.c.h; path = metal_macro.h; sourceTree = "<group>"; };
+		9DD1FA94247CE9BE00800139 /* metal_blob_converter.mm */ = {isa = PBXFileReference; fileEncoding = 4; lastKnownFileType = sourcecode.cpp.objcpp; path = metal_blob_converter.mm; sourceTree = "<group>"; };
+		9DD1FA95247CE9BE00800139 /* metal_blob_converter.metal */ = {isa = PBXFileReference; fileEncoding = 4; lastKnownFileType = sourcecode.metal; path = metal_blob_converter.metal; sourceTree = "<group>"; };
+		9DD1FA96247CE9BE00800139 /* metal_device.h */ = {isa = PBXFileReference; fileEncoding = 4; lastKnownFileType = sourcecode.c.h; path = metal_device.h; sourceTree = "<group>"; };
+		9DD1FA98247CE9BE00800139 /* metal_command_queue.mm */ = {isa = PBXFileReference; fileEncoding = 4; lastKnownFileType = sourcecode.cpp.objcpp; path = metal_command_queue.mm; sourceTree = "<group>"; };
+		9DD1FA99247CE9BE00800139 /* metal_context.mm */ = {isa = PBXFileReference; fileEncoding = 4; lastKnownFileType = sourcecode.cpp.objcpp; path = metal_context.mm; sourceTree = "<group>"; };
+		9DD1FA9A247CE9BE00800139 /* tnn_impl_coreml.mm */ = {isa = PBXFileReference; fileEncoding = 4; lastKnownFileType = sourcecode.cpp.objcpp; path = tnn_impl_coreml.mm; sourceTree = "<group>"; };
+		9DD1FA9B247CE9BE00800139 /* metal_context.h */ = {isa = PBXFileReference; fileEncoding = 4; lastKnownFileType = sourcecode.c.h; path = metal_context.h; sourceTree = "<group>"; };
+		9DD1FA9D247CE9BE00800139 /* metal_sigmoid_layer_acc.mm */ = {isa = PBXFileReference; fileEncoding = 4; lastKnownFileType = sourcecode.cpp.objcpp; path = metal_sigmoid_layer_acc.mm; sourceTree = "<group>"; };
+		9DD1FA9E247CE9BE00800139 /* metal_permute_layer_acc.metal */ = {isa = PBXFileReference; fileEncoding = 4; lastKnownFileType = sourcecode.metal; path = metal_permute_layer_acc.metal; sourceTree = "<group>"; };
+		9DD1FA9F247CE9BE00800139 /* metal_prelu_layer_acc.h */ = {isa = PBXFileReference; fileEncoding = 4; lastKnownFileType = sourcecode.c.h; path = metal_prelu_layer_acc.h; sourceTree = "<group>"; };
+		9DD1FAA0247CE9BE00800139 /* metal_floor_layer_acc.mm */ = {isa = PBXFileReference; fileEncoding = 4; lastKnownFileType = sourcecode.cpp.objcpp; path = metal_floor_layer_acc.mm; sourceTree = "<group>"; };
+		9DD1FAA1247CE9BE00800139 /* metal_relu_layer_acc.mm */ = {isa = PBXFileReference; fileEncoding = 4; lastKnownFileType = sourcecode.cpp.objcpp; path = metal_relu_layer_acc.mm; sourceTree = "<group>"; };
+		9DD1FAA2247CE9BE00800139 /* metal_hard_swish_layer_acc.metal */ = {isa = PBXFileReference; fileEncoding = 4; lastKnownFileType = sourcecode.metal; path = metal_hard_swish_layer_acc.metal; sourceTree = "<group>"; };
+		9DD1FAA3247CE9BE00800139 /* metal_unary_layer_acc.h */ = {isa = PBXFileReference; fileEncoding = 4; lastKnownFileType = sourcecode.c.h; path = metal_unary_layer_acc.h; sourceTree = "<group>"; };
+		9DD1FAA4247CE9BE00800139 /* metal_multidir_broadcast_layer_acc.mm */ = {isa = PBXFileReference; fileEncoding = 4; lastKnownFileType = sourcecode.cpp.objcpp; path = metal_multidir_broadcast_layer_acc.mm; sourceTree = "<group>"; };
+		9DD1FAA5247CE9BE00800139 /* metal_mul_layer_acc.mm */ = {isa = PBXFileReference; fileEncoding = 4; lastKnownFileType = sourcecode.cpp.objcpp; path = metal_mul_layer_acc.mm; sourceTree = "<group>"; };
+		9DD1FAA6247CE9BE00800139 /* metal_ceil_layer_acc.metal */ = {isa = PBXFileReference; fileEncoding = 4; lastKnownFileType = sourcecode.metal; path = metal_ceil_layer_acc.metal; sourceTree = "<group>"; };
+		9DD1FAA7247CE9BE00800139 /* metal_tan_layer_acc.metal */ = {isa = PBXFileReference; fileEncoding = 4; lastKnownFileType = sourcecode.metal; path = metal_tan_layer_acc.metal; sourceTree = "<group>"; };
+		9DD1FAA8247CE9BE00800139 /* metal_stride_slice_layer_acc.mm */ = {isa = PBXFileReference; fileEncoding = 4; lastKnownFileType = sourcecode.cpp.objcpp; path = metal_stride_slice_layer_acc.mm; sourceTree = "<group>"; };
+		9DD1FAA9247CE9BE00800139 /* metal_reduce_mean_layer_acc.mm */ = {isa = PBXFileReference; fileEncoding = 4; lastKnownFileType = sourcecode.cpp.objcpp; path = metal_reduce_mean_layer_acc.mm; sourceTree = "<group>"; };
+		9DD1FAAA247CE9BE00800139 /* metal_common.metal */ = {isa = PBXFileReference; fileEncoding = 4; lastKnownFileType = sourcecode.metal; path = metal_common.metal; sourceTree = "<group>"; };
+		9DD1FAAB247CE9BE00800139 /* metal_tanh_layer_acc.mm */ = {isa = PBXFileReference; fileEncoding = 4; lastKnownFileType = sourcecode.cpp.objcpp; path = metal_tanh_layer_acc.mm; sourceTree = "<group>"; };
+		9DD1FAAC247CE9BE00800139 /* metal_instance_norm_layer_acc.mm */ = {isa = PBXFileReference; fileEncoding = 4; lastKnownFileType = sourcecode.cpp.objcpp; path = metal_instance_norm_layer_acc.mm; sourceTree = "<group>"; };
+		9DD1FAAD247CE9BE00800139 /* metal_sin_layer_acc.mm */ = {isa = PBXFileReference; fileEncoding = 4; lastKnownFileType = sourcecode.cpp.objcpp; path = metal_sin_layer_acc.mm; sourceTree = "<group>"; };
+		9DD1FAAE247CE9BE00800139 /* metal_sub_layer_acc.mm */ = {isa = PBXFileReference; fileEncoding = 4; lastKnownFileType = sourcecode.cpp.objcpp; path = metal_sub_layer_acc.mm; sourceTree = "<group>"; };
+		9DD1FAB0247CE9BE00800139 /* metal_common.h */ = {isa = PBXFileReference; fileEncoding = 4; lastKnownFileType = sourcecode.c.h; path = metal_common.h; sourceTree = "<group>"; };
+		9DD1FAB1247CE9BE00800139 /* metal_add_layer_acc.metal */ = {isa = PBXFileReference; fileEncoding = 4; lastKnownFileType = sourcecode.metal; path = metal_add_layer_acc.metal; sourceTree = "<group>"; };
+		9DD1FAB2247CE9BE00800139 /* metal_sqrt_layer_acc.mm */ = {isa = PBXFileReference; fileEncoding = 4; lastKnownFileType = sourcecode.cpp.objcpp; path = metal_sqrt_layer_acc.mm; sourceTree = "<group>"; };
+		9DD1FAB3247CE9BE00800139 /* metal_layer_acc.mm */ = {isa = PBXFileReference; fileEncoding = 4; lastKnownFileType = sourcecode.cpp.objcpp; path = metal_layer_acc.mm; sourceTree = "<group>"; };
+		9DD1FAB4247CE9BE00800139 /* metal_reduce_sum_layer_acc.mm */ = {isa = PBXFileReference; fileEncoding = 4; lastKnownFileType = sourcecode.cpp.objcpp; path = metal_reduce_sum_layer_acc.mm; sourceTree = "<group>"; };
+		9DD1FAB5247CE9BE00800139 /* metal_splitv_layer_acc.metal */ = {isa = PBXFileReference; fileEncoding = 4; lastKnownFileType = sourcecode.metal; path = metal_splitv_layer_acc.metal; sourceTree = "<group>"; };
+		9DD1FAB6247CE9BE00800139 /* metal_hard_swish_layer_acc.mm */ = {isa = PBXFileReference; fileEncoding = 4; lastKnownFileType = sourcecode.cpp.objcpp; path = metal_hard_swish_layer_acc.mm; sourceTree = "<group>"; };
+		9DD1FAB7247CE9BE00800139 /* metal_log_layer_acc.metal */ = {isa = PBXFileReference; fileEncoding = 4; lastKnownFileType = sourcecode.metal; path = metal_log_layer_acc.metal; sourceTree = "<group>"; };
+		9DD1FAB8247CE9BE00800139 /* metal_reshape_layer_acc.mm */ = {isa = PBXFileReference; fileEncoding = 4; lastKnownFileType = sourcecode.cpp.objcpp; path = metal_reshape_layer_acc.mm; sourceTree = "<group>"; };
+		9DD1FAB9247CE9BE00800139 /* metal_ceil_layer_acc.mm */ = {isa = PBXFileReference; fileEncoding = 4; lastKnownFileType = sourcecode.cpp.objcpp; path = metal_ceil_layer_acc.mm; sourceTree = "<group>"; };
+		9DD1FABA247CE9BE00800139 /* metal_reduce_sum_square_layer_acc.mm */ = {isa = PBXFileReference; fileEncoding = 4; lastKnownFileType = sourcecode.cpp.objcpp; path = metal_reduce_sum_square_layer_acc.mm; sourceTree = "<group>"; };
+		9DD1FABB247CE9BE00800139 /* metal_reduce_log_sum_layer_acc.mm */ = {isa = PBXFileReference; fileEncoding = 4; lastKnownFileType = sourcecode.cpp.objcpp; path = metal_reduce_log_sum_layer_acc.mm; sourceTree = "<group>"; };
+		9DD1FABC247CE9BE00800139 /* metal_atan_layer_acc.metal */ = {isa = PBXFileReference; fileEncoding = 4; lastKnownFileType = sourcecode.metal; path = metal_atan_layer_acc.metal; sourceTree = "<group>"; };
+		9DD1FABD247CE9BE00800139 /* metal_selu_layer_acc.metal */ = {isa = PBXFileReference; fileEncoding = 4; lastKnownFileType = sourcecode.metal; path = metal_selu_layer_acc.metal; sourceTree = "<group>"; };
+		9DD1FABE247CE9BE00800139 /* metal_batch_norm_layer_acc.metal */ = {isa = PBXFileReference; fileEncoding = 4; lastKnownFileType = sourcecode.metal; path = metal_batch_norm_layer_acc.metal; sourceTree = "<group>"; };
+		9DD1FABF247CE9BE00800139 /* metal_floor_layer_acc.metal */ = {isa = PBXFileReference; fileEncoding = 4; lastKnownFileType = sourcecode.metal; path = metal_floor_layer_acc.metal; sourceTree = "<group>"; };
+		9DD1FAC0247CE9BE00800139 /* metal_reduce_max_layer_acc.mm */ = {isa = PBXFileReference; fileEncoding = 4; lastKnownFileType = sourcecode.cpp.objcpp; path = metal_reduce_max_layer_acc.mm; sourceTree = "<group>"; };
+		9DD1FAC1247CE9BE00800139 /* metal_reduce_min_layer_acc.mm */ = {isa = PBXFileReference; fileEncoding = 4; lastKnownFileType = sourcecode.cpp.objcpp; path = metal_reduce_min_layer_acc.mm; sourceTree = "<group>"; };
+		9DD1FAC2247CE9BE00800139 /* metal_tanh_layer_acc.metal */ = {isa = PBXFileReference; fileEncoding = 4; lastKnownFileType = sourcecode.metal; path = metal_tanh_layer_acc.metal; sourceTree = "<group>"; };
+		9DD1FAC3247CE9BE00800139 /* metal_atan_layer_acc.mm */ = {isa = PBXFileReference; fileEncoding = 4; lastKnownFileType = sourcecode.cpp.objcpp; path = metal_atan_layer_acc.mm; sourceTree = "<group>"; };
+		9DD1FAC4247CE9BE00800139 /* metal_elu_layer_acc.metal */ = {isa = PBXFileReference; fileEncoding = 4; lastKnownFileType = sourcecode.metal; path = metal_elu_layer_acc.metal; sourceTree = "<group>"; };
+		9DD1FAC5247CE9BE00800139 /* metal_neg_layer_acc.metal */ = {isa = PBXFileReference; fileEncoding = 4; lastKnownFileType = sourcecode.metal; path = metal_neg_layer_acc.metal; sourceTree = "<group>"; };
+		9DD1FAC6247CE9BE00800139 /* metal_prelu_layer_acc.mm */ = {isa = PBXFileReference; fileEncoding = 4; lastKnownFileType = sourcecode.cpp.objcpp; path = metal_prelu_layer_acc.mm; sourceTree = "<group>"; };
+		9DD1FAC7247CE9BE00800139 /* metal_reduce_l1_layer_acc.mm */ = {isa = PBXFileReference; fileEncoding = 4; lastKnownFileType = sourcecode.cpp.objcpp; path = metal_reduce_l1_layer_acc.mm; sourceTree = "<group>"; };
+		9DD1FAC8247CE9BE00800139 /* metal_abs_layer_acc.metal */ = {isa = PBXFileReference; fileEncoding = 4; lastKnownFileType = sourcecode.metal; path = metal_abs_layer_acc.metal; sourceTree = "<group>"; };
+		9DD1FAC9247CE9BE00800139 /* metal_reduce_layer_acc.mm */ = {isa = PBXFileReference; fileEncoding = 4; lastKnownFileType = sourcecode.cpp.objcpp; path = metal_reduce_layer_acc.mm; sourceTree = "<group>"; };
+		9DD1FACA247CE9BE00800139 /* metal_hard_sigmoid_layer_acc.metal */ = {isa = PBXFileReference; fileEncoding = 4; lastKnownFileType = sourcecode.metal; path = metal_hard_sigmoid_layer_acc.metal; sourceTree = "<group>"; };
+		9DD1FACC247CE9BE00800139 /* metal_acos_layer_acc.mm */ = {isa = PBXFileReference; fileEncoding = 4; lastKnownFileType = sourcecode.cpp.objcpp; path = metal_acos_layer_acc.mm; sourceTree = "<group>"; };
+		9DD1FACD247CE9BE00800139 /* metal_selu_layer_acc.mm */ = {isa = PBXFileReference; fileEncoding = 4; lastKnownFileType = sourcecode.cpp.objcpp; path = metal_selu_layer_acc.mm; sourceTree = "<group>"; };
+		9DD1FACE247CE9BE00800139 /* metal_batch_norm_layer_acc.mm */ = {isa = PBXFileReference; fileEncoding = 4; lastKnownFileType = sourcecode.cpp.objcpp; path = metal_batch_norm_layer_acc.mm; sourceTree = "<group>"; };
+		9DD1FAD0247CE9BE00800139 /* metal_deconv_layer_common.mm */ = {isa = PBXFileReference; fileEncoding = 4; lastKnownFileType = sourcecode.cpp.objcpp; path = metal_deconv_layer_common.mm; sourceTree = "<group>"; };
+		9DD1FAD1247CE9BE00800139 /* metal_deconv_layer_acc.h */ = {isa = PBXFileReference; fileEncoding = 4; lastKnownFileType = sourcecode.c.h; path = metal_deconv_layer_acc.h; sourceTree = "<group>"; };
+		9DD1FAD2247CE9BE00800139 /* metal_deconv_layer_common.metal */ = {isa = PBXFileReference; fileEncoding = 4; lastKnownFileType = sourcecode.metal; path = metal_deconv_layer_common.metal; sourceTree = "<group>"; };
+		9DD1FAD3247CE9BE00800139 /* metal_deconv_layer_depthwise.h */ = {isa = PBXFileReference; fileEncoding = 4; lastKnownFileType = sourcecode.c.h; path = metal_deconv_layer_depthwise.h; sourceTree = "<group>"; };
+		9DD1FAD4247CE9BE00800139 /* metal_deconv_layer_depthwise.mm */ = {isa = PBXFileReference; fileEncoding = 4; lastKnownFileType = sourcecode.cpp.objcpp; path = metal_deconv_layer_depthwise.mm; sourceTree = "<group>"; };
+		9DD1FAD5247CE9BE00800139 /* metal_deconv_layer_acc.mm */ = {isa = PBXFileReference; fileEncoding = 4; lastKnownFileType = sourcecode.cpp.objcpp; path = metal_deconv_layer_acc.mm; sourceTree = "<group>"; };
+		9DD1FAD6247CE9BE00800139 /* metal_deconv_layer_common.h */ = {isa = PBXFileReference; fileEncoding = 4; lastKnownFileType = sourcecode.c.h; path = metal_deconv_layer_common.h; sourceTree = "<group>"; };
+		9DD1FAD7247CE9BE00800139 /* metal_deconv_layer_depthwise.metal */ = {isa = PBXFileReference; fileEncoding = 4; lastKnownFileType = sourcecode.metal; path = metal_deconv_layer_depthwise.metal; sourceTree = "<group>"; };
+		9DD1FAD8247CE9BE00800139 /* metal_splitv_layer_acc.mm */ = {isa = PBXFileReference; fileEncoding = 4; lastKnownFileType = sourcecode.cpp.objcpp; path = metal_splitv_layer_acc.mm; sourceTree = "<group>"; };
+		9DD1FAD9247CE9BE00800139 /* metal_sign_layer_acc.mm */ = {isa = PBXFileReference; fileEncoding = 4; lastKnownFileType = sourcecode.cpp.objcpp; path = metal_sign_layer_acc.mm; sourceTree = "<group>"; };
+		9DD1FADA247CE9BE00800139 /* metal_softplus_layer_acc.metal */ = {isa = PBXFileReference; fileEncoding = 4; lastKnownFileType = sourcecode.metal; path = metal_softplus_layer_acc.metal; sourceTree = "<group>"; };
+		9DD1FADB247CE9BE00800139 /* metal_relu6_layer_acc.metal */ = {isa = PBXFileReference; fileEncoding = 4; lastKnownFileType = sourcecode.metal; path = metal_relu6_layer_acc.metal; sourceTree = "<group>"; };
+		9DD1FADC247CE9BE00800139 /* metal_reciprocal_layer_acc.metal */ = {isa = PBXFileReference; fileEncoding = 4; lastKnownFileType = sourcecode.metal; path = metal_reciprocal_layer_acc.metal; sourceTree = "<group>"; };
+		9DD1FADD247CE9BE00800139 /* metal_log_sigmoid_layer_acc.mm */ = {isa = PBXFileReference; fileEncoding = 4; lastKnownFileType = sourcecode.cpp.objcpp; path = metal_log_sigmoid_layer_acc.mm; sourceTree = "<group>"; };
+		9DD1FADE247CE9BE00800139 /* metal_shuffle_layer_acc.metal */ = {isa = PBXFileReference; fileEncoding = 4; lastKnownFileType = sourcecode.metal; path = metal_shuffle_layer_acc.metal; sourceTree = "<group>"; };
+		9DD1FADF247CE9BE00800139 /* metal_reduce_layer_acc.h */ = {isa = PBXFileReference; fileEncoding = 4; lastKnownFileType = sourcecode.c.h; path = metal_reduce_layer_acc.h; sourceTree = "<group>"; };
+		9DD1FAE0247CE9BE00800139 /* metal_div_layer_acc.mm */ = {isa = PBXFileReference; fileEncoding = 4; lastKnownFileType = sourcecode.cpp.objcpp; path = metal_div_layer_acc.mm; sourceTree = "<group>"; };
+		9DD1FAE1247CE9BE00800139 /* metal_exp_layer_acc.mm */ = {isa = PBXFileReference; fileEncoding = 4; lastKnownFileType = sourcecode.cpp.objcpp; path = metal_exp_layer_acc.mm; sourceTree = "<group>"; };
+		9DD1FAE2247CE9BE00800139 /* metal_reduce_prod_layer_acc.mm */ = {isa = PBXFileReference; fileEncoding = 4; lastKnownFileType = sourcecode.cpp.objcpp; path = metal_reduce_prod_layer_acc.mm; sourceTree = "<group>"; };
+		9DD1FAE3247CE9BE00800139 /* metal_min_layer_acc.metal */ = {isa = PBXFileReference; fileEncoding = 4; lastKnownFileType = sourcecode.metal; path = metal_min_layer_acc.metal; sourceTree = "<group>"; };
+		9DD1FAE4247CE9BE00800139 /* metal_hdrguide_layer_acc.metal */ = {isa = PBXFileReference; fileEncoding = 4; lastKnownFileType = sourcecode.metal; path = metal_hdrguide_layer_acc.metal; sourceTree = "<group>"; };
+		9DD1FAE5247CE9BE00800139 /* metal_sin_layer_acc.metal */ = {isa = PBXFileReference; fileEncoding = 4; lastKnownFileType = sourcecode.metal; path = metal_sin_layer_acc.metal; sourceTree = "<group>"; };
+		9DD1FAE6247CE9BE00800139 /* metal_pow_layer_acc.mm */ = {isa = PBXFileReference; fileEncoding = 4; lastKnownFileType = sourcecode.cpp.objcpp; path = metal_pow_layer_acc.mm; sourceTree = "<group>"; };
+		9DD1FAE7247CE9BE00800139 /* metal_softmax_layer_acc.mm */ = {isa = PBXFileReference; fileEncoding = 4; lastKnownFileType = sourcecode.cpp.objcpp; path = metal_softmax_layer_acc.mm; sourceTree = "<group>"; };
+		9DD1FAE8247CE9BE00800139 /* metal_lrn_layer_acc.metal */ = {isa = PBXFileReference; fileEncoding = 4; lastKnownFileType = sourcecode.metal; path = metal_lrn_layer_acc.metal; sourceTree = "<group>"; };
+		9DD1FAE9247CE9BE00800139 /* metal_mul_layer_acc.metal */ = {isa = PBXFileReference; fileEncoding = 4; lastKnownFileType = sourcecode.metal; path = metal_mul_layer_acc.metal; sourceTree = "<group>"; };
+		9DD1FAEA247CE9BE00800139 /* metal_normalize_layer_acc.mm */ = {isa = PBXFileReference; fileEncoding = 4; lastKnownFileType = sourcecode.cpp.objcpp; path = metal_normalize_layer_acc.mm; sourceTree = "<group>"; };
+		9DD1FAEB247CE9BE00800139 /* metal_reduce_l2_layer_acc.mm */ = {isa = PBXFileReference; fileEncoding = 4; lastKnownFileType = sourcecode.cpp.objcpp; path = metal_reduce_l2_layer_acc.mm; sourceTree = "<group>"; };
+		9DD1FAEC247CE9BE00800139 /* metal_elu_layer_acc.mm */ = {isa = PBXFileReference; fileEncoding = 4; lastKnownFileType = sourcecode.cpp.objcpp; path = metal_elu_layer_acc.mm; sourceTree = "<group>"; };
+		9DD1FAED247CE9BE00800139 /* metal_abs_layer_acc.mm */ = {isa = PBXFileReference; fileEncoding = 4; lastKnownFileType = sourcecode.cpp.objcpp; path = metal_abs_layer_acc.mm; sourceTree = "<group>"; };
+		9DD1FAEE247CE9BE00800139 /* metal_concat_layer_acc.mm */ = {isa = PBXFileReference; fileEncoding = 4; lastKnownFileType = sourcecode.cpp.objcpp; path = metal_concat_layer_acc.mm; sourceTree = "<group>"; };
+		9DD1FAEF247CE9BE00800139 /* metal_concat_layer_acc.metal */ = {isa = PBXFileReference; fileEncoding = 4; lastKnownFileType = sourcecode.metal; path = metal_concat_layer_acc.metal; sourceTree = "<group>"; };
+		9DD1FAF0247CE9BE00800139 /* metal_tan_layer_acc.mm */ = {isa = PBXFileReference; fileEncoding = 4; lastKnownFileType = sourcecode.cpp.objcpp; path = metal_tan_layer_acc.mm; sourceTree = "<group>"; };
+		9DD1FAF1247CE9BE00800139 /* metal_clip_layer_acc.metal */ = {isa = PBXFileReference; fileEncoding = 4; lastKnownFileType = sourcecode.metal; path = metal_clip_layer_acc.metal; sourceTree = "<group>"; };
+		9DD1FAF2247CE9BE00800139 /* metal_cos_layer_acc.mm */ = {isa = PBXFileReference; fileEncoding = 4; lastKnownFileType = sourcecode.cpp.objcpp; path = metal_cos_layer_acc.mm; sourceTree = "<group>"; };
+		9DD1FAF3247CE9BE00800139 /* metal_min_layer_acc.mm */ = {isa = PBXFileReference; fileEncoding = 4; lastKnownFileType = sourcecode.cpp.objcpp; path = metal_min_layer_acc.mm; sourceTree = "<group>"; };
+		9DD1FAF4247CE9BE00800139 /* metal_normalize_layer_acc.metal */ = {isa = PBXFileReference; fileEncoding = 4; lastKnownFileType = sourcecode.metal; path = metal_normalize_layer_acc.metal; sourceTree = "<group>"; };
+		9DD1FAF5247CE9BE00800139 /* metal_relu_layer_acc.metal */ = {isa = PBXFileReference; fileEncoding = 4; lastKnownFileType = sourcecode.metal; path = metal_relu_layer_acc.metal; sourceTree = "<group>"; };
+		9DD1FAF6247CE9BE00800139 /* metal_softmax_layer_acc.metal */ = {isa = PBXFileReference; fileEncoding = 4; lastKnownFileType = sourcecode.metal; path = metal_softmax_layer_acc.metal; sourceTree = "<group>"; };
+		9DD1FAF7247CE9BE00800139 /* metal_clip_layer_acc.mm */ = {isa = PBXFileReference; fileEncoding = 4; lastKnownFileType = sourcecode.cpp.objcpp; path = metal_clip_layer_acc.mm; sourceTree = "<group>"; };
+		9DD1FAF8247CE9BE00800139 /* metal_exp_layer_acc.metal */ = {isa = PBXFileReference; fileEncoding = 4; lastKnownFileType = sourcecode.metal; path = metal_exp_layer_acc.metal; sourceTree = "<group>"; };
+		9DD1FAF9247CE9BE00800139 /* metal_max_layer_acc.mm */ = {isa = PBXFileReference; fileEncoding = 4; lastKnownFileType = sourcecode.cpp.objcpp; path = metal_max_layer_acc.mm; sourceTree = "<group>"; };
+		9DD1FAFA247CE9BE00800139 /* metal_sigmoid_layer_acc.metal */ = {isa = PBXFileReference; fileEncoding = 4; lastKnownFileType = sourcecode.metal; path = metal_sigmoid_layer_acc.metal; sourceTree = "<group>"; };
+		9DD1FAFB247CE9BE00800139 /* metal_softplus_layer_acc.mm */ = {isa = PBXFileReference; fileEncoding = 4; lastKnownFileType = sourcecode.cpp.objcpp; path = metal_softplus_layer_acc.mm; sourceTree = "<group>"; };
+		9DD1FAFC247CE9BE00800139 /* metal_div_layer_acc.metal */ = {isa = PBXFileReference; fileEncoding = 4; lastKnownFileType = sourcecode.metal; path = metal_div_layer_acc.metal; sourceTree = "<group>"; };
+		9DD1FAFD247CE9BE00800139 /* metal_cos_layer_acc.metal */ = {isa = PBXFileReference; fileEncoding = 4; lastKnownFileType = sourcecode.metal; path = metal_cos_layer_acc.metal; sourceTree = "<group>"; };
+		9DD1FAFE247CE9BE00800139 /* metal_reduce_layer_acc.metal */ = {isa = PBXFileReference; fileEncoding = 4; lastKnownFileType = sourcecode.metal; path = metal_reduce_layer_acc.metal; sourceTree = "<group>"; };
+		9DD1FAFF247CE9BE00800139 /* metal_prelu_layer_acc.metal */ = {isa = PBXFileReference; fileEncoding = 4; lastKnownFileType = sourcecode.metal; path = metal_prelu_layer_acc.metal; sourceTree = "<group>"; };
+		9DD1FB00247CE9BE00800139 /* metal_pad_layer_acc.mm */ = {isa = PBXFileReference; fileEncoding = 4; lastKnownFileType = sourcecode.cpp.objcpp; path = metal_pad_layer_acc.mm; sourceTree = "<group>"; };
+		9DD1FB01247CE9BE00800139 /* metal_relu6_layer_acc.mm */ = {isa = PBXFileReference; fileEncoding = 4; lastKnownFileType = sourcecode.cpp.objcpp; path = metal_relu6_layer_acc.mm; sourceTree = "<group>"; };
+		9DD1FB02247CE9BE00800139 /* metal_stride_slice_layer_acc.metal */ = {isa = PBXFileReference; fileEncoding = 4; lastKnownFileType = sourcecode.metal; path = metal_stride_slice_layer_acc.metal; sourceTree = "<group>"; };
+		9DD1FB04247CE9BE00800139 /* metal_pad_layer_acc.metal */ = {isa = PBXFileReference; fileEncoding = 4; lastKnownFileType = sourcecode.metal; path = metal_pad_layer_acc.metal; sourceTree = "<group>"; };
+		9DD1FB05247CE9BE00800139 /* metal_add_layer_acc.mm */ = {isa = PBXFileReference; fileEncoding = 4; lastKnownFileType = sourcecode.cpp.objcpp; path = metal_add_layer_acc.mm; sourceTree = "<group>"; };
+		9DD1FB06247CE9BE00800139 /* metal_hdrguide_layer_acc.mm */ = {isa = PBXFileReference; fileEncoding = 4; lastKnownFileType = sourcecode.cpp.objcpp; path = metal_hdrguide_layer_acc.mm; sourceTree = "<group>"; };
+		9DD1FB07247CE9BE00800139 /* metal_reshape_layer_acc.metal */ = {isa = PBXFileReference; fileEncoding = 4; lastKnownFileType = sourcecode.metal; path = metal_reshape_layer_acc.metal; sourceTree = "<group>"; };
+		9DD1FB08247CE9BE00800139 /* metal_multidir_broadcast_layer_acc.h */ = {isa = PBXFileReference; fileEncoding = 4; lastKnownFileType = sourcecode.c.h; path = metal_multidir_broadcast_layer_acc.h; sourceTree = "<group>"; };
+		9DD1FB09247CE9BE00800139 /* metal_instance_norm_layer_acc.metal */ = {isa = PBXFileReference; fileEncoding = 4; lastKnownFileType = sourcecode.metal; path = metal_instance_norm_layer_acc.metal; sourceTree = "<group>"; };
+		9DD1FB0A247CE9BE00800139 /* metal_sign_layer_acc.metal */ = {isa = PBXFileReference; fileEncoding = 4; lastKnownFileType = sourcecode.metal; path = metal_sign_layer_acc.metal; sourceTree = "<group>"; };
+		9DD1FB0B247CE9BE00800139 /* metal_hard_sigmoid_layer_acc.mm */ = {isa = PBXFileReference; fileEncoding = 4; lastKnownFileType = sourcecode.cpp.objcpp; path = metal_hard_sigmoid_layer_acc.mm; sourceTree = "<group>"; };
+		9DD1FB0C247CE9BE00800139 /* metal_reciprocal_layer_acc.mm */ = {isa = PBXFileReference; fileEncoding = 4; lastKnownFileType = sourcecode.cpp.objcpp; path = metal_reciprocal_layer_acc.mm; sourceTree = "<group>"; };
+		9DD1FB0D247CE9BE00800139 /* metal_permute_layer_acc.mm */ = {isa = PBXFileReference; fileEncoding = 4; lastKnownFileType = sourcecode.cpp.objcpp; path = metal_permute_layer_acc.mm; sourceTree = "<group>"; };
+		9DD1FB0E247CE9BE00800139 /* metal_asin_layer_acc.metal */ = {isa = PBXFileReference; fileEncoding = 4; lastKnownFileType = sourcecode.metal; path = metal_asin_layer_acc.metal; sourceTree = "<group>"; };
+		9DD1FB0F247CE9BE00800139 /* metal_reduce_log_sum_exp_layer_acc.mm */ = {isa = PBXFileReference; fileEncoding = 4; lastKnownFileType = sourcecode.cpp.objcpp; path = metal_reduce_log_sum_exp_layer_acc.mm; sourceTree = "<group>"; };
+		9DD1FB10247CE9BE00800139 /* metal_max_layer_acc.metal */ = {isa = PBXFileReference; fileEncoding = 4; lastKnownFileType = sourcecode.metal; path = metal_max_layer_acc.metal; sourceTree = "<group>"; };
+		9DD1FB11247CE9BE00800139 /* metal_asin_layer_acc.mm */ = {isa = PBXFileReference; fileEncoding = 4; lastKnownFileType = sourcecode.cpp.objcpp; path = metal_asin_layer_acc.mm; sourceTree = "<group>"; };
+		9DD1FB13247CE9BE00800139 /* metal_conv_layer_common.mm */ = {isa = PBXFileReference; fileEncoding = 4; lastKnownFileType = sourcecode.cpp.objcpp; path = metal_conv_layer_common.mm; sourceTree = "<group>"; };
+		9DD1FB14247CE9BE00800139 /* metal_conv_layer_common.h */ = {isa = PBXFileReference; fileEncoding = 4; lastKnownFileType = sourcecode.c.h; path = metal_conv_layer_common.h; sourceTree = "<group>"; };
+		9DD1FB15247CE9BE00800139 /* metal_inner_product_layer_acc.mm */ = {isa = PBXFileReference; fileEncoding = 4; lastKnownFileType = sourcecode.cpp.objcpp; path = metal_inner_product_layer_acc.mm; sourceTree = "<group>"; };
+		9DD1FB16247CE9BE00800139 /* metal_conv_layer_winograd.h */ = {isa = PBXFileReference; fileEncoding = 4; lastKnownFileType = sourcecode.c.h; path = metal_conv_layer_winograd.h; sourceTree = "<group>"; };
+		9DD1FB17247CE9BE00800139 /* metal_conv_layer_acc.h */ = {isa = PBXFileReference; fileEncoding = 4; lastKnownFileType = sourcecode.c.h; path = metal_conv_layer_acc.h; sourceTree = "<group>"; };
+		9DD1FB18247CE9BE00800139 /* metal_conv_layer_depthwise.h */ = {isa = PBXFileReference; fileEncoding = 4; lastKnownFileType = sourcecode.c.h; path = metal_conv_layer_depthwise.h; sourceTree = "<group>"; };
+		9DD1FB19247CE9BE00800139 /* metal_conv_layer_depthwise.mm */ = {isa = PBXFileReference; fileEncoding = 4; lastKnownFileType = sourcecode.cpp.objcpp; path = metal_conv_layer_depthwise.mm; sourceTree = "<group>"; };
+		9DD1FB1A247CE9BE00800139 /* metal_conv_layer_common.metal */ = {isa = PBXFileReference; fileEncoding = 4; lastKnownFileType = sourcecode.metal; path = metal_conv_layer_common.metal; sourceTree = "<group>"; };
+		9DD1FB1B247CE9BE00800139 /* metal_conv_layer_1x1.h */ = {isa = PBXFileReference; fileEncoding = 4; lastKnownFileType = sourcecode.c.h; path = metal_conv_layer_1x1.h; sourceTree = "<group>"; };
+		9DD1FB1C247CE9BE00800139 /* metal_conv_layer_1x1.mm */ = {isa = PBXFileReference; fileEncoding = 4; lastKnownFileType = sourcecode.cpp.objcpp; path = metal_conv_layer_1x1.mm; sourceTree = "<group>"; };
+		9DD1FB1D247CE9BE00800139 /* metal_inner_product_layer_acc.h */ = {isa = PBXFileReference; fileEncoding = 4; lastKnownFileType = sourcecode.c.h; path = metal_inner_product_layer_acc.h; sourceTree = "<group>"; };
+		9DD1FB1E247CE9BE00800139 /* metal_conv_layer_winograd.metal */ = {isa = PBXFileReference; fileEncoding = 4; lastKnownFileType = sourcecode.metal; path = metal_conv_layer_winograd.metal; sourceTree = "<group>"; };
+		9DD1FB1F247CE9BE00800139 /* metal_conv_layer_1x1.metal */ = {isa = PBXFileReference; fileEncoding = 4; lastKnownFileType = sourcecode.metal; path = metal_conv_layer_1x1.metal; sourceTree = "<group>"; };
+		9DD1FB20247CE9BE00800139 /* metal_inner_product_layer_acc.metal */ = {isa = PBXFileReference; fileEncoding = 4; lastKnownFileType = sourcecode.metal; path = metal_inner_product_layer_acc.metal; sourceTree = "<group>"; };
+		9DD1FB21247CE9BE00800139 /* metal_conv_layer_depthwise.metal */ = {isa = PBXFileReference; fileEncoding = 4; lastKnownFileType = sourcecode.metal; path = metal_conv_layer_depthwise.metal; sourceTree = "<group>"; };
+		9DD1FB22247CE9BE00800139 /* metal_conv_layer_winograd.mm */ = {isa = PBXFileReference; fileEncoding = 4; lastKnownFileType = sourcecode.cpp.objcpp; path = metal_conv_layer_winograd.mm; sourceTree = "<group>"; };
+		9DD1FB23247CE9BE00800139 /* metal_conv_layer_acc.mm */ = {isa = PBXFileReference; fileEncoding = 4; lastKnownFileType = sourcecode.cpp.objcpp; path = metal_conv_layer_acc.mm; sourceTree = "<group>"; };
+		9DD1FB24247CE9BE00800139 /* metal_unary_layer_acc.mm */ = {isa = PBXFileReference; fileEncoding = 4; lastKnownFileType = sourcecode.cpp.objcpp; path = metal_unary_layer_acc.mm; sourceTree = "<group>"; };
+		9DD1FB25247CE9BE00800139 /* metal_upsample_layer_acc.mm */ = {isa = PBXFileReference; fileEncoding = 4; lastKnownFileType = sourcecode.cpp.objcpp; path = metal_upsample_layer_acc.mm; sourceTree = "<group>"; };
+		9DD1FB26247CE9BE00800139 /* metal_upsample_layer_acc.metal */ = {isa = PBXFileReference; fileEncoding = 4; lastKnownFileType = sourcecode.metal; path = metal_upsample_layer_acc.metal; sourceTree = "<group>"; };
+		9DD1FB27247CE9BE00800139 /* metal_sqrt_layer_acc.metal */ = {isa = PBXFileReference; fileEncoding = 4; lastKnownFileType = sourcecode.metal; path = metal_sqrt_layer_acc.metal; sourceTree = "<group>"; };
+		9DD1FB28247CE9BE00800139 /* metal_layer_acc.h */ = {isa = PBXFileReference; fileEncoding = 4; lastKnownFileType = sourcecode.c.h; path = metal_layer_acc.h; sourceTree = "<group>"; };
+		9DD1FB29247CE9BE00800139 /* metal_lrn_layer_acc.mm */ = {isa = PBXFileReference; fileEncoding = 4; lastKnownFileType = sourcecode.cpp.objcpp; path = metal_lrn_layer_acc.mm; sourceTree = "<group>"; };
+		9DD1FB2A247CE9BE00800139 /* metal_shuffle_layer_acc.mm */ = {isa = PBXFileReference; fileEncoding = 4; lastKnownFileType = sourcecode.cpp.objcpp; path = metal_shuffle_layer_acc.mm; sourceTree = "<group>"; };
+		9DD1FB2B247CE9BE00800139 /* metal_pow_layer_acc.metal */ = {isa = PBXFileReference; fileEncoding = 4; lastKnownFileType = sourcecode.metal; path = metal_pow_layer_acc.metal; sourceTree = "<group>"; };
+		9DD1FB2C247CE9BE00800139 /* metal_neg_layer_acc.mm */ = {isa = PBXFileReference; fileEncoding = 4; lastKnownFileType = sourcecode.cpp.objcpp; path = metal_neg_layer_acc.mm; sourceTree = "<group>"; };
+		9DD1FB2D247CE9BE00800139 /* metal_log_sigmoid_layer_acc.metal */ = {isa = PBXFileReference; fileEncoding = 4; lastKnownFileType = sourcecode.metal; path = metal_log_sigmoid_layer_acc.metal; sourceTree = "<group>"; };
+		9DD1FB2E247CE9BE00800139 /* metal_log_layer_acc.mm */ = {isa = PBXFileReference; fileEncoding = 4; lastKnownFileType = sourcecode.cpp.objcpp; path = metal_log_layer_acc.mm; sourceTree = "<group>"; };
+		9DD1FB2F247CE9BE00800139 /* metal_sub_layer_acc.metal */ = {isa = PBXFileReference; fileEncoding = 4; lastKnownFileType = sourcecode.metal; path = metal_sub_layer_acc.metal; sourceTree = "<group>"; };
+		9DD1FB30247CE9BE00800139 /* metal_acos_layer_acc.metal */ = {isa = PBXFileReference; fileEncoding = 4; lastKnownFileType = sourcecode.metal; path = metal_acos_layer_acc.metal; sourceTree = "<group>"; };
+		9DD1FBD2247CEA1200800139 /* arm_util.cc */ = {isa = PBXFileReference; fileEncoding = 4; lastKnownFileType = sourcecode.cpp.cpp; path = arm_util.cc; sourceTree = "<group>"; };
+		9DD1FBD3247CEA1200800139 /* arm_util.h */ = {isa = PBXFileReference; fileEncoding = 4; lastKnownFileType = sourcecode.c.h; path = arm_util.h; sourceTree = "<group>"; };
+		9DD1FBD4247CEA1200800139 /* arm_context.cc */ = {isa = PBXFileReference; fileEncoding = 4; lastKnownFileType = sourcecode.cpp.cpp; path = arm_context.cc; sourceTree = "<group>"; };
+		9DD1FBD5247CEA1200800139 /* arm_context.h */ = {isa = PBXFileReference; fileEncoding = 4; lastKnownFileType = sourcecode.c.h; path = arm_context.h; sourceTree = "<group>"; };
+		9DD1FBD6247CEA1300800139 /* arm_common.h */ = {isa = PBXFileReference; fileEncoding = 4; lastKnownFileType = sourcecode.c.h; path = arm_common.h; sourceTree = "<group>"; };
+		9DD1FBD8247CEA1300800139 /* arm_sqrt_layer_acc.cc */ = {isa = PBXFileReference; fileEncoding = 4; lastKnownFileType = sourcecode.cpp.cpp; path = arm_sqrt_layer_acc.cc; sourceTree = "<group>"; };
+		9DD1FBD9247CEA1300800139 /* arm_sigmoid_layer_acc.cc */ = {isa = PBXFileReference; fileEncoding = 4; lastKnownFileType = sourcecode.cpp.cpp; path = arm_sigmoid_layer_acc.cc; sourceTree = "<group>"; };
+		9DD1FBDA247CEA1300800139 /* arm_unary_layer_acc.cc */ = {isa = PBXFileReference; fileEncoding = 4; lastKnownFileType = sourcecode.cpp.cpp; path = arm_unary_layer_acc.cc; sourceTree = "<group>"; };
+		9DD1FBDB247CEA1300800139 /* arm_sub_layer_acc.cc */ = {isa = PBXFileReference; fileEncoding = 4; lastKnownFileType = sourcecode.cpp.cpp; path = arm_sub_layer_acc.cc; sourceTree = "<group>"; };
+		9DD1FBDC247CEA1300800139 /* arm_log_acc_layer_acc.cc */ = {isa = PBXFileReference; fileEncoding = 4; lastKnownFileType = sourcecode.cpp.cpp; path = arm_log_acc_layer_acc.cc; sourceTree = "<group>"; };
+		9DD1FBDD247CEA1300800139 /* arm_reduce_log_sum_exp_layer_acc.cc */ = {isa = PBXFileReference; fileEncoding = 4; lastKnownFileType = sourcecode.cpp.cpp; path = arm_reduce_log_sum_exp_layer_acc.cc; sourceTree = "<group>"; };
+		9DD1FBDE247CEA1300800139 /* arm_splitv_layer_acc.cc */ = {isa = PBXFileReference; fileEncoding = 4; lastKnownFileType = sourcecode.cpp.cpp; path = arm_splitv_layer_acc.cc; sourceTree = "<group>"; };
+		9DD1FBDF247CEA1300800139 /* arm_reduce_prod_layer_acc.cc */ = {isa = PBXFileReference; fileEncoding = 4; lastKnownFileType = sourcecode.cpp.cpp; path = arm_reduce_prod_layer_acc.cc; sourceTree = "<group>"; };
+		9DD1FBE0247CEA1300800139 /* arm_nchw_layer_acc.h */ = {isa = PBXFileReference; fileEncoding = 4; lastKnownFileType = sourcecode.c.h; path = arm_nchw_layer_acc.h; sourceTree = "<group>"; };
+		9DD1FBE1247CEA1300800139 /* arm_scale_layer_acc.cc */ = {isa = PBXFileReference; fileEncoding = 4; lastKnownFileType = sourcecode.cpp.cpp; path = arm_scale_layer_acc.cc; sourceTree = "<group>"; };
+		9DD1FBE2247CEA1300800139 /* arm_instance_norm_layer_acc.cc */ = {isa = PBXFileReference; fileEncoding = 4; lastKnownFileType = sourcecode.cpp.cpp; path = arm_instance_norm_layer_acc.cc; sourceTree = "<group>"; };
+		9DD1FBE3247CEA1300800139 /* arm_inner_product_layer_acc.cc */ = {isa = PBXFileReference; fileEncoding = 4; lastKnownFileType = sourcecode.cpp.cpp; path = arm_inner_product_layer_acc.cc; sourceTree = "<group>"; };
+		9DD1FBE4247CEA1300800139 /* arm_reduce_l2_layer_acc.cc */ = {isa = PBXFileReference; fileEncoding = 4; lastKnownFileType = sourcecode.cpp.cpp; path = arm_reduce_l2_layer_acc.cc; sourceTree = "<group>"; };
+		9DD1FBE5247CEA1300800139 /* arm_reduce_layer_acc.cc */ = {isa = PBXFileReference; fileEncoding = 4; lastKnownFileType = sourcecode.cpp.cpp; path = arm_reduce_layer_acc.cc; sourceTree = "<group>"; };
+		9DD1FBE6247CEA1300800139 /* arm_relu_layer_acc.cc */ = {isa = PBXFileReference; fileEncoding = 4; lastKnownFileType = sourcecode.cpp.cpp; path = arm_relu_layer_acc.cc; sourceTree = "<group>"; };
+		9DD1FBE7247CEA1300800139 /* arm_mul_layer_acc.cc */ = {isa = PBXFileReference; fileEncoding = 4; lastKnownFileType = sourcecode.cpp.cpp; path = arm_mul_layer_acc.cc; sourceTree = "<group>"; };
+		9DD1FBE8247CEA1300800139 /* arm_normalize_layer_acc.cc */ = {isa = PBXFileReference; fileEncoding = 4; lastKnownFileType = sourcecode.cpp.cpp; path = arm_normalize_layer_acc.cc; sourceTree = "<group>"; };
+		9DD1FBE9247CEA1300800139 /* arm_binary_layer_acc.h */ = {isa = PBXFileReference; fileEncoding = 4; lastKnownFileType = sourcecode.c.h; path = arm_binary_layer_acc.h; sourceTree = "<group>"; };
+		9DD1FBEA247CEA1300800139 /* arm_reshape_layer_acc.cc */ = {isa = PBXFileReference; fileEncoding = 4; lastKnownFileType = sourcecode.cpp.cpp; path = arm_reshape_layer_acc.cc; sourceTree = "<group>"; };
+		9DD1FBEB247CEA1300800139 /* arm_sign_layer_acc.cc */ = {isa = PBXFileReference; fileEncoding = 4; lastKnownFileType = sourcecode.cpp.cpp; path = arm_sign_layer_acc.cc; sourceTree = "<group>"; };
+		9DD1FBEC247CEA1300800139 /* arm_reformat_layer_acc.cc */ = {isa = PBXFileReference; fileEncoding = 4; lastKnownFileType = sourcecode.cpp.cpp; path = arm_reformat_layer_acc.cc; sourceTree = "<group>"; };
+		9DD1FBED247CEA1300800139 /* arm_unary_layer_acc.h */ = {isa = PBXFileReference; fileEncoding = 4; lastKnownFileType = sourcecode.c.h; path = arm_unary_layer_acc.h; sourceTree = "<group>"; };
+		9DD1FBEE247CEA1300800139 /* arm_selu_layer_acc.cc */ = {isa = PBXFileReference; fileEncoding = 4; lastKnownFileType = sourcecode.cpp.cpp; path = arm_selu_layer_acc.cc; sourceTree = "<group>"; };
+		9DD1FBEF247CEA1300800139 /* arm_relu6_layer_acc.cc */ = {isa = PBXFileReference; fileEncoding = 4; lastKnownFileType = sourcecode.cpp.cpp; path = arm_relu6_layer_acc.cc; sourceTree = "<group>"; };
+		9DD1FBF0247CEA1300800139 /* arm_trig_layer_acc.cc */ = {isa = PBXFileReference; fileEncoding = 4; lastKnownFileType = sourcecode.cpp.cpp; path = arm_trig_layer_acc.cc; sourceTree = "<group>"; };
+		9DD1FBF1247CEA1300800139 /* arm_reduce_log_sum_layer_acc.cc */ = {isa = PBXFileReference; fileEncoding = 4; lastKnownFileType = sourcecode.cpp.cpp; path = arm_reduce_log_sum_layer_acc.cc; sourceTree = "<group>"; };
+		9DD1FBF2247CEA1300800139 /* arm_reformat_layer_acc.h */ = {isa = PBXFileReference; fileEncoding = 4; lastKnownFileType = sourcecode.c.h; path = arm_reformat_layer_acc.h; sourceTree = "<group>"; };
+		9DD1FBF3247CEA1300800139 /* arm_reciprocal_layer_acc.cc */ = {isa = PBXFileReference; fileEncoding = 4; lastKnownFileType = sourcecode.cpp.cpp; path = arm_reciprocal_layer_acc.cc; sourceTree = "<group>"; };
+		9DD1FBF5247CEA1300800139 /* arm_deconv_layer_acc.cc */ = {isa = PBXFileReference; fileEncoding = 4; lastKnownFileType = sourcecode.cpp.cpp; path = arm_deconv_layer_acc.cc; sourceTree = "<group>"; };
+		9DD1FBF6247CEA1300800139 /* arm_deconv_layer_depthwise.cc */ = {isa = PBXFileReference; fileEncoding = 4; lastKnownFileType = sourcecode.cpp.cpp; path = arm_deconv_layer_depthwise.cc; sourceTree = "<group>"; };
+		9DD1FBF7247CEA1300800139 /* arm_deconv_layer_common.cc */ = {isa = PBXFileReference; fileEncoding = 4; lastKnownFileType = sourcecode.cpp.cpp; path = arm_deconv_layer_common.cc; sourceTree = "<group>"; };
+		9DD1FBF8247CEA1300800139 /* arm_deconv_layer_acc.h */ = {isa = PBXFileReference; fileEncoding = 4; lastKnownFileType = sourcecode.c.h; path = arm_deconv_layer_acc.h; sourceTree = "<group>"; };
+		9DD1FBF9247CEA1300800139 /* arm_deconv_layer_depthwise.h */ = {isa = PBXFileReference; fileEncoding = 4; lastKnownFileType = sourcecode.c.h; path = arm_deconv_layer_depthwise.h; sourceTree = "<group>"; };
+		9DD1FBFA247CEA1300800139 /* arm_deconv_layer_common.h */ = {isa = PBXFileReference; fileEncoding = 4; lastKnownFileType = sourcecode.c.h; path = arm_deconv_layer_common.h; sourceTree = "<group>"; };
+		9DD1FBFB247CEA1300800139 /* arm_hard_swish_acc.h */ = {isa = PBXFileReference; fileEncoding = 4; lastKnownFileType = sourcecode.c.h; path = arm_hard_swish_acc.h; sourceTree = "<group>"; };
+		9DD1FBFC247CEA1300800139 /* arm_reorg_layer_acc.cc */ = {isa = PBXFileReference; fileEncoding = 4; lastKnownFileType = sourcecode.cpp.cpp; path = arm_reorg_layer_acc.cc; sourceTree = "<group>"; };
+		9DD1FBFD247CEA1300800139 /* arm_hard_sigmoid_acc.cc */ = {isa = PBXFileReference; fileEncoding = 4; lastKnownFileType = sourcecode.cpp.cpp; path = arm_hard_sigmoid_acc.cc; sourceTree = "<group>"; };
+		9DD1FBFE247CEA1300800139 /* arm_reduce_mean_layer_acc.cc */ = {isa = PBXFileReference; fileEncoding = 4; lastKnownFileType = sourcecode.cpp.cpp; path = arm_reduce_mean_layer_acc.cc; sourceTree = "<group>"; };
+		9DD1FBFF247CEA1300800139 /* arm_pool_layer_acc.h */ = {isa = PBXFileReference; fileEncoding = 4; lastKnownFileType = sourcecode.c.h; path = arm_pool_layer_acc.h; sourceTree = "<group>"; };
+		9DD1FC00247CEA1300800139 /* arm_min_layer_acc.cc */ = {isa = PBXFileReference; fileEncoding = 4; lastKnownFileType = sourcecode.cpp.cpp; path = arm_min_layer_acc.cc; sourceTree = "<group>"; };
+		9DD1FC01247CEA1300800139 /* arm_max_layer_acc.cc */ = {isa = PBXFileReference; fileEncoding = 4; lastKnownFileType = sourcecode.cpp.cpp; path = arm_max_layer_acc.cc; sourceTree = "<group>"; };
+		9DD1FC02247CEA1300800139 /* arm_softmax_layer_acc.cc */ = {isa = PBXFileReference; fileEncoding = 4; lastKnownFileType = sourcecode.cpp.cpp; path = arm_softmax_layer_acc.cc; sourceTree = "<group>"; };
+		9DD1FC03247CEA1300800139 /* arm_pool_layer_acc.cc */ = {isa = PBXFileReference; fileEncoding = 4; lastKnownFileType = sourcecode.cpp.cpp; path = arm_pool_layer_acc.cc; sourceTree = "<group>"; };
+		9DD1FC04247CEA1300800139 /* arm_add_layer_acc.h */ = {isa = PBXFileReference; fileEncoding = 4; lastKnownFileType = sourcecode.c.h; path = arm_add_layer_acc.h; sourceTree = "<group>"; };
+		9DD1FC05247CEA1300800139 /* arm_clip_layer_acc.cc */ = {isa = PBXFileReference; fileEncoding = 4; lastKnownFileType = sourcecode.cpp.cpp; path = arm_clip_layer_acc.cc; sourceTree = "<group>"; };
+		9DD1FC06247CEA1300800139 /* arm_pad_layer_acc.cc */ = {isa = PBXFileReference; fileEncoding = 4; lastKnownFileType = sourcecode.cpp.cpp; path = arm_pad_layer_acc.cc; sourceTree = "<group>"; };
+		9DD1FC08247CEA1300800139 /* compute.cc */ = {isa = PBXFileReference; fileEncoding = 4; lastKnownFileType = sourcecode.cpp.cpp; path = compute.cc; sourceTree = "<group>"; };
+		9DD1FC09247CEA1300800139 /* winograd_function.cc */ = {isa = PBXFileReference; fileEncoding = 4; lastKnownFileType = sourcecode.cpp.cpp; path = winograd_function.cc; sourceTree = "<group>"; };
+		9DD1FC0A247CEA1300800139 /* compute.h */ = {isa = PBXFileReference; fileEncoding = 4; lastKnownFileType = sourcecode.c.h; path = compute.h; sourceTree = "<group>"; };
+		9DD1FC0B247CEA1300800139 /* compute_int8.cc */ = {isa = PBXFileReference; fileEncoding = 4; lastKnownFileType = sourcecode.cpp.cpp; path = compute_int8.cc; sourceTree = "<group>"; };
+		9DD1FC0D247CEA1300800139 /* CONV_BFP16_O4.S */ = {isa = PBXFileReference; fileEncoding = 4; lastKnownFileType = sourcecode.asm; path = CONV_BFP16_O4.S; sourceTree = "<group>"; };
+		9DD1FC0E247CEA1300800139 /* GEMM_BFP16_N4.S */ = {isa = PBXFileReference; fileEncoding = 4; lastKnownFileType = sourcecode.asm; path = GEMM_BFP16_N4.S; sourceTree = "<group>"; };
+		9DD1FC0F247CEA1300800139 /* CONV_FLOAT_SLIDEW_C3.S */ = {isa = PBXFileReference; fileEncoding = 4; lastKnownFileType = sourcecode.asm; path = CONV_FLOAT_SLIDEW_C3.S; sourceTree = "<group>"; };
+		9DD1FC10247CEA1300800139 /* CONV_DW_5X5_BFP16_SLIDEW.S */ = {isa = PBXFileReference; fileEncoding = 4; lastKnownFileType = sourcecode.asm; path = CONV_DW_5X5_BFP16_SLIDEW.S; sourceTree = "<group>"; };
+		9DD1FC11247CEA1300800139 /* DECONV_FLOAT_O4.S */ = {isa = PBXFileReference; fileEncoding = 4; lastKnownFileType = sourcecode.asm; path = DECONV_FLOAT_O4.S; sourceTree = "<group>"; };
+		9DD1FC12247CEA1300800139 /* CONV_DW_3X3_FLOAT_SLIDEW.S */ = {isa = PBXFileReference; fileEncoding = 4; lastKnownFileType = sourcecode.asm; path = CONV_DW_3X3_FLOAT_SLIDEW.S; sourceTree = "<group>"; };
+		9DD1FC13247CEA1300800139 /* GEMM_INT8_4X4.S */ = {isa = PBXFileReference; fileEncoding = 4; lastKnownFileType = sourcecode.asm; path = GEMM_INT8_4X4.S; sourceTree = "<group>"; };
+		9DD1FC14247CEA1300800139 /* CONV_DW_3X3_BFP16_SLIDEW.S */ = {isa = PBXFileReference; fileEncoding = 4; lastKnownFileType = sourcecode.asm; path = CONV_DW_3X3_BFP16_SLIDEW.S; sourceTree = "<group>"; };
+		9DD1FC15247CEA1300800139 /* CONV_BFP16_SLIDEW_C3.S */ = {isa = PBXFileReference; fileEncoding = 4; lastKnownFileType = sourcecode.asm; path = CONV_BFP16_SLIDEW_C3.S; sourceTree = "<group>"; };
+		9DD1FC16247CEA1300800139 /* CONV_DW_5X5_FLOAT_SLIDEW.S */ = {isa = PBXFileReference; fileEncoding = 4; lastKnownFileType = sourcecode.asm; path = CONV_DW_5X5_FLOAT_SLIDEW.S; sourceTree = "<group>"; };
+		9DD1FC17247CEA1300800139 /* CONV_FLOAT_O4.S */ = {isa = PBXFileReference; fileEncoding = 4; lastKnownFileType = sourcecode.asm; path = CONV_FLOAT_O4.S; sourceTree = "<group>"; };
+		9DD1FC18247CEA1300800139 /* GEMM_FLOAT_N4.S */ = {isa = PBXFileReference; fileEncoding = 4; lastKnownFileType = sourcecode.asm; path = GEMM_FLOAT_N4.S; sourceTree = "<group>"; };
+		9DD1FC19247CEA1300800139 /* gemm_function.h */ = {isa = PBXFileReference; fileEncoding = 4; lastKnownFileType = sourcecode.c.h; path = gemm_function.h; sourceTree = "<group>"; };
+		9DD1FC1A247CEA1300800139 /* asm_func_name.S */ = {isa = PBXFileReference; fileEncoding = 4; lastKnownFileType = sourcecode.asm; path = asm_func_name.S; sourceTree = "<group>"; };
+		9DD1FC1B247CEA1300800139 /* winograd_function.h */ = {isa = PBXFileReference; fileEncoding = 4; lastKnownFileType = sourcecode.c.h; path = winograd_function.h; sourceTree = "<group>"; };
+		9DD1FC1C247CEA1300800139 /* compute_int8.h */ = {isa = PBXFileReference; fileEncoding = 4; lastKnownFileType = sourcecode.c.h; path = compute_int8.h; sourceTree = "<group>"; };
+		9DD1FC1E247CEA1300800139 /* CONV_BFP16_O4.S */ = {isa = PBXFileReference; fileEncoding = 4; lastKnownFileType = sourcecode.asm; path = CONV_BFP16_O4.S; sourceTree = "<group>"; };
+		9DD1FC1F247CEA1300800139 /* CONV_FLOAT_SLIDEW_C3.S */ = {isa = PBXFileReference; fileEncoding = 4; lastKnownFileType = sourcecode.asm; path = CONV_FLOAT_SLIDEW_C3.S; sourceTree = "<group>"; };
+		9DD1FC20247CEA1300800139 /* CONV_DW_5x5_BFP16_SLIDEW.S */ = {isa = PBXFileReference; fileEncoding = 4; lastKnownFileType = sourcecode.asm; path = CONV_DW_5x5_BFP16_SLIDEW.S; sourceTree = "<group>"; };
+		9DD1FC21247CEA1300800139 /* DECONV_FLOAT_O4.S */ = {isa = PBXFileReference; fileEncoding = 4; lastKnownFileType = sourcecode.asm; path = DECONV_FLOAT_O4.S; sourceTree = "<group>"; };
+		9DD1FC22247CEA1300800139 /* GEMM_FLOAT_N8.S */ = {isa = PBXFileReference; fileEncoding = 4; lastKnownFileType = sourcecode.asm; path = GEMM_FLOAT_N8.S; sourceTree = "<group>"; };
+		9DD1FC23247CEA1300800139 /* CONV_DW_3X3_FLOAT_SLIDEW.S */ = {isa = PBXFileReference; fileEncoding = 4; lastKnownFileType = sourcecode.asm; path = CONV_DW_3X3_FLOAT_SLIDEW.S; sourceTree = "<group>"; };
+		9DD1FC24247CEA1300800139 /* GEMM_BFP16_N8.S */ = {isa = PBXFileReference; fileEncoding = 4; lastKnownFileType = sourcecode.asm; path = GEMM_BFP16_N8.S; sourceTree = "<group>"; };
+		9DD1FC25247CEA1300800139 /* GEMM_INT8_4X4.S */ = {isa = PBXFileReference; fileEncoding = 4; lastKnownFileType = sourcecode.asm; path = GEMM_INT8_4X4.S; sourceTree = "<group>"; };
+		9DD1FC26247CEA1300800139 /* CONV_DW_3x3_BFP16_SLIDEW.S */ = {isa = PBXFileReference; fileEncoding = 4; lastKnownFileType = sourcecode.asm; path = CONV_DW_3x3_BFP16_SLIDEW.S; sourceTree = "<group>"; };
+		9DD1FC27247CEA1300800139 /* CONV_BFP16_SLIDEW_C3.S */ = {isa = PBXFileReference; fileEncoding = 4; lastKnownFileType = sourcecode.asm; path = CONV_BFP16_SLIDEW_C3.S; sourceTree = "<group>"; };
+		9DD1FC28247CEA1300800139 /* CONV_DW_5X5_FLOAT_SLIDEW.S */ = {isa = PBXFileReference; fileEncoding = 4; lastKnownFileType = sourcecode.asm; path = CONV_DW_5X5_FLOAT_SLIDEW.S; sourceTree = "<group>"; };
+		9DD1FC29247CEA1300800139 /* CONV_FLOAT_O4.S */ = {isa = PBXFileReference; fileEncoding = 4; lastKnownFileType = sourcecode.asm; path = CONV_FLOAT_O4.S; sourceTree = "<group>"; };
+		9DD1FC2A247CEA1300800139 /* gemm_function.cc */ = {isa = PBXFileReference; fileEncoding = 4; lastKnownFileType = sourcecode.cpp.cpp; path = gemm_function.cc; sourceTree = "<group>"; };
+		9DD1FC2B247CEA1300800139 /* arm_layer_acc.h */ = {isa = PBXFileReference; fileEncoding = 4; lastKnownFileType = sourcecode.c.h; path = arm_layer_acc.h; sourceTree = "<group>"; };
+		9DD1FC2C247CEA1300800139 /* arm_div_layer_acc.cc */ = {isa = PBXFileReference; fileEncoding = 4; lastKnownFileType = sourcecode.cpp.cpp; path = arm_div_layer_acc.cc; sourceTree = "<group>"; };
+		9DD1FC2D247CEA1300800139 /* arm_exp_layer_acc.cc */ = {isa = PBXFileReference; fileEncoding = 4; lastKnownFileType = sourcecode.cpp.cpp; path = arm_exp_layer_acc.cc; sourceTree = "<group>"; };
+		9DD1FC2E247CEA1300800139 /* arm_detection_output_layer_acc.cc */ = {isa = PBXFileReference; fileEncoding = 4; lastKnownFileType = sourcecode.cpp.cpp; path = arm_detection_output_layer_acc.cc; sourceTree = "<group>"; };
+		9DD1FC2F247CEA1300800139 /* arm_layer_acc.cc */ = {isa = PBXFileReference; fileEncoding = 4; lastKnownFileType = sourcecode.cpp.cpp; path = arm_layer_acc.cc; sourceTree = "<group>"; };
+		9DD1FC30247CEA1300800139 /* neon_mathfun.h */ = {isa = PBXFileReference; fileEncoding = 4; lastKnownFileType = sourcecode.c.h; path = neon_mathfun.h; sourceTree = "<group>"; };
+		9DD1FC31247CEA1300800139 /* arm_hard_swish_acc.cc */ = {isa = PBXFileReference; fileEncoding = 4; lastKnownFileType = sourcecode.cpp.cpp; path = arm_hard_swish_acc.cc; sourceTree = "<group>"; };
+		9DD1FC32247CEA1300800139 /* arm_pow_layer_acc.cc */ = {isa = PBXFileReference; fileEncoding = 4; lastKnownFileType = sourcecode.cpp.cpp; path = arm_pow_layer_acc.cc; sourceTree = "<group>"; };
+		9DD1FC33247CEA1300800139 /* arm_binary_layer_acc.cc */ = {isa = PBXFileReference; fileEncoding = 4; lastKnownFileType = sourcecode.cpp.cpp; path = arm_binary_layer_acc.cc; sourceTree = "<group>"; };
+		9DD1FC34247CEA1300800139 /* arm_elu_layer_acc.cc */ = {isa = PBXFileReference; fileEncoding = 4; lastKnownFileType = sourcecode.cpp.cpp; path = arm_elu_layer_acc.cc; sourceTree = "<group>"; };
+		9DD1FC35247CEA1300800139 /* arm_upsample_layer_acc.cc */ = {isa = PBXFileReference; fileEncoding = 4; lastKnownFileType = sourcecode.cpp.cpp; path = arm_upsample_layer_acc.cc; sourceTree = "<group>"; };
+		9DD1FC36247CEA1300800139 /* arm_abs_layer_acc.cc */ = {isa = PBXFileReference; fileEncoding = 4; lastKnownFileType = sourcecode.cpp.cpp; path = arm_abs_layer_acc.cc; sourceTree = "<group>"; };
+		9DD1FC37247CEA1300800139 /* arm_nchw_layer_acc.cc */ = {isa = PBXFileReference; fileEncoding = 4; lastKnownFileType = sourcecode.cpp.cpp; path = arm_nchw_layer_acc.cc; sourceTree = "<group>"; };
+		9DD1FC38247CEA1300800139 /* arm_prelu_layer_acc.cc */ = {isa = PBXFileReference; fileEncoding = 4; lastKnownFileType = sourcecode.cpp.cpp; path = arm_prelu_layer_acc.cc; sourceTree = "<group>"; };
+		9DD1FC39247CEA1300800139 /* arm_stride_slice_layer_acc.cc */ = {isa = PBXFileReference; fileEncoding = 4; lastKnownFileType = sourcecode.cpp.cpp; path = arm_stride_slice_layer_acc.cc; sourceTree = "<group>"; };
+		9DD1FC3A247CEA1300800139 /* arm_inner_product_layer_acc.h */ = {isa = PBXFileReference; fileEncoding = 4; lastKnownFileType = sourcecode.c.h; path = arm_inner_product_layer_acc.h; sourceTree = "<group>"; };
+		9DD1FC3B247CEA1300800139 /* Float4.h */ = {isa = PBXFileReference; fileEncoding = 4; lastKnownFileType = sourcecode.c.h; path = Float4.h; sourceTree = "<group>"; };
+		9DD1FC3C247CEA1300800139 /* arm_batch_norm_layer_acc.cc */ = {isa = PBXFileReference; fileEncoding = 4; lastKnownFileType = sourcecode.cpp.cpp; path = arm_batch_norm_layer_acc.cc; sourceTree = "<group>"; };
+		9DD1FC3D247CEA1300800139 /* arm_permute_layer_acc.cc */ = {isa = PBXFileReference; fileEncoding = 4; lastKnownFileType = sourcecode.cpp.cpp; path = arm_permute_layer_acc.cc; sourceTree = "<group>"; };
+		9DD1FC3E247CEA1300800139 /* arm_neg_layer_acc.cc */ = {isa = PBXFileReference; fileEncoding = 4; lastKnownFileType = sourcecode.cpp.cpp; path = arm_neg_layer_acc.cc; sourceTree = "<group>"; };
+		9DD1FC3F247CEA1300800139 /* arm_reduce_sum_square_layer_acc.cc */ = {isa = PBXFileReference; fileEncoding = 4; lastKnownFileType = sourcecode.cpp.cpp; path = arm_reduce_sum_square_layer_acc.cc; sourceTree = "<group>"; };
+		9DD1FC40247CEA1300800139 /* arm_log_sigmoid_layer_acc.cc */ = {isa = PBXFileReference; fileEncoding = 4; lastKnownFileType = sourcecode.cpp.cpp; path = arm_log_sigmoid_layer_acc.cc; sourceTree = "<group>"; };
+		9DD1FC41247CEA1300800139 /* arm_reduce_l1_layer_acc.cc */ = {isa = PBXFileReference; fileEncoding = 4; lastKnownFileType = sourcecode.cpp.cpp; path = arm_reduce_l1_layer_acc.cc; sourceTree = "<group>"; };
+		9DD1FC42247CEA1300800139 /* arm_priorbox_layer_acc.cc */ = {isa = PBXFileReference; fileEncoding = 4; lastKnownFileType = sourcecode.cpp.cpp; path = arm_priorbox_layer_acc.cc; sourceTree = "<group>"; };
+		9DD1FC44247CEA1300800139 /* arm_conv_int8_layer_depthwise.cc */ = {isa = PBXFileReference; fileEncoding = 4; lastKnownFileType = sourcecode.cpp.cpp; path = arm_conv_int8_layer_depthwise.cc; sourceTree = "<group>"; };
+		9DD1FC45247CEA1300800139 /* arm_conv_layer_depthwise_s1.h */ = {isa = PBXFileReference; fileEncoding = 4; lastKnownFileType = sourcecode.c.h; path = arm_conv_layer_depthwise_s1.h; sourceTree = "<group>"; };
+		9DD1FC46247CEA1300800139 /* arm_conv_layer_common.cc */ = {isa = PBXFileReference; fileEncoding = 4; lastKnownFileType = sourcecode.cpp.cpp; path = arm_conv_layer_common.cc; sourceTree = "<group>"; };
+		9DD1FC47247CEA1300800139 /* arm_conv_layer_1x1.h */ = {isa = PBXFileReference; fileEncoding = 4; lastKnownFileType = sourcecode.c.h; path = arm_conv_layer_1x1.h; sourceTree = "<group>"; };
+		9DD1FC48247CEA1300800139 /* arm_conv_layer_common.h */ = {isa = PBXFileReference; fileEncoding = 4; lastKnownFileType = sourcecode.c.h; path = arm_conv_layer_common.h; sourceTree = "<group>"; };
+		9DD1FC49247CEA1300800139 /* arm_conv_layer_c3.h */ = {isa = PBXFileReference; fileEncoding = 4; lastKnownFileType = sourcecode.c.h; path = arm_conv_layer_c3.h; sourceTree = "<group>"; };
+		9DD1FC4A247CEA1300800139 /* arm_conv_int8_layer_common.h */ = {isa = PBXFileReference; fileEncoding = 4; lastKnownFileType = sourcecode.c.h; path = arm_conv_int8_layer_common.h; sourceTree = "<group>"; };
+		9DD1FC4B247CEA1300800139 /* arm_conv_layer_1x1.cc */ = {isa = PBXFileReference; fileEncoding = 4; lastKnownFileType = sourcecode.cpp.cpp; path = arm_conv_layer_1x1.cc; sourceTree = "<group>"; };
+		9DD1FC4C247CEA1300800139 /* arm_conv_layer_acc.h */ = {isa = PBXFileReference; fileEncoding = 4; lastKnownFileType = sourcecode.c.h; path = arm_conv_layer_acc.h; sourceTree = "<group>"; };
+		9DD1FC4D247CEA1300800139 /* arm_conv_layer_3x3.cc */ = {isa = PBXFileReference; fileEncoding = 4; lastKnownFileType = sourcecode.cpp.cpp; path = arm_conv_layer_3x3.cc; sourceTree = "<group>"; };
+		9DD1FC4E247CEA1300800139 /* arm_conv_layer_depthwise.cc */ = {isa = PBXFileReference; fileEncoding = 4; lastKnownFileType = sourcecode.cpp.cpp; path = arm_conv_layer_depthwise.cc; sourceTree = "<group>"; };
+		9DD1FC4F247CEA1300800139 /* arm_conv_int8_layer_common.cc */ = {isa = PBXFileReference; fileEncoding = 4; lastKnownFileType = sourcecode.cpp.cpp; path = arm_conv_int8_layer_common.cc; sourceTree = "<group>"; };
+		9DD1FC50247CEA1300800139 /* arm_conv_layer_3x3.h */ = {isa = PBXFileReference; fileEncoding = 4; lastKnownFileType = sourcecode.c.h; path = arm_conv_layer_3x3.h; sourceTree = "<group>"; };
+		9DD1FC51247CEA1300800139 /* arm_conv_layer_c3.cc */ = {isa = PBXFileReference; fileEncoding = 4; lastKnownFileType = sourcecode.cpp.cpp; path = arm_conv_layer_c3.cc; sourceTree = "<group>"; };
+		9DD1FC52247CEA1300800139 /* arm_conv_int8_layer_depthwise.h */ = {isa = PBXFileReference; fileEncoding = 4; lastKnownFileType = sourcecode.c.h; path = arm_conv_int8_layer_depthwise.h; sourceTree = "<group>"; };
+		9DD1FC53247CEA1300800139 /* arm_conv_layer_acc.cc */ = {isa = PBXFileReference; fileEncoding = 4; lastKnownFileType = sourcecode.cpp.cpp; path = arm_conv_layer_acc.cc; sourceTree = "<group>"; };
+		9DD1FC54247CEA1300800139 /* arm_conv_layer_depthwise.h */ = {isa = PBXFileReference; fileEncoding = 4; lastKnownFileType = sourcecode.c.h; path = arm_conv_layer_depthwise.h; sourceTree = "<group>"; };
+		9DD1FC55247CEA1300800139 /* arm_conv_layer_depthwise_s1.cc */ = {isa = PBXFileReference; fileEncoding = 4; lastKnownFileType = sourcecode.cpp.cpp; path = arm_conv_layer_depthwise_s1.cc; sourceTree = "<group>"; };
+		9DD1FC56247CEA1300800139 /* arm_reduce_layer_acc.h */ = {isa = PBXFileReference; fileEncoding = 4; lastKnownFileType = sourcecode.c.h; path = arm_reduce_layer_acc.h; sourceTree = "<group>"; };
+		9DD1FC57247CEA1300800139 /* arm_concat_layer_acc.cc */ = {isa = PBXFileReference; fileEncoding = 4; lastKnownFileType = sourcecode.cpp.cpp; path = arm_concat_layer_acc.cc; sourceTree = "<group>"; };
+		9DD1FC58247CEA1300800139 /* arm_add_layer_acc.cc */ = {isa = PBXFileReference; fileEncoding = 4; lastKnownFileType = sourcecode.cpp.cpp; path = arm_add_layer_acc.cc; sourceTree = "<group>"; };
+		9DD1FC59247CEA1300800139 /* arm_reduce_max_layer_acc.cc */ = {isa = PBXFileReference; fileEncoding = 4; lastKnownFileType = sourcecode.cpp.cpp; path = arm_reduce_max_layer_acc.cc; sourceTree = "<group>"; };
+		9DD1FC5A247CEA1300800139 /* arm_reduce_min_layer_acc.cc */ = {isa = PBXFileReference; fileEncoding = 4; lastKnownFileType = sourcecode.cpp.cpp; path = arm_reduce_min_layer_acc.cc; sourceTree = "<group>"; };
+		9DD1FC5B247CEA1300800139 /* arm_floor_layer_acc.cc */ = {isa = PBXFileReference; fileEncoding = 4; lastKnownFileType = sourcecode.cpp.cpp; path = arm_floor_layer_acc.cc; sourceTree = "<group>"; };
+		9DD1FC5C247CEA1300800139 /* arm_shuffle_layer_acc.cc */ = {isa = PBXFileReference; fileEncoding = 4; lastKnownFileType = sourcecode.cpp.cpp; path = arm_shuffle_layer_acc.cc; sourceTree = "<group>"; };
+		9DD1FC5D247CEA1300800139 /* arm_softplus_layer_acc.cc */ = {isa = PBXFileReference; fileEncoding = 4; lastKnownFileType = sourcecode.cpp.cpp; path = arm_softplus_layer_acc.cc; sourceTree = "<group>"; };
+		9DD1FC5E247CEA1300800139 /* arm_reduce_sum_layer_acc.cc */ = {isa = PBXFileReference; fileEncoding = 4; lastKnownFileType = sourcecode.cpp.cpp; path = arm_reduce_sum_layer_acc.cc; sourceTree = "<group>"; };
+		9DD1FC60247CEA1300800139 /* arm_batch_norm_layer_acc.h */ = {isa = PBXFileReference; fileEncoding = 4; lastKnownFileType = sourcecode.c.h; path = arm_batch_norm_layer_acc.h; sourceTree = "<group>"; };
+		9DD1FC61247CEA1400800139 /* arm_blob_converter.h */ = {isa = PBXFileReference; fileEncoding = 4; lastKnownFileType = sourcecode.c.h; path = arm_blob_converter.h; sourceTree = "<group>"; };
+		9DD1FC62247CEA1400800139 /* arm_blob_converter.cc */ = {isa = PBXFileReference; fileEncoding = 4; lastKnownFileType = sourcecode.cpp.cpp; path = arm_blob_converter.cc; sourceTree = "<group>"; };
+		9DD1FC63247CEA1400800139 /* arm_device.h */ = {isa = PBXFileReference; fileEncoding = 4; lastKnownFileType = sourcecode.c.h; path = arm_device.h; sourceTree = "<group>"; };
+		9DD1FC64247CEA1400800139 /* arm_device.cc */ = {isa = PBXFileReference; fileEncoding = 4; lastKnownFileType = sourcecode.cpp.cpp; path = arm_device.cc; sourceTree = "<group>"; };
 		9DDA7081241F99E600F17A1C /* version.h */ = {isa = PBXFileReference; fileEncoding = 4; lastKnownFileType = sourcecode.c.h; path = version.h; sourceTree = "<group>"; };
 		9DDA709D241F99F800F17A1C /* utils */ = {isa = PBXFileReference; lastKnownFileType = folder; path = utils; sourceTree = "<group>"; };
 		9DDA709E241F99F800F17A1C /* core */ = {isa = PBXFileReference; lastKnownFileType = folder; path = core; sourceTree = "<group>"; };
+		9DF19E9D24A1FE8E00E1376D /* metal_pooling_layer_acc.metal */ = {isa = PBXFileReference; fileEncoding = 4; lastKnownFileType = sourcecode.metal; path = metal_pooling_layer_acc.metal; sourceTree = "<group>"; };
+		9DF19E9E24A1FE8E00E1376D /* metal_pooling_layer_acc.mm */ = {isa = PBXFileReference; fileEncoding = 4; lastKnownFileType = sourcecode.cpp.objcpp; path = metal_pooling_layer_acc.mm; sourceTree = "<group>"; };
+		9DF19EA124A200AC00E1376D /* metal_cpu_adapter_acc.h */ = {isa = PBXFileReference; fileEncoding = 4; lastKnownFileType = sourcecode.c.h; path = metal_cpu_adapter_acc.h; sourceTree = "<group>"; };
 		9DF26BD724645EA500F22F0D /* naive_compute.cc */ = {isa = PBXFileReference; fileEncoding = 4; lastKnownFileType = sourcecode.cpp.cpp; path = naive_compute.cc; sourceTree = "<group>"; };
 		9DF26BD824645EA500F22F0D /* naive_compute.h */ = {isa = PBXFileReference; fileEncoding = 4; lastKnownFileType = sourcecode.c.h; path = naive_compute.h; sourceTree = "<group>"; };
 		EC0BE13425144B5D009BD69A /* detection_post_process_utils.h */ = {isa = PBXFileReference; fileEncoding = 4; lastKnownFileType = sourcecode.c.h; path = detection_post_process_utils.h; sourceTree = "<group>"; };
@@ -1613,10 +1275,12 @@
 		EC0BE16F25144C10009BD69A /* roi_pooling_layer_interpreter.cc */ = {isa = PBXFileReference; fileEncoding = 4; lastKnownFileType = sourcecode.cpp.cpp; path = roi_pooling_layer_interpreter.cc; sourceTree = "<group>"; };
 		EC0BE17025144C10009BD69A /* prelu_layer_interpreter.cc */ = {isa = PBXFileReference; fileEncoding = 4; lastKnownFileType = sourcecode.cpp.cpp; path = prelu_layer_interpreter.cc; sourceTree = "<group>"; };
 		EC0BE17125144C10009BD69A /* unary_op_layer_interpreter.cc */ = {isa = PBXFileReference; fileEncoding = 4; lastKnownFileType = sourcecode.cpp.cpp; path = unary_op_layer_interpreter.cc; sourceTree = "<group>"; };
+		EC0BE18025144C4F009BD69A /* arm_reshape_layer_acc.h */ = {isa = PBXFileReference; fileEncoding = 4; lastKnownFileType = sourcecode.c.h; path = arm_reshape_layer_acc.h; sourceTree = "<group>"; };
+		EC0BE18125144C4F009BD69A /* arm_arg_max_or_min_layer_acc.cc */ = {isa = PBXFileReference; fileEncoding = 4; lastKnownFileType = sourcecode.cpp.cpp; path = arm_arg_max_or_min_layer_acc.cc; sourceTree = "<group>"; };
+		EC0BE18225144C4F009BD69A /* arm_signed_mul_layer_acc.h */ = {isa = PBXFileReference; fileEncoding = 4; lastKnownFileType = sourcecode.c.h; path = arm_signed_mul_layer_acc.h; sourceTree = "<group>"; };
+		EC0BE18325144C4F009BD69A /* arm_signed_mul_layer_acc.cc */ = {isa = PBXFileReference; fileEncoding = 4; lastKnownFileType = sourcecode.cpp.cpp; path = arm_signed_mul_layer_acc.cc; sourceTree = "<group>"; };
 		EC0BE1B9251DBE65009BD69A /* mat_converter_utils.cc */ = {isa = PBXFileReference; fileEncoding = 4; lastKnownFileType = sourcecode.cpp.cpp; path = mat_converter_utils.cc; sourceTree = "<group>"; };
 		EC0BE1BA251DBE65009BD69A /* mat_converter_utils.h */ = {isa = PBXFileReference; fileEncoding = 4; lastKnownFileType = sourcecode.c.h; path = mat_converter_utils.h; sourceTree = "<group>"; };
-<<<<<<< HEAD
-=======
 		EC2CF72325078C1200EE3899 /* metal_mat_converter.mm */ = {isa = PBXFileReference; fileEncoding = 4; lastKnownFileType = sourcecode.cpp.objcpp; path = metal_mat_converter.mm; sourceTree = "<group>"; };
 		EC2CF72425078C1200EE3899 /* metal_mat_converter.metal */ = {isa = PBXFileReference; fileEncoding = 4; lastKnownFileType = sourcecode.metal; path = metal_mat_converter.metal; sourceTree = "<group>"; };
 		EC2CF74E2508A99C00EE3899 /* arm_deconv_layer_stride.h */ = {isa = PBXFileReference; fileEncoding = 4; lastKnownFileType = sourcecode.c.h; path = arm_deconv_layer_stride.h; sourceTree = "<group>"; };
@@ -1646,11 +1310,9 @@
 		ECEC5D6124FCDBA40044DDF1 /* arm_mat_util.h */ = {isa = PBXFileReference; fileEncoding = 4; lastKnownFileType = sourcecode.c.h; path = arm_mat_util.h; sourceTree = "<group>"; };
 		ECEC5D6224FCDBA40044DDF1 /* arm_mat_converter.h */ = {isa = PBXFileReference; fileEncoding = 4; lastKnownFileType = sourcecode.c.h; path = arm_mat_converter.h; sourceTree = "<group>"; };
 		ECEC5D6324FCDBA50044DDF1 /* arm_mat_util.cc */ = {isa = PBXFileReference; fileEncoding = 4; lastKnownFileType = sourcecode.cpp.cpp; path = arm_mat_util.cc; sourceTree = "<group>"; };
->>>>>>> 0e8a08dc
 		ECEC5D6824FCE0780044DDF1 /* mat_converter_acc.cc */ = {isa = PBXFileReference; fileEncoding = 4; lastKnownFileType = sourcecode.cpp.cpp; path = mat_converter_acc.cc; sourceTree = "<group>"; };
 		ECEC5D6924FCE0780044DDF1 /* mat_converter_acc.h */ = {isa = PBXFileReference; fileEncoding = 4; lastKnownFileType = sourcecode.c.h; path = mat_converter_acc.h; sourceTree = "<group>"; };
 		ECEC5D6A24FCE0780044DDF1 /* mat_utils.cc */ = {isa = PBXFileReference; fileEncoding = 4; lastKnownFileType = sourcecode.cpp.cpp; path = mat_utils.cc; sourceTree = "<group>"; };
-		ECEC5D8C24FF97DF0044DDF1 /* mat.cc */ = {isa = PBXFileReference; fileEncoding = 4; lastKnownFileType = sourcecode.cpp.cpp; path = mat.cc; sourceTree = "<group>"; };
 		ECEC5DA724FFC6FD0044DDF1 /* mat.cc */ = {isa = PBXFileReference; fileEncoding = 4; lastKnownFileType = sourcecode.cpp.cpp; path = mat.cc; sourceTree = "<group>"; };
 /* End PBXFileReference section */
 
@@ -1667,552 +1329,6 @@
 /* End PBXFrameworksBuildPhase section */
 
 /* Begin PBXGroup section */
-		9D16EA68255F3A32001EC1CA /* metal */ = {
-			isa = PBXGroup;
-			children = (
-				9D16EA69255F3A32001EC1CA /* coreml_network.mm */,
-				9D16EA6B255F3A32001EC1CA /* metal_command_queue.h */,
-				9D16EA6C255F3A32001EC1CA /* coreml_network.h */,
-				9D16EA6D255F3A32001EC1CA /* metal_device.mm */,
-				9D16EA6E255F3A32001EC1CA /* tnn_impl_coreml.h */,
-				9D16EA6F255F3A32001EC1CA /* metal_macro.h */,
-				9D16EA70255F3A32001EC1CA /* metal_blob_converter.mm */,
-				9D16EA71255F3A32001EC1CA /* metal_blob_converter.metal */,
-				9D16EA72255F3A32001EC1CA /* metal_device.h */,
-				9D16EA74255F3A32001EC1CA /* metal_command_queue.mm */,
-				9D16EA75255F3A32001EC1CA /* metal_mat_converter.mm */,
-				9D16EA76255F3A32001EC1CA /* metal_context.mm */,
-				9D16EA77255F3A32001EC1CA /* tnn_impl_coreml.mm */,
-				9D16EA78255F3A32001EC1CA /* metal_mat_converter.metal */,
-				9D16EA79255F3A32001EC1CA /* metal_context.h */,
-				9D16EA7A255F3A32001EC1CA /* acc */,
-			);
-			path = metal;
-			sourceTree = "<group>";
-		};
-		9D16EA7A255F3A32001EC1CA /* acc */ = {
-			isa = PBXGroup;
-			children = (
-				9D16EA7B255F3A32001EC1CA /* metal_sigmoid_layer_acc.mm */,
-				9D16EA7C255F3A32001EC1CA /* metal_permute_layer_acc.metal */,
-				9D16EA7D255F3A32001EC1CA /* metal_prelu_layer_acc.h */,
-				9D16EA7E255F3A32001EC1CA /* metal_floor_layer_acc.mm */,
-				9D16EA7F255F3A32001EC1CA /* metal_relu_layer_acc.mm */,
-				9D16EA80255F3A32001EC1CA /* metal_hard_swish_layer_acc.metal */,
-				9D16EA81255F3A32001EC1CA /* metal_unary_layer_acc.h */,
-				9D16EA82255F3A32001EC1CA /* metal_multidir_broadcast_layer_acc.mm */,
-				9D16EA83255F3A32001EC1CA /* metal_mul_layer_acc.mm */,
-				9D16EA84255F3A32001EC1CA /* metal_ceil_layer_acc.metal */,
-				9D16EA85255F3A32001EC1CA /* metal_tan_layer_acc.metal */,
-				9D16EA86255F3A32001EC1CA /* metal_stride_slice_layer_acc.mm */,
-				9D16EA87255F3A32001EC1CA /* metal_reduce_mean_layer_acc.mm */,
-				9D16EA88255F3A32001EC1CA /* metal_common.metal */,
-				9D16EA89255F3A32001EC1CA /* metal_tanh_layer_acc.mm */,
-				9D16EA8A255F3A32001EC1CA /* metal_instance_norm_layer_acc.mm */,
-				9D16EA8B255F3A32001EC1CA /* metal_sin_layer_acc.mm */,
-				9D16EA8C255F3A32001EC1CA /* metal_sub_layer_acc.mm */,
-				9D16EA8D255F3A32001EC1CA /* metal_arg_max_or_min_layer_acc.metal */,
-				9D16EA8E255F3A32001EC1CA /* metal_prior_box_layer_acc.mm */,
-				9D16EA8F255F3A32001EC1CA /* metal_pooling_layer_acc.mm */,
-				9D16EA90255F3A32001EC1CA /* metal_common.h */,
-				9D16EA91255F3A32001EC1CA /* metal_add_layer_acc.metal */,
-				9D16EA92255F3A32001EC1CA /* metal_sqrt_layer_acc.mm */,
-				9D16EA93255F3A32001EC1CA /* metal_layer_acc.mm */,
-				9D16EA94255F3A32001EC1CA /* metal_reduce_sum_layer_acc.mm */,
-				9D16EA95255F3A32001EC1CA /* metal_splitv_layer_acc.metal */,
-				9D16EA96255F3A32001EC1CA /* metal_hard_swish_layer_acc.mm */,
-				9D16EA97255F3A32001EC1CA /* metal_log_layer_acc.metal */,
-				9D16EA98255F3A32001EC1CA /* metal_prior_box_layer_acc.metal */,
-				9D16EA99255F3A32001EC1CA /* metal_reshape_layer_acc.mm */,
-				9D16EA9A255F3A32001EC1CA /* metal_ceil_layer_acc.mm */,
-				9D16EA9B255F3A32001EC1CA /* metal_cpu_adapter_acc.mm */,
-				9D16EA9C255F3A32001EC1CA /* metal_reduce_sum_square_layer_acc.mm */,
-				9D16EA9D255F3A32001EC1CA /* metal_reduce_log_sum_layer_acc.mm */,
-				9D16EA9E255F3A32001EC1CA /* metal_atan_layer_acc.metal */,
-				9D16EA9F255F3A32001EC1CA /* metal_arg_max_or_min_layer_acc.mm */,
-				9D16EAA0255F3A32001EC1CA /* metal_selu_layer_acc.metal */,
-				9D16EAA1255F3A32001EC1CA /* metal_batch_norm_layer_acc.metal */,
-				9D16EAA2255F3A32001EC1CA /* metal_floor_layer_acc.metal */,
-				9D16EAA3255F3A32001EC1CA /* metal_reduce_max_layer_acc.mm */,
-				9D16EAA4255F3A32001EC1CA /* metal_reduce_min_layer_acc.mm */,
-				9D16EAA5255F3A32001EC1CA /* metal_tanh_layer_acc.metal */,
-				9D16EAA6255F3A32001EC1CA /* metal_atan_layer_acc.mm */,
-				9D16EAA7255F3A32001EC1CA /* metal_elu_layer_acc.metal */,
-				9D16EAA8255F3A32001EC1CA /* metal_signed_mul_layer_acc.metal */,
-				9D16EAA9255F3A32001EC1CA /* metal_neg_layer_acc.metal */,
-				9D16EAAA255F3A32001EC1CA /* metal_prelu_layer_acc.mm */,
-				9D16EAAB255F3A32001EC1CA /* metal_reduce_l1_layer_acc.mm */,
-				9D16EAAC255F3A32001EC1CA /* metal_abs_layer_acc.metal */,
-				9D16EAAD255F3A32001EC1CA /* metal_reduce_layer_acc.mm */,
-				9D16EAAE255F3A32001EC1CA /* metal_signed_mul_layer_acc.mm */,
-				9D16EAAF255F3A32001EC1CA /* metal_hard_sigmoid_layer_acc.metal */,
-				9D16EAB0255F3A32001EC1CA /* metal_pooling_layer_acc.metal */,
-				9D16EAB1255F3A32001EC1CA /* metal_acos_layer_acc.mm */,
-				9D16EAB2255F3A32001EC1CA /* metal_selu_layer_acc.mm */,
-				9D16EAB3255F3A32001EC1CA /* metal_batch_norm_layer_acc.mm */,
-				9D16EAB4255F3A32001EC1CA /* deconvolution */,
-				9D16EABD255F3A32001EC1CA /* metal_splitv_layer_acc.mm */,
-				9D16EABE255F3A32001EC1CA /* metal_pixel_shuffle_layer_acc.metal */,
-				9D16EABF255F3A32001EC1CA /* metal_sign_layer_acc.mm */,
-				9D16EAC0255F3A32001EC1CA /* metal_softplus_layer_acc.metal */,
-				9D16EAC1255F3A32001EC1CA /* metal_relu6_layer_acc.metal */,
-				9D16EAC2255F3A32001EC1CA /* metal_reciprocal_layer_acc.metal */,
-				9D16EAC3255F3A32001EC1CA /* metal_log_sigmoid_layer_acc.mm */,
-				9D16EAC4255F3A32001EC1CA /* metal_shuffle_layer_acc.metal */,
-				9D16EAC5255F3A32001EC1CA /* metal_reduce_layer_acc.h */,
-				9D16EAC6255F3A32001EC1CA /* metal_div_layer_acc.mm */,
-				9D16EAC7255F3A32001EC1CA /* metal_exp_layer_acc.mm */,
-				9D16EAC8255F3A32001EC1CA /* metal_reduce_prod_layer_acc.mm */,
-				9D16EAC9255F3A32001EC1CA /* metal_min_layer_acc.metal */,
-				9D16EACA255F3A32001EC1CA /* metal_hdrguide_layer_acc.metal */,
-				9D16EACB255F3A32001EC1CA /* metal_sin_layer_acc.metal */,
-				9D16EACC255F3A32001EC1CA /* metal_pow_layer_acc.mm */,
-				9D16EACD255F3A32001EC1CA /* metal_softmax_layer_acc.mm */,
-				9D16EACE255F3A32001EC1CA /* metal_lrn_layer_acc.metal */,
-				9D16EACF255F3A32001EC1CA /* metal_mul_layer_acc.metal */,
-				9D16EAD0255F3A32001EC1CA /* metal_normalize_layer_acc.mm */,
-				9D16EAD1255F3A32001EC1CA /* metal_reduce_l2_layer_acc.mm */,
-				9D16EAD2255F3A32001EC1CA /* metal_elu_layer_acc.mm */,
-				9D16EAD3255F3A32001EC1CA /* metal_abs_layer_acc.mm */,
-				9D16EAD4255F3A32001EC1CA /* metal_concat_layer_acc.mm */,
-				9D16EAD5255F3A32001EC1CA /* metal_concat_layer_acc.metal */,
-				9D16EAD6255F3A32001EC1CA /* metal_tan_layer_acc.mm */,
-				9D16EAD7255F3A32001EC1CA /* metal_pixel_shuffle_layer_acc.mm */,
-				9D16EAD8255F3A32001EC1CA /* metal_clip_layer_acc.metal */,
-				9D16EAD9255F3A32001EC1CA /* metal_cos_layer_acc.mm */,
-				9D16EADA255F3A32001EC1CA /* metal_min_layer_acc.mm */,
-				9D16EADB255F3A32001EC1CA /* metal_normalize_layer_acc.metal */,
-				9D16EADC255F3A32001EC1CA /* metal_relu_layer_acc.metal */,
-				9D16EADD255F3A32001EC1CA /* metal_softmax_layer_acc.metal */,
-				9D16EADE255F3A32001EC1CA /* metal_clip_layer_acc.mm */,
-				9D16EADF255F3A32001EC1CA /* metal_exp_layer_acc.metal */,
-				9D16EAE0255F3A32001EC1CA /* metal_max_layer_acc.mm */,
-				9D16EAE1255F3A32001EC1CA /* metal_sigmoid_layer_acc.metal */,
-				9D16EAE2255F3A32001EC1CA /* metal_softplus_layer_acc.mm */,
-				9D16EAE3255F3A32001EC1CA /* metal_div_layer_acc.metal */,
-				9D16EAE4255F3A32001EC1CA /* metal_cos_layer_acc.metal */,
-				9D16EAE5255F3A32001EC1CA /* metal_reduce_layer_acc.metal */,
-				9D16EAE6255F3A32001EC1CA /* metal_prelu_layer_acc.metal */,
-				9D16EAE7255F3A32001EC1CA /* metal_pad_layer_acc.mm */,
-				9D16EAE8255F3A32001EC1CA /* metal_relu6_layer_acc.mm */,
-				9D16EAE9255F3A32001EC1CA /* metal_stride_slice_layer_acc.metal */,
-				9D16EAEA255F3A32001EC1CA /* metal_cpu_adapter_acc.h */,
-				9D16EAEB255F3A32001EC1CA /* metal_pad_layer_acc.metal */,
-				9D16EAEC255F3A32001EC1CA /* metal_add_layer_acc.mm */,
-				9D16EAED255F3A32001EC1CA /* metal_hdrguide_layer_acc.mm */,
-				9D16EAEE255F3A32001EC1CA /* metal_reshape_layer_acc.metal */,
-				9D16EAEF255F3A32001EC1CA /* metal_multidir_broadcast_layer_acc.h */,
-				9D16EAF0255F3A32001EC1CA /* metal_instance_norm_layer_acc.metal */,
-				9D16EAF1255F3A32001EC1CA /* metal_sign_layer_acc.metal */,
-				9D16EAF2255F3A32001EC1CA /* metal_hard_sigmoid_layer_acc.mm */,
-				9D16EAF3255F3A32001EC1CA /* metal_reciprocal_layer_acc.mm */,
-				9D16EAF4255F3A32001EC1CA /* metal_permute_layer_acc.mm */,
-				9D16EAF5255F3A32001EC1CA /* metal_asin_layer_acc.metal */,
-				9D16EAF6255F3A32001EC1CA /* metal_reduce_log_sum_exp_layer_acc.mm */,
-				9D16EAF7255F3A32001EC1CA /* metal_max_layer_acc.metal */,
-				9D16EAF8255F3A32001EC1CA /* metal_asin_layer_acc.mm */,
-				9D16EAF9255F3A32001EC1CA /* convolution */,
-				9D16EB0B255F3A32001EC1CA /* metal_unary_layer_acc.mm */,
-				9D16EB0C255F3A32001EC1CA /* metal_upsample_layer_acc.mm */,
-				9D16EB0D255F3A32001EC1CA /* metal_upsample_layer_acc.metal */,
-				9D16EB0E255F3A32001EC1CA /* metal_sqrt_layer_acc.metal */,
-				9D16EB0F255F3A32001EC1CA /* metal_layer_acc.h */,
-				9D16EB10255F3A32001EC1CA /* metal_lrn_layer_acc.mm */,
-				9D16EB11255F3A32001EC1CA /* metal_shuffle_layer_acc.mm */,
-				9D16EB12255F3A32001EC1CA /* metal_pow_layer_acc.metal */,
-				9D16EB13255F3A32001EC1CA /* metal_neg_layer_acc.mm */,
-				9D16EB14255F3A32001EC1CA /* metal_log_sigmoid_layer_acc.metal */,
-				9D16EB15255F3A32001EC1CA /* metal_log_layer_acc.mm */,
-				9D16EB16255F3A32001EC1CA /* metal_sub_layer_acc.metal */,
-				9D16EB17255F3A32001EC1CA /* metal_acos_layer_acc.metal */,
-			);
-			path = acc;
-			sourceTree = "<group>";
-		};
-		9D16EAB4255F3A32001EC1CA /* deconvolution */ = {
-			isa = PBXGroup;
-			children = (
-				9D16EAB5255F3A32001EC1CA /* metal_deconv_layer_common.mm */,
-				9D16EAB6255F3A32001EC1CA /* metal_deconv_layer_acc.h */,
-				9D16EAB7255F3A32001EC1CA /* metal_deconv_layer_common.metal */,
-				9D16EAB8255F3A32001EC1CA /* metal_deconv_layer_depthwise.h */,
-				9D16EAB9255F3A32001EC1CA /* metal_deconv_layer_depthwise.mm */,
-				9D16EABA255F3A32001EC1CA /* metal_deconv_layer_acc.mm */,
-				9D16EABB255F3A32001EC1CA /* metal_deconv_layer_common.h */,
-				9D16EABC255F3A32001EC1CA /* metal_deconv_layer_depthwise.metal */,
-			);
-			path = deconvolution;
-			sourceTree = "<group>";
-		};
-		9D16EAF9255F3A32001EC1CA /* convolution */ = {
-			isa = PBXGroup;
-			children = (
-				9D16EAFA255F3A32001EC1CA /* metal_conv_layer_common.mm */,
-				9D16EAFB255F3A32001EC1CA /* metal_conv_layer_common.h */,
-				9D16EAFC255F3A32001EC1CA /* metal_inner_product_layer_acc.mm */,
-				9D16EAFD255F3A32001EC1CA /* metal_conv_layer_winograd.h */,
-				9D16EAFE255F3A32001EC1CA /* metal_conv_layer_acc.h */,
-				9D16EAFF255F3A32001EC1CA /* metal_conv_layer_depthwise.h */,
-				9D16EB00255F3A32001EC1CA /* metal_conv_layer_depthwise.mm */,
-				9D16EB01255F3A32001EC1CA /* metal_conv_layer_common.metal */,
-				9D16EB02255F3A32001EC1CA /* metal_conv_layer_1x1.h */,
-				9D16EB03255F3A32001EC1CA /* metal_conv_layer_1x1.mm */,
-				9D16EB04255F3A32001EC1CA /* metal_inner_product_layer_acc.h */,
-				9D16EB05255F3A32001EC1CA /* metal_conv_layer_winograd.metal */,
-				9D16EB06255F3A32001EC1CA /* metal_conv_layer_1x1.metal */,
-				9D16EB07255F3A32001EC1CA /* metal_inner_product_layer_acc.metal */,
-				9D16EB08255F3A32001EC1CA /* metal_conv_layer_depthwise.metal */,
-				9D16EB09255F3A32001EC1CA /* metal_conv_layer_winograd.mm */,
-				9D16EB0A255F3A32001EC1CA /* metal_conv_layer_acc.mm */,
-			);
-			path = convolution;
-			sourceTree = "<group>";
-		};
-		9D16EB18255F3A32001EC1CA /* arm */ = {
-			isa = PBXGroup;
-			children = (
-				9D16EB19255F3A32001EC1CA /* arm_device.h */,
-				9D16EB1A255F3A32001EC1CA /* arm_context.cc */,
-				9D16EB1C255F3A32001EC1CA /* arm_mat_util.cc */,
-				9D16EB1D255F3A32001EC1CA /* arm_context.h */,
-				9D16EB1E255F3A32001EC1CA /* arm_util.cc */,
-				9D16EB1F255F3A32001EC1CA /* arm_mat_util.h */,
-				9D16EB20255F3A32001EC1CA /* arm_blob_converter.cc */,
-				9D16EB21255F3A32001EC1CA /* arm_util.h */,
-				9D16EB22255F3A32001EC1CA /* arm_common.h */,
-				9D16EB23255F3A32001EC1CA /* arm_mat_converter.h */,
-				9D16EB24255F3A32001EC1CA /* arm_device.cc */,
-				9D16EB25255F3A32001EC1CA /* arm_mat_converter.cc */,
-				9D16EB26255F3A32001EC1CA /* arm_blob_converter.h */,
-				9D16EB27255F3A32001EC1CA /* acc */,
-			);
-			path = arm;
-			sourceTree = "<group>";
-		};
-		9D16EB27255F3A32001EC1CA /* acc */ = {
-			isa = PBXGroup;
-			children = (
-				9D16EB28255F3A32001EC1CA /* arm_sqrt_layer_acc.cc */,
-				9D16EB29255F3A32001EC1CA /* arm_sigmoid_layer_acc.cc */,
-				9D16EB2A255F3A32001EC1CA /* arm_unary_layer_acc.cc */,
-				9D16EB2B255F3A32001EC1CA /* arm_sub_layer_acc.cc */,
-				9D16EB2C255F3A32001EC1CA /* arm_log_acc_layer_acc.cc */,
-				9D16EB2D255F3A32001EC1CA /* arm_reduce_log_sum_exp_layer_acc.cc */,
-				9D16EB2E255F3A32001EC1CA /* arm_splitv_layer_acc.cc */,
-				9D16EB2F255F3A32001EC1CA /* arm_reduce_prod_layer_acc.cc */,
-				9D16EB30255F3A32001EC1CA /* arm_nchw_layer_acc.h */,
-				9D16EB31255F3A32001EC1CA /* arm_scale_layer_acc.cc */,
-				9D16EB32255F3A32001EC1CA /* arm_instance_norm_layer_acc.cc */,
-				9D16EB33255F3A32001EC1CA /* arm_inner_product_layer_acc.cc */,
-				9D16EB34255F3A32001EC1CA /* arm_reduce_l2_layer_acc.cc */,
-				9D16EB35255F3A32001EC1CA /* arm_reduce_layer_acc.cc */,
-				9D16EB36255F3A32001EC1CA /* arm_relu_layer_acc.cc */,
-				9D16EB37255F3A32001EC1CA /* arm_mul_layer_acc.cc */,
-				9D16EB38255F3A32001EC1CA /* arm_normalize_layer_acc.cc */,
-				9D16EB39255F3A32001EC1CA /* arm_binary_layer_acc.h */,
-				9D16EB3A255F3A32001EC1CA /* arm_reshape_layer_acc.cc */,
-				9D16EB3B255F3A32001EC1CA /* arm_sign_layer_acc.cc */,
-				9D16EB3C255F3A32001EC1CA /* arm_reformat_layer_acc.cc */,
-				9D16EB3D255F3A32001EC1CA /* arm_unary_layer_acc.h */,
-				9D16EB3E255F3A32001EC1CA /* arm_selu_layer_acc.cc */,
-				9D16EB3F255F3A32001EC1CA /* arm_relu6_layer_acc.cc */,
-				9D16EB40255F3A32001EC1CA /* arm_trig_layer_acc.cc */,
-				9D16EB41255F3A32001EC1CA /* arm_reduce_log_sum_layer_acc.cc */,
-				9D16EB42255F3A32001EC1CA /* arm_reformat_layer_acc.h */,
-				9D16EB43255F3A32001EC1CA /* arm_arg_max_or_min_layer_acc.cc */,
-				9D16EB44255F3A32001EC1CA /* arm_reciprocal_layer_acc.cc */,
-				9D16EB45255F3A32001EC1CA /* deconvolution */,
-				9D16EB4E255F3A32001EC1CA /* arm_hard_swish_acc.h */,
-				9D16EB4F255F3A32001EC1CA /* arm_reorg_layer_acc.cc */,
-				9D16EB50255F3A32001EC1CA /* arm_hard_sigmoid_acc.cc */,
-				9D16EB51255F3A32001EC1CA /* arm_reduce_mean_layer_acc.cc */,
-				9D16EB52255F3A32001EC1CA /* arm_pool_layer_acc.h */,
-				9D16EB53255F3A32001EC1CA /* arm_min_layer_acc.cc */,
-				9D16EB54255F3A32001EC1CA /* arm_max_layer_acc.cc */,
-				9D16EB55255F3A32001EC1CA /* arm_softmax_layer_acc.cc */,
-				9D16EB56255F3A32001EC1CA /* arm_pool_layer_acc.cc */,
-				9D16EB57255F3A32001EC1CA /* arm_add_layer_acc.h */,
-				9D16EB58255F3A32001EC1CA /* arm_clip_layer_acc.cc */,
-				9D16EB59255F3A32001EC1CA /* arm_pad_layer_acc.cc */,
-				9D16EB5A255F3A32001EC1CA /* arm_pixel_shuffle_layer_acc.cc */,
-				9D16EB5B255F3A32001EC1CA /* compute */,
-				9D16EB7F255F3A32001EC1CA /* arm_layer_acc.h */,
-				9D16EB80255F3A32001EC1CA /* arm_div_layer_acc.cc */,
-				9D16EB81255F3A32001EC1CA /* arm_exp_layer_acc.cc */,
-				9D16EB82255F3A32001EC1CA /* arm_detection_output_layer_acc.cc */,
-				9D16EB83255F3A32001EC1CA /* arm_layer_acc.cc */,
-				9D16EB84255F3A32001EC1CA /* neon_mathfun.h */,
-				9D16EB85255F3A32001EC1CA /* arm_hard_swish_acc.cc */,
-				9D16EB86255F3A32001EC1CA /* arm_pow_layer_acc.cc */,
-				9D16EB87255F3A32001EC1CA /* arm_binary_layer_acc.cc */,
-				9D16EB88255F3A32001EC1CA /* arm_elu_layer_acc.cc */,
-				9D16EB89255F3A32001EC1CA /* arm_reshape_layer_acc.h */,
-				9D16EB8A255F3A32001EC1CA /* arm_upsample_layer_acc.cc */,
-				9D16EB8B255F3A32001EC1CA /* arm_abs_layer_acc.cc */,
-				9D16EB8C255F3A32001EC1CA /* arm_nchw_layer_acc.cc */,
-				9D16EB8D255F3A32001EC1CA /* arm_prelu_layer_acc.cc */,
-				9D16EB8E255F3A32001EC1CA /* arm_stride_slice_layer_acc.cc */,
-				9D16EB8F255F3A32001EC1CA /* arm_inner_product_layer_acc.h */,
-				9D16EB90255F3A32001EC1CA /* Float4.h */,
-				9D16EB91255F3A32001EC1CA /* arm_signed_mul_layer_acc.h */,
-				9D16EB92255F3A32001EC1CA /* arm_batch_norm_layer_acc.cc */,
-				9D16EB93255F3A32001EC1CA /* arm_permute_layer_acc.cc */,
-				9D16EB94255F3A32001EC1CA /* arm_neg_layer_acc.cc */,
-				9D16EB95255F3A32001EC1CA /* arm_reduce_sum_square_layer_acc.cc */,
-				9D16EB96255F3A32001EC1CA /* arm_log_sigmoid_layer_acc.cc */,
-				9D16EB97255F3A32001EC1CA /* arm_reduce_l1_layer_acc.cc */,
-				9D16EB98255F3A32001EC1CA /* arm_priorbox_layer_acc.cc */,
-				9D16EB99255F3A32001EC1CA /* convolution */,
-				9D16EBAE255F3A32001EC1CA /* arm_reduce_layer_acc.h */,
-				9D16EBAF255F3A32001EC1CA /* arm_signed_mul_layer_acc.cc */,
-				9D16EBB0255F3A32001EC1CA /* arm_concat_layer_acc.cc */,
-				9D16EBB1255F3A32001EC1CA /* arm_add_layer_acc.cc */,
-				9D16EBB2255F3A32001EC1CA /* arm_reduce_max_layer_acc.cc */,
-				9D16EBB3255F3A32001EC1CA /* arm_reduce_min_layer_acc.cc */,
-				9D16EBB4255F3A32001EC1CA /* arm_floor_layer_acc.cc */,
-				9D16EBB5255F3A32001EC1CA /* arm_shuffle_layer_acc.cc */,
-				9D16EBB6255F3A32001EC1CA /* arm_softplus_layer_acc.cc */,
-				9D16EBB7255F3A32001EC1CA /* arm_reduce_sum_layer_acc.cc */,
-				9D16EBB8255F3A32001EC1CA /* arm_batch_norm_layer_acc.h */,
-			);
-			path = acc;
-			sourceTree = "<group>";
-		};
-		9D16EB45255F3A32001EC1CA /* deconvolution */ = {
-			isa = PBXGroup;
-			children = (
-				9D16EB46255F3A32001EC1CA /* arm_deconv_layer_acc.cc */,
-				9D16EB47255F3A32001EC1CA /* arm_deconv_layer_stride.h */,
-				9D16EB48255F3A32001EC1CA /* arm_deconv_layer_depthwise.cc */,
-				9D16EB49255F3A32001EC1CA /* arm_deconv_layer_common.cc */,
-				9D16EB4A255F3A32001EC1CA /* arm_deconv_layer_acc.h */,
-				9D16EB4B255F3A32001EC1CA /* arm_deconv_layer_depthwise.h */,
-				9D16EB4C255F3A32001EC1CA /* arm_deconv_layer_stride.cc */,
-				9D16EB4D255F3A32001EC1CA /* arm_deconv_layer_common.h */,
-			);
-			path = deconvolution;
-			sourceTree = "<group>";
-		};
-		9D16EB5B255F3A32001EC1CA /* compute */ = {
-			isa = PBXGroup;
-			children = (
-				9D16EB5C255F3A32001EC1CA /* compute.cc */,
-				9D16EB5D255F3A32001EC1CA /* winograd_function.cc */,
-				9D16EB5E255F3A32001EC1CA /* compute.h */,
-				9D16EB5F255F3A32001EC1CA /* compute_int8.cc */,
-				9D16EB60255F3A32001EC1CA /* arm32 */,
-				9D16EB6D255F3A32001EC1CA /* gemm_function.h */,
-				9D16EB6E255F3A32001EC1CA /* asm_func_name.S */,
-				9D16EB6F255F3A32001EC1CA /* winograd_function.h */,
-				9D16EB70255F3A32001EC1CA /* compute_int8.h */,
-				9D16EB71255F3A32001EC1CA /* arm64 */,
-				9D16EB7E255F3A32001EC1CA /* gemm_function.cc */,
-			);
-			path = compute;
-			sourceTree = "<group>";
-		};
-		9D16EB60255F3A32001EC1CA /* arm32 */ = {
-			isa = PBXGroup;
-			children = (
-				9D16EB61255F3A32001EC1CA /* CONV_BFP16_O4.S */,
-				9D16EB62255F3A32001EC1CA /* GEMM_BFP16_N4.S */,
-				9D16EB63255F3A32001EC1CA /* CONV_FLOAT_SLIDEW_C3.S */,
-				9D16EB64255F3A32001EC1CA /* CONV_DW_5X5_BFP16_SLIDEW.S */,
-				9D16EB65255F3A32001EC1CA /* DECONV_FLOAT_O4.S */,
-				9D16EB66255F3A32001EC1CA /* CONV_DW_3X3_FLOAT_SLIDEW.S */,
-				9D16EB67255F3A32001EC1CA /* GEMM_INT8_4X4.S */,
-				9D16EB68255F3A32001EC1CA /* CONV_DW_3X3_BFP16_SLIDEW.S */,
-				9D16EB69255F3A32001EC1CA /* CONV_BFP16_SLIDEW_C3.S */,
-				9D16EB6A255F3A32001EC1CA /* CONV_DW_5X5_FLOAT_SLIDEW.S */,
-				9D16EB6B255F3A32001EC1CA /* CONV_FLOAT_O4.S */,
-				9D16EB6C255F3A32001EC1CA /* GEMM_FLOAT_N4.S */,
-			);
-			path = arm32;
-			sourceTree = "<group>";
-		};
-		9D16EB71255F3A32001EC1CA /* arm64 */ = {
-			isa = PBXGroup;
-			children = (
-				9D16EB72255F3A32001EC1CA /* CONV_BFP16_O4.S */,
-				9D16EB73255F3A32001EC1CA /* CONV_FLOAT_SLIDEW_C3.S */,
-				9D16EB74255F3A32001EC1CA /* CONV_DW_5x5_BFP16_SLIDEW.S */,
-				9D16EB75255F3A32001EC1CA /* DECONV_FLOAT_O4.S */,
-				9D16EB76255F3A32001EC1CA /* GEMM_FLOAT_N8.S */,
-				9D16EB77255F3A32001EC1CA /* CONV_DW_3X3_FLOAT_SLIDEW.S */,
-				9D16EB78255F3A32001EC1CA /* GEMM_BFP16_N8.S */,
-				9D16EB79255F3A32001EC1CA /* GEMM_INT8_4X4.S */,
-				9D16EB7A255F3A32001EC1CA /* CONV_DW_3x3_BFP16_SLIDEW.S */,
-				9D16EB7B255F3A32001EC1CA /* CONV_BFP16_SLIDEW_C3.S */,
-				9D16EB7C255F3A32001EC1CA /* CONV_DW_5X5_FLOAT_SLIDEW.S */,
-				9D16EB7D255F3A32001EC1CA /* CONV_FLOAT_O4.S */,
-			);
-			path = arm64;
-			sourceTree = "<group>";
-		};
-		9D16EB99255F3A32001EC1CA /* convolution */ = {
-			isa = PBXGroup;
-			children = (
-				9D16EB9A255F3A32001EC1CA /* arm_conv_int8_layer_depthwise.cc */,
-				9D16EB9B255F3A32001EC1CA /* arm_conv_layer_depthwise_s1.h */,
-				9D16EB9C255F3A32001EC1CA /* arm_conv_layer_common.cc */,
-				9D16EB9D255F3A32001EC1CA /* arm_conv_layer_1x1.h */,
-				9D16EB9E255F3A32001EC1CA /* arm_conv_layer_common.h */,
-				9D16EB9F255F3A32001EC1CA /* arm_conv_layer_c3.h */,
-				9D16EBA0255F3A32001EC1CA /* arm_conv_int8_layer_common.h */,
-				9D16EBA1255F3A32001EC1CA /* arm_conv_layer_1x1.cc */,
-				9D16EBA2255F3A32001EC1CA /* arm_conv_layer_acc.h */,
-				9D16EBA3255F3A32001EC1CA /* arm_conv_layer_3x3.cc */,
-				9D16EBA4255F3A32001EC1CA /* arm_conv_layer_depthwise.cc */,
-				9D16EBA5255F3A32001EC1CA /* arm_conv_int8_layer_common.cc */,
-				9D16EBA6255F3A32001EC1CA /* arm_conv_layer_group.h */,
-				9D16EBA7255F3A32001EC1CA /* arm_conv_layer_3x3.h */,
-				9D16EBA8255F3A32001EC1CA /* arm_conv_layer_c3.cc */,
-				9D16EBA9255F3A32001EC1CA /* arm_conv_int8_layer_depthwise.h */,
-				9D16EBAA255F3A32001EC1CA /* arm_conv_layer_acc.cc */,
-				9D16EBAB255F3A32001EC1CA /* arm_conv_layer_group.cc */,
-				9D16EBAC255F3A32001EC1CA /* arm_conv_layer_depthwise.h */,
-				9D16EBAD255F3A32001EC1CA /* arm_conv_layer_depthwise_s1.cc */,
-			);
-			path = convolution;
-			sourceTree = "<group>";
-		};
-		9D16EBB9255F3A32001EC1CA /* cpu */ = {
-			isa = PBXGroup;
-			children = (
-				9D16EBBB255F3A32001EC1CA /* cpu_device.cc */,
-				9D16EBBC255F3A32001EC1CA /* cpu_mat_util.h */,
-				9D16EBBD255F3A32001EC1CA /* cpu_blob_converter.h */,
-				9D16EBBE255F3A32001EC1CA /* cpu_mat_converter.cc */,
-				9D16EBBF255F3A32001EC1CA /* cpu_device.h */,
-				9D16EBC0255F3A32001EC1CA /* cpu_context.h */,
-				9D16EBC1255F3A32001EC1CA /* cpu_blob_converter.cc */,
-				9D16EBC2255F3A32001EC1CA /* cpu_mat_converter.h */,
-				9D16EBC3255F3A32001EC1CA /* cpu_context.cc */,
-				9D16EBC4255F3A32001EC1CA /* cpu_mat_util.cc */,
-				9D16EBC5255F3A32001EC1CA /* acc */,
-			);
-			path = cpu;
-			sourceTree = "<group>";
-		};
-		9D16EBC5255F3A32001EC1CA /* acc */ = {
-			isa = PBXGroup;
-			children = (
-				9D16EBC6255F3A32001EC1CA /* cpu_cast_layer_acc.cc */,
-				9D16EBC7255F3A32001EC1CA /* cpu_stride_slice_layer_acc.cc */,
-				9D16EBC8255F3A32001EC1CA /* cpu_reciprocal_layer_acc.cc */,
-				9D16EBC9255F3A32001EC1CA /* cpu_binary_op_layer_acc.h */,
-				9D16EBCA255F3A32001EC1CA /* cpu_erf_layer_acc.cc */,
-				9D16EBCB255F3A32001EC1CA /* cpu_gather_layer_acc.cc */,
-				9D16EBCC255F3A32001EC1CA /* cpu_permute_layer_acc.h */,
-				9D16EBCD255F3A32001EC1CA /* cpu_reorg_layer_acc.cc */,
-				9D16EBCE255F3A32001EC1CA /* cpu_layer_acc.cc */,
-				9D16EBCF255F3A32001EC1CA /* cpu_detection_post_process_layer_acc.h */,
-				9D16EBD0255F3A33001EC1CA /* cpu_conv_layer_acc.h */,
-				9D16EBD1255F3A33001EC1CA /* cpu_reduce_log_sum_layer_acc.cc */,
-				9D16EBD2255F3A33001EC1CA /* cpu_clip_layer_acc.cc */,
-				9D16EBD3255F3A33001EC1CA /* cpu_reduce_l1_layer_acc.cc */,
-				9D16EBD4255F3A33001EC1CA /* cpu_arg_max_or_min_layer_acc.cc */,
-				9D16EBD5255F3A33001EC1CA /* cpu_softmax_layer_acc.cc */,
-				9D16EBD6255F3A33001EC1CA /* cpu_reduce_sum_square_layer_acc.cc */,
-				9D16EBD7255F3A33001EC1CA /* cpu_squared_difference_layer_acc.cc */,
-				9D16EBD8255F3A33001EC1CA /* cpu_relu6_layer_acc.cc */,
-				9D16EBD9255F3A33001EC1CA /* cpu_concat_layer_acc.cc */,
-				9D16EBDA255F3A33001EC1CA /* cpu_pool_layer_acc.cc */,
-				9D16EBDB255F3A33001EC1CA /* cpu_detection_output_layer_acc.h */,
-				9D16EBDC255F3A33001EC1CA /* cpu_reduce_mean_layer_acc.cc */,
-				9D16EBDD255F3A33001EC1CA /* cpu_reformat_layer_acc.cc */,
-				9D16EBDE255F3A33001EC1CA /* cpu_prior_box_layer_acc.cc */,
-				9D16EBDF255F3A33001EC1CA /* cpu_nonzero_layer_acc.cc */,
-				9D16EBE0255F3A33001EC1CA /* cpu_scale_layer_acc.cc */,
-				9D16EBE1255F3A33001EC1CA /* cpu_pixel_shuffle_layer_acc.cc */,
-				9D16EBE2255F3A33001EC1CA /* cpu_shuffle_layer_acc.cc */,
-				9D16EBE3255F3A33001EC1CA /* cpu_layer_acc.h */,
-				9D16EBE4255F3A33001EC1CA /* cpu_mul_layer_acc.cc */,
-				9D16EBE5255F3A33001EC1CA /* cpu_prior_box_layer_acc.h */,
-				9D16EBE6255F3A33001EC1CA /* cpu_log_sigmoid_layer_acc.cc */,
-				9D16EBE7255F3A33001EC1CA /* cpu_sin_layer_acc.cc */,
-				9D16EBE8255F3A33001EC1CA /* cpu_sub_layer_acc.cc */,
-				9D16EBE9255F3A33001EC1CA /* cpu_asin_layer_acc.cc */,
-				9D16EBEA255F3A33001EC1CA /* cpu_unary_layer_acc.cc */,
-				9D16EBEB255F3A33001EC1CA /* cpu_detection_output_layer_acc.cc */,
-				9D16EBEC255F3A33001EC1CA /* cpu_expand_layer_acc.cc */,
-				9D16EBED255F3A33001EC1CA /* cpu_unsqueeze_layer_acc.cc */,
-				9D16EBEE255F3A33001EC1CA /* cpu_rsqrt_layer_acc.cc */,
-				9D16EBEF255F3A33001EC1CA /* cpu_detection_post_process_layer_acc.cc */,
-				9D16EBF0255F3A33001EC1CA /* cpu_conv_layer_acc.cc */,
-				9D16EBF1255F3A33001EC1CA /* cpu_permute_layer_acc.cc */,
-				9D16EBF2255F3A33001EC1CA /* cpu_add_layer_acc.cc */,
-				9D16EBF3255F3A33001EC1CA /* cpu_floor_layer_acc.cc */,
-				9D16EBF4255F3A33001EC1CA /* cpu_signed_mul_layer_acc.cc */,
-				9D16EBF5255F3A33001EC1CA /* cpu_reduce_layer_acc.h */,
-				9D16EBF6255F3A33001EC1CA /* cpu_relu_layer_acc.cc */,
-				9D16EBF7255F3A33001EC1CA /* cpu_reduce_min_layer_acc.cc */,
-				9D16EBF8255F3A33001EC1CA /* cpu_reduce_max_layer_acc.cc */,
-				9D16EBF9255F3A33001EC1CA /* cpu_scatter_nd_layer_acc.cc */,
-				9D16EBFA255F3A33001EC1CA /* cpu_shape_layer_acc.cc */,
-				9D16EBFB255F3A33001EC1CA /* cpu_hdrguide_layer_acc.cc */,
-				9D16EBFC255F3A33001EC1CA /* compute */,
-				9D16EC02255F3A33001EC1CA /* cpu_reduce_log_sum_exp_layer_acc.cc */,
-				9D16EC03255F3A33001EC1CA /* cpu_reduce_sum_layer_acc.cc */,
-				9D16EC04255F3A33001EC1CA /* cpu_hard_swish_layer_acc.cc */,
-				9D16EC05255F3A33001EC1CA /* cpu_reduce_prod_layer_acc.cc */,
-				9D16EC06255F3A33001EC1CA /* cpu_tanh_layer_acc.cc */,
-				9D16EC07255F3A33001EC1CA /* cpu_sigmoid_layer_acc.cc */,
-				9D16EC08255F3A33001EC1CA /* cpu_log_layer_acc.cc */,
-				9D16EC09255F3A33001EC1CA /* cpu_batch_norm_layer_acc.cc */,
-				9D16EC0A255F3A33001EC1CA /* cpu_upsample_layer_acc.cc */,
-				9D16EC0B255F3A33001EC1CA /* cpu_lrn_layer_acc.cc */,
-				9D16EC0C255F3A33001EC1CA /* cpu_sqrt_layer_acc.cc */,
-				9D16EC0D255F3A33001EC1CA /* cpu_neg_layer_acc.cc */,
-				9D16EC0E255F3A33001EC1CA /* cpu_deconv_layer_acc.cc */,
-				9D16EC0F255F3A33001EC1CA /* cpu_stride_slice_v2_layer_acc.cc */,
-				9D16EC10255F3A33001EC1CA /* cpu_pow_layer_acc.cc */,
-				9D16EC11255F3A33001EC1CA /* cpu_splitv_layer_acc.cc */,
-				9D16EC12255F3A33001EC1CA /* cpu_exp_layer_acc.cc */,
-				9D16EC13255F3A33001EC1CA /* cpu_div_layer_acc.cc */,
-				9D16EC14255F3A33001EC1CA /* cpu_hard_sigmoid_layer_acc.cc */,
-				9D16EC15255F3A33001EC1CA /* cpu_squeeze_layer_acc.cc */,
-				9D16EC16255F3A33001EC1CA /* cpu_ceil_layer_acc.cc */,
-				9D16EC17255F3A33001EC1CA /* cpu_deconv_layer_acc.h */,
-				9D16EC18255F3A33001EC1CA /* cpu_atan_layer_acc.cc */,
-				9D16EC19255F3A33001EC1CA /* cpu_tan_layer_acc.cc */,
-				9D16EC1A255F3A33001EC1CA /* cpu_prelu_layer_acc.cc */,
-				9D16EC1B255F3A33001EC1CA /* cpu_elu_layer_acc.cc */,
-				9D16EC1C255F3A33001EC1CA /* cpu_abs_layer_acc.cc */,
-				9D16EC1D255F3A33001EC1CA /* cpu_min_layer_acc.cc */,
-				9D16EC1E255F3A33001EC1CA /* cpu_cos_layer_acc.cc */,
-				9D16EC1F255F3A33001EC1CA /* cpu_inner_product_layer_acc.cc */,
-				9D16EC20255F3A33001EC1CA /* cpu_instance_norm_layer_acc.cc */,
-				9D16EC21255F3A33001EC1CA /* cpu_unary_layer_acc.h */,
-				9D16EC22255F3A33001EC1CA /* cpu_reshape_layer_acc.cc */,
-				9D16EC23255F3A33001EC1CA /* cpu_selu_layer_acc.cc */,
-				9D16EC24255F3A33001EC1CA /* cpu_constantofshape_layer_acc.cc */,
-				9D16EC25255F3A33001EC1CA /* cpu_acos_layer_acc.cc */,
-				9D16EC26255F3A33001EC1CA /* cpu_reduce_l2_layer_acc.cc */,
-				9D16EC27255F3A33001EC1CA /* cpu_max_layer_acc.cc */,
-				9D16EC28255F3A33001EC1CA /* cpu_sign_layer_acc.cc */,
-				9D16EC29255F3A33001EC1CA /* cpu_normalize_layer_acc.cc */,
-				9D16EC2A255F3A33001EC1CA /* cpu_pad_layer_acc.cc */,
-				9D16EC2B255F3A33001EC1CA /* cpu_binary_op_layer_acc.cc */,
-				9D16EC2C255F3A33001EC1CA /* cpu_reduce_layer_acc.cc */,
-				9D16EC2D255F3A33001EC1CA /* cpu_mat_mul_layer_acc.cc */,
-				9D16EC2E255F3A33001EC1CA /* cpu_softplus_layer_acc.cc */,
-			);
-			path = acc;
-			sourceTree = "<group>";
-		};
-		9D16EBFC255F3A33001EC1CA /* compute */ = {
-			isa = PBXGroup;
-			children = (
-				9D16EBFD255F3A33001EC1CA /* compute_int8.cc */,
-				9D16EBFE255F3A33001EC1CA /* compute_elewise.h */,
-				9D16EBFF255F3A33001EC1CA /* normalized_bbox.h */,
-				9D16EC00255F3A33001EC1CA /* compute_elewise.cc */,
-				9D16EC01255F3A33001EC1CA /* compute_int8.h */,
-			);
-			path = compute;
-			sourceTree = "<group>";
-		};
 		9D203E5522D75AB20019CAAA /* include */ = {
 			isa = PBXGroup;
 			children = (
@@ -2272,12 +1388,6 @@
 		9D32F95D24557EE7002DCDAB /* optimizer */ = {
 			isa = PBXGroup;
 			children = (
-<<<<<<< HEAD
-				9D32F95E24557EE7002DCDAB /* net_optimizer_fuse_conv_relu.cc */,
-				9D32F95F24557EE7002DCDAB /* net_optimizer_remove_layers.h */,
-				9D32F96024557EE7002DCDAB /* net_optimizer_fuse_conv_relu.h */,
-				9D32F96124557EE7002DCDAB /* net_optimizer_insert_reformat.h */,
-=======
 				EC880549255FE59D00BC4EDD /* net_optimizer_fuse_conv_post.cc */,
 				EC880548255FE59D00BC4EDD /* net_optimizer_fuse_conv_post.h */,
 				ECD9464C2558F4CD00BF9214 /* net_optimizer_insert_fp16_reformat.cc */,
@@ -2285,9 +1395,7 @@
 				ECD946492558F4CD00BF9214 /* net_optimizer_insert_int8_reformat.cc */,
 				ECD9464B2558F4CD00BF9214 /* net_optimizer_insert_int8_reformat.h */,
 				9D32F95F24557EE7002DCDAB /* net_optimizer_remove_layers.h */,
->>>>>>> 0e8a08dc
 				9D32F96224557EE7002DCDAB /* net_optimizer.h */,
-				9D32F96324557EE7002DCDAB /* net_optimizer_insert_reformat.cc */,
 				9D32F96424557EE7002DCDAB /* optimizer_const.h */,
 				9D32F96524557EE7002DCDAB /* net_optimizer_manager.h */,
 				9D32F96624557EE7002DCDAB /* net_optimizer_remove_layers.cc */,
@@ -2337,11 +1445,6 @@
 		9D32F98824557EE7002DCDAB /* utils */ = {
 			isa = PBXGroup;
 			children = (
-				9D16EA44255F39B7001EC1CA /* data_flag_utils.cc */,
-				9D16EA43255F39B7001EC1CA /* dims_offset_utils.cc */,
-				9D16EA41255F39B7001EC1CA /* dims_offset_utils.h */,
-				9D16EA45255F39B7001EC1CA /* npu_common_utils.cc */,
-				9D16EA42255F39B7001EC1CA /* npu_common_utils.h */,
 				EC0BE1B9251DBE65009BD69A /* mat_converter_utils.cc */,
 				EC0BE1BA251DBE65009BD69A /* mat_converter_utils.h */,
 				EC0BE13525144B5D009BD69A /* detection_post_process_utils.cc */,
@@ -2388,19 +1491,7 @@
 		9D32F9A324557EE7002DCDAB /* layer */ = {
 			isa = PBXGroup;
 			children = (
-				9D16EA55255F3A15001EC1CA /* cast_layer.cc */,
-				9D16EA4F255F3A15001EC1CA /* constantofshape_layer.cc */,
-				9D16EA54255F3A15001EC1CA /* erf_layer.cc */,
-				9D16EA4C255F3A15001EC1CA /* expand_layer.cc */,
-				9D16EA51255F3A15001EC1CA /* gather_layer.cc */,
-				9D16EA50255F3A15001EC1CA /* mat_mul_layer.cc */,
-				9D16EA58255F3A15001EC1CA /* nonzero_layer.cc */,
-				9D16EA57255F3A15001EC1CA /* pixel_shuffle_layer.cc */,
-				9D16EA56255F3A15001EC1CA /* scatter_nd_layer.cc */,
-				9D16EA4D255F3A15001EC1CA /* shape_layer.cc */,
-				9D16EA4E255F3A15001EC1CA /* squeeze_layer.cc */,
-				9D16EA53255F3A15001EC1CA /* stride_slice_v2_layer.cc */,
-				9D16EA52255F3A15001EC1CA /* unsqueeze_layer.cc */,
+				ECD945B5254ADD8400BF9214 /* pixel_shuffle_layer.cc */,
 				EC0BE14D25144BB8009BD69A /* arg_max_or_min_layer.cc */,
 				EC0BE14925144BB8009BD69A /* ceil_layer.cc */,
 				EC0BE14C25144BB8009BD69A /* detection_post_process_layer.cc */,
@@ -2493,11 +1584,31 @@
 		9D32F9F224557EE8002DCDAB /* device */ = {
 			isa = PBXGroup;
 			children = (
-				9D16EB18255F3A32001EC1CA /* arm */,
-				9D16EBB9255F3A32001EC1CA /* cpu */,
-				9D16EA68255F3A32001EC1CA /* metal */,
+				9DD1FA8C247CE9BE00800139 /* metal */,
+				9D32FB7E24557EEA002DCDAB /* arm */,
 			);
 			path = device;
+			sourceTree = "<group>";
+		};
+		9D32FB7E24557EEA002DCDAB /* arm */ = {
+			isa = PBXGroup;
+			children = (
+				ECEC5D6024FCDBA40044DDF1 /* arm_mat_converter.cc */,
+				ECEC5D6224FCDBA40044DDF1 /* arm_mat_converter.h */,
+				ECEC5D6324FCDBA50044DDF1 /* arm_mat_util.cc */,
+				ECEC5D6124FCDBA40044DDF1 /* arm_mat_util.h */,
+				9DD1FBD7247CEA1300800139 /* acc */,
+				9DD1FC62247CEA1400800139 /* arm_blob_converter.cc */,
+				9DD1FC61247CEA1400800139 /* arm_blob_converter.h */,
+				9DD1FBD6247CEA1300800139 /* arm_common.h */,
+				9DD1FBD4247CEA1200800139 /* arm_context.cc */,
+				9DD1FBD5247CEA1200800139 /* arm_context.h */,
+				9DD1FC64247CEA1400800139 /* arm_device.cc */,
+				9DD1FC63247CEA1400800139 /* arm_device.h */,
+				9DD1FBD2247CEA1200800139 /* arm_util.cc */,
+				9DD1FBD3247CEA1200800139 /* arm_util.h */,
+			);
+			path = arm;
 			sourceTree = "<group>";
 		};
 		9D32FBFA24557EEB002DCDAB /* interpreter */ = {
@@ -2541,17 +1652,7 @@
 		9D32FC0624557EEB002DCDAB /* layer_interpreter */ = {
 			isa = PBXGroup;
 			children = (
-				9D16EDF1255F3A5E001EC1CA /* cast_layer_interpreter.cc */,
-				9D16EDF3255F3A5E001EC1CA /* constantofshape_layer_interpreter.cc */,
-				9D16EDF5255F3A5F001EC1CA /* expand_layer_interpreter.cc */,
-				9D16EDEE255F3A5E001EC1CA /* gather_layer_interpreter.cc */,
-				9D16EDF0255F3A5E001EC1CA /* mat_mul_layer_interpreter.cc */,
-				9D16EDF2255F3A5E001EC1CA /* pixel_shuffle_layer_interpreter.cc */,
-				9D16EDF4255F3A5E001EC1CA /* reformat_layer_interpreter.cc */,
-				9D16EDEF255F3A5E001EC1CA /* scatter_nd_layer_interpreter.cc */,
-				9D16EDF6255F3A5F001EC1CA /* shape_layer_interpreter.cc */,
-				9D16EDEC255F3A5E001EC1CA /* stride_slice_v2_layer_interpreter.cc */,
-				9D16EDED255F3A5E001EC1CA /* unsqueeze_layer_interpreter.cc */,
+				ECD945B8254ADDA800BF9214 /* pixel_shuffle_layer_interpreter.cc */,
 				EC0BE15D25144BE4009BD69A /* arg_max_or_min_layer_interpreter.cc */,
 				EC0BE15A25144BE4009BD69A /* detection_post_process_layer_interpreter.cc */,
 				EC0BE15825144BE3009BD69A /* layer_interpreter_macro.h */,
@@ -2602,6 +1703,7 @@
 				9D32FC3024557EEB002DCDAB /* unary_op_layer_interpreter.cc */,
 				9D32FC3124557EEB002DCDAB /* scale_layer_interpreter.cc */,
 				9D32FC3224557EEB002DCDAB /* reduce_op_interpreter.h */,
+				9D32FC3324557EEB002DCDAB /* layer_interpreter.h */,
 			);
 			path = layer_interpreter;
 			sourceTree = "<group>";
@@ -2680,13 +1782,10 @@
 		9D32FC6424557EEB002DCDAB /* core */ = {
 			isa = PBXGroup;
 			children = (
-				9D16EA3D255F39A9001EC1CA /* const_folder.cc */,
-				9D16EA3C255F39A9001EC1CA /* const_folder.h */,
 				ECEC5DA724FFC6FD0044DDF1 /* mat.cc */,
 				9D32FC7424557EEB002DCDAB /* abstract_device.cc */,
 				9D32FC7124557EEB002DCDAB /* abstract_device.h */,
 				9D32FC7624557EEB002DCDAB /* abstract_layer_acc.cc */,
-				ECEC5D8C24FF97DF0044DDF1 /* mat.cc */,
 				9D32FC6924557EEB002DCDAB /* abstract_layer_acc.h */,
 				9D32FC6624557EEB002DCDAB /* abstract_network.cc */,
 				9D32FC7324557EEB002DCDAB /* abstract_network.h */,
@@ -2714,6 +1813,400 @@
 			path = core;
 			sourceTree = "<group>";
 		};
+		9DD1FA8C247CE9BE00800139 /* metal */ = {
+			isa = PBXGroup;
+			children = (
+				EC2CF72425078C1200EE3899 /* metal_mat_converter.metal */,
+				EC2CF72325078C1200EE3899 /* metal_mat_converter.mm */,
+				9DD1FA8D247CE9BE00800139 /* coreml_network.mm */,
+				9DD1FA8F247CE9BE00800139 /* metal_command_queue.h */,
+				9DD1FA90247CE9BE00800139 /* coreml_network.h */,
+				9DD1FA91247CE9BE00800139 /* metal_device.mm */,
+				9DD1FA92247CE9BE00800139 /* tnn_impl_coreml.h */,
+				9DD1FA93247CE9BE00800139 /* metal_macro.h */,
+				9DD1FA94247CE9BE00800139 /* metal_blob_converter.mm */,
+				9DD1FA95247CE9BE00800139 /* metal_blob_converter.metal */,
+				9DD1FA96247CE9BE00800139 /* metal_device.h */,
+				9DD1FA98247CE9BE00800139 /* metal_command_queue.mm */,
+				9DD1FA99247CE9BE00800139 /* metal_context.mm */,
+				9DD1FA9A247CE9BE00800139 /* tnn_impl_coreml.mm */,
+				9DD1FA9B247CE9BE00800139 /* metal_context.h */,
+				9DD1FA9C247CE9BE00800139 /* acc */,
+			);
+			path = metal;
+			sourceTree = "<group>";
+		};
+		9DD1FA9C247CE9BE00800139 /* acc */ = {
+			isa = PBXGroup;
+			children = (
+				ECD945AF254ADD7100BF9214 /* metal_pixel_shuffle_layer_acc.metal */,
+				ECD945AC254ADD7100BF9214 /* metal_pixel_shuffle_layer_acc.mm */,
+				ECD945AD254ADD7100BF9214 /* metal_signed_mul_layer_acc.metal */,
+				ECD945AE254ADD7100BF9214 /* metal_signed_mul_layer_acc.mm */,
+				EC2CF7812511F80500EE3899 /* metal_arg_max_or_min_layer_acc.metal */,
+				EC2CF7802511F80500EE3899 /* metal_arg_max_or_min_layer_acc.mm */,
+				9DD1FB12247CE9BE00800139 /* convolution */,
+				9DD1FACF247CE9BE00800139 /* deconvolution */,
+				9DD1FAC8247CE9BE00800139 /* metal_abs_layer_acc.metal */,
+				9DD1FAED247CE9BE00800139 /* metal_abs_layer_acc.mm */,
+				9DD1FB30247CE9BE00800139 /* metal_acos_layer_acc.metal */,
+				9DD1FACC247CE9BE00800139 /* metal_acos_layer_acc.mm */,
+				9DD1FAB1247CE9BE00800139 /* metal_add_layer_acc.metal */,
+				9DD1FB05247CE9BE00800139 /* metal_add_layer_acc.mm */,
+				9DD1FB0E247CE9BE00800139 /* metal_asin_layer_acc.metal */,
+				9DD1FB11247CE9BE00800139 /* metal_asin_layer_acc.mm */,
+				9DD1FABC247CE9BE00800139 /* metal_atan_layer_acc.metal */,
+				9DD1FAC3247CE9BE00800139 /* metal_atan_layer_acc.mm */,
+				9DD1FABE247CE9BE00800139 /* metal_batch_norm_layer_acc.metal */,
+				9D5B715E24BF0A300062DF64 /* metal_prior_box_layer_acc.metal */,
+				9D5B715F24BF0A300062DF64 /* metal_prior_box_layer_acc.mm */,
+				9DD1FACE247CE9BE00800139 /* metal_batch_norm_layer_acc.mm */,
+				9DD1FAA6247CE9BE00800139 /* metal_ceil_layer_acc.metal */,
+				9DD1FAB9247CE9BE00800139 /* metal_ceil_layer_acc.mm */,
+				9DD1FAF1247CE9BE00800139 /* metal_clip_layer_acc.metal */,
+				9DD1FAF7247CE9BE00800139 /* metal_clip_layer_acc.mm */,
+				9DD1FAB0247CE9BE00800139 /* metal_common.h */,
+				9DD1FAAA247CE9BE00800139 /* metal_common.metal */,
+				9DD1FAEF247CE9BE00800139 /* metal_concat_layer_acc.metal */,
+				9DD1FAEE247CE9BE00800139 /* metal_concat_layer_acc.mm */,
+				9DD1FAFD247CE9BE00800139 /* metal_cos_layer_acc.metal */,
+				9DD1FAF2247CE9BE00800139 /* metal_cos_layer_acc.mm */,
+				9DF19EA124A200AC00E1376D /* metal_cpu_adapter_acc.h */,
+				9DB341FB249B0A9300F23F65 /* metal_cpu_adapter_acc.mm */,
+				9DD1FAFC247CE9BE00800139 /* metal_div_layer_acc.metal */,
+				9DD1FAE0247CE9BE00800139 /* metal_div_layer_acc.mm */,
+				9DD1FAC4247CE9BE00800139 /* metal_elu_layer_acc.metal */,
+				9DD1FAEC247CE9BE00800139 /* metal_elu_layer_acc.mm */,
+				9DD1FAF8247CE9BE00800139 /* metal_exp_layer_acc.metal */,
+				9DD1FAE1247CE9BE00800139 /* metal_exp_layer_acc.mm */,
+				9DD1FABF247CE9BE00800139 /* metal_floor_layer_acc.metal */,
+				9DD1FAA0247CE9BE00800139 /* metal_floor_layer_acc.mm */,
+				9DD1FACA247CE9BE00800139 /* metal_hard_sigmoid_layer_acc.metal */,
+				9DD1FB0B247CE9BE00800139 /* metal_hard_sigmoid_layer_acc.mm */,
+				9DD1FAA2247CE9BE00800139 /* metal_hard_swish_layer_acc.metal */,
+				9DD1FAB6247CE9BE00800139 /* metal_hard_swish_layer_acc.mm */,
+				9DD1FAE4247CE9BE00800139 /* metal_hdrguide_layer_acc.metal */,
+				9DD1FB06247CE9BE00800139 /* metal_hdrguide_layer_acc.mm */,
+				9DD1FB09247CE9BE00800139 /* metal_instance_norm_layer_acc.metal */,
+				9DD1FAAC247CE9BE00800139 /* metal_instance_norm_layer_acc.mm */,
+				9DD1FB28247CE9BE00800139 /* metal_layer_acc.h */,
+				9DD1FAB3247CE9BE00800139 /* metal_layer_acc.mm */,
+				9DD1FAB7247CE9BE00800139 /* metal_log_layer_acc.metal */,
+				9DD1FB2E247CE9BE00800139 /* metal_log_layer_acc.mm */,
+				9DD1FB2D247CE9BE00800139 /* metal_log_sigmoid_layer_acc.metal */,
+				9DD1FADD247CE9BE00800139 /* metal_log_sigmoid_layer_acc.mm */,
+				9DD1FAE8247CE9BE00800139 /* metal_lrn_layer_acc.metal */,
+				9DD1FB29247CE9BE00800139 /* metal_lrn_layer_acc.mm */,
+				9DD1FB10247CE9BE00800139 /* metal_max_layer_acc.metal */,
+				9DD1FAF9247CE9BE00800139 /* metal_max_layer_acc.mm */,
+				9DD1FAE3247CE9BE00800139 /* metal_min_layer_acc.metal */,
+				9DD1FAF3247CE9BE00800139 /* metal_min_layer_acc.mm */,
+				9DD1FAE9247CE9BE00800139 /* metal_mul_layer_acc.metal */,
+				9DD1FAA5247CE9BE00800139 /* metal_mul_layer_acc.mm */,
+				9DD1FB08247CE9BE00800139 /* metal_multidir_broadcast_layer_acc.h */,
+				9DD1FAA4247CE9BE00800139 /* metal_multidir_broadcast_layer_acc.mm */,
+				9DD1FAC5247CE9BE00800139 /* metal_neg_layer_acc.metal */,
+				9DD1FB2C247CE9BE00800139 /* metal_neg_layer_acc.mm */,
+				9DD1FAF4247CE9BE00800139 /* metal_normalize_layer_acc.metal */,
+				9DD1FAEA247CE9BE00800139 /* metal_normalize_layer_acc.mm */,
+				9DD1FB04247CE9BE00800139 /* metal_pad_layer_acc.metal */,
+				9DD1FB00247CE9BE00800139 /* metal_pad_layer_acc.mm */,
+				9DD1FA9E247CE9BE00800139 /* metal_permute_layer_acc.metal */,
+				9DD1FB0D247CE9BE00800139 /* metal_permute_layer_acc.mm */,
+				9DF19E9D24A1FE8E00E1376D /* metal_pooling_layer_acc.metal */,
+				9DF19E9E24A1FE8E00E1376D /* metal_pooling_layer_acc.mm */,
+				9DD1FB2B247CE9BE00800139 /* metal_pow_layer_acc.metal */,
+				9DD1FAE6247CE9BE00800139 /* metal_pow_layer_acc.mm */,
+				9DD1FA9F247CE9BE00800139 /* metal_prelu_layer_acc.h */,
+				9DD1FAFF247CE9BE00800139 /* metal_prelu_layer_acc.metal */,
+				9DD1FAC6247CE9BE00800139 /* metal_prelu_layer_acc.mm */,
+				9DD1FADC247CE9BE00800139 /* metal_reciprocal_layer_acc.metal */,
+				9DD1FB0C247CE9BE00800139 /* metal_reciprocal_layer_acc.mm */,
+				9DD1FAC7247CE9BE00800139 /* metal_reduce_l1_layer_acc.mm */,
+				9DD1FAEB247CE9BE00800139 /* metal_reduce_l2_layer_acc.mm */,
+				9DD1FADF247CE9BE00800139 /* metal_reduce_layer_acc.h */,
+				9DD1FAFE247CE9BE00800139 /* metal_reduce_layer_acc.metal */,
+				9DD1FAC9247CE9BE00800139 /* metal_reduce_layer_acc.mm */,
+				9DD1FB0F247CE9BE00800139 /* metal_reduce_log_sum_exp_layer_acc.mm */,
+				9DD1FABB247CE9BE00800139 /* metal_reduce_log_sum_layer_acc.mm */,
+				9DD1FAC0247CE9BE00800139 /* metal_reduce_max_layer_acc.mm */,
+				9DD1FAA9247CE9BE00800139 /* metal_reduce_mean_layer_acc.mm */,
+				9DD1FAC1247CE9BE00800139 /* metal_reduce_min_layer_acc.mm */,
+				9DD1FAE2247CE9BE00800139 /* metal_reduce_prod_layer_acc.mm */,
+				9DD1FAB4247CE9BE00800139 /* metal_reduce_sum_layer_acc.mm */,
+				9DD1FABA247CE9BE00800139 /* metal_reduce_sum_square_layer_acc.mm */,
+				9DD1FAF5247CE9BE00800139 /* metal_relu_layer_acc.metal */,
+				9DD1FAA1247CE9BE00800139 /* metal_relu_layer_acc.mm */,
+				9DD1FADB247CE9BE00800139 /* metal_relu6_layer_acc.metal */,
+				9DD1FB01247CE9BE00800139 /* metal_relu6_layer_acc.mm */,
+				9DD1FB07247CE9BE00800139 /* metal_reshape_layer_acc.metal */,
+				9DD1FAB8247CE9BE00800139 /* metal_reshape_layer_acc.mm */,
+				9DD1FABD247CE9BE00800139 /* metal_selu_layer_acc.metal */,
+				9DD1FACD247CE9BE00800139 /* metal_selu_layer_acc.mm */,
+				9DD1FADE247CE9BE00800139 /* metal_shuffle_layer_acc.metal */,
+				9DD1FB2A247CE9BE00800139 /* metal_shuffle_layer_acc.mm */,
+				9DD1FAFA247CE9BE00800139 /* metal_sigmoid_layer_acc.metal */,
+				9DD1FA9D247CE9BE00800139 /* metal_sigmoid_layer_acc.mm */,
+				9DD1FB0A247CE9BE00800139 /* metal_sign_layer_acc.metal */,
+				9DD1FAD9247CE9BE00800139 /* metal_sign_layer_acc.mm */,
+				9DD1FAE5247CE9BE00800139 /* metal_sin_layer_acc.metal */,
+				9DD1FAAD247CE9BE00800139 /* metal_sin_layer_acc.mm */,
+				9DD1FAF6247CE9BE00800139 /* metal_softmax_layer_acc.metal */,
+				9DD1FAE7247CE9BE00800139 /* metal_softmax_layer_acc.mm */,
+				9DD1FADA247CE9BE00800139 /* metal_softplus_layer_acc.metal */,
+				9DD1FAFB247CE9BE00800139 /* metal_softplus_layer_acc.mm */,
+				9DD1FAB5247CE9BE00800139 /* metal_splitv_layer_acc.metal */,
+				9DD1FAD8247CE9BE00800139 /* metal_splitv_layer_acc.mm */,
+				9DD1FB27247CE9BE00800139 /* metal_sqrt_layer_acc.metal */,
+				9DD1FAB2247CE9BE00800139 /* metal_sqrt_layer_acc.mm */,
+				9DD1FB02247CE9BE00800139 /* metal_stride_slice_layer_acc.metal */,
+				9DD1FAA8247CE9BE00800139 /* metal_stride_slice_layer_acc.mm */,
+				9DD1FB2F247CE9BE00800139 /* metal_sub_layer_acc.metal */,
+				9DD1FAAE247CE9BE00800139 /* metal_sub_layer_acc.mm */,
+				9DD1FAA7247CE9BE00800139 /* metal_tan_layer_acc.metal */,
+				9DD1FAF0247CE9BE00800139 /* metal_tan_layer_acc.mm */,
+				9DD1FAC2247CE9BE00800139 /* metal_tanh_layer_acc.metal */,
+				9DD1FAAB247CE9BE00800139 /* metal_tanh_layer_acc.mm */,
+				9DD1FAA3247CE9BE00800139 /* metal_unary_layer_acc.h */,
+				9DD1FB24247CE9BE00800139 /* metal_unary_layer_acc.mm */,
+				9DD1FB26247CE9BE00800139 /* metal_upsample_layer_acc.metal */,
+				9DD1FB25247CE9BE00800139 /* metal_upsample_layer_acc.mm */,
+			);
+			path = acc;
+			sourceTree = "<group>";
+		};
+		9DD1FACF247CE9BE00800139 /* deconvolution */ = {
+			isa = PBXGroup;
+			children = (
+				9DD1FAD0247CE9BE00800139 /* metal_deconv_layer_common.mm */,
+				9DD1FAD1247CE9BE00800139 /* metal_deconv_layer_acc.h */,
+				9DD1FAD2247CE9BE00800139 /* metal_deconv_layer_common.metal */,
+				9DD1FAD3247CE9BE00800139 /* metal_deconv_layer_depthwise.h */,
+				9DD1FAD4247CE9BE00800139 /* metal_deconv_layer_depthwise.mm */,
+				9DD1FAD5247CE9BE00800139 /* metal_deconv_layer_acc.mm */,
+				9DD1FAD6247CE9BE00800139 /* metal_deconv_layer_common.h */,
+				9DD1FAD7247CE9BE00800139 /* metal_deconv_layer_depthwise.metal */,
+			);
+			path = deconvolution;
+			sourceTree = "<group>";
+		};
+		9DD1FB12247CE9BE00800139 /* convolution */ = {
+			isa = PBXGroup;
+			children = (
+				9DD1FB13247CE9BE00800139 /* metal_conv_layer_common.mm */,
+				9DD1FB14247CE9BE00800139 /* metal_conv_layer_common.h */,
+				9DD1FB15247CE9BE00800139 /* metal_inner_product_layer_acc.mm */,
+				9DD1FB16247CE9BE00800139 /* metal_conv_layer_winograd.h */,
+				9DD1FB17247CE9BE00800139 /* metal_conv_layer_acc.h */,
+				9DD1FB18247CE9BE00800139 /* metal_conv_layer_depthwise.h */,
+				9DD1FB19247CE9BE00800139 /* metal_conv_layer_depthwise.mm */,
+				9DD1FB1A247CE9BE00800139 /* metal_conv_layer_common.metal */,
+				9DD1FB1B247CE9BE00800139 /* metal_conv_layer_1x1.h */,
+				9DD1FB1C247CE9BE00800139 /* metal_conv_layer_1x1.mm */,
+				9DD1FB1D247CE9BE00800139 /* metal_inner_product_layer_acc.h */,
+				9DD1FB1E247CE9BE00800139 /* metal_conv_layer_winograd.metal */,
+				9DD1FB1F247CE9BE00800139 /* metal_conv_layer_1x1.metal */,
+				9DD1FB20247CE9BE00800139 /* metal_inner_product_layer_acc.metal */,
+				9DD1FB21247CE9BE00800139 /* metal_conv_layer_depthwise.metal */,
+				9DD1FB22247CE9BE00800139 /* metal_conv_layer_winograd.mm */,
+				9DD1FB23247CE9BE00800139 /* metal_conv_layer_acc.mm */,
+			);
+			path = convolution;
+			sourceTree = "<group>";
+		};
+		9DD1FBD7247CEA1300800139 /* acc */ = {
+			isa = PBXGroup;
+			children = (
+				ECD945A5254ADD3D00BF9214 /* arm_pixel_shuffle_layer_acc.cc */,
+				EC0BE18125144C4F009BD69A /* arm_arg_max_or_min_layer_acc.cc */,
+				EC0BE18025144C4F009BD69A /* arm_reshape_layer_acc.h */,
+				EC0BE18325144C4F009BD69A /* arm_signed_mul_layer_acc.cc */,
+				EC0BE18225144C4F009BD69A /* arm_signed_mul_layer_acc.h */,
+				9DD1FC36247CEA1300800139 /* arm_abs_layer_acc.cc */,
+				9DD1FC58247CEA1300800139 /* arm_add_layer_acc.cc */,
+				9DD1FC04247CEA1300800139 /* arm_add_layer_acc.h */,
+				9DD1FC3C247CEA1300800139 /* arm_batch_norm_layer_acc.cc */,
+				9DD1FC60247CEA1300800139 /* arm_batch_norm_layer_acc.h */,
+				9DD1FC33247CEA1300800139 /* arm_binary_layer_acc.cc */,
+				9DD1FBE9247CEA1300800139 /* arm_binary_layer_acc.h */,
+				9DD1FC05247CEA1300800139 /* arm_clip_layer_acc.cc */,
+				9DD1FC57247CEA1300800139 /* arm_concat_layer_acc.cc */,
+				9DD1FC2E247CEA1300800139 /* arm_detection_output_layer_acc.cc */,
+				9DD1FC2C247CEA1300800139 /* arm_div_layer_acc.cc */,
+				9DD1FC34247CEA1300800139 /* arm_elu_layer_acc.cc */,
+				9DD1FC2D247CEA1300800139 /* arm_exp_layer_acc.cc */,
+				9DD1FC5B247CEA1300800139 /* arm_floor_layer_acc.cc */,
+				9DD1FBFD247CEA1300800139 /* arm_hard_sigmoid_acc.cc */,
+				9DD1FC31247CEA1300800139 /* arm_hard_swish_acc.cc */,
+				9DD1FBFB247CEA1300800139 /* arm_hard_swish_acc.h */,
+				9DD1FBE3247CEA1300800139 /* arm_inner_product_layer_acc.cc */,
+				9DD1FC3A247CEA1300800139 /* arm_inner_product_layer_acc.h */,
+				9DD1FBE2247CEA1300800139 /* arm_instance_norm_layer_acc.cc */,
+				9DD1FC2F247CEA1300800139 /* arm_layer_acc.cc */,
+				9DD1FC2B247CEA1300800139 /* arm_layer_acc.h */,
+				9DD1FBDC247CEA1300800139 /* arm_log_acc_layer_acc.cc */,
+				9DD1FC40247CEA1300800139 /* arm_log_sigmoid_layer_acc.cc */,
+				9DD1FC01247CEA1300800139 /* arm_max_layer_acc.cc */,
+				9DD1FC00247CEA1300800139 /* arm_min_layer_acc.cc */,
+				9DD1FBE7247CEA1300800139 /* arm_mul_layer_acc.cc */,
+				9DD1FC37247CEA1300800139 /* arm_nchw_layer_acc.cc */,
+				9DD1FBE0247CEA1300800139 /* arm_nchw_layer_acc.h */,
+				9DD1FC3E247CEA1300800139 /* arm_neg_layer_acc.cc */,
+				9DD1FBE8247CEA1300800139 /* arm_normalize_layer_acc.cc */,
+				9DD1FC06247CEA1300800139 /* arm_pad_layer_acc.cc */,
+				9DD1FC3D247CEA1300800139 /* arm_permute_layer_acc.cc */,
+				9DD1FC03247CEA1300800139 /* arm_pool_layer_acc.cc */,
+				9DD1FBFF247CEA1300800139 /* arm_pool_layer_acc.h */,
+				9DD1FC32247CEA1300800139 /* arm_pow_layer_acc.cc */,
+				9DD1FC38247CEA1300800139 /* arm_prelu_layer_acc.cc */,
+				9DD1FC42247CEA1300800139 /* arm_priorbox_layer_acc.cc */,
+				9DD1FBF3247CEA1300800139 /* arm_reciprocal_layer_acc.cc */,
+				9DD1FC41247CEA1300800139 /* arm_reduce_l1_layer_acc.cc */,
+				9DD1FBE4247CEA1300800139 /* arm_reduce_l2_layer_acc.cc */,
+				9DD1FBE5247CEA1300800139 /* arm_reduce_layer_acc.cc */,
+				9DD1FC56247CEA1300800139 /* arm_reduce_layer_acc.h */,
+				9DD1FBDD247CEA1300800139 /* arm_reduce_log_sum_exp_layer_acc.cc */,
+				9DD1FBF1247CEA1300800139 /* arm_reduce_log_sum_layer_acc.cc */,
+				9DD1FC59247CEA1300800139 /* arm_reduce_max_layer_acc.cc */,
+				9DD1FBFE247CEA1300800139 /* arm_reduce_mean_layer_acc.cc */,
+				9DD1FC5A247CEA1300800139 /* arm_reduce_min_layer_acc.cc */,
+				9DD1FBDF247CEA1300800139 /* arm_reduce_prod_layer_acc.cc */,
+				9DD1FC5E247CEA1300800139 /* arm_reduce_sum_layer_acc.cc */,
+				9DD1FC3F247CEA1300800139 /* arm_reduce_sum_square_layer_acc.cc */,
+				9DD1FBEC247CEA1300800139 /* arm_reformat_layer_acc.cc */,
+				9DD1FBF2247CEA1300800139 /* arm_reformat_layer_acc.h */,
+				9DD1FBE6247CEA1300800139 /* arm_relu_layer_acc.cc */,
+				9DD1FBEF247CEA1300800139 /* arm_relu6_layer_acc.cc */,
+				9DD1FBFC247CEA1300800139 /* arm_reorg_layer_acc.cc */,
+				9DD1FBEA247CEA1300800139 /* arm_reshape_layer_acc.cc */,
+				9DD1FBE1247CEA1300800139 /* arm_scale_layer_acc.cc */,
+				9DD1FBEE247CEA1300800139 /* arm_selu_layer_acc.cc */,
+				9DD1FC5C247CEA1300800139 /* arm_shuffle_layer_acc.cc */,
+				9DD1FBD9247CEA1300800139 /* arm_sigmoid_layer_acc.cc */,
+				9DD1FBEB247CEA1300800139 /* arm_sign_layer_acc.cc */,
+				9DD1FC02247CEA1300800139 /* arm_softmax_layer_acc.cc */,
+				9DD1FC5D247CEA1300800139 /* arm_softplus_layer_acc.cc */,
+				9DD1FBDE247CEA1300800139 /* arm_splitv_layer_acc.cc */,
+				9DD1FBD8247CEA1300800139 /* arm_sqrt_layer_acc.cc */,
+				9DD1FC39247CEA1300800139 /* arm_stride_slice_layer_acc.cc */,
+				9DD1FBDB247CEA1300800139 /* arm_sub_layer_acc.cc */,
+				9DD1FBF0247CEA1300800139 /* arm_trig_layer_acc.cc */,
+				9DD1FBDA247CEA1300800139 /* arm_unary_layer_acc.cc */,
+				9DD1FBED247CEA1300800139 /* arm_unary_layer_acc.h */,
+				9DD1FC35247CEA1300800139 /* arm_upsample_layer_acc.cc */,
+				9DD1FC07247CEA1300800139 /* compute */,
+				9DD1FC43247CEA1300800139 /* convolution */,
+				9DD1FBF4247CEA1300800139 /* deconvolution */,
+				9DD1FC3B247CEA1300800139 /* Float4.h */,
+				9DD1FC30247CEA1300800139 /* neon_mathfun.h */,
+			);
+			path = acc;
+			sourceTree = "<group>";
+		};
+		9DD1FBF4247CEA1300800139 /* deconvolution */ = {
+			isa = PBXGroup;
+			children = (
+				EC2CF74F2508A99C00EE3899 /* arm_deconv_layer_stride.cc */,
+				EC2CF74E2508A99C00EE3899 /* arm_deconv_layer_stride.h */,
+				9DD1FBF5247CEA1300800139 /* arm_deconv_layer_acc.cc */,
+				9DD1FBF6247CEA1300800139 /* arm_deconv_layer_depthwise.cc */,
+				9DD1FBF7247CEA1300800139 /* arm_deconv_layer_common.cc */,
+				9DD1FBF8247CEA1300800139 /* arm_deconv_layer_acc.h */,
+				9DD1FBF9247CEA1300800139 /* arm_deconv_layer_depthwise.h */,
+				9DD1FBFA247CEA1300800139 /* arm_deconv_layer_common.h */,
+			);
+			path = deconvolution;
+			sourceTree = "<group>";
+		};
+		9DD1FC07247CEA1300800139 /* compute */ = {
+			isa = PBXGroup;
+			children = (
+				9DD1FC08247CEA1300800139 /* compute.cc */,
+				9DD1FC09247CEA1300800139 /* winograd_function.cc */,
+				9DD1FC0A247CEA1300800139 /* compute.h */,
+				9DD1FC0B247CEA1300800139 /* compute_int8.cc */,
+				9DD1FC0C247CEA1300800139 /* arm32 */,
+				9DD1FC19247CEA1300800139 /* gemm_function.h */,
+				9DD1FC1A247CEA1300800139 /* asm_func_name.S */,
+				9DD1FC1B247CEA1300800139 /* winograd_function.h */,
+				9DD1FC1C247CEA1300800139 /* compute_int8.h */,
+				9DD1FC1D247CEA1300800139 /* arm64 */,
+				9DD1FC2A247CEA1300800139 /* gemm_function.cc */,
+			);
+			path = compute;
+			sourceTree = "<group>";
+		};
+		9DD1FC0C247CEA1300800139 /* arm32 */ = {
+			isa = PBXGroup;
+			children = (
+				ECD9459F254ADD2500BF9214 /* GEMM_INT8_4X8.S */,
+				9DD1FC0D247CEA1300800139 /* CONV_BFP16_O4.S */,
+				9DD1FC0E247CEA1300800139 /* GEMM_BFP16_N4.S */,
+				9DD1FC0F247CEA1300800139 /* CONV_FLOAT_SLIDEW_C3.S */,
+				9DD1FC10247CEA1300800139 /* CONV_DW_5X5_BFP16_SLIDEW.S */,
+				9DD1FC11247CEA1300800139 /* DECONV_FLOAT_O4.S */,
+				9DD1FC12247CEA1300800139 /* CONV_DW_3X3_FLOAT_SLIDEW.S */,
+				9DD1FC13247CEA1300800139 /* GEMM_INT8_4X4.S */,
+				9DD1FC14247CEA1300800139 /* CONV_DW_3X3_BFP16_SLIDEW.S */,
+				9DD1FC15247CEA1300800139 /* CONV_BFP16_SLIDEW_C3.S */,
+				9DD1FC16247CEA1300800139 /* CONV_DW_5X5_FLOAT_SLIDEW.S */,
+				9DD1FC17247CEA1300800139 /* CONV_FLOAT_O4.S */,
+				9DD1FC18247CEA1300800139 /* GEMM_FLOAT_N4.S */,
+			);
+			path = arm32;
+			sourceTree = "<group>";
+		};
+		9DD1FC1D247CEA1300800139 /* arm64 */ = {
+			isa = PBXGroup;
+			children = (
+				ECD945A2254ADD2F00BF9214 /* GEMM_INT8_8X8.S */,
+				9DD1FC1E247CEA1300800139 /* CONV_BFP16_O4.S */,
+				9DD1FC1F247CEA1300800139 /* CONV_FLOAT_SLIDEW_C3.S */,
+				9DD1FC20247CEA1300800139 /* CONV_DW_5x5_BFP16_SLIDEW.S */,
+				9DD1FC21247CEA1300800139 /* DECONV_FLOAT_O4.S */,
+				9DD1FC22247CEA1300800139 /* GEMM_FLOAT_N8.S */,
+				9DD1FC23247CEA1300800139 /* CONV_DW_3X3_FLOAT_SLIDEW.S */,
+				9DD1FC24247CEA1300800139 /* GEMM_BFP16_N8.S */,
+				9DD1FC25247CEA1300800139 /* GEMM_INT8_4X4.S */,
+				9DD1FC26247CEA1300800139 /* CONV_DW_3x3_BFP16_SLIDEW.S */,
+				9DD1FC27247CEA1300800139 /* CONV_BFP16_SLIDEW_C3.S */,
+				9DD1FC28247CEA1300800139 /* CONV_DW_5X5_FLOAT_SLIDEW.S */,
+				9DD1FC29247CEA1300800139 /* CONV_FLOAT_O4.S */,
+			);
+			path = arm64;
+			sourceTree = "<group>";
+		};
+		9DD1FC43247CEA1300800139 /* convolution */ = {
+			isa = PBXGroup;
+			children = (
+				ECD94599254ADCF500BF9214 /* arm_conv_int8_layer_1x1.cc */,
+				ECD94597254ADCF500BF9214 /* arm_conv_int8_layer_1x1.h */,
+				ECD94596254ADCF500BF9214 /* arm_conv_layer_acc_factory.cc */,
+				ECD94598254ADCF500BF9214 /* arm_conv_layer_acc_factory.h */,
+				9DD1FC44247CEA1300800139 /* arm_conv_int8_layer_depthwise.cc */,
+				9DD1FC45247CEA1300800139 /* arm_conv_layer_depthwise_s1.h */,
+				9DD1FC46247CEA1300800139 /* arm_conv_layer_common.cc */,
+				9DD1FC47247CEA1300800139 /* arm_conv_layer_1x1.h */,
+				9DD1FC48247CEA1300800139 /* arm_conv_layer_common.h */,
+				9DD1FC49247CEA1300800139 /* arm_conv_layer_c3.h */,
+				9DD1FC4A247CEA1300800139 /* arm_conv_int8_layer_common.h */,
+				9DD1FC4B247CEA1300800139 /* arm_conv_layer_1x1.cc */,
+				9DD1FC4C247CEA1300800139 /* arm_conv_layer_acc.h */,
+				9DD1FC4D247CEA1300800139 /* arm_conv_layer_3x3.cc */,
+				9DD1FC4E247CEA1300800139 /* arm_conv_layer_depthwise.cc */,
+				9DD1FC4F247CEA1300800139 /* arm_conv_int8_layer_common.cc */,
+				9DD1FC50247CEA1300800139 /* arm_conv_layer_3x3.h */,
+				9DD1FC51247CEA1300800139 /* arm_conv_layer_c3.cc */,
+				9DD1FC52247CEA1300800139 /* arm_conv_int8_layer_depthwise.h */,
+				9DD1FC53247CEA1300800139 /* arm_conv_layer_acc.cc */,
+				9DD1FC54247CEA1300800139 /* arm_conv_layer_depthwise.h */,
+				9DD1FC55247CEA1300800139 /* arm_conv_layer_depthwise_s1.cc */,
+				1FC98D8B25039D5F00A81D79 /* arm_conv_layer_group.cc */,
+				1FC98D8C25039D6000A81D79 /* arm_conv_layer_group.h */,
+			);
+			path = convolution;
+			sourceTree = "<group>";
+		};
 		9DDA7080241F99E600F17A1C /* tnn */ = {
 			isa = PBXGroup;
 			children = (
@@ -2745,101 +2238,83 @@
 			isa = PBXHeadersBuildPhase;
 			buildActionMask = 2147483647;
 			files = (
-				9D16ED0D255F3A33001EC1CA /* arm_deconv_layer_common.h in Headers */,
 				9D32FCCC24557EEC002DCDAB /* reduce_layer.h in Headers */,
-				9D16ECE5255F3A33001EC1CA /* arm_mat_converter.h in Headers */,
-				9D16ECC2255F3A33001EC1CA /* metal_conv_layer_depthwise.h in Headers */,
-				9D16ED5A255F3A33001EC1CA /* arm_conv_layer_common.h in Headers */,
-				9D16EC7A255F3A33001EC1CA /* metal_deconv_layer_acc.h in Headers */,
-				9D16ED5C255F3A33001EC1CA /* arm_conv_int8_layer_common.h in Headers */,
+				9DD1FCD9247CEA1500800139 /* arm_conv_layer_acc.h in Headers */,
 				9D32FF4924557EED002DCDAB /* serializer.h in Headers */,
-				9D16ED63255F3A33001EC1CA /* arm_conv_layer_3x3.h in Headers */,
 				9D32FF7324557EED002DCDAB /* abstract_network.h in Headers */,
+				9DD1FBB7247CE9BE00800139 /* metal_conv_layer_winograd.h in Headers */,
 				9D32FF0924557EED002DCDAB /* objseri.h in Headers */,
+				9DD1FCC8247CEA1500800139 /* arm_inner_product_layer_acc.h in Headers */,
 				9D32FCA424557EEC002DCDAB /* memory_seperate_assign_strategy.h in Headers */,
+				9DD1FCBE247CEA1400800139 /* neon_mathfun.h in Headers */,
 				9D32FF3A24557EED002DCDAB /* layer_resource.h in Headers */,
-				9D16ED5B255F3A33001EC1CA /* arm_conv_layer_c3.h in Headers */,
+				9DD1FC95247CEA1400800139 /* arm_add_layer_acc.h in Headers */,
 				9D32FCA024557EEC002DCDAB /* memory_mode_state.h in Headers */,
 				9D32FCBD24557EEC002DCDAB /* pribox_generator_utils.h in Headers */,
-				9D16ED4C255F3A33001EC1CA /* arm_inner_product_layer_acc.h in Headers */,
-				9D16ECAE255F3A33001EC1CA /* metal_cpu_adapter_acc.h in Headers */,
-				9D16ED7D255F3A33001EC1CA /* cpu_mat_converter.h in Headers */,
-				9D16ED89255F3A33001EC1CA /* cpu_detection_post_process_layer_acc.h in Headers */,
+				9DD1FC68247CEA1400800139 /* arm_context.h in Headers */,
+				9DD1FC69247CEA1400800139 /* arm_common.h in Headers */,
 				ECEC5D6C24FCE0780044DDF1 /* mat_converter_acc.h in Headers */,
-				9D16ECDB255F3A33001EC1CA /* arm_device.h in Headers */,
-				9D16EC7F255F3A33001EC1CA /* metal_deconv_layer_common.h in Headers */,
-				9D16ED2B255F3A33001EC1CA /* gemm_function.h in Headers */,
-				9D16ED2E255F3A33001EC1CA /* compute_int8.h in Headers */,
-				9D16ED41255F3A33001EC1CA /* neon_mathfun.h in Headers */,
+				9DD1FBC9247CE9BE00800139 /* metal_layer_acc.h in Headers */,
+				9DD1FB46247CE9BE00800139 /* metal_unary_layer_acc.h in Headers */,
+				9DD1FCD4247CEA1500800139 /* arm_conv_layer_1x1.h in Headers */,
 				9D32FCB124557EEC002DCDAB /* data_format_converter.h in Headers */,
 				9D32FC8424557EEC002DCDAB /* net_optimizer_manager.h in Headers */,
 				9DDA70A1241F9A0300F17A1C /* core in Headers */,
+				9DD1FCD7247CEA1500800139 /* arm_conv_int8_layer_common.h in Headers */,
+				9DD1FB3A247CE9BE00800139 /* metal_device.h in Headers */,
 				9D32FF6F24557EED002DCDAB /* context.h in Headers */,
-				9D16ED46255F3A33001EC1CA /* arm_reshape_layer_acc.h in Headers */,
-				9D16ED07255F3A33001EC1CA /* arm_deconv_layer_stride.h in Headers */,
+				9DD1FCAB247CEA1400800139 /* compute_int8.h in Headers */,
 				9D32FF7524557EED002DCDAB /* tnn_impl.h in Headers */,
-				9D16ECE8255F3A33001EC1CA /* arm_blob_converter.h in Headers */,
-				9D16ECDF255F3A33001EC1CA /* arm_context.h in Headers */,
+				9DD1FCDD247CEA1500800139 /* arm_conv_layer_3x3.h in Headers */,
+				9DD1FC84247CEA1400800139 /* arm_reformat_layer_acc.h in Headers */,
+				9DD1FCED247CEA1500800139 /* arm_batch_norm_layer_acc.h in Headers */,
+				9DD1FCD6247CEA1500800139 /* arm_conv_layer_c3.h in Headers */,
+				ECD9464E2558F4CD00BF9214 /* net_optimizer_insert_fp16_reformat.h in Headers */,
 				EC0BE15E25144BE4009BD69A /* layer_interpreter_macro.h in Headers */,
 				9D32FF1A24557EED002DCDAB /* abstract_layer_interpreter.h in Headers */,
+				9DD1FC7B247CEA1400800139 /* arm_binary_layer_acc.h in Headers */,
+				9DD1FC9A247CEA1400800139 /* compute.h in Headers */,
 				9D32FC8A24557EEC002DCDAB /* shared_memory_manager.h in Headers */,
-<<<<<<< HEAD
-				9D16EDD0255F3A33001EC1CA /* cpu_deconv_layer_acc.h in Headers */,
-=======
 				EC88054A255FE59D00BC4EDD /* net_optimizer_fuse_conv_post.h in Headers */,
 				ECEC5D6524FCDBA50044DDF1 /* arm_mat_util.h in Headers */,
->>>>>>> 0e8a08dc
 				9D852BCC24584E6A003F4E41 /* bfp16.h in Headers */,
 				9D32FC9824557EEC002DCDAB /* memory_assign_strategy.h in Headers */,
-				9D16ED03255F3A33001EC1CA /* arm_reformat_layer_acc.h in Headers */,
 				9D32FC8C24557EEC002DCDAB /* blob_1d_memory_pool.h in Headers */,
 				9D32FCA924557EEC002DCDAB /* blob_memory_size_utils.h in Headers */,
 				9D32FCCA24557EEC002DCDAB /* base_layer.h in Headers */,
 				9DDA70A2241F9A0300F17A1C /* utils in Headers */,
-				9D16ED1D255F3A33001EC1CA /* compute.h in Headers */,
-				9D16EC89255F3A33001EC1CA /* metal_reduce_layer_acc.h in Headers */,
+				9DD1FB53247CE9BE00800139 /* metal_common.h in Headers */,
+				ECEC5D6624FCDBA50044DDF1 /* arm_mat_converter.h in Headers */,
 				9D32FCD624557EEC002DCDAB /* elementwise_layer.h in Headers */,
+				9DD1FC66247CEA1400800139 /* arm_util.h in Headers */,
+				9DD1FBB9247CE9BE00800139 /* metal_conv_layer_depthwise.h in Headers */,
 				9D32FF3D24557EED002DCDAB /* abstract_model_interpreter.h in Headers */,
-				9D16ED17255F3A33001EC1CA /* arm_add_layer_acc.h in Headers */,
-				9D16EDB8255F3A33001EC1CA /* normalized_bbox.h in Headers */,
-				9D16ED6A255F3A33001EC1CA /* arm_reduce_layer_acc.h in Headers */,
-				9D16EC32255F3A33001EC1CA /* coreml_network.h in Headers */,
 				9DDA7090241F99E700F17A1C /* version.h in Headers */,
-				9D16ED59255F3A33001EC1CA /* arm_conv_layer_1x1.h in Headers */,
+				9DD1FCE3247CEA1500800139 /* arm_reduce_layer_acc.h in Headers */,
 				9D32FCB424557EEC002DCDAB /* blob_converter_internal.h in Headers */,
-				9D16EDB7255F3A33001EC1CA /* compute_elewise.h in Headers */,
 				9D32FC9D24557EEC002DCDAB /* memory_unify_assign_strategy.h in Headers */,
+				EC0BE18425144C4F009BD69A /* arm_reshape_layer_acc.h in Headers */,
+				9DD1FCC9247CEA1500800139 /* Float4.h in Headers */,
 				9D32FF6424557EED002DCDAB /* layer_resource_generator.h in Headers */,
-<<<<<<< HEAD
-				9D32FC7F24557EEB002DCDAB /* net_optimizer_fuse_conv_relu.h in Headers */,
-				9D32FC8024557EEB002DCDAB /* net_optimizer_insert_reformat.h in Headers */,
-=======
 				9DD1FCA8247CEA1400800139 /* gemm_function.h in Headers */,
 				9DD1FC90247CEA1400800139 /* arm_pool_layer_acc.h in Headers */,
 				9DD1FB3F247CE9BE00800139 /* metal_context.h in Headers */,
 				9DD1FC72247CEA1400800139 /* arm_nchw_layer_acc.h in Headers */,
->>>>>>> 0e8a08dc
 				9D32FF0624557EED002DCDAB /* model_interpreter.h in Headers */,
 				9D32FF6924557EED002DCDAB /* abstract_layer_acc.h in Headers */,
-				9D16ED78255F3A33001EC1CA /* cpu_blob_converter.h in Headers */,
 				9D32FC8724557EEC002DCDAB /* blob_2d_memory_pool.h in Headers */,
-				9D16ED2D255F3A33001EC1CA /* winograd_function.h in Headers */,
-				9D16ECD2255F3A33001EC1CA /* metal_layer_acc.h in Headers */,
-				9D16EDBA255F3A33001EC1CA /* compute_int8.h in Headers */,
-				9D16ED62255F3A33001EC1CA /* arm_conv_layer_group.h in Headers */,
-				9D16ED65255F3A33001EC1CA /* arm_conv_int8_layer_depthwise.h in Headers */,
-				9D16ED68255F3A33001EC1CA /* arm_conv_layer_depthwise.h in Headers */,
-				9D16EC55255F3A33001EC1CA /* metal_common.h in Headers */,
+				9DF19EA224A200AC00E1376D /* metal_cpu_adapter_acc.h in Headers */,
+				9DD1FB78247CE9BE00800139 /* metal_deconv_layer_common.h in Headers */,
+				9DD1FB33247CE9BE00800139 /* metal_command_queue.h in Headers */,
 				9D32FF7C24557EED002DCDAB /* blob_manager.h in Headers */,
-				9D16ECE3255F3A33001EC1CA /* arm_util.h in Headers */,
 				9D32FF0F24557EED002DCDAB /* unary_op_layer_interpreter.h in Headers */,
+				9DD1FB42247CE9BE00800139 /* metal_prelu_layer_acc.h in Headers */,
+				9DD1FBB8247CE9BE00800139 /* metal_conv_layer_acc.h in Headers */,
 				9DF26BDA24645EA500F22F0D /* naive_compute.h in Headers */,
 				EC0BE1BC251DBE65009BD69A /* mat_converter_utils.h in Headers */,
+				9DD1FB36247CE9BE00800139 /* tnn_impl_coreml.h in Headers */,
 				9D32FC9924557EEC002DCDAB /* memory_mode_state_factory.h in Headers */,
-				9D16ECC0255F3A33001EC1CA /* metal_conv_layer_winograd.h in Headers */,
-				9D16ED4E255F3A33001EC1CA /* arm_signed_mul_layer_acc.h in Headers */,
 				9D4C60CB246BF7A1006068D1 /* bbox_util.h in Headers */,
-				9D16ED3C255F3A33001EC1CA /* arm_layer_acc.h in Headers */,
 				9D32FF4824557EED002DCDAB /* ncnn_layer_type.h in Headers */,
 				9D32FF3624557EED002DCDAB /* reduce_op_interpreter.h in Headers */,
 				9D32FF0724557EED002DCDAB /* model_packer.h in Headers */,
@@ -2847,81 +2322,70 @@
 				9D32FC9624557EEC002DCDAB /* blob_memory_size_info.h in Headers */,
 				9D32FCA224557EEC002DCDAB /* blob_memory_pool.h in Headers */,
 				9D32FF4224557EED002DCDAB /* ncnn_optimizer.h in Headers */,
-				9D16ECC1255F3A33001EC1CA /* metal_conv_layer_acc.h in Headers */,
+				9DD1FB37247CE9BE00800139 /* metal_macro.h in Headers */,
 				9D32FC9724557EEC002DCDAB /* blob_memory.h in Headers */,
 				9D32FF4B24557EED002DCDAB /* ncnn_model_interpreter.h in Headers */,
 				9D32FCE624557EEC002DCDAB /* multidir_broadcast_layer.h in Headers */,
-				9D16ECFE255F3A33001EC1CA /* arm_unary_layer_acc.h in Headers */,
-				9D16ED7A255F3A33001EC1CA /* cpu_device.h in Headers */,
+				9DD1FBAA247CE9BE00800139 /* metal_multidir_broadcast_layer_acc.h in Headers */,
 				9D32FC9A24557EEC002DCDAB /* others_memory_mode_state.h in Headers */,
-				9D16EC31255F3A33001EC1CA /* metal_command_queue.h in Headers */,
-				9D16ED83255F3A33001EC1CA /* cpu_binary_op_layer_acc.h in Headers */,
-				9D16EDAF255F3A33001EC1CA /* cpu_reduce_layer_acc.h in Headers */,
 				9D32FF0124557EED002DCDAB /* default_model_interpreter.h in Headers */,
 				9D32FC9B24557EEC002DCDAB /* blob_2d_memory.h in Headers */,
-				9D16EC42255F3A33001EC1CA /* metal_prelu_layer_acc.h in Headers */,
 				9D32FF4624557EED002DCDAB /* ncnn_optimizer_manager.h in Headers */,
-				9D16EC34255F3A33001EC1CA /* tnn_impl_coreml.h in Headers */,
-				9D16EC7C255F3A33001EC1CA /* metal_deconv_layer_depthwise.h in Headers */,
+				9DD1FB34247CE9BE00800139 /* coreml_network.h in Headers */,
+				1FC98D8E25039D6000A81D79 /* arm_conv_layer_group.h in Headers */,
+				9DD1FC89247CEA1400800139 /* arm_deconv_layer_acc.h in Headers */,
+				9DD1FC8A247CEA1400800139 /* arm_deconv_layer_depthwise.h in Headers */,
+				9DD1FB73247CE9BE00800139 /* metal_deconv_layer_acc.h in Headers */,
 				9D32FF6324557EED002DCDAB /* net_structure.h in Headers */,
 				9D32FCB224557EEC002DCDAB /* wingorad_generater.h in Headers */,
-				9D16ED57255F3A33001EC1CA /* arm_conv_layer_depthwise_s1.h in Headers */,
+				ECD9464F2558F4CD00BF9214 /* net_optimizer_insert_int8_reformat.h in Headers */,
 				9D32FF3824557EED002DCDAB /* raw_buffer.h in Headers */,
-				9D16EA47255F39B7001EC1CA /* npu_common_utils.h in Headers */,
-				9D16EDDA255F3A33001EC1CA /* cpu_unary_layer_acc.h in Headers */,
-				9D16ECC5255F3A33001EC1CA /* metal_conv_layer_1x1.h in Headers */,
+				9DD1FB81247CE9BE00800139 /* metal_reduce_layer_acc.h in Headers */,
+				9DD1FBB5247CE9BE00800139 /* metal_conv_layer_common.h in Headers */,
 				9D32FCA124557EEC002DCDAB /* share_one_thread_memory_mode_state.h in Headers */,
-				9D16ED9F255F3A33001EC1CA /* cpu_prior_box_layer_acc.h in Headers */,
+				ECD9459B254ADCF500BF9214 /* arm_conv_int8_layer_1x1.h in Headers */,
 				9D32FC9124557EEC002DCDAB /* blob_memory_pool_factory.h in Headers */,
 				9D32FCA724557EEC002DCDAB /* omp_utils.h in Headers */,
-				9D16ED0A255F3A33001EC1CA /* arm_deconv_layer_acc.h in Headers */,
+				ECD9459C254ADCF500BF9214 /* arm_conv_layer_acc_factory.h in Headers */,
+				9DD1FCAA247CEA1400800139 /* winograd_function.h in Headers */,
 				9D32FF6C24557EED002DCDAB /* tnn_impl_default.h in Headers */,
-				9D16ECE4255F3A33001EC1CA /* arm_common.h in Headers */,
-				9D16ECE1255F3A33001EC1CA /* arm_mat_util.h in Headers */,
 				9D32FC9524557EEC002DCDAB /* blob_1d_memory.h in Headers */,
 				9D32FF6724557EED002DCDAB /* default_network.h in Headers */,
-				9D16ED0E255F3A33001EC1CA /* arm_hard_swish_acc.h in Headers */,
+				9DD1FBBC247CE9BE00800139 /* metal_conv_layer_1x1.h in Headers */,
 				9D4C60D0246BF826006068D1 /* profile.h in Headers */,
-				9D16ED8A255F3A33001EC1CA /* cpu_conv_layer_acc.h in Headers */,
-				9D16ECF1255F3A33001EC1CA /* arm_nchw_layer_acc.h in Headers */,
 				9D32FF7124557EED002DCDAB /* abstract_device.h in Headers */,
 				9D32FF7724557EED002DCDAB /* layer_type.h in Headers */,
+				9DD1FCD2247CEA1500800139 /* arm_conv_layer_depthwise_s1.h in Headers */,
 				9D32FF5224557EED002DCDAB /* abstract_layer_interpreter.h in Headers */,
 				9D32FF0324557EED002DCDAB /* layer_param.h in Headers */,
-				9D16ED0B255F3A33001EC1CA /* arm_deconv_layer_depthwise.h in Headers */,
-				9D16EC3F255F3A33001EC1CA /* metal_context.h in Headers */,
 				9D32FF7B24557EED002DCDAB /* blob_int8.h in Headers */,
 				9D32FF4C24557EED002DCDAB /* ncnn_param_utils.h in Headers */,
-				9D16EA46255F39B7001EC1CA /* dims_offset_utils.h in Headers */,
 				9D32FCA624557EEC002DCDAB /* blob_dump_utils.h in Headers */,
-				9D16ED4D255F3A33001EC1CA /* Float4.h in Headers */,
 				9D32FF3924557EED002DCDAB /* default_model_packer.h in Headers */,
+				EC2CF7502508A99C00EE3899 /* arm_deconv_layer_stride.h in Headers */,
 				9D2DB1D622D759C8000C508F /* tnn.h in Headers */,
-				9D16ECBE255F3A33001EC1CA /* metal_conv_layer_common.h in Headers */,
-				9D16ECFA255F3A33001EC1CA /* arm_binary_layer_acc.h in Headers */,
-				9D16ED5E255F3A33001EC1CA /* arm_conv_layer_acc.h in Headers */,
-				9D16ECB3255F3A33001EC1CA /* metal_multidir_broadcast_layer_acc.h in Headers */,
-				9D16ED86255F3A33001EC1CA /* cpu_permute_layer_acc.h in Headers */,
-				9D16ED77255F3A33001EC1CA /* cpu_mat_util.h in Headers */,
+				9D32FF3724557EED002DCDAB /* layer_interpreter.h in Headers */,
 				9D32FC8124557EEC002DCDAB /* net_optimizer.h in Headers */,
-				9D16EA3E255F39A9001EC1CA /* const_folder.h in Headers */,
-				9D16ED95255F3A33001EC1CA /* cpu_detection_output_layer_acc.h in Headers */,
-				9D16ED74255F3A33001EC1CA /* arm_batch_norm_layer_acc.h in Headers */,
-				9D16ED12255F3A33001EC1CA /* arm_pool_layer_acc.h in Headers */,
-				9D16ED9D255F3A33001EC1CA /* cpu_layer_acc.h in Headers */,
+				9DD1FCB9247CEA1400800139 /* arm_layer_acc.h in Headers */,
+				9DD1FCD5247CEA1500800139 /* arm_conv_layer_common.h in Headers */,
 				9D32FCAA24557EEC002DCDAB /* string_utils_inner.h in Headers */,
 				9D32FC8324557EEC002DCDAB /* optimizer_const.h in Headers */,
+				9DD1FC7F247CEA1400800139 /* arm_unary_layer_acc.h in Headers */,
 				9D32FF3B24557EED002DCDAB /* net_resource.h in Headers */,
 				9D32FC7E24557EEB002DCDAB /* net_optimizer_remove_layers.h in Headers */,
-				9D16EC38255F3A33001EC1CA /* metal_device.h in Headers */,
+				9DD1FBBE247CE9BE00800139 /* metal_inner_product_layer_acc.h in Headers */,
 				9D32FCB524557EEC002DCDAB /* half.hpp in Headers */,
+				9DD1FCDF247CEA1500800139 /* arm_conv_int8_layer_depthwise.h in Headers */,
+				9DD1FC8B247CEA1400800139 /* arm_deconv_layer_common.h in Headers */,
 				9D32FCAB24557EEC002DCDAB /* blob_transfer_utils.h in Headers */,
-				9D16EC35255F3A33001EC1CA /* metal_macro.h in Headers */,
+				9DD1FC8C247CEA1400800139 /* arm_hard_swish_acc.h in Headers */,
+				9DD1FCF0247CEA1500800139 /* arm_device.h in Headers */,
+				9DD1FB75247CE9BE00800139 /* metal_deconv_layer_depthwise.h in Headers */,
+				9DD1FCEE247CEA1500800139 /* arm_blob_converter.h in Headers */,
 				9D32FCAC24557EEC002DCDAB /* split_utils.h in Headers */,
-				9D16EC46255F3A33001EC1CA /* metal_unary_layer_acc.h in Headers */,
-				9D16ECC7255F3A33001EC1CA /* metal_inner_product_layer_acc.h in Headers */,
 				9D32FCBC24557EEC002DCDAB /* string_format.h in Headers */,
-				9D16ED7B255F3A33001EC1CA /* cpu_context.h in Headers */,
+				EC0BE18625144C4F009BD69A /* arm_signed_mul_layer_acc.h in Headers */,
+				9DD1FCE1247CEA1500800139 /* arm_conv_layer_depthwise.h in Headers */,
 			);
 			runOnlyForDeploymentPostprocessing = 0;
 		};
@@ -2992,633 +2456,506 @@
 			isa = PBXSourcesBuildPhase;
 			buildActionMask = 2147483647;
 			files = (
-				9D16ECAA255F3A33001EC1CA /* metal_prelu_layer_acc.metal in Sources */,
 				9D32FCF824557EEC002DCDAB /* elu_layer.cc in Sources */,
+				1FC98D8D25039D6000A81D79 /* arm_conv_layer_group.cc in Sources */,
+				9DD1FB4D247CE9BE00800139 /* metal_common.metal in Sources */,
+				9DD1FC9B247CEA1400800139 /* compute_int8.cc in Sources */,
 				9D32FF2724557EED002DCDAB /* pooling_3d_layer_interpreter.cc in Sources */,
 				9D32FCC624557EEC002DCDAB /* reduce_prod_layer.cc in Sources */,
+				9DD1FCE6247CEA1500800139 /* arm_reduce_max_layer_acc.cc in Sources */,
 				9D32FF1F24557EED002DCDAB /* hard_swish_layer_interpreter.cc in Sources */,
-				9D16ED9B255F3A33001EC1CA /* cpu_pixel_shuffle_layer_acc.cc in Sources */,
-				9D16EC50255F3A33001EC1CA /* metal_sin_layer_acc.mm in Sources */,
-				9D16ECBC255F3A33001EC1CA /* metal_asin_layer_acc.mm in Sources */,
-				9D16EDE2255F3A33001EC1CA /* cpu_normalize_layer_acc.cc in Sources */,
-				9D16ECFF255F3A33001EC1CA /* arm_selu_layer_acc.cc in Sources */,
+				9DD1FB5E247CE9BE00800139 /* metal_reduce_log_sum_layer_acc.mm in Sources */,
 				9D32FCC924557EEC002DCDAB /* exp_layer.cc in Sources */,
 				9D32FF6A24557EED002DCDAB /* status.cc in Sources */,
+				9DD1FBA2247CE9BE00800139 /* metal_pad_layer_acc.mm in Sources */,
+				9DD1FCE7247CEA1500800139 /* arm_reduce_min_layer_acc.cc in Sources */,
+				9DD1FB55247CE9BE00800139 /* metal_sqrt_layer_acc.mm in Sources */,
+				9DD1FB6A247CE9BE00800139 /* metal_reduce_l1_layer_acc.mm in Sources */,
+				9DD1FCA5247CEA1400800139 /* CONV_DW_5X5_FLOAT_SLIDEW.S in Sources */,
 				9D32FF2324557EED002DCDAB /* roi_pooling_layer_interpreter.cc in Sources */,
-				9D16ECDE255F3A33001EC1CA /* arm_mat_util.cc in Sources */,
-				9D16ED9E255F3A33001EC1CA /* cpu_mul_layer_acc.cc in Sources */,
-				9D16EDFE255F3A5F001EC1CA /* constantofshape_layer_interpreter.cc in Sources */,
+				9DD1FCBC247CEA1400800139 /* arm_detection_output_layer_acc.cc in Sources */,
 				9D32FC9E24557EEC002DCDAB /* share_one_thread_memory_mode_state.cc in Sources */,
-				9D16EC9F255F3A33001EC1CA /* metal_normalize_layer_acc.metal in Sources */,
+				9DD1FC98247CEA1400800139 /* compute.cc in Sources */,
 				9D32FCDC24557EEC002DCDAB /* selu_layer.cc in Sources */,
-				9D16EC6A255F3A33001EC1CA /* metal_tanh_layer_acc.metal in Sources */,
-				9D16ED06255F3A33001EC1CA /* arm_deconv_layer_acc.cc in Sources */,
-				9D16EC59255F3A33001EC1CA /* metal_reduce_sum_layer_acc.mm in Sources */,
-				9D16EC65255F3A33001EC1CA /* metal_selu_layer_acc.metal in Sources */,
-				9D16ECA5255F3A33001EC1CA /* metal_sigmoid_layer_acc.metal in Sources */,
-				9D16EA61255F3A16001EC1CA /* erf_layer.cc in Sources */,
+				9DF19EA024A1FE8E00E1376D /* metal_pooling_layer_acc.mm in Sources */,
+				9DD1FCA4247CEA1400800139 /* CONV_BFP16_SLIDEW_C3.S in Sources */,
+				9DD1FCA0247CEA1400800139 /* DECONV_FLOAT_O4.S in Sources */,
+				9DD1FCE0247CEA1500800139 /* arm_conv_layer_acc.cc in Sources */,
 				EC0BE15225144BB8009BD69A /* squared_difference_layer.cc in Sources */,
-				9D16EC36255F3A33001EC1CA /* metal_blob_converter.mm in Sources */,
-				9D16EA5C255F3A16001EC1CA /* constantofshape_layer.cc in Sources */,
-				9D16ED2C255F3A33001EC1CA /* asm_func_name.S in Sources */,
-				9D16EDA1255F3A33001EC1CA /* cpu_sin_layer_acc.cc in Sources */,
+				9DD1FB50247CE9BE00800139 /* metal_sin_layer_acc.mm in Sources */,
+				9DD1FB58247CE9BE00800139 /* metal_splitv_layer_acc.metal in Sources */,
 				9D32FF1824557EED002DCDAB /* sub_layer_interpreter.cc in Sources */,
-				9D16EC77255F3A33001EC1CA /* metal_selu_layer_acc.mm in Sources */,
 				9D32FF0224557EED002DCDAB /* layer_resource_generator.cc in Sources */,
+				9DD1FBA6247CE9BE00800139 /* metal_pad_layer_acc.metal in Sources */,
+				ECD945B1254ADD7100BF9214 /* metal_signed_mul_layer_acc.metal in Sources */,
+				9DD1FB70247CE9BE00800139 /* metal_selu_layer_acc.mm in Sources */,
+				9DD1FCBA247CEA1400800139 /* arm_div_layer_acc.cc in Sources */,
 				9D32FF1624557EED002DCDAB /* pooling_layer_interpreter.cc in Sources */,
+				ECD945B6254ADD8400BF9214 /* pixel_shuffle_layer.cc in Sources */,
 				9D32FF1924557EED002DCDAB /* normalize_layer_interpreter.cc in Sources */,
+				9DD1FB64247CE9BE00800139 /* metal_reduce_min_layer_acc.mm in Sources */,
+				9DD1FCA1247CEA1400800139 /* CONV_DW_3X3_FLOAT_SLIDEW.S in Sources */,
 				9D32FF0B24557EED002DCDAB /* batch_norm_layer_interpreter.cc in Sources */,
-				9D16EDFB255F3A5F001EC1CA /* mat_mul_layer_interpreter.cc in Sources */,
 				9D32FF5124557EED002DCDAB /* pooling_layer_interpreter.cc in Sources */,
-				9D16EDFC255F3A5F001EC1CA /* cast_layer_interpreter.cc in Sources */,
-				9D16ED30255F3A33001EC1CA /* CONV_FLOAT_SLIDEW_C3.S in Sources */,
-				9D16EC86255F3A33001EC1CA /* metal_reciprocal_layer_acc.metal in Sources */,
 				9D32FCC724557EEC002DCDAB /* reduce_sum_square_layer.cc in Sources */,
 				9D32FCB924557EEC002DCDAB /* wingorad_generater.cc in Sources */,
-				9D16ED8C255F3A33001EC1CA /* cpu_clip_layer_acc.cc in Sources */,
 				9D32FF2024557EED002DCDAB /* elu_layer_interpreter.cc in Sources */,
-				9D16ED94255F3A33001EC1CA /* cpu_pool_layer_acc.cc in Sources */,
-				9D16EC52255F3A33001EC1CA /* metal_arg_max_or_min_layer_acc.metal in Sources */,
 				9D32FF1524557EED002DCDAB /* stride_slice_layer_interpreter.cc in Sources */,
+				9DD1FC6E247CEA1400800139 /* arm_log_acc_layer_acc.cc in Sources */,
+				9DD1FCBD247CEA1400800139 /* arm_layer_acc.cc in Sources */,
 				9D32FF4124557EED002DCDAB /* ncnn_model_interpreter.cc in Sources */,
-				9D16EDC6255F3A33001EC1CA /* cpu_neg_layer_acc.cc in Sources */,
-				9D16ED79255F3A33001EC1CA /* cpu_mat_converter.cc in Sources */,
-				9D16ECD1255F3A33001EC1CA /* metal_sqrt_layer_acc.metal in Sources */,
-				9D16EDA8255F3A33001EC1CA /* cpu_rsqrt_layer_acc.cc in Sources */,
-				9D16ECBB255F3A33001EC1CA /* metal_max_layer_acc.metal in Sources */,
-				9D16ED7C255F3A33001EC1CA /* cpu_blob_converter.cc in Sources */,
-				9D16EC99255F3A33001EC1CA /* metal_concat_layer_acc.metal in Sources */,
-				9D16ED36255F3A33001EC1CA /* GEMM_INT8_4X4.S in Sources */,
-				9D16EDE7255F3A33001EC1CA /* cpu_softplus_layer_acc.cc in Sources */,
+				9DD1FC79247CEA1400800139 /* arm_mul_layer_acc.cc in Sources */,
+				9DD1FCEA247CEA1500800139 /* arm_softplus_layer_acc.cc in Sources */,
+				9DD1FCB0247CEA1400800139 /* GEMM_FLOAT_N8.S in Sources */,
+				9DD1FB7A247CE9BE00800139 /* metal_splitv_layer_acc.mm in Sources */,
+				9DD1FCC0247CEA1400800139 /* arm_pow_layer_acc.cc in Sources */,
 				9D32FF6B24557EED002DCDAB /* blob.cc in Sources */,
 				9D32FCC124557EEC002DCDAB /* pow_layer.cc in Sources */,
-				9D16ED14255F3A33001EC1CA /* arm_max_layer_acc.cc in Sources */,
 				9D32FF5E24557EED002DCDAB /* interp_layer_interpreter.cc in Sources */,
-				9D16ED42255F3A33001EC1CA /* arm_hard_swish_acc.cc in Sources */,
+				9DD1FBD1247CE9BF00800139 /* metal_acos_layer_acc.metal in Sources */,
 				9D32FCC824557EEC002DCDAB /* add_layer.cc in Sources */,
-				9D16EDFF255F3A5F001EC1CA /* reformat_layer_interpreter.cc in Sources */,
-				9D16ECD8255F3A33001EC1CA /* metal_log_layer_acc.mm in Sources */,
-				9D16ED80255F3A33001EC1CA /* cpu_cast_layer_acc.cc in Sources */,
-				9D16EDC5255F3A33001EC1CA /* cpu_sqrt_layer_acc.cc in Sources */,
 				9D32FF1124557EED002DCDAB /* reorg_layer_interpreter.cc in Sources */,
-				9D16EC9A255F3A33001EC1CA /* metal_tan_layer_acc.mm in Sources */,
-				9D16ED48255F3A33001EC1CA /* arm_abs_layer_acc.cc in Sources */,
-				9D16EDC7255F3A33001EC1CA /* cpu_deconv_layer_acc.cc in Sources */,
-				9D16EDD1255F3A33001EC1CA /* cpu_atan_layer_acc.cc in Sources */,
+				9DD1FB74247CE9BE00800139 /* metal_deconv_layer_common.metal in Sources */,
 				9D32FCEF24557EEC002DCDAB /* concat_layer.cc in Sources */,
-<<<<<<< HEAD
-				9D16ED3A255F3A33001EC1CA /* CONV_FLOAT_O4.S in Sources */,
-=======
 				9DD1FB4A247CE9BE00800139 /* metal_tan_layer_acc.metal in Sources */,
 				EC88054B255FE59D00BC4EDD /* net_optimizer_fuse_conv_post.cc in Sources */,
->>>>>>> 0e8a08dc
 				9D32FCD524557EEC002DCDAB /* sub_layer.cc in Sources */,
-				9D16EC60255F3A33001EC1CA /* metal_cpu_adapter_acc.mm in Sources */,
+				9DD1FC94247CEA1400800139 /* arm_pool_layer_acc.cc in Sources */,
 				EC0BE17425144C10009BD69A /* normalize_layer_interpreter.cc in Sources */,
-				9D16ED24255F3A33001EC1CA /* CONV_DW_3X3_FLOAT_SLIDEW.S in Sources */,
-				9D16ED6C255F3A33001EC1CA /* arm_concat_layer_acc.cc in Sources */,
+				9DD1FBCF247CE9BF00800139 /* metal_log_layer_acc.mm in Sources */,
 				9D32FC8D24557EEC002DCDAB /* blob_1d_memory.cc in Sources */,
+				9DD1FCBB247CEA1400800139 /* arm_exp_layer_acc.cc in Sources */,
+				ECD9459A254ADCF500BF9214 /* arm_conv_layer_acc_factory.cc in Sources */,
+				9DD1FBC6247CE9BE00800139 /* metal_upsample_layer_acc.mm in Sources */,
+				9DD1FBA9247CE9BE00800139 /* metal_reshape_layer_acc.metal in Sources */,
+				9DD1FCA2247CEA1400800139 /* GEMM_INT8_4X4.S in Sources */,
 				9D32FF7924557EED002DCDAB /* blob_manager.cc in Sources */,
-				9D16ED88255F3A33001EC1CA /* cpu_layer_acc.cc in Sources */,
+				9DD1FC75247CEA1400800139 /* arm_inner_product_layer_acc.cc in Sources */,
 				9D32FD0824557EEC002DCDAB /* lrn_layer.cc in Sources */,
-				9D16ECA1255F3A33001EC1CA /* metal_softmax_layer_acc.metal in Sources */,
-				9D16EC33255F3A33001EC1CA /* metal_device.mm in Sources */,
-				9D16EDB9255F3A33001EC1CA /* compute_elewise.cc in Sources */,
+				9DD1FC9C247CEA1400800139 /* CONV_BFP16_O4.S in Sources */,
+				9DD1FC7A247CEA1400800139 /* arm_normalize_layer_acc.cc in Sources */,
+				9DD1FC65247CEA1400800139 /* arm_util.cc in Sources */,
 				9D32FCB824557EEC002DCDAB /* blob_memory_size_utils.cc in Sources */,
+				9DD1FB9E247CE9BE00800139 /* metal_div_layer_acc.metal in Sources */,
 				9D32FF2624557EED002DCDAB /* pow_layer_interpreter.cc in Sources */,
 				9D32FF3024557EED002DCDAB /* min_layer_interpreter.cc in Sources */,
-				9D16EDD2255F3A33001EC1CA /* cpu_tan_layer_acc.cc in Sources */,
-				9D16EC85255F3A33001EC1CA /* metal_relu6_layer_acc.metal in Sources */,
+				9DD1FBB0247CE9BE00800139 /* metal_asin_layer_acc.metal in Sources */,
 				EC0BE14F25144BB8009BD69A /* reduce_l1_layer.cc in Sources */,
 				9D32FCD124557EEC002DCDAB /* elementwise_layer.cc in Sources */,
-				9D16EC8F255F3A33001EC1CA /* metal_sin_layer_acc.metal in Sources */,
 				EC0BE16125144BE4009BD69A /* squeeze_layer_interpreter.cc in Sources */,
-				9D16ED19255F3A33001EC1CA /* arm_pad_layer_acc.cc in Sources */,
+				9DD1FB67247CE9BE00800139 /* metal_elu_layer_acc.metal in Sources */,
+				9DD1FBC0247CE9BE00800139 /* metal_conv_layer_1x1.metal in Sources */,
 				9D32FCFC24557EEC002DCDAB /* upsample_layer.cc in Sources */,
-				9D16EC43255F3A33001EC1CA /* metal_floor_layer_acc.mm in Sources */,
-				9D16EA4A255F39B7001EC1CA /* npu_common_utils.cc in Sources */,
 				9D32FC9F24557EEC002DCDAB /* memory_mode_state_factory.cc in Sources */,
+				9DD1FCE5247CEA1500800139 /* arm_add_layer_acc.cc in Sources */,
 				9D32FCCE24557EEC002DCDAB /* flatten_layer.cc in Sources */,
+				9DD1FC9D247CEA1400800139 /* GEMM_BFP16_N4.S in Sources */,
+				9DD1FB95247CE9BE00800139 /* metal_min_layer_acc.mm in Sources */,
 				9D32FF5F24557EED002DCDAB /* inner_product_layer_interpreter.cc in Sources */,
-				9D16EC92255F3A33001EC1CA /* metal_lrn_layer_acc.metal in Sources */,
+				9DD1FB84247CE9BE00800139 /* metal_reduce_prod_layer_acc.mm in Sources */,
 				9D32FC9024557EEC002DCDAB /* blob_2d_memory_pool.cc in Sources */,
 				9D32FF7624557EED002DCDAB /* abstract_layer_acc.cc in Sources */,
-				9D16ED55255F3A33001EC1CA /* arm_priorbox_layer_acc.cc in Sources */,
-				9D16ED25255F3A33001EC1CA /* GEMM_INT8_4X4.S in Sources */,
-				9D16EC90255F3A33001EC1CA /* metal_pow_layer_acc.mm in Sources */,
-				9D16EC75255F3A33001EC1CA /* metal_pooling_layer_acc.metal in Sources */,
+				9DD1FBAF247CE9BE00800139 /* metal_permute_layer_acc.mm in Sources */,
 				9D32FF0A24557EED002DCDAB /* model_interpreter.cc in Sources */,
+				9DD1FB99247CE9BE00800139 /* metal_clip_layer_acc.mm in Sources */,
 				9D32FCD824557EEC002DCDAB /* floor_layer.cc in Sources */,
 				9D32FD0A24557EEC002DCDAB /* reduce_log_sum_layer.cc in Sources */,
-				9D16ECCF255F3A33001EC1CA /* metal_upsample_layer_acc.mm in Sources */,
-				9D16EC58255F3A33001EC1CA /* metal_layer_acc.mm in Sources */,
-				9D16ED54255F3A33001EC1CA /* arm_reduce_l1_layer_acc.cc in Sources */,
-				9D16EC7E255F3A33001EC1CA /* metal_deconv_layer_acc.mm in Sources */,
+				9DD1FB4E247CE9BE00800139 /* metal_tanh_layer_acc.mm in Sources */,
 				9D32FF4424557EED002DCDAB /* ncnn_optimizer_manager.cc in Sources */,
-				9D16ED18255F3A33001EC1CA /* arm_clip_layer_acc.cc in Sources */,
 				9D32FF4724557EED002DCDAB /* ncnn_param_utils.cc in Sources */,
 				9D32FCE024557EEC002DCDAB /* relu6_layer.cc in Sources */,
 				9D32FCAD24557EEC002DCDAB /* string_format.cc in Sources */,
-				9D16EC96255F3A33001EC1CA /* metal_elu_layer_acc.mm in Sources */,
-				9D16EDD6255F3A33001EC1CA /* cpu_min_layer_acc.cc in Sources */,
-				9D16ED58255F3A33001EC1CA /* arm_conv_layer_common.cc in Sources */,
-				9D16EDD3255F3A33001EC1CA /* cpu_prelu_layer_acc.cc in Sources */,
-				9D16ED08255F3A33001EC1CA /* arm_deconv_layer_depthwise.cc in Sources */,
 				9D32FCD324557EEC002DCDAB /* inner_product_layer.cc in Sources */,
 				9D32FF3E24557EED002DCDAB /* net_structure.cc in Sources */,
-				9D16ED60255F3A33001EC1CA /* arm_conv_layer_depthwise.cc in Sources */,
-				9D16EC4E255F3A33001EC1CA /* metal_tanh_layer_acc.mm in Sources */,
 				9D32FCA824557EEC002DCDAB /* half_utils.cc in Sources */,
-				9D16EDA9255F3A33001EC1CA /* cpu_detection_post_process_layer_acc.cc in Sources */,
-				9D16EDE1255F3A33001EC1CA /* cpu_sign_layer_acc.cc in Sources */,
-				9D16ECCB255F3A33001EC1CA /* metal_conv_layer_depthwise.metal in Sources */,
-				9D16ED26255F3A33001EC1CA /* CONV_DW_3X3_BFP16_SLIDEW.S in Sources */,
 				9D32FCFA24557EEC002DCDAB /* scale_layer.cc in Sources */,
-				9D16ED9C255F3A33001EC1CA /* cpu_shuffle_layer_acc.cc in Sources */,
 				9D32FCBF24557EEC002DCDAB /* pribox_generator_utils.cc in Sources */,
-				9D16ED33255F3A33001EC1CA /* GEMM_FLOAT_N8.S in Sources */,
 				9D32FF5A24557EED002DCDAB /* eltwise_layer_interpreter.cc in Sources */,
-				9D16EE01255F3A5F001EC1CA /* shape_layer_interpreter.cc in Sources */,
 				9D32FF6624557EED002DCDAB /* abstract_network.cc in Sources */,
-				9D16EC6E255F3A33001EC1CA /* metal_neg_layer_acc.metal in Sources */,
-				9D16ED0C255F3A33001EC1CA /* arm_deconv_layer_stride.cc in Sources */,
 				EC0BE17225144C10009BD69A /* elu_layer_interpreter.cc in Sources */,
+				9DD1FCAD247CEA1400800139 /* CONV_FLOAT_SLIDEW_C3.S in Sources */,
 				9D32FCEE24557EEC002DCDAB /* reformat_layer.cc in Sources */,
-				9D16EDC0255F3A33001EC1CA /* cpu_sigmoid_layer_acc.cc in Sources */,
 				9D32FD0424557EEC002DCDAB /* deconv_layer.cc in Sources */,
-				9D16ED43255F3A33001EC1CA /* arm_pow_layer_acc.cc in Sources */,
+				9DD1FBB3247CE9BE00800139 /* metal_asin_layer_acc.mm in Sources */,
 				9D32FCC324557EEC002DCDAB /* sign_layer.cc in Sources */,
-				9D16ECCE255F3A33001EC1CA /* metal_unary_layer_acc.mm in Sources */,
 				9D32FF2524557EED002DCDAB /* softmax_layer_interpreter.cc in Sources */,
+				9DD1FC6B247CEA1400800139 /* arm_sigmoid_layer_acc.cc in Sources */,
+				9DD1FBAC247CE9BE00800139 /* metal_sign_layer_acc.metal in Sources */,
+				ECD945B9254ADDA800BF9214 /* pixel_shuffle_layer_interpreter.cc in Sources */,
+				9DD1FC77247CEA1400800139 /* arm_reduce_layer_acc.cc in Sources */,
 				9D32FF2E24557EED002DCDAB /* instance_norm_layer_interpreter.cc in Sources */,
+				9DD1FB8C247CE9BE00800139 /* metal_normalize_layer_acc.mm in Sources */,
+				9DD1FC92247CEA1400800139 /* arm_max_layer_acc.cc in Sources */,
 				9D32FC8B24557EEC002DCDAB /* memory_unify_assign_strategy.cc in Sources */,
-				9D16EC64255F3A33001EC1CA /* metal_arg_max_or_min_layer_acc.mm in Sources */,
 				EC0BE17B25144C10009BD69A /* reduce_op_layer_interpreter.cc in Sources */,
-				9D16EA49255F39B7001EC1CA /* data_flag_utils.cc in Sources */,
 				EC0BE15125144BB8009BD69A /* signed_mul_layer.cc in Sources */,
-				9D16ED1B255F3A33001EC1CA /* compute.cc in Sources */,
-				9D16ED3B255F3A33001EC1CA /* gemm_function.cc in Sources */,
 				9D32FCF724557EEC002DCDAB /* pooling_layer.cc in Sources */,
-				9D16ED56255F3A33001EC1CA /* arm_conv_int8_layer_depthwise.cc in Sources */,
-				9D16ED93255F3A33001EC1CA /* cpu_concat_layer_acc.cc in Sources */,
+				9DD1FB66247CE9BE00800139 /* metal_atan_layer_acc.mm in Sources */,
 				9D32FF3324557EED002DCDAB /* conv_3d_layer_interpreter.cc in Sources */,
 				9D32FCCD24557EEC002DCDAB /* sqrt_layer.cc in Sources */,
 				ECEC5D6B24FCE0780044DDF1 /* mat_converter_acc.cc in Sources */,
+				9DD1FBC3247CE9BE00800139 /* metal_conv_layer_winograd.mm in Sources */,
+				9DD1FCC1247CEA1400800139 /* arm_binary_layer_acc.cc in Sources */,
+				9DD1FBC5247CE9BE00800139 /* metal_unary_layer_acc.mm in Sources */,
 				9D32FF1024557EED002DCDAB /* detection_output_interpreter.cc in Sources */,
-				9D16EC53255F3A33001EC1CA /* metal_prior_box_layer_acc.mm in Sources */,
 				9D32FCDB24557EEC002DCDAB /* instance_norm_layer.cc in Sources */,
-				9D16EDCE255F3A33001EC1CA /* cpu_squeeze_layer_acc.cc in Sources */,
-				9D16ECC9255F3A33001EC1CA /* metal_conv_layer_1x1.metal in Sources */,
+				9DD1FC70247CEA1400800139 /* arm_splitv_layer_acc.cc in Sources */,
 				9D32FF4024557EED002DCDAB /* abstract_model_interpreter.cc in Sources */,
-				9D16EC9B255F3A33001EC1CA /* metal_pixel_shuffle_layer_acc.mm in Sources */,
-				9D16ECD9255F3A33001EC1CA /* metal_sub_layer_acc.metal in Sources */,
+				9DD1FB5A247CE9BE00800139 /* metal_log_layer_acc.metal in Sources */,
 				9D32FC9424557EEC002DCDAB /* memory_seperate_assign_strategy.cc in Sources */,
 				9D32FF5C24557EED002DCDAB /* relu_layer_interpreter.cc in Sources */,
-				9D16EC78255F3A33001EC1CA /* metal_batch_norm_layer_acc.mm in Sources */,
+				9DD1FBD0247CE9BF00800139 /* metal_sub_layer_acc.metal in Sources */,
 				9D32FF6524557EED002DCDAB /* layer_type.cc in Sources */,
-				9D16EC73255F3A33001EC1CA /* metal_signed_mul_layer_acc.mm in Sources */,
-				9D16ED52255F3A33001EC1CA /* arm_reduce_sum_square_layer_acc.cc in Sources */,
+				9DD1FCC5247CEA1400800139 /* arm_nchw_layer_acc.cc in Sources */,
 				9D32FF0D24557EED002DCDAB /* conv_layer_interpreter.cc in Sources */,
-				9D16EA65255F3A16001EC1CA /* nonzero_layer.cc in Sources */,
 				9D32FCD424557EEC002DCDAB /* atan_layer.cc in Sources */,
+				9DD1FC97247CEA1400800139 /* arm_pad_layer_acc.cc in Sources */,
 				9D32FF2124557EED002DCDAB /* selu_layer_interpreter.cc in Sources */,
 				9D32FF2224557EED002DCDAB /* lrn_layer_interpreter.cc in Sources */,
-				9D16EDA0255F3A33001EC1CA /* cpu_log_sigmoid_layer_acc.cc in Sources */,
+				9DD1FB83247CE9BE00800139 /* metal_exp_layer_acc.mm in Sources */,
+				ECD9459D254ADCF500BF9214 /* arm_conv_int8_layer_1x1.cc in Sources */,
 				EC0BE17A25144C10009BD69A /* detection_output_layer_interpreter.cc in Sources */,
+				9DD1FB88247CE9BE00800139 /* metal_pow_layer_acc.mm in Sources */,
 				9D32FF5B24557EED002DCDAB /* reshape_layer_interpreter.cc in Sources */,
-				9D16ED1C255F3A33001EC1CA /* winograd_function.cc in Sources */,
-				9D16EDFA255F3A5F001EC1CA /* scatter_nd_layer_interpreter.cc in Sources */,
 				9D32FF5624557EED002DCDAB /* hard_swish_layer_interpreter.cc in Sources */,
-				9D16ECB9255F3A33001EC1CA /* metal_asin_layer_acc.metal in Sources */,
-				9D16ECE0255F3A33001EC1CA /* arm_util.cc in Sources */,
+				9DD1FB38247CE9BE00800139 /* metal_blob_converter.mm in Sources */,
+				9DD1FC8E247CEA1400800139 /* arm_hard_sigmoid_acc.cc in Sources */,
+				9DF19E9F24A1FE8E00E1376D /* metal_pooling_layer_acc.metal in Sources */,
+				EC0BE18725144C4F009BD69A /* arm_signed_mul_layer_acc.cc in Sources */,
+				9DD1FCB2247CEA1400800139 /* GEMM_BFP16_N8.S in Sources */,
+				9DD1FCE8247CEA1500800139 /* arm_floor_layer_acc.cc in Sources */,
 				9D32FCDF24557EEC002DCDAB /* conv3d_layer.cc in Sources */,
-				9D16ED84255F3A33001EC1CA /* cpu_erf_layer_acc.cc in Sources */,
-				9D16ED8D255F3A33001EC1CA /* cpu_reduce_l1_layer_acc.cc in Sources */,
-				9D16ED76255F3A33001EC1CA /* cpu_device.cc in Sources */,
 				9D32FC8524557EEC002DCDAB /* net_optimizer_remove_layers.cc in Sources */,
 				9D32FF2D24557EED002DCDAB /* reshape_layer_interpreter.cc in Sources */,
-				9D16EC74255F3A33001EC1CA /* metal_hard_sigmoid_layer_acc.metal in Sources */,
+				9DD1FC8D247CEA1400800139 /* arm_reorg_layer_acc.cc in Sources */,
+				ECEC5D6424FCDBA50044DDF1 /* arm_mat_converter.cc in Sources */,
 				EC0BE17825144C10009BD69A /* clip_layer_interpreter.cc in Sources */,
+				9DD1FB31247CE9BE00800139 /* coreml_network.mm in Sources */,
 				9D32FF7424557EED002DCDAB /* abstract_device.cc in Sources */,
-				9D16ECBA255F3A33001EC1CA /* metal_reduce_log_sum_exp_layer_acc.mm in Sources */,
 				EC0BE16325144BE4009BD69A /* arg_max_or_min_layer_interpreter.cc in Sources */,
 				9D32FCD224557EEC002DCDAB /* div_layer.cc in Sources */,
+				9DD1FB87247CE9BE00800139 /* metal_sin_layer_acc.metal in Sources */,
+				9DD1FB8B247CE9BE00800139 /* metal_mul_layer_acc.metal in Sources */,
 				9D32FCEC24557EEC002DCDAB /* reduce_min_layer.cc in Sources */,
 				EC0BE15F25144BE4009BD69A /* squared_difference_layer_interpreter.cc in Sources */,
-				9D16ED6D255F3A33001EC1CA /* arm_add_layer_acc.cc in Sources */,
-				9D16ECB1255F3A33001EC1CA /* metal_hdrguide_layer_acc.mm in Sources */,
+				9DD1FBB2247CE9BE00800139 /* metal_max_layer_acc.metal in Sources */,
+				9DD1FCA9247CEA1400800139 /* asm_func_name.S in Sources */,
+				9DD1FB91247CE9BE00800139 /* metal_concat_layer_acc.metal in Sources */,
 				9D32FC8F24557EEC002DCDAB /* shared_memory_manager.cc in Sources */,
-				9D16ED16255F3A33001EC1CA /* arm_pool_layer_acc.cc in Sources */,
 				9D32FCF024557EEC002DCDAB /* mul_layer.cc in Sources */,
 				9D32FF2B24557EED002DCDAB /* hdrguide_layer_interpreter.cc in Sources */,
-				9D16EC9E255F3A33001EC1CA /* metal_min_layer_acc.mm in Sources */,
-				9D16EC57255F3A33001EC1CA /* metal_sqrt_layer_acc.mm in Sources */,
-				9D16ECB2255F3A33001EC1CA /* metal_reshape_layer_acc.metal in Sources */,
-				9D16EDB6255F3A33001EC1CA /* compute_int8.cc in Sources */,
-				9D16EDCF255F3A33001EC1CA /* cpu_ceil_layer_acc.cc in Sources */,
-				9D16ED05255F3A33001EC1CA /* arm_reciprocal_layer_acc.cc in Sources */,
+				9DD1FC78247CEA1400800139 /* arm_relu_layer_acc.cc in Sources */,
+				9DD1FB9D247CE9BE00800139 /* metal_softplus_layer_acc.mm in Sources */,
+				9DD1FCB6247CEA1400800139 /* CONV_DW_5X5_FLOAT_SLIDEW.S in Sources */,
+				9DD1FB48247CE9BE00800139 /* metal_mul_layer_acc.mm in Sources */,
+				9DD1FC67247CEA1400800139 /* arm_context.cc in Sources */,
+				9DD1FCCE247CEA1500800139 /* arm_log_sigmoid_layer_acc.cc in Sources */,
 				9D32FC9224557EEC002DCDAB /* blob_memory.cc in Sources */,
-				9D16ED51255F3A33001EC1CA /* arm_neg_layer_acc.cc in Sources */,
+				9DD1FB76247CE9BE00800139 /* metal_deconv_layer_depthwise.mm in Sources */,
+				9DD1FC76247CEA1400800139 /* arm_reduce_l2_layer_acc.cc in Sources */,
 				9D32FF5424557EED002DCDAB /* permute_layer_interpreter.cc in Sources */,
-				9D16ED6B255F3A33001EC1CA /* arm_signed_mul_layer_acc.cc in Sources */,
 				9D32FD0124557EEC002DCDAB /* asin_layer.cc in Sources */,
-				9D16ECEB255F3A33001EC1CA /* arm_unary_layer_acc.cc in Sources */,
-				9D16ED53255F3A33001EC1CA /* arm_log_sigmoid_layer_acc.cc in Sources */,
 				9D32FF3424557EED002DCDAB /* unary_op_layer_interpreter.cc in Sources */,
+				9DD1FCCF247CEA1500800139 /* arm_reduce_l1_layer_acc.cc in Sources */,
+				9DD1FB54247CE9BE00800139 /* metal_add_layer_acc.metal in Sources */,
+				9DD1FC71247CEA1400800139 /* arm_reduce_prod_layer_acc.cc in Sources */,
+				9DD1FCB7247CEA1400800139 /* CONV_FLOAT_O4.S in Sources */,
+				9DD1FB5D247CE9BE00800139 /* metal_reduce_sum_square_layer_acc.mm in Sources */,
 				9D32FF4E24557EED002DCDAB /* conv_layer_interpreter.cc in Sources */,
-				9D16EC8D255F3A33001EC1CA /* metal_min_layer_acc.metal in Sources */,
+				9DD1FB82247CE9BE00800139 /* metal_div_layer_acc.mm in Sources */,
 				EC0BE17D25144C10009BD69A /* roi_pooling_layer_interpreter.cc in Sources */,
-				9D16EC4D255F3A33001EC1CA /* metal_common.metal in Sources */,
-				9D16EC48255F3A33001EC1CA /* metal_mul_layer_acc.mm in Sources */,
-				9D16EC63255F3A33001EC1CA /* metal_atan_layer_acc.metal in Sources */,
-				9D16EC72255F3A33001EC1CA /* metal_reduce_layer_acc.mm in Sources */,
-				9D16ECE7255F3A33001EC1CA /* arm_mat_converter.cc in Sources */,
-				9D16EDA4255F3A33001EC1CA /* cpu_unary_layer_acc.cc in Sources */,
-				9D16ED8E255F3A33001EC1CA /* cpu_arg_max_or_min_layer_acc.cc in Sources */,
+				9DD1FCD8247CEA1500800139 /* arm_conv_layer_1x1.cc in Sources */,
+				9DD1FCD3247CEA1500800139 /* arm_conv_layer_common.cc in Sources */,
 				9D32FF1C24557EED002DCDAB /* max_layer_interpreter.cc in Sources */,
-				9D16EDAA255F3A33001EC1CA /* cpu_conv_layer_acc.cc in Sources */,
-				9D16EDA7255F3A33001EC1CA /* cpu_unsqueeze_layer_acc.cc in Sources */,
-				9D16ECA9255F3A33001EC1CA /* metal_reduce_layer_acc.metal in Sources */,
+				9DD1FB65247CE9BE00800139 /* metal_tanh_layer_acc.metal in Sources */,
 				9D32FD0924557EEC002DCDAB /* permute_layer.cc in Sources */,
+				9DD1FBCC247CE9BF00800139 /* metal_pow_layer_acc.metal in Sources */,
 				EC0BE17325144C10009BD69A /* selu_layer_interpreter.cc in Sources */,
+				9DD1FC99247CEA1400800139 /* winograd_function.cc in Sources */,
+				9DD1FCDC247CEA1500800139 /* arm_conv_int8_layer_common.cc in Sources */,
+				9DD1FB4B247CE9BE00800139 /* metal_stride_slice_layer_acc.mm in Sources */,
 				9D32FF4F24557EED002DCDAB /* memory_data_layer_interpreter.cc in Sources */,
-				9D16ED28255F3A33001EC1CA /* CONV_DW_5X5_FLOAT_SLIDEW.S in Sources */,
-				9D16ECAC255F3A33001EC1CA /* metal_relu6_layer_acc.mm in Sources */,
 				9D32FCF224557EEC002DCDAB /* roi_pooling_layer.cc in Sources */,
-				9D16ECD0255F3A33001EC1CA /* metal_upsample_layer_acc.metal in Sources */,
-				9D16ECD3255F3A33001EC1CA /* metal_lrn_layer_acc.mm in Sources */,
+				9DD1FBA3247CE9BE00800139 /* metal_relu6_layer_acc.mm in Sources */,
+				9DD1FB39247CE9BE00800139 /* metal_blob_converter.metal in Sources */,
+				9DD1FBBD247CE9BE00800139 /* metal_conv_layer_1x1.mm in Sources */,
+				9DD1FBC2247CE9BE00800139 /* metal_conv_layer_depthwise.metal in Sources */,
+				ECEC5D6724FCDBA50044DDF1 /* arm_mat_util.cc in Sources */,
+				9DD1FB47247CE9BE00800139 /* metal_multidir_broadcast_layer_acc.mm in Sources */,
 				9D32FCCB24557EEC002DCDAB /* shuffle_layer.cc in Sources */,
+				EC2CF72525078C1200EE3899 /* metal_mat_converter.mm in Sources */,
+				ECD945B3254ADD7100BF9214 /* metal_pixel_shuffle_layer_acc.metal in Sources */,
 				EC0BE13925144B5E009BD69A /* string_utils.cc in Sources */,
-				9D16ECF4255F3A33001EC1CA /* arm_inner_product_layer_acc.cc in Sources */,
-				9D16EC70255F3A33001EC1CA /* metal_reduce_l1_layer_acc.mm in Sources */,
 				9D32FD0B24557EEC002DCDAB /* hard_sigmoid_layer.cc in Sources */,
-				9D16ECF3255F3A33001EC1CA /* arm_instance_norm_layer_acc.cc in Sources */,
-				9D16EC5A255F3A33001EC1CA /* metal_splitv_layer_acc.metal in Sources */,
-				9D16ECB5255F3A33001EC1CA /* metal_sign_layer_acc.metal in Sources */,
+				9DD1FCEB247CEA1500800139 /* arm_reduce_sum_layer_acc.cc in Sources */,
 				9D32FCD024557EEC002DCDAB /* reshape_layer.cc in Sources */,
-				9D16EDC3255F3A33001EC1CA /* cpu_upsample_layer_acc.cc in Sources */,
 				9D32FF5324557EED002DCDAB /* slice_layer_interpreter.cc in Sources */,
+				9DD1FB71247CE9BE00800139 /* metal_batch_norm_layer_acc.mm in Sources */,
+				EC2CF7512508A99C00EE3899 /* arm_deconv_layer_stride.cc in Sources */,
+				9DD1FBAD247CE9BE00800139 /* metal_hard_sigmoid_layer_acc.mm in Sources */,
+				9DD1FC7D247CEA1400800139 /* arm_sign_layer_acc.cc in Sources */,
+				9DD1FBAB247CE9BE00800139 /* metal_instance_norm_layer_acc.metal in Sources */,
+				9DB341FD249B0A9300F23F65 /* metal_cpu_adapter_acc.mm in Sources */,
+				9DD1FB51247CE9BE00800139 /* metal_sub_layer_acc.mm in Sources */,
 				9D32FF1D24557EED002DCDAB /* add_layer_interpreter.cc in Sources */,
-				9D16EDC9255F3A33001EC1CA /* cpu_pow_layer_acc.cc in Sources */,
-				9D16EDB4255F3A33001EC1CA /* cpu_shape_layer_acc.cc in Sources */,
-				9D16ED38255F3A33001EC1CA /* CONV_BFP16_SLIDEW_C3.S in Sources */,
-				9D16ECDA255F3A33001EC1CA /* metal_acos_layer_acc.metal in Sources */,
 				9D32FCAF24557EEC002DCDAB /* blob_transfer_utils.cc in Sources */,
-				9D16ED66255F3A33001EC1CA /* arm_conv_layer_acc.cc in Sources */,
-				9D16EC82255F3A33001EC1CA /* metal_pixel_shuffle_layer_acc.metal in Sources */,
-				9D16ED1F255F3A33001EC1CA /* CONV_BFP16_O4.S in Sources */,
-				9D16ECD6255F3A33001EC1CA /* metal_neg_layer_acc.mm in Sources */,
-				9D16ECA0255F3A33001EC1CA /* metal_relu_layer_acc.metal in Sources */,
-				9D16EC6B255F3A33001EC1CA /* metal_atan_layer_acc.mm in Sources */,
-				9D16ED2F255F3A33001EC1CA /* CONV_BFP16_O4.S in Sources */,
+				9DD1FB9B247CE9BE00800139 /* metal_max_layer_acc.mm in Sources */,
+				9DD1FCB1247CEA1400800139 /* CONV_DW_3X3_FLOAT_SLIDEW.S in Sources */,
+				9DD1FB92247CE9BE00800139 /* metal_tan_layer_acc.mm in Sources */,
+				9DD1FB8E247CE9BE00800139 /* metal_elu_layer_acc.mm in Sources */,
 				9D32FCD724557EEC002DCDAB /* reciprocal_layer.cc in Sources */,
-				9D16ED7F255F3A33001EC1CA /* cpu_mat_util.cc in Sources */,
 				9D32FC9324557EEC002DCDAB /* memory_mode_state.cc in Sources */,
-				9D16ECB6255F3A33001EC1CA /* metal_hard_sigmoid_layer_acc.mm in Sources */,
+				9DD1FC6C247CEA1400800139 /* arm_unary_layer_acc.cc in Sources */,
 				9D32FF4D24557EED002DCDAB /* batch_norm_layer_interpreter.cc in Sources */,
 				9D4C60CF246BF826006068D1 /* profile.cc in Sources */,
-				9D16EC37255F3A33001EC1CA /* metal_blob_converter.metal in Sources */,
 				EC0BE15425144BB8009BD69A /* arg_max_or_min_layer.cc in Sources */,
 				9D32FCE124557EEC002DCDAB /* prelu_layer.cc in Sources */,
 				9D32FCA524557EEC002DCDAB /* blob_1d_memory_pool.cc in Sources */,
 				9D32FC8824557EEC002DCDAB /* others_memory_mode_state.cc in Sources */,
-				9D16EDC8255F3A33001EC1CA /* cpu_stride_slice_v2_layer_acc.cc in Sources */,
-				9D16EDDB255F3A33001EC1CA /* cpu_reshape_layer_acc.cc in Sources */,
-				9D16EC40255F3A33001EC1CA /* metal_sigmoid_layer_acc.mm in Sources */,
-				9D16ED31255F3A33001EC1CA /* CONV_DW_5x5_BFP16_SLIDEW.S in Sources */,
-				9D16EC67255F3A33001EC1CA /* metal_floor_layer_acc.metal in Sources */,
-				9D16EC9C255F3A33001EC1CA /* metal_clip_layer_acc.metal in Sources */,
-				9D16EC7B255F3A33001EC1CA /* metal_deconv_layer_common.metal in Sources */,
+				ECD9464D2558F4CD00BF9214 /* net_optimizer_insert_int8_reformat.cc in Sources */,
 				9D32FF2424557EED002DCDAB /* hard_sigmoid_layer_interpreter.cc in Sources */,
-				9D16ECC6255F3A33001EC1CA /* metal_conv_layer_1x1.mm in Sources */,
-				9D16EC71255F3A33001EC1CA /* metal_abs_layer_acc.metal in Sources */,
+				9DD1FB72247CE9BE00800139 /* metal_deconv_layer_common.mm in Sources */,
+				9DD1FC6A247CEA1400800139 /* arm_sqrt_layer_acc.cc in Sources */,
 				9D32FCB724557EEC002DCDAB /* dims_vector_utils.cc in Sources */,
+				9DD1FCE2247CEA1500800139 /* arm_conv_layer_depthwise_s1.cc in Sources */,
 				9D32FF3F24557EED002DCDAB /* raw_buffer.cc in Sources */,
-				9D16EC6D255F3A33001EC1CA /* metal_signed_mul_layer_acc.metal in Sources */,
-				9D16EC91255F3A33001EC1CA /* metal_softmax_layer_acc.mm in Sources */,
-				9D16ED6F255F3A33001EC1CA /* arm_reduce_min_layer_acc.cc in Sources */,
-				9D16ED98255F3A33001EC1CA /* cpu_prior_box_layer_acc.cc in Sources */,
+				9DD1FBA4247CE9BE00800139 /* metal_stride_slice_layer_acc.metal in Sources */,
 				9D32FF7A24557EED002DCDAB /* default_network.cc in Sources */,
-				9D16ECA8255F3A33001EC1CA /* metal_cos_layer_acc.metal in Sources */,
-				9D16ED96255F3A33001EC1CA /* cpu_reduce_mean_layer_acc.cc in Sources */,
-				9D16EDD7255F3A33001EC1CA /* cpu_cos_layer_acc.cc in Sources */,
-				9D16EA64255F3A16001EC1CA /* pixel_shuffle_layer.cc in Sources */,
+				ECD945B0254ADD7100BF9214 /* metal_pixel_shuffle_layer_acc.mm in Sources */,
+				9DD1FB77247CE9BE00800139 /* metal_deconv_layer_acc.mm in Sources */,
 				ECEC5DA824FFC6FE0044DDF1 /* mat.cc in Sources */,
 				9D32FF1324557EED002DCDAB /* clip_layer_interpreter.cc in Sources */,
-				9D16EC98255F3A33001EC1CA /* metal_concat_layer_acc.mm in Sources */,
-				9D16ED71255F3A33001EC1CA /* arm_shuffle_layer_acc.cc in Sources */,
-				9D16ED67255F3A33001EC1CA /* arm_conv_layer_group.cc in Sources */,
 				9D32FF0824557EED002DCDAB /* model_packer.cc in Sources */,
+				9DD1FB9A247CE9BE00800139 /* metal_exp_layer_acc.metal in Sources */,
 				9D32FCBA24557EEC002DCDAB /* data_type_utils.cc in Sources */,
-				9D16EA48255F39B7001EC1CA /* dims_offset_utils.cc in Sources */,
 				9D32FCE824557EEC002DCDAB /* reduce_sum_layer.cc in Sources */,
-				9D16ED72255F3A33001EC1CA /* arm_softplus_layer_acc.cc in Sources */,
 				9D32FCE424557EEC002DCDAB /* acos_layer.cc in Sources */,
-				9D16EDA2255F3A33001EC1CA /* cpu_sub_layer_acc.cc in Sources */,
-				9D16EC54255F3A33001EC1CA /* metal_pooling_layer_acc.mm in Sources */,
 				9D32FF5024557EED002DCDAB /* default_layer_interpreter.cc in Sources */,
-				9D16EA5E255F3A16001EC1CA /* gather_layer.cc in Sources */,
-				9D16ECC8255F3A33001EC1CA /* metal_conv_layer_winograd.metal in Sources */,
+				9DD1FCAF247CEA1400800139 /* DECONV_FLOAT_O4.S in Sources */,
+				9DD1FB94247CE9BE00800139 /* metal_cos_layer_acc.mm in Sources */,
+				9DD1FBBF247CE9BE00800139 /* metal_conv_layer_winograd.metal in Sources */,
+				9DD1FB43247CE9BE00800139 /* metal_floor_layer_acc.mm in Sources */,
+				9DD1FCB4247CEA1400800139 /* CONV_DW_3x3_BFP16_SLIDEW.S in Sources */,
+				9DD1FBC8247CE9BE00800139 /* metal_sqrt_layer_acc.metal in Sources */,
 				9D32FCFF24557EEC002DCDAB /* cos_layer.cc in Sources */,
-				9D16ECB8255F3A33001EC1CA /* metal_permute_layer_acc.mm in Sources */,
+				9DD1FB98247CE9BE00800139 /* metal_softmax_layer_acc.metal in Sources */,
 				9D32FF6824557EED002DCDAB /* tnn_impl.cc in Sources */,
-				9D16ECC4255F3A33001EC1CA /* metal_conv_layer_common.metal in Sources */,
+				9DD1FB8D247CE9BE00800139 /* metal_reduce_l2_layer_acc.mm in Sources */,
+				9DD1FBCA247CE9BE00800139 /* metal_lrn_layer_acc.mm in Sources */,
 				9D32FCB624557EEC002DCDAB /* blob_converter_internal.cc in Sources */,
+				9DD1FB4F247CE9BE00800139 /* metal_instance_norm_layer_acc.mm in Sources */,
+				9DD1FCAE247CEA1400800139 /* CONV_DW_5x5_BFP16_SLIDEW.S in Sources */,
 				9D32FC9C24557EEC002DCDAB /* blob_2d_memory.cc in Sources */,
-				9D16ED8B255F3A33001EC1CA /* cpu_reduce_log_sum_layer_acc.cc in Sources */,
 				9D32FF6124557EED002DCDAB /* crop_layer_interpreter.cc in Sources */,
+				9DD1FC7E247CEA1400800139 /* arm_reformat_layer_acc.cc in Sources */,
+				9DD1FBCB247CE9BF00800139 /* metal_shuffle_layer_acc.mm in Sources */,
+				9DD1FBAE247CE9BE00800139 /* metal_reciprocal_layer_acc.mm in Sources */,
+				9DD1FB56247CE9BE00800139 /* metal_layer_acc.mm in Sources */,
+				9DD1FB7C247CE9BE00800139 /* metal_softplus_layer_acc.metal in Sources */,
+				9DD1FCF1247CEA1500800139 /* arm_device.cc in Sources */,
+				9DD1FC91247CEA1400800139 /* arm_min_layer_acc.cc in Sources */,
+				9DD1FCB5247CEA1400800139 /* CONV_BFP16_SLIDEW_C3.S in Sources */,
 				EC0BE16225144BE4009BD69A /* signed_mul_layer_interpreter.cc in Sources */,
-				9D16ED49255F3A33001EC1CA /* arm_nchw_layer_acc.cc in Sources */,
-				9D16EC4C255F3A33001EC1CA /* metal_reduce_mean_layer_acc.mm in Sources */,
-				9D16EC8B255F3A33001EC1CA /* metal_exp_layer_acc.mm in Sources */,
-				9D16EC81255F3A33001EC1CA /* metal_splitv_layer_acc.mm in Sources */,
-				9D16EC69255F3A33001EC1CA /* metal_reduce_min_layer_acc.mm in Sources */,
-				9D16ED99255F3A33001EC1CA /* cpu_nonzero_layer_acc.cc in Sources */,
 				9D32FCFD24557EEC002DCDAB /* reduce_layer.cc in Sources */,
-				9D16EDE4255F3A33001EC1CA /* cpu_binary_op_layer_acc.cc in Sources */,
+				9DD1FB90247CE9BE00800139 /* metal_concat_layer_acc.mm in Sources */,
 				9D32FF5D24557EED002DCDAB /* deconv_layer_interpreter.cc in Sources */,
 				EC0BE15025144BB8009BD69A /* ceil_layer.cc in Sources */,
-				9D16EDAD255F3A33001EC1CA /* cpu_floor_layer_acc.cc in Sources */,
-				9D16EDB0255F3A33001EC1CA /* cpu_relu_layer_acc.cc in Sources */,
+				9DD1FCCB247CEA1500800139 /* arm_permute_layer_acc.cc in Sources */,
+				9DD1FCC4247CEA1400800139 /* arm_abs_layer_acc.cc in Sources */,
 				9D32FF2C24557EED002DCDAB /* prior_box_layer_interpreter.cc in Sources */,
+				9DD1FCDA247CEA1500800139 /* arm_conv_layer_3x3.cc in Sources */,
 				9D32FF1B24557EED002DCDAB /* upsample_layer_interpreter.cc in Sources */,
-				9D16ED97255F3A33001EC1CA /* cpu_reformat_layer_acc.cc in Sources */,
-				9D16EC93255F3A33001EC1CA /* metal_mul_layer_acc.metal in Sources */,
-				9D16EA5A255F3A16001EC1CA /* shape_layer.cc in Sources */,
-				9D16EDE6255F3A33001EC1CA /* cpu_mat_mul_layer_acc.cc in Sources */,
 				9D32FF3224557EED002DCDAB /* concat_layer_interpreter.cc in Sources */,
-				9D16EC87255F3A33001EC1CA /* metal_log_sigmoid_layer_acc.mm in Sources */,
-				9D16EC80255F3A33001EC1CA /* metal_deconv_layer_depthwise.metal in Sources */,
-				9D16ED27255F3A33001EC1CA /* CONV_BFP16_SLIDEW_C3.S in Sources */,
-				9D16EC3E255F3A33001EC1CA /* metal_mat_converter.metal in Sources */,
-				9D16ED9A255F3A33001EC1CA /* cpu_scale_layer_acc.cc in Sources */,
-				9D16EC6C255F3A33001EC1CA /* metal_elu_layer_acc.metal in Sources */,
-				9D16ED5F255F3A33001EC1CA /* arm_conv_layer_3x3.cc in Sources */,
-				9D16ED91255F3A33001EC1CA /* cpu_squared_difference_layer_acc.cc in Sources */,
-				9D16ED11255F3A33001EC1CA /* arm_reduce_mean_layer_acc.cc in Sources */,
-				9D16EC8C255F3A33001EC1CA /* metal_reduce_prod_layer_acc.mm in Sources */,
+				9DD1FC7C247CEA1400800139 /* arm_reshape_layer_acc.cc in Sources */,
+				9DD1FCBF247CEA1400800139 /* arm_hard_swish_acc.cc in Sources */,
 				9D32FCD924557EEC002DCDAB /* detection_output_layer.cc in Sources */,
-				9D16ED47255F3A33001EC1CA /* arm_upsample_layer_acc.cc in Sources */,
-				9D16ECBF255F3A33001EC1CA /* metal_inner_product_layer_acc.mm in Sources */,
+				9DD1FBBB247CE9BE00800139 /* metal_conv_layer_common.metal in Sources */,
+				9DD1FCD0247CEA1500800139 /* arm_priorbox_layer_acc.cc in Sources */,
 				9D32FCE924557EEC002DCDAB /* pad_layer.cc in Sources */,
-				9D16ECE2255F3A33001EC1CA /* arm_blob_converter.cc in Sources */,
+				9DD1FB7B247CE9BE00800139 /* metal_sign_layer_acc.mm in Sources */,
+				9DD1FBB1247CE9BE00800139 /* metal_reduce_log_sum_exp_layer_acc.mm in Sources */,
 				9D32FD0224557EEC002DCDAB /* reorg_layer.cc in Sources */,
 				9D32FCF124557EEC002DCDAB /* base_layer.cc in Sources */,
-				9D16ED13255F3A33001EC1CA /* arm_min_layer_acc.cc in Sources */,
-				9D16EDE5255F3A33001EC1CA /* cpu_reduce_layer_acc.cc in Sources */,
-				9D16EC94255F3A33001EC1CA /* metal_normalize_layer_acc.mm in Sources */,
-				9D16EDC2255F3A33001EC1CA /* cpu_batch_norm_layer_acc.cc in Sources */,
-				9D16EC97255F3A33001EC1CA /* metal_abs_layer_acc.mm in Sources */,
-				9D16EC76255F3A33001EC1CA /* metal_acos_layer_acc.mm in Sources */,
-				9D16EC79255F3A33001EC1CA /* metal_deconv_layer_common.mm in Sources */,
-				9D16ECCA255F3A33001EC1CA /* metal_inner_product_layer_acc.metal in Sources */,
-				9D16ECFD255F3A33001EC1CA /* arm_reformat_layer_acc.cc in Sources */,
-				9D16ED3F255F3A33001EC1CA /* arm_detection_output_layer_acc.cc in Sources */,
-				9D16EC66255F3A33001EC1CA /* metal_batch_norm_layer_acc.metal in Sources */,
 				9D32FF2924557EED002DCDAB /* mul_layer_interpreter.cc in Sources */,
-				9D16EC5D255F3A33001EC1CA /* metal_prior_box_layer_acc.metal in Sources */,
 				9D32FF4324557EED002DCDAB /* memory_data_optimizer.cc in Sources */,
-				9D16ED4A255F3A33001EC1CA /* arm_prelu_layer_acc.cc in Sources */,
-				9D16ECFC255F3A33001EC1CA /* arm_sign_layer_acc.cc in Sources */,
+				9DD1FC6F247CEA1400800139 /* arm_reduce_log_sum_exp_layer_acc.cc in Sources */,
 				9D32FD0724557EEC002DCDAB /* log_sigmoid_layer.cc in Sources */,
-				9D16ECC3255F3A33001EC1CA /* metal_conv_layer_depthwise.mm in Sources */,
 				9D32FCDA24557EEC002DCDAB /* splitv_layer.cc in Sources */,
-				9D16ECF9255F3A33001EC1CA /* arm_normalize_layer_acc.cc in Sources */,
-				9D16ED70255F3A33001EC1CA /* arm_floor_layer_acc.cc in Sources */,
 				9D32FCEA24557EEC002DCDAB /* abs_layer.cc in Sources */,
+				9DD1FCC6247CEA1400800139 /* arm_prelu_layer_acc.cc in Sources */,
 				9D32FCB324557EEC002DCDAB /* data_format_converter.cc in Sources */,
-				9D16ED44255F3A33001EC1CA /* arm_binary_layer_acc.cc in Sources */,
+				ECD945B2254ADD7100BF9214 /* metal_signed_mul_layer_acc.mm in Sources */,
+				EC0BE18525144C4F009BD69A /* arm_arg_max_or_min_layer_acc.cc in Sources */,
 				9D32FF4A24557EED002DCDAB /* ncnn_layer_type.cc in Sources */,
-				9D16EC49255F3A33001EC1CA /* metal_ceil_layer_acc.metal in Sources */,
-				9D16ED40255F3A33001EC1CA /* arm_layer_acc.cc in Sources */,
+				9DD1FC83247CEA1400800139 /* arm_reduce_log_sum_layer_acc.cc in Sources */,
 				9D32FD0C24557EEC002DCDAB /* max_layer.cc in Sources */,
-				9D32FC8224557EEC002DCDAB /* net_optimizer_insert_reformat.cc in Sources */,
-				9D16ED23255F3A33001EC1CA /* DECONV_FLOAT_O4.S in Sources */,
-				9D16ED1E255F3A33001EC1CA /* compute_int8.cc in Sources */,
 				9D32FD0324557EEC002DCDAB /* batch_norm_layer.cc in Sources */,
-				9D16EDCC255F3A33001EC1CA /* cpu_div_layer_acc.cc in Sources */,
-				9D16EC51255F3A33001EC1CA /* metal_sub_layer_acc.mm in Sources */,
-				9D16EC62255F3A33001EC1CA /* metal_reduce_log_sum_layer_acc.mm in Sources */,
+				9DD1FCEF247CEA1500800139 /* arm_blob_converter.cc in Sources */,
+				EC2CF7832511F80500EE3899 /* metal_arg_max_or_min_layer_acc.metal in Sources */,
+				9DD1FB49247CE9BE00800139 /* metal_ceil_layer_acc.metal in Sources */,
 				9D32FF0424557EED002DCDAB /* default_model_interpreter.cc in Sources */,
+				9DD1FB5F247CE9BE00800139 /* metal_atan_layer_acc.metal in Sources */,
+				9DD1FC74247CEA1400800139 /* arm_instance_norm_layer_acc.cc in Sources */,
 				EC0BE17F25144C10009BD69A /* unary_op_layer_interpreter.cc in Sources */,
-				9D16EDE3255F3A33001EC1CA /* cpu_pad_layer_acc.cc in Sources */,
-				9D16ED87255F3A33001EC1CA /* cpu_reorg_layer_acc.cc in Sources */,
-				9D16EA60255F3A16001EC1CA /* stride_slice_v2_layer.cc in Sources */,
+				9DD1FCC2247CEA1400800139 /* arm_elu_layer_acc.cc in Sources */,
 				9D32FF6E24557EED002DCDAB /* context.cc in Sources */,
-				9D16ED69255F3A33001EC1CA /* arm_conv_layer_depthwise_s1.cc in Sources */,
 				EC0BE17725144C10009BD69A /* pad_layer_interpreter.cc in Sources */,
-				9D16ECF2255F3A33001EC1CA /* arm_scale_layer_acc.cc in Sources */,
-				9D16ED90255F3A33001EC1CA /* cpu_reduce_sum_square_layer_acc.cc in Sources */,
-				9D16ED21255F3A33001EC1CA /* CONV_FLOAT_SLIDEW_C3.S in Sources */,
-				9D16ED4F255F3A33001EC1CA /* arm_batch_norm_layer_acc.cc in Sources */,
-				9D16ECEA255F3A33001EC1CA /* arm_sigmoid_layer_acc.cc in Sources */,
-				9D16ED0F255F3A33001EC1CA /* arm_reorg_layer_acc.cc in Sources */,
 				9D32FF5724557EED002DCDAB /* lrn_layer_interpreter.cc in Sources */,
-				9D16EA62255F3A16001EC1CA /* cast_layer.cc in Sources */,
-				9D16ECDC255F3A33001EC1CA /* arm_context.cc in Sources */,
-				9D16EA5F255F3A16001EC1CA /* unsqueeze_layer.cc in Sources */,
-				9D16EDB1255F3A33001EC1CA /* cpu_reduce_min_layer_acc.cc in Sources */,
+				9DD1FC6D247CEA1400800139 /* arm_sub_layer_acc.cc in Sources */,
+				9DD1FC85247CEA1400800139 /* arm_reciprocal_layer_acc.cc in Sources */,
+				ECD945A3254ADD2F00BF9214 /* GEMM_INT8_8X8.S in Sources */,
+				9DD1FC81247CEA1400800139 /* arm_relu6_layer_acc.cc in Sources */,
+				9DD1FB7F247CE9BE00800139 /* metal_log_sigmoid_layer_acc.mm in Sources */,
 				9DF26BD924645EA500F22F0D /* naive_compute.cc in Sources */,
-				9D16ED1A255F3A33001EC1CA /* arm_pixel_shuffle_layer_acc.cc in Sources */,
-				9D16EDF9255F3A5F001EC1CA /* gather_layer_interpreter.cc in Sources */,
-				9D16EDD8255F3A33001EC1CA /* cpu_inner_product_layer_acc.cc in Sources */,
-				9D16ED61255F3A33001EC1CA /* arm_conv_int8_layer_common.cc in Sources */,
-				9D16EC83255F3A33001EC1CA /* metal_sign_layer_acc.mm in Sources */,
+				9DD1FC88247CEA1400800139 /* arm_deconv_layer_common.cc in Sources */,
+				9DD1FBC4247CE9BE00800139 /* metal_conv_layer_acc.mm in Sources */,
 				9D32FCF524557EEC002DCDAB /* reduce_l2_layer.cc in Sources */,
-				9D16ECEC255F3A33001EC1CA /* arm_sub_layer_acc.cc in Sources */,
-				9D16EDD5255F3A33001EC1CA /* cpu_abs_layer_acc.cc in Sources */,
-				9D16ED35255F3A33001EC1CA /* GEMM_BFP16_N8.S in Sources */,
 				9D32FF0E24557EED002DCDAB /* flatten_layer_interpreter.cc in Sources */,
-				9D16EC6F255F3A33001EC1CA /* metal_prelu_layer_acc.mm in Sources */,
 				EC0BE15525144BB8009BD69A /* rsqrt_layer.cc in Sources */,
+				9DD1FB7D247CE9BE00800139 /* metal_relu6_layer_acc.metal in Sources */,
 				9D32FCBE24557EEC002DCDAB /* cpu_utils.cc in Sources */,
-				9D16EDB3255F3A33001EC1CA /* cpu_scatter_nd_layer_acc.cc in Sources */,
-				9D16EDDD255F3A33001EC1CA /* cpu_constantofshape_layer_acc.cc in Sources */,
+				9DD1FCB3247CEA1400800139 /* GEMM_INT8_4X4.S in Sources */,
+				9DD1FB6F247CE9BE00800139 /* metal_acos_layer_acc.mm in Sources */,
 				9D32FF3524557EED002DCDAB /* scale_layer_interpreter.cc in Sources */,
-				9D16EC88255F3A33001EC1CA /* metal_shuffle_layer_acc.metal in Sources */,
-				9D16ECF0255F3A33001EC1CA /* arm_reduce_prod_layer_acc.cc in Sources */,
+				9DD1FB59247CE9BE00800139 /* metal_hard_swish_layer_acc.mm in Sources */,
+				9D5B716024BF0A300062DF64 /* metal_prior_box_layer_acc.metal in Sources */,
+				9DD1FB6C247CE9BE00800139 /* metal_reduce_layer_acc.mm in Sources */,
 				9D32FF0524557EED002DCDAB /* net_resource.cc in Sources */,
 				EC0BE1BB251DBE65009BD69A /* mat_converter_utils.cc in Sources */,
 				9D32FCAE24557EEC002DCDAB /* blob_dump_utils.cc in Sources */,
+				9DD1FBC1247CE9BE00800139 /* metal_inner_product_layer_acc.metal in Sources */,
+				9DD1FB57247CE9BE00800139 /* metal_reduce_sum_layer_acc.mm in Sources */,
 				9D32FCED24557EEC002DCDAB /* sin_layer.cc in Sources */,
-				9D16EDAE255F3A33001EC1CA /* cpu_signed_mul_layer_acc.cc in Sources */,
-				9D16ED8F255F3A33001EC1CA /* cpu_softmax_layer_acc.cc in Sources */,
-				9D16EC3C255F3A33001EC1CA /* metal_context.mm in Sources */,
+				9DD1FCA3247CEA1400800139 /* CONV_DW_3X3_BFP16_SLIDEW.S in Sources */,
+				9DD1FBCE247CE9BF00800139 /* metal_log_sigmoid_layer_acc.metal in Sources */,
 				9D32FCC224557EEC002DCDAB /* tanh_layer.cc in Sources */,
-				9D16ECF6255F3A33001EC1CA /* arm_reduce_layer_acc.cc in Sources */,
 				9D32FD0524557EEC002DCDAB /* stride_slice_layer.cc in Sources */,
-<<<<<<< HEAD
-				9D16EA5D255F3A16001EC1CA /* mat_mul_layer.cc in Sources */,
-				9D32FC7D24557EEB002DCDAB /* net_optimizer_fuse_conv_relu.cc in Sources */,
-=======
->>>>>>> 0e8a08dc
 				EC0BE17525144C10009BD69A /* prior_box_layer_interpreter.cc in Sources */,
 				EC0BE15325144BB8009BD69A /* detection_post_process_layer.cc in Sources */,
-				9D16EC45255F3A33001EC1CA /* metal_hard_swish_layer_acc.metal in Sources */,
+				9DD1FB9C247CE9BE00800139 /* metal_sigmoid_layer_acc.metal in Sources */,
 				9D32FCBB24557EEC002DCDAB /* split_utils.cc in Sources */,
+				9DD1FB63247CE9BE00800139 /* metal_reduce_max_layer_acc.mm in Sources */,
+				9DD1FB89247CE9BE00800139 /* metal_softmax_layer_acc.mm in Sources */,
+				9DD1FB96247CE9BE00800139 /* metal_normalize_layer_acc.metal in Sources */,
+				9DD1FB5C247CE9BE00800139 /* metal_ceil_layer_acc.mm in Sources */,
+				9DD1FB8A247CE9BE00800139 /* metal_lrn_layer_acc.metal in Sources */,
+				9DD1FB9F247CE9BE00800139 /* metal_cos_layer_acc.metal in Sources */,
 				9D32FC8924557EEC002DCDAB /* blob_memory_size_info.cc in Sources */,
-				9D16EDA5255F3A33001EC1CA /* cpu_detection_output_layer_acc.cc in Sources */,
 				9D4C60CC246BF7A1006068D1 /* bbox_util.cc in Sources */,
-				9D16EDBB255F3A33001EC1CA /* cpu_reduce_log_sum_exp_layer_acc.cc in Sources */,
-				9D16EC9D255F3A33001EC1CA /* metal_cos_layer_acc.mm in Sources */,
-				9D16ED5D255F3A33001EC1CA /* arm_conv_layer_1x1.cc in Sources */,
-				9D16ED85255F3A33001EC1CA /* cpu_gather_layer_acc.cc in Sources */,
-				9D16ECCD255F3A33001EC1CA /* metal_conv_layer_acc.mm in Sources */,
+				9DD1FBB4247CE9BE00800139 /* metal_conv_layer_common.mm in Sources */,
+				9DD1FC86247CEA1400800139 /* arm_deconv_layer_acc.cc in Sources */,
+				9DD1FBB6247CE9BE00800139 /* metal_inner_product_layer_acc.mm in Sources */,
+				9DD1FB3D247CE9BE00800139 /* metal_context.mm in Sources */,
 				EC0BE17E25144C10009BD69A /* prelu_layer_interpreter.cc in Sources */,
-				9D16EDAC255F3A33001EC1CA /* cpu_add_layer_acc.cc in Sources */,
-				9D16EC8A255F3A33001EC1CA /* metal_div_layer_acc.mm in Sources */,
 				9D32FF4524557EED002DCDAB /* expand_slice_optimizer.cc in Sources */,
 				9D32FCFB24557EEC002DCDAB /* hard_swish_layer.cc in Sources */,
-				9D16EC61255F3A33001EC1CA /* metal_reduce_sum_square_layer_acc.mm in Sources */,
-				9D16ED7E255F3A33001EC1CA /* cpu_context.cc in Sources */,
+				9DD1FCE9247CEA1500800139 /* arm_shuffle_layer_acc.cc in Sources */,
 				9D32FF1724557EED002DCDAB /* pad_layer_interpreter.cc in Sources */,
-				9D16EC4A255F3A33001EC1CA /* metal_tan_layer_acc.metal in Sources */,
+				9DD1FB35247CE9BE00800139 /* metal_device.mm in Sources */,
+				9DD1FBBA247CE9BE00800139 /* metal_conv_layer_depthwise.mm in Sources */,
+				9DD1FC9F247CEA1400800139 /* CONV_DW_5X5_BFP16_SLIDEW.S in Sources */,
+				9DD1FB93247CE9BE00800139 /* metal_clip_layer_acc.metal in Sources */,
 				9D32FCC424557EEC002DCDAB /* softplus_layer.cc in Sources */,
-				9D16EDDF255F3A33001EC1CA /* cpu_reduce_l2_layer_acc.cc in Sources */,
-				9D16ECF7255F3A33001EC1CA /* arm_relu_layer_acc.cc in Sources */,
 				ECEC5D6D24FCE0780044DDF1 /* mat_utils.cc in Sources */,
-				9D16EC5B255F3A33001EC1CA /* metal_hard_swish_layer_acc.mm in Sources */,
-				9D16ECD4255F3A33001EC1CA /* metal_shuffle_layer_acc.mm in Sources */,
-				9D16EC3D255F3A33001EC1CA /* tnn_impl_coreml.mm in Sources */,
-				9D16ECBD255F3A33001EC1CA /* metal_conv_layer_common.mm in Sources */,
+				9DD1FB3C247CE9BE00800139 /* metal_command_queue.mm in Sources */,
 				9D32FCC024557EEC002DCDAB /* sigmoid_layer.cc in Sources */,
 				9D32FCE724557EEC002DCDAB /* reduce_mean_layer.cc in Sources */,
-				9D16ECA4255F3A33001EC1CA /* metal_max_layer_acc.mm in Sources */,
-				9D16EDC4255F3A33001EC1CA /* cpu_lrn_layer_acc.cc in Sources */,
 				EC0BE17925144C10009BD69A /* reorg_layer_interpreter.cc in Sources */,
+				9DD1FC80247CEA1400800139 /* arm_selu_layer_acc.cc in Sources */,
+				9DD1FB45247CE9BE00800139 /* metal_hard_swish_layer_acc.metal in Sources */,
+				9DD1FC96247CEA1400800139 /* arm_clip_layer_acc.cc in Sources */,
 				9D32FCEB24557EEC002DCDAB /* min_layer.cc in Sources */,
-				9D16EDF8255F3A5F001EC1CA /* unsqueeze_layer_interpreter.cc in Sources */,
-				9D16ED2A255F3A33001EC1CA /* GEMM_FLOAT_N4.S in Sources */,
-				9D16ED09255F3A33001EC1CA /* arm_deconv_layer_common.cc in Sources */,
-				9D16ECB4255F3A33001EC1CA /* metal_instance_norm_layer_acc.metal in Sources */,
+				9DD1FB4C247CE9BE00800139 /* metal_reduce_mean_layer_acc.mm in Sources */,
+				9DD1FB69247CE9BE00800139 /* metal_prelu_layer_acc.mm in Sources */,
 				9D32FC8624557EEC002DCDAB /* net_optimizer_manager.cc in Sources */,
-				9D16EDBC255F3A33001EC1CA /* cpu_reduce_sum_layer_acc.cc in Sources */,
-				9D16ED20255F3A33001EC1CA /* GEMM_BFP16_N4.S in Sources */,
-				9D16EC68255F3A33001EC1CA /* metal_reduce_max_layer_acc.mm in Sources */,
-				9D16EE00255F3A5F001EC1CA /* expand_layer_interpreter.cc in Sources */,
-				9D16ED6E255F3A33001EC1CA /* arm_reduce_max_layer_acc.cc in Sources */,
 				9D32FF1E24557EED002DCDAB /* permute_layer_interpreter.cc in Sources */,
-				9D16EDD4255F3A33001EC1CA /* cpu_elu_layer_acc.cc in Sources */,
-				9D16EC41255F3A33001EC1CA /* metal_permute_layer_acc.metal in Sources */,
+				9DD1FB61247CE9BE00800139 /* metal_batch_norm_layer_acc.metal in Sources */,
+				9DD1FB79247CE9BE00800139 /* metal_deconv_layer_depthwise.metal in Sources */,
 				9D32FCDE24557EEC002DCDAB /* conv_layer.cc in Sources */,
-				9D16ECA7255F3A33001EC1CA /* metal_div_layer_acc.metal in Sources */,
-				9D16EA3F255F39A9001EC1CA /* const_folder.cc in Sources */,
-				9D16ED64255F3A33001EC1CA /* arm_conv_layer_c3.cc in Sources */,
-				9D16ECAB255F3A33001EC1CA /* metal_pad_layer_acc.mm in Sources */,
 				9D32FCF424557EEC002DCDAB /* reduce_log_sum_exp_layer.cc in Sources */,
-				9D16EC44255F3A33001EC1CA /* metal_relu_layer_acc.mm in Sources */,
-				9D16ED10255F3A33001EC1CA /* arm_hard_sigmoid_acc.cc in Sources */,
-				9D16EC95255F3A33001EC1CA /* metal_reduce_l2_layer_acc.mm in Sources */,
 				EC0BE13825144B5E009BD69A /* detection_post_process_utils.cc in Sources */,
-				9D16ECAD255F3A33001EC1CA /* metal_stride_slice_layer_acc.metal in Sources */,
-				9D16EDDC255F3A33001EC1CA /* cpu_selu_layer_acc.cc in Sources */,
 				9D32FCF924557EEC002DCDAB /* log_layer.cc in Sources */,
-				9D16ECA3255F3A33001EC1CA /* metal_exp_layer_acc.metal in Sources */,
 				9D32FF6024557EED002DCDAB /* concat_layer_interpreter.cc in Sources */,
 				9D32FF2F24557EED002DCDAB /* splitv_layer_interpreter.cc in Sources */,
-				9D16ED22255F3A33001EC1CA /* CONV_DW_5X5_BFP16_SLIDEW.S in Sources */,
-				9D16EDBE255F3A33001EC1CA /* cpu_reduce_prod_layer_acc.cc in Sources */,
-				9D16ED4B255F3A33001EC1CA /* arm_stride_slice_layer_acc.cc in Sources */,
+				9DD1FB85247CE9BE00800139 /* metal_min_layer_acc.metal in Sources */,
+				9DD1FCC7247CEA1400800139 /* arm_stride_slice_layer_acc.cc in Sources */,
 				9D32FD0D24557EEC002DCDAB /* reduce_max_layer.cc in Sources */,
-				9D16ED39255F3A33001EC1CA /* CONV_DW_5X5_FLOAT_SLIDEW.S in Sources */,
-				9D16ED32255F3A33001EC1CA /* DECONV_FLOAT_O4.S in Sources */,
 				9D32FF2824557EED002DCDAB /* blob_scale_layer_interpreter.cc in Sources */,
+				9DD1FB8F247CE9BE00800139 /* metal_abs_layer_acc.mm in Sources */,
+				ECD945A0254ADD2500BF9214 /* GEMM_INT8_4X8.S in Sources */,
+				9DD1FB6B247CE9BE00800139 /* metal_abs_layer_acc.metal in Sources */,
+				9DD1FC8F247CEA1400800139 /* arm_reduce_mean_layer_acc.cc in Sources */,
+				9DD1FB44247CE9BE00800139 /* metal_relu_layer_acc.mm in Sources */,
+				9DD1FBA8247CE9BE00800139 /* metal_hdrguide_layer_acc.mm in Sources */,
+				9DD1FB62247CE9BE00800139 /* metal_floor_layer_acc.metal in Sources */,
+				9DD1FBA7247CE9BE00800139 /* metal_add_layer_acc.mm in Sources */,
 				9D32FF7024557EED002DCDAB /* tnn.cc in Sources */,
+				9DD1FBA1247CE9BE00800139 /* metal_prelu_layer_acc.metal in Sources */,
+				9DD1FB41247CE9BE00800139 /* metal_permute_layer_acc.metal in Sources */,
 				9D852BCB24584E6A003F4E41 /* bfp16_utils.cc in Sources */,
 				9D32FF1424557EED002DCDAB /* div_layer_interpreter.cc in Sources */,
-				9D16EDC1255F3A33001EC1CA /* cpu_log_layer_acc.cc in Sources */,
 				9D32FCA324557EEC002DCDAB /* blob_memory_pool_factory.cc in Sources */,
-				9D16ECCC255F3A33001EC1CA /* metal_conv_layer_winograd.mm in Sources */,
-				9D16ECD5255F3A33001EC1CA /* metal_pow_layer_acc.metal in Sources */,
-				9D16ED3E255F3A33001EC1CA /* arm_exp_layer_acc.cc in Sources */,
-				9D16EA63255F3A16001EC1CA /* scatter_nd_layer.cc in Sources */,
-				9D16EC5F255F3A33001EC1CA /* metal_ceil_layer_acc.mm in Sources */,
-				9D16ED02255F3A33001EC1CA /* arm_reduce_log_sum_layer_acc.cc in Sources */,
-				9D16ED34255F3A33001EC1CA /* CONV_DW_3X3_FLOAT_SLIDEW.S in Sources */,
+				9DD1FC82247CEA1400800139 /* arm_trig_layer_acc.cc in Sources */,
+				9DD1FCCA247CEA1500800139 /* arm_batch_norm_layer_acc.cc in Sources */,
 				9D32FF6224557EED002DCDAB /* shuffle_channel_layer_interpreter.cc in Sources */,
 				9D32FF3124557EED002DCDAB /* inner_product_layer_interpreter.cc in Sources */,
-				9D16ECED255F3A33001EC1CA /* arm_log_acc_layer_acc.cc in Sources */,
-				9D16EC5C255F3A33001EC1CA /* metal_log_layer_acc.metal in Sources */,
 				9D32FD0024557EEC002DCDAB /* relu_layer.cc in Sources */,
+				9DD1FB7E247CE9BE00800139 /* metal_reciprocal_layer_acc.metal in Sources */,
+				9DD1FB80247CE9BE00800139 /* metal_shuffle_layer_acc.metal in Sources */,
 				EC0BE17625144C10009BD69A /* scale_layer_interpreter.cc in Sources */,
-				9D16ED92255F3A33001EC1CA /* cpu_relu6_layer_acc.cc in Sources */,
-				9D16ED04255F3A33001EC1CA /* arm_arg_max_or_min_layer_acc.cc in Sources */,
-				9D16EC5E255F3A33001EC1CA /* metal_reshape_layer_acc.mm in Sources */,
-				9D16ECA2255F3A33001EC1CA /* metal_clip_layer_acc.mm in Sources */,
 				9D32FF5524557EED002DCDAB /* binary_op_interpreter.cc in Sources */,
-				9D16EDD9255F3A33001EC1CA /* cpu_instance_norm_layer_acc.cc in Sources */,
-				9D16ECEE255F3A33001EC1CA /* arm_reduce_log_sum_exp_layer_acc.cc in Sources */,
 				9D32FF7824557EED002DCDAB /* instance.cc in Sources */,
-				9D16ED29255F3A33001EC1CA /* CONV_FLOAT_O4.S in Sources */,
-				9D16EA5B255F3A16001EC1CA /* squeeze_layer.cc in Sources */,
-				9D16EC84255F3A33001EC1CA /* metal_softplus_layer_acc.metal in Sources */,
-				9D16ED3D255F3A33001EC1CA /* arm_div_layer_acc.cc in Sources */,
-				9D16EDA3255F3A33001EC1CA /* cpu_asin_layer_acc.cc in Sources */,
-				9D16ED50255F3A33001EC1CA /* arm_permute_layer_acc.cc in Sources */,
 				9D32FF3C24557EED002DCDAB /* default_model_packer.cc in Sources */,
-				9D16ECAF255F3A33001EC1CA /* metal_pad_layer_acc.metal in Sources */,
+				9DD1FB60247CE9BE00800139 /* metal_selu_layer_acc.metal in Sources */,
+				9DD1FC73247CEA1400800139 /* arm_scale_layer_acc.cc in Sources */,
+				9DD1FCCC247CEA1500800139 /* arm_neg_layer_acc.cc in Sources */,
+				9DD1FCA6247CEA1400800139 /* CONV_FLOAT_O4.S in Sources */,
+				9DD1FB5B247CE9BE00800139 /* metal_reshape_layer_acc.mm in Sources */,
+				9DD1FCC3247CEA1400800139 /* arm_upsample_layer_acc.cc in Sources */,
 				9D32FF5924557EED002DCDAB /* softmax_layer_interpreter.cc in Sources */,
+				9DD1FBA0247CE9BE00800139 /* metal_reduce_layer_acc.metal in Sources */,
+				ECD946502558F4CD00BF9214 /* net_optimizer_insert_fp16_reformat.cc in Sources */,
+				9DD1FCE4247CEA1500800139 /* arm_concat_layer_acc.cc in Sources */,
 				EC0BE16025144BE4009BD69A /* detection_post_process_layer_interpreter.cc in Sources */,
-				9D16ED45255F3A33001EC1CA /* arm_elu_layer_acc.cc in Sources */,
-				9D16ED37255F3A33001EC1CA /* CONV_DW_3x3_BFP16_SLIDEW.S in Sources */,
-				9D16ED81255F3A33001EC1CA /* cpu_stride_slice_layer_acc.cc in Sources */,
-				9D16EC4B255F3A33001EC1CA /* metal_stride_slice_layer_acc.mm in Sources */,
-				9D16EC3B255F3A33001EC1CA /* metal_mat_converter.mm in Sources */,
-				9D16ECD7255F3A33001EC1CA /* metal_log_sigmoid_layer_acc.metal in Sources */,
-				9D16EDFD255F3A5F001EC1CA /* pixel_shuffle_layer_interpreter.cc in Sources */,
-				9D16EC7D255F3A33001EC1CA /* metal_deconv_layer_depthwise.mm in Sources */,
-				9D16EDB2255F3A33001EC1CA /* cpu_reduce_max_layer_acc.cc in Sources */,
-				9D16EDBD255F3A33001EC1CA /* cpu_hard_swish_layer_acc.cc in Sources */,
 				9D32FCF624557EEC002DCDAB /* normalize_layer.cc in Sources */,
-				9D16EC2F255F3A33001EC1CA /* coreml_network.mm in Sources */,
+				EC2CF7822511F80500EE3899 /* metal_arg_max_or_min_layer_acc.mm in Sources */,
+				9DD1FCDE247CEA1500800139 /* arm_conv_layer_c3.cc in Sources */,
 				9D32FD0624557EEC002DCDAB /* split_layer.cc in Sources */,
-				9D16ED73255F3A33001EC1CA /* arm_reduce_sum_layer_acc.cc in Sources */,
-				9D16ECF5255F3A33001EC1CA /* arm_reduce_l2_layer_acc.cc in Sources */,
 				9D32FCFE24557EEC002DCDAB /* multidir_broadcast_layer.cc in Sources */,
 				9D32FCE524557EEC002DCDAB /* clip_layer.cc in Sources */,
 				9D32FF0C24557EED002DCDAB /* shuffle_layer_interpreter.cc in Sources */,
-				9D16ECE6255F3A33001EC1CA /* arm_device.cc in Sources */,
-				9D16ECB7255F3A33001EC1CA /* metal_reciprocal_layer_acc.mm in Sources */,
-				ECEC5D8D24FF97DF0044DDF1 /* mat.cc in Sources */,
+				9DD1FCD1247CEA1500800139 /* arm_conv_int8_layer_depthwise.cc in Sources */,
 				9D32FCE324557EEC002DCDAB /* softmax_layer.cc in Sources */,
-				9D16EDB5255F3A33001EC1CA /* cpu_hdrguide_layer_acc.cc in Sources */,
-				9D16ED82255F3A33001EC1CA /* cpu_reciprocal_layer_acc.cc in Sources */,
-				9D16ECEF255F3A33001EC1CA /* arm_splitv_layer_acc.cc in Sources */,
 				9D32FF5824557EED002DCDAB /* hard_sigmoid_layer_interpreter.cc in Sources */,
-				9D16ED15255F3A33001EC1CA /* arm_softmax_layer_acc.cc in Sources */,
-				9D16EC3A255F3A33001EC1CA /* metal_command_queue.mm in Sources */,
-				9D16EDAB255F3A33001EC1CA /* cpu_permute_layer_acc.cc in Sources */,
 				9D32FF2A24557EED002DCDAB /* reduce_op_interpreter.cc in Sources */,
-				9D16EDDE255F3A33001EC1CA /* cpu_acos_layer_acc.cc in Sources */,
-				9D16EA59255F3A16001EC1CA /* expand_layer.cc in Sources */,
+				9DD1FCAC247CEA1400800139 /* CONV_BFP16_O4.S in Sources */,
+				9DD1FBCD247CE9BF00800139 /* metal_neg_layer_acc.mm in Sources */,
+				9DD1FCA7247CEA1400800139 /* GEMM_FLOAT_N4.S in Sources */,
 				9D32FC8E24557EEC002DCDAB /* blob_memory_pool.cc in Sources */,
+				9DD1FC9E247CEA1400800139 /* CONV_FLOAT_SLIDEW_C3.S in Sources */,
+				9DD1FB40247CE9BE00800139 /* metal_sigmoid_layer_acc.mm in Sources */,
+				9DD1FC87247CEA1400800139 /* arm_deconv_layer_depthwise.cc in Sources */,
+				9DD1FB97247CE9BE00800139 /* metal_relu_layer_acc.metal in Sources */,
 				9D32FF1224557EED002DCDAB /* prelu_layer_interpreter.cc in Sources */,
-				9D16EC4F255F3A33001EC1CA /* metal_instance_norm_layer_acc.mm in Sources */,
-				9D16ECE9255F3A33001EC1CA /* arm_sqrt_layer_acc.cc in Sources */,
 				9D32FCCF24557EEC002DCDAB /* pooling_3d_layer.cc in Sources */,
-				9D16EDF7255F3A5F001EC1CA /* stride_slice_v2_layer_interpreter.cc in Sources */,
-				9D16EDCB255F3A33001EC1CA /* cpu_exp_layer_acc.cc in Sources */,
-				9D16EDCA255F3A33001EC1CA /* cpu_splitv_layer_acc.cc in Sources */,
 				9D32FF7224557EED002DCDAB /* tnn_impl_default.cc in Sources */,
+				9D5B716124BF0A300062DF64 /* metal_prior_box_layer_acc.mm in Sources */,
+				9DD1FBC7247CE9BE00800139 /* metal_upsample_layer_acc.metal in Sources */,
 				9D32FCDD24557EEC002DCDAB /* prior_box_layer.cc in Sources */,
-				9D16ECA6255F3A33001EC1CA /* metal_softplus_layer_acc.mm in Sources */,
-				9D16EDBF255F3A33001EC1CA /* cpu_tanh_layer_acc.cc in Sources */,
-				9D16ED01255F3A33001EC1CA /* arm_trig_layer_acc.cc in Sources */,
-				9D16ECFB255F3A33001EC1CA /* arm_reshape_layer_acc.cc in Sources */,
 				9D32FCF324557EEC002DCDAB /* hdrguide_layer.cc in Sources */,
-				9D16EDCD255F3A33001EC1CA /* cpu_hard_sigmoid_layer_acc.cc in Sources */,
+				9DD1FCB8247CEA1400800139 /* gemm_function.cc in Sources */,
+				9DD1FB3E247CE9BE00800139 /* tnn_impl_coreml.mm in Sources */,
+				9DD1FB68247CE9BE00800139 /* metal_neg_layer_acc.metal in Sources */,
+				9DD1FCCD247CEA1500800139 /* arm_reduce_sum_square_layer_acc.cc in Sources */,
+				9DD1FB6D247CE9BE00800139 /* metal_hard_sigmoid_layer_acc.metal in Sources */,
 				9D32FCE224557EEC002DCDAB /* neg_layer.cc in Sources */,
 				9D32FF6D24557EED002DCDAB /* blob_int8.cc in Sources */,
-				9D16EC8E255F3A33001EC1CA /* metal_hdrguide_layer_acc.metal in Sources */,
+				9DD1FC93247CEA1400800139 /* arm_softmax_layer_acc.cc in Sources */,
 				9D32FCC524557EEC002DCDAB /* tan_layer.cc in Sources */,
+				9DD1FCDB247CEA1500800139 /* arm_conv_layer_depthwise.cc in Sources */,
 				EC0BE17C25144C10009BD69A /* instance_norm_layer_interpreter.cc in Sources */,
-				9D16ECB0255F3A33001EC1CA /* metal_add_layer_acc.mm in Sources */,
-				9D16EDA6255F3A33001EC1CA /* cpu_expand_layer_acc.cc in Sources */,
-				9D16EC47255F3A33001EC1CA /* metal_multidir_broadcast_layer_acc.mm in Sources */,
-				9D16EC56255F3A33001EC1CA /* metal_add_layer_acc.metal in Sources */,
-				9D16ECF8255F3A33001EC1CA /* arm_mul_layer_acc.cc in Sources */,
-				9D16EDE0255F3A33001EC1CA /* cpu_max_layer_acc.cc in Sources */,
-				9D16ED00255F3A33001EC1CA /* arm_relu6_layer_acc.cc in Sources */,
+				EC2CF72625078C1200EE3899 /* metal_mat_converter.metal in Sources */,
+				9DD1FB86247CE9BE00800139 /* metal_hdrguide_layer_acc.metal in Sources */,
 			);
 			runOnlyForDeploymentPostprocessing = 0;
 		};
@@ -3759,7 +3096,7 @@
 				FRAMEWORK_VERSION = A;
 				GCC_GENERATE_DEBUGGING_SYMBOLS = NO;
 				GCC_INPUT_FILETYPE = automatic;
-				GCC_OPTIMIZATION_LEVEL = 0;
+				GCC_OPTIMIZATION_LEVEL = s;
 				HEADER_SEARCH_PATHS = (
 					"\"$(SRCROOT)/../../source\"",
 					"\"$(SRCROOT)/../../include\"",
@@ -3780,6 +3117,7 @@
 				MTL_OPTIMIZATION_LEVEL = s;
 				ONLY_ACTIVE_ARCH = YES;
 				OTHER_CFLAGS = (
+					"-fvisibility=hidden",
 					"-Wno-deprecated-declarations",
 					"-Wno-ignored-attributes",
 					"-Wno-unused-variable",
@@ -3789,9 +3127,8 @@
 				PRODUCT_NAME = "$(TARGET_NAME:c99extidentifier)";
 				PROVISIONING_PROFILE_SPECIFIER = "";
 				"PROVISIONING_PROFILE_SPECIFIER[sdk=macosx*]" = "";
-				SDKROOT = macosx;
+				SDKROOT = iphoneos;
 				SKIP_INSTALL = YES;
-				STRIP_STYLE = all;
 				VALID_ARCHS = "x86_64 arm64 i386 armv7";
 			};
 			name = Debug;
@@ -3836,6 +3173,7 @@
 				MTL_OPTIMIZATION_LEVEL = s;
 				ONLY_ACTIVE_ARCH = NO;
 				OTHER_CFLAGS = (
+					"-fvisibility=hidden",
 					"-Wno-deprecated-declarations",
 					"-Wno-ignored-attributes",
 					"-Wno-unused-variable",
@@ -3845,7 +3183,7 @@
 				PRODUCT_NAME = "$(TARGET_NAME:c99extidentifier)";
 				PROVISIONING_PROFILE_SPECIFIER = "";
 				"PROVISIONING_PROFILE_SPECIFIER[sdk=macosx*]" = "";
-				SDKROOT = macosx;
+				SDKROOT = iphoneos;
 				SKIP_INSTALL = YES;
 				STRIP_STYLE = "non-global";
 				VALID_ARCHS = "x86_64 arm64 i386 armv7";
