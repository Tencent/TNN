// !$*UTF8*$!
{
	archiveVersion = 1;
	classes = {
	};
	objectVersion = 50;
	objects = {

/* Begin PBXBuildFile section */
		1FC98D8D25039D6000A81D79 /* arm_conv_layer_group.cc in Sources */ = {isa = PBXBuildFile; fileRef = 1FC98D8B25039D5F00A81D79 /* arm_conv_layer_group.cc */; };
		1FC98D8E25039D6000A81D79 /* arm_conv_layer_group.h in Headers */ = {isa = PBXBuildFile; fileRef = 1FC98D8C25039D6000A81D79 /* arm_conv_layer_group.h */; };
		9D29E25122DC89310050DC63 /* Foundation.framework in Frameworks */ = {isa = PBXBuildFile; fileRef = 9D29E25022DC89300050DC63 /* Foundation.framework */; };
		9D2DB1D622D759C8000C508F /* tnn.h in Headers */ = {isa = PBXBuildFile; fileRef = 9D2DB1D422D759C8000C508F /* tnn.h */; settings = {ATTRIBUTES = (Public, ); }; };
		9D31636023169B1600531250 /* CoreML.framework in Frameworks */ = {isa = PBXBuildFile; fileRef = 9D31635F23169B1600531250 /* CoreML.framework */; };
		9D32FC7D24557EEB002DCDAB /* net_optimizer_fuse_conv_relu.cc in Sources */ = {isa = PBXBuildFile; fileRef = 9D32F95E24557EE7002DCDAB /* net_optimizer_fuse_conv_relu.cc */; };
		9D32FC7E24557EEB002DCDAB /* net_optimizer_remove_layers.h in Headers */ = {isa = PBXBuildFile; fileRef = 9D32F95F24557EE7002DCDAB /* net_optimizer_remove_layers.h */; };
		9D32FC7F24557EEB002DCDAB /* net_optimizer_fuse_conv_relu.h in Headers */ = {isa = PBXBuildFile; fileRef = 9D32F96024557EE7002DCDAB /* net_optimizer_fuse_conv_relu.h */; };
		9D32FC8024557EEB002DCDAB /* net_optimizer_insert_reformat.h in Headers */ = {isa = PBXBuildFile; fileRef = 9D32F96124557EE7002DCDAB /* net_optimizer_insert_reformat.h */; };
		9D32FC8124557EEC002DCDAB /* net_optimizer.h in Headers */ = {isa = PBXBuildFile; fileRef = 9D32F96224557EE7002DCDAB /* net_optimizer.h */; };
		9D32FC8224557EEC002DCDAB /* net_optimizer_insert_reformat.cc in Sources */ = {isa = PBXBuildFile; fileRef = 9D32F96324557EE7002DCDAB /* net_optimizer_insert_reformat.cc */; };
		9D32FC8324557EEC002DCDAB /* optimizer_const.h in Headers */ = {isa = PBXBuildFile; fileRef = 9D32F96424557EE7002DCDAB /* optimizer_const.h */; };
		9D32FC8424557EEC002DCDAB /* net_optimizer_manager.h in Headers */ = {isa = PBXBuildFile; fileRef = 9D32F96524557EE7002DCDAB /* net_optimizer_manager.h */; };
		9D32FC8524557EEC002DCDAB /* net_optimizer_remove_layers.cc in Sources */ = {isa = PBXBuildFile; fileRef = 9D32F96624557EE7002DCDAB /* net_optimizer_remove_layers.cc */; };
		9D32FC8624557EEC002DCDAB /* net_optimizer_manager.cc in Sources */ = {isa = PBXBuildFile; fileRef = 9D32F96724557EE7002DCDAB /* net_optimizer_manager.cc */; };
		9D32FC8724557EEC002DCDAB /* blob_2d_memory_pool.h in Headers */ = {isa = PBXBuildFile; fileRef = 9D32F96924557EE7002DCDAB /* blob_2d_memory_pool.h */; };
		9D32FC8824557EEC002DCDAB /* others_memory_mode_state.cc in Sources */ = {isa = PBXBuildFile; fileRef = 9D32F96A24557EE7002DCDAB /* others_memory_mode_state.cc */; };
		9D32FC8924557EEC002DCDAB /* blob_memory_size_info.cc in Sources */ = {isa = PBXBuildFile; fileRef = 9D32F96B24557EE7002DCDAB /* blob_memory_size_info.cc */; };
		9D32FC8A24557EEC002DCDAB /* shared_memory_manager.h in Headers */ = {isa = PBXBuildFile; fileRef = 9D32F96C24557EE7002DCDAB /* shared_memory_manager.h */; };
		9D32FC8B24557EEC002DCDAB /* memory_unify_assign_strategy.cc in Sources */ = {isa = PBXBuildFile; fileRef = 9D32F96D24557EE7002DCDAB /* memory_unify_assign_strategy.cc */; };
		9D32FC8C24557EEC002DCDAB /* blob_1d_memory_pool.h in Headers */ = {isa = PBXBuildFile; fileRef = 9D32F96E24557EE7002DCDAB /* blob_1d_memory_pool.h */; };
		9D32FC8D24557EEC002DCDAB /* blob_1d_memory.cc in Sources */ = {isa = PBXBuildFile; fileRef = 9D32F96F24557EE7002DCDAB /* blob_1d_memory.cc */; };
		9D32FC8E24557EEC002DCDAB /* blob_memory_pool.cc in Sources */ = {isa = PBXBuildFile; fileRef = 9D32F97024557EE7002DCDAB /* blob_memory_pool.cc */; };
		9D32FC8F24557EEC002DCDAB /* shared_memory_manager.cc in Sources */ = {isa = PBXBuildFile; fileRef = 9D32F97124557EE7002DCDAB /* shared_memory_manager.cc */; };
		9D32FC9024557EEC002DCDAB /* blob_2d_memory_pool.cc in Sources */ = {isa = PBXBuildFile; fileRef = 9D32F97224557EE7002DCDAB /* blob_2d_memory_pool.cc */; };
		9D32FC9124557EEC002DCDAB /* blob_memory_pool_factory.h in Headers */ = {isa = PBXBuildFile; fileRef = 9D32F97324557EE7002DCDAB /* blob_memory_pool_factory.h */; };
		9D32FC9224557EEC002DCDAB /* blob_memory.cc in Sources */ = {isa = PBXBuildFile; fileRef = 9D32F97424557EE7002DCDAB /* blob_memory.cc */; };
		9D32FC9324557EEC002DCDAB /* memory_mode_state.cc in Sources */ = {isa = PBXBuildFile; fileRef = 9D32F97524557EE7002DCDAB /* memory_mode_state.cc */; };
		9D32FC9424557EEC002DCDAB /* memory_seperate_assign_strategy.cc in Sources */ = {isa = PBXBuildFile; fileRef = 9D32F97624557EE7002DCDAB /* memory_seperate_assign_strategy.cc */; };
		9D32FC9524557EEC002DCDAB /* blob_1d_memory.h in Headers */ = {isa = PBXBuildFile; fileRef = 9D32F97724557EE7002DCDAB /* blob_1d_memory.h */; };
		9D32FC9624557EEC002DCDAB /* blob_memory_size_info.h in Headers */ = {isa = PBXBuildFile; fileRef = 9D32F97824557EE7002DCDAB /* blob_memory_size_info.h */; };
		9D32FC9724557EEC002DCDAB /* blob_memory.h in Headers */ = {isa = PBXBuildFile; fileRef = 9D32F97924557EE7002DCDAB /* blob_memory.h */; };
		9D32FC9824557EEC002DCDAB /* memory_assign_strategy.h in Headers */ = {isa = PBXBuildFile; fileRef = 9D32F97A24557EE7002DCDAB /* memory_assign_strategy.h */; };
		9D32FC9924557EEC002DCDAB /* memory_mode_state_factory.h in Headers */ = {isa = PBXBuildFile; fileRef = 9D32F97B24557EE7002DCDAB /* memory_mode_state_factory.h */; };
		9D32FC9A24557EEC002DCDAB /* others_memory_mode_state.h in Headers */ = {isa = PBXBuildFile; fileRef = 9D32F97C24557EE7002DCDAB /* others_memory_mode_state.h */; };
		9D32FC9B24557EEC002DCDAB /* blob_2d_memory.h in Headers */ = {isa = PBXBuildFile; fileRef = 9D32F97D24557EE7002DCDAB /* blob_2d_memory.h */; };
		9D32FC9C24557EEC002DCDAB /* blob_2d_memory.cc in Sources */ = {isa = PBXBuildFile; fileRef = 9D32F97E24557EE7002DCDAB /* blob_2d_memory.cc */; };
		9D32FC9D24557EEC002DCDAB /* memory_unify_assign_strategy.h in Headers */ = {isa = PBXBuildFile; fileRef = 9D32F97F24557EE7002DCDAB /* memory_unify_assign_strategy.h */; };
		9D32FC9E24557EEC002DCDAB /* share_one_thread_memory_mode_state.cc in Sources */ = {isa = PBXBuildFile; fileRef = 9D32F98024557EE7002DCDAB /* share_one_thread_memory_mode_state.cc */; };
		9D32FC9F24557EEC002DCDAB /* memory_mode_state_factory.cc in Sources */ = {isa = PBXBuildFile; fileRef = 9D32F98124557EE7002DCDAB /* memory_mode_state_factory.cc */; };
		9D32FCA024557EEC002DCDAB /* memory_mode_state.h in Headers */ = {isa = PBXBuildFile; fileRef = 9D32F98224557EE7002DCDAB /* memory_mode_state.h */; };
		9D32FCA124557EEC002DCDAB /* share_one_thread_memory_mode_state.h in Headers */ = {isa = PBXBuildFile; fileRef = 9D32F98324557EE7002DCDAB /* share_one_thread_memory_mode_state.h */; };
		9D32FCA224557EEC002DCDAB /* blob_memory_pool.h in Headers */ = {isa = PBXBuildFile; fileRef = 9D32F98424557EE7002DCDAB /* blob_memory_pool.h */; };
		9D32FCA324557EEC002DCDAB /* blob_memory_pool_factory.cc in Sources */ = {isa = PBXBuildFile; fileRef = 9D32F98524557EE7002DCDAB /* blob_memory_pool_factory.cc */; };
		9D32FCA424557EEC002DCDAB /* memory_seperate_assign_strategy.h in Headers */ = {isa = PBXBuildFile; fileRef = 9D32F98624557EE7002DCDAB /* memory_seperate_assign_strategy.h */; };
		9D32FCA524557EEC002DCDAB /* blob_1d_memory_pool.cc in Sources */ = {isa = PBXBuildFile; fileRef = 9D32F98724557EE7002DCDAB /* blob_1d_memory_pool.cc */; };
		9D32FCA624557EEC002DCDAB /* blob_dump_utils.h in Headers */ = {isa = PBXBuildFile; fileRef = 9D32F98924557EE7002DCDAB /* blob_dump_utils.h */; };
		9D32FCA724557EEC002DCDAB /* omp_utils.h in Headers */ = {isa = PBXBuildFile; fileRef = 9D32F98A24557EE7002DCDAB /* omp_utils.h */; };
		9D32FCA824557EEC002DCDAB /* half_utils.cc in Sources */ = {isa = PBXBuildFile; fileRef = 9D32F98B24557EE7002DCDAB /* half_utils.cc */; };
		9D32FCA924557EEC002DCDAB /* blob_memory_size_utils.h in Headers */ = {isa = PBXBuildFile; fileRef = 9D32F98C24557EE7002DCDAB /* blob_memory_size_utils.h */; };
		9D32FCAA24557EEC002DCDAB /* string_utils_inner.h in Headers */ = {isa = PBXBuildFile; fileRef = 9D32F98D24557EE7002DCDAB /* string_utils_inner.h */; };
		9D32FCAB24557EEC002DCDAB /* blob_transfer_utils.h in Headers */ = {isa = PBXBuildFile; fileRef = 9D32F98E24557EE7002DCDAB /* blob_transfer_utils.h */; };
		9D32FCAC24557EEC002DCDAB /* split_utils.h in Headers */ = {isa = PBXBuildFile; fileRef = 9D32F98F24557EE7002DCDAB /* split_utils.h */; };
		9D32FCAD24557EEC002DCDAB /* string_format.cc in Sources */ = {isa = PBXBuildFile; fileRef = 9D32F99024557EE7002DCDAB /* string_format.cc */; };
		9D32FCAE24557EEC002DCDAB /* blob_dump_utils.cc in Sources */ = {isa = PBXBuildFile; fileRef = 9D32F99124557EE7002DCDAB /* blob_dump_utils.cc */; };
		9D32FCAF24557EEC002DCDAB /* blob_transfer_utils.cc in Sources */ = {isa = PBXBuildFile; fileRef = 9D32F99224557EE7002DCDAB /* blob_transfer_utils.cc */; };
		9D32FCB124557EEC002DCDAB /* data_format_converter.h in Headers */ = {isa = PBXBuildFile; fileRef = 9D32F99424557EE7002DCDAB /* data_format_converter.h */; };
		9D32FCB224557EEC002DCDAB /* wingorad_generater.h in Headers */ = {isa = PBXBuildFile; fileRef = 9D32F99524557EE7002DCDAB /* wingorad_generater.h */; };
		9D32FCB324557EEC002DCDAB /* data_format_converter.cc in Sources */ = {isa = PBXBuildFile; fileRef = 9D32F99624557EE7002DCDAB /* data_format_converter.cc */; };
		9D32FCB424557EEC002DCDAB /* blob_converter_internal.h in Headers */ = {isa = PBXBuildFile; fileRef = 9D32F99724557EE7002DCDAB /* blob_converter_internal.h */; };
		9D32FCB524557EEC002DCDAB /* half.hpp in Headers */ = {isa = PBXBuildFile; fileRef = 9D32F99824557EE7002DCDAB /* half.hpp */; };
		9D32FCB624557EEC002DCDAB /* blob_converter_internal.cc in Sources */ = {isa = PBXBuildFile; fileRef = 9D32F99924557EE7002DCDAB /* blob_converter_internal.cc */; };
		9D32FCB724557EEC002DCDAB /* dims_vector_utils.cc in Sources */ = {isa = PBXBuildFile; fileRef = 9D32F99A24557EE7002DCDAB /* dims_vector_utils.cc */; };
		9D32FCB824557EEC002DCDAB /* blob_memory_size_utils.cc in Sources */ = {isa = PBXBuildFile; fileRef = 9D32F99B24557EE7002DCDAB /* blob_memory_size_utils.cc */; };
		9D32FCB924557EEC002DCDAB /* wingorad_generater.cc in Sources */ = {isa = PBXBuildFile; fileRef = 9D32F99C24557EE7002DCDAB /* wingorad_generater.cc */; };
		9D32FCBA24557EEC002DCDAB /* data_type_utils.cc in Sources */ = {isa = PBXBuildFile; fileRef = 9D32F99D24557EE7002DCDAB /* data_type_utils.cc */; };
		9D32FCBB24557EEC002DCDAB /* split_utils.cc in Sources */ = {isa = PBXBuildFile; fileRef = 9D32F99E24557EE7002DCDAB /* split_utils.cc */; };
		9D32FCBC24557EEC002DCDAB /* string_format.h in Headers */ = {isa = PBXBuildFile; fileRef = 9D32F99F24557EE7002DCDAB /* string_format.h */; };
		9D32FCBD24557EEC002DCDAB /* pribox_generator_utils.h in Headers */ = {isa = PBXBuildFile; fileRef = 9D32F9A024557EE7002DCDAB /* pribox_generator_utils.h */; };
		9D32FCBE24557EEC002DCDAB /* cpu_utils.cc in Sources */ = {isa = PBXBuildFile; fileRef = 9D32F9A124557EE7002DCDAB /* cpu_utils.cc */; };
		9D32FCBF24557EEC002DCDAB /* pribox_generator_utils.cc in Sources */ = {isa = PBXBuildFile; fileRef = 9D32F9A224557EE7002DCDAB /* pribox_generator_utils.cc */; };
		9D32FCC024557EEC002DCDAB /* sigmoid_layer.cc in Sources */ = {isa = PBXBuildFile; fileRef = 9D32F9A424557EE7002DCDAB /* sigmoid_layer.cc */; };
		9D32FCC124557EEC002DCDAB /* pow_layer.cc in Sources */ = {isa = PBXBuildFile; fileRef = 9D32F9A524557EE7002DCDAB /* pow_layer.cc */; };
		9D32FCC224557EEC002DCDAB /* tanh_layer.cc in Sources */ = {isa = PBXBuildFile; fileRef = 9D32F9A624557EE7002DCDAB /* tanh_layer.cc */; };
		9D32FCC324557EEC002DCDAB /* sign_layer.cc in Sources */ = {isa = PBXBuildFile; fileRef = 9D32F9A724557EE7002DCDAB /* sign_layer.cc */; };
		9D32FCC424557EEC002DCDAB /* softplus_layer.cc in Sources */ = {isa = PBXBuildFile; fileRef = 9D32F9A824557EE7002DCDAB /* softplus_layer.cc */; };
		9D32FCC524557EEC002DCDAB /* tan_layer.cc in Sources */ = {isa = PBXBuildFile; fileRef = 9D32F9A924557EE7002DCDAB /* tan_layer.cc */; };
		9D32FCC624557EEC002DCDAB /* reduce_prod_layer.cc in Sources */ = {isa = PBXBuildFile; fileRef = 9D32F9AA24557EE7002DCDAB /* reduce_prod_layer.cc */; };
		9D32FCC724557EEC002DCDAB /* reduce_sum_square_layer.cc in Sources */ = {isa = PBXBuildFile; fileRef = 9D32F9AB24557EE7002DCDAB /* reduce_sum_square_layer.cc */; };
		9D32FCC824557EEC002DCDAB /* add_layer.cc in Sources */ = {isa = PBXBuildFile; fileRef = 9D32F9AC24557EE7002DCDAB /* add_layer.cc */; };
		9D32FCC924557EEC002DCDAB /* exp_layer.cc in Sources */ = {isa = PBXBuildFile; fileRef = 9D32F9AD24557EE7002DCDAB /* exp_layer.cc */; };
		9D32FCCA24557EEC002DCDAB /* base_layer.h in Headers */ = {isa = PBXBuildFile; fileRef = 9D32F9AE24557EE7002DCDAB /* base_layer.h */; };
		9D32FCCB24557EEC002DCDAB /* shuffle_layer.cc in Sources */ = {isa = PBXBuildFile; fileRef = 9D32F9AF24557EE7002DCDAB /* shuffle_layer.cc */; };
		9D32FCCC24557EEC002DCDAB /* reduce_layer.h in Headers */ = {isa = PBXBuildFile; fileRef = 9D32F9B024557EE7002DCDAB /* reduce_layer.h */; };
		9D32FCCD24557EEC002DCDAB /* sqrt_layer.cc in Sources */ = {isa = PBXBuildFile; fileRef = 9D32F9B124557EE7002DCDAB /* sqrt_layer.cc */; };
		9D32FCCE24557EEC002DCDAB /* flatten_layer.cc in Sources */ = {isa = PBXBuildFile; fileRef = 9D32F9B224557EE7002DCDAB /* flatten_layer.cc */; };
		9D32FCCF24557EEC002DCDAB /* pooling_3d_layer.cc in Sources */ = {isa = PBXBuildFile; fileRef = 9D32F9B324557EE7002DCDAB /* pooling_3d_layer.cc */; };
		9D32FCD024557EEC002DCDAB /* reshape_layer.cc in Sources */ = {isa = PBXBuildFile; fileRef = 9D32F9B424557EE7002DCDAB /* reshape_layer.cc */; };
		9D32FCD124557EEC002DCDAB /* elementwise_layer.cc in Sources */ = {isa = PBXBuildFile; fileRef = 9D32F9B524557EE7002DCDAB /* elementwise_layer.cc */; };
		9D32FCD224557EEC002DCDAB /* div_layer.cc in Sources */ = {isa = PBXBuildFile; fileRef = 9D32F9B624557EE7002DCDAB /* div_layer.cc */; };
		9D32FCD324557EEC002DCDAB /* inner_product_layer.cc in Sources */ = {isa = PBXBuildFile; fileRef = 9D32F9B724557EE7002DCDAB /* inner_product_layer.cc */; };
		9D32FCD424557EEC002DCDAB /* atan_layer.cc in Sources */ = {isa = PBXBuildFile; fileRef = 9D32F9B824557EE7002DCDAB /* atan_layer.cc */; };
		9D32FCD524557EEC002DCDAB /* sub_layer.cc in Sources */ = {isa = PBXBuildFile; fileRef = 9D32F9B924557EE7002DCDAB /* sub_layer.cc */; };
		9D32FCD624557EEC002DCDAB /* elementwise_layer.h in Headers */ = {isa = PBXBuildFile; fileRef = 9D32F9BA24557EE7002DCDAB /* elementwise_layer.h */; };
		9D32FCD724557EEC002DCDAB /* reciprocal_layer.cc in Sources */ = {isa = PBXBuildFile; fileRef = 9D32F9BB24557EE7002DCDAB /* reciprocal_layer.cc */; };
		9D32FCD824557EEC002DCDAB /* floor_layer.cc in Sources */ = {isa = PBXBuildFile; fileRef = 9D32F9BC24557EE7002DCDAB /* floor_layer.cc */; };
		9D32FCD924557EEC002DCDAB /* detection_output_layer.cc in Sources */ = {isa = PBXBuildFile; fileRef = 9D32F9BD24557EE7002DCDAB /* detection_output_layer.cc */; };
		9D32FCDA24557EEC002DCDAB /* splitv_layer.cc in Sources */ = {isa = PBXBuildFile; fileRef = 9D32F9BE24557EE7002DCDAB /* splitv_layer.cc */; };
		9D32FCDB24557EEC002DCDAB /* instance_norm_layer.cc in Sources */ = {isa = PBXBuildFile; fileRef = 9D32F9BF24557EE7002DCDAB /* instance_norm_layer.cc */; };
		9D32FCDC24557EEC002DCDAB /* selu_layer.cc in Sources */ = {isa = PBXBuildFile; fileRef = 9D32F9C024557EE7002DCDAB /* selu_layer.cc */; };
		9D32FCDD24557EEC002DCDAB /* prior_box_layer.cc in Sources */ = {isa = PBXBuildFile; fileRef = 9D32F9C124557EE7002DCDAB /* prior_box_layer.cc */; };
		9D32FCDE24557EEC002DCDAB /* conv_layer.cc in Sources */ = {isa = PBXBuildFile; fileRef = 9D32F9C224557EE7002DCDAB /* conv_layer.cc */; };
		9D32FCDF24557EEC002DCDAB /* conv3d_layer.cc in Sources */ = {isa = PBXBuildFile; fileRef = 9D32F9C324557EE7002DCDAB /* conv3d_layer.cc */; };
		9D32FCE024557EEC002DCDAB /* relu6_layer.cc in Sources */ = {isa = PBXBuildFile; fileRef = 9D32F9C424557EE7002DCDAB /* relu6_layer.cc */; };
		9D32FCE124557EEC002DCDAB /* prelu_layer.cc in Sources */ = {isa = PBXBuildFile; fileRef = 9D32F9C524557EE7002DCDAB /* prelu_layer.cc */; };
		9D32FCE224557EEC002DCDAB /* neg_layer.cc in Sources */ = {isa = PBXBuildFile; fileRef = 9D32F9C624557EE7002DCDAB /* neg_layer.cc */; };
		9D32FCE324557EEC002DCDAB /* softmax_layer.cc in Sources */ = {isa = PBXBuildFile; fileRef = 9D32F9C724557EE7002DCDAB /* softmax_layer.cc */; };
		9D32FCE424557EEC002DCDAB /* acos_layer.cc in Sources */ = {isa = PBXBuildFile; fileRef = 9D32F9C824557EE7002DCDAB /* acos_layer.cc */; };
		9D32FCE524557EEC002DCDAB /* clip_layer.cc in Sources */ = {isa = PBXBuildFile; fileRef = 9D32F9C924557EE7002DCDAB /* clip_layer.cc */; };
		9D32FCE624557EEC002DCDAB /* multidir_broadcast_layer.h in Headers */ = {isa = PBXBuildFile; fileRef = 9D32F9CA24557EE7002DCDAB /* multidir_broadcast_layer.h */; };
		9D32FCE724557EEC002DCDAB /* reduce_mean_layer.cc in Sources */ = {isa = PBXBuildFile; fileRef = 9D32F9CB24557EE7002DCDAB /* reduce_mean_layer.cc */; };
		9D32FCE824557EEC002DCDAB /* reduce_sum_layer.cc in Sources */ = {isa = PBXBuildFile; fileRef = 9D32F9CC24557EE7002DCDAB /* reduce_sum_layer.cc */; };
		9D32FCE924557EEC002DCDAB /* pad_layer.cc in Sources */ = {isa = PBXBuildFile; fileRef = 9D32F9CD24557EE7002DCDAB /* pad_layer.cc */; };
		9D32FCEA24557EEC002DCDAB /* abs_layer.cc in Sources */ = {isa = PBXBuildFile; fileRef = 9D32F9CE24557EE7002DCDAB /* abs_layer.cc */; };
		9D32FCEB24557EEC002DCDAB /* min_layer.cc in Sources */ = {isa = PBXBuildFile; fileRef = 9D32F9CF24557EE7002DCDAB /* min_layer.cc */; };
		9D32FCEC24557EEC002DCDAB /* reduce_min_layer.cc in Sources */ = {isa = PBXBuildFile; fileRef = 9D32F9D024557EE7002DCDAB /* reduce_min_layer.cc */; };
		9D32FCED24557EEC002DCDAB /* sin_layer.cc in Sources */ = {isa = PBXBuildFile; fileRef = 9D32F9D124557EE7002DCDAB /* sin_layer.cc */; };
		9D32FCEE24557EEC002DCDAB /* reformat_layer.cc in Sources */ = {isa = PBXBuildFile; fileRef = 9D32F9D224557EE7002DCDAB /* reformat_layer.cc */; };
		9D32FCEF24557EEC002DCDAB /* concat_layer.cc in Sources */ = {isa = PBXBuildFile; fileRef = 9D32F9D324557EE7002DCDAB /* concat_layer.cc */; };
		9D32FCF024557EEC002DCDAB /* mul_layer.cc in Sources */ = {isa = PBXBuildFile; fileRef = 9D32F9D424557EE7002DCDAB /* mul_layer.cc */; };
		9D32FCF124557EEC002DCDAB /* base_layer.cc in Sources */ = {isa = PBXBuildFile; fileRef = 9D32F9D524557EE7002DCDAB /* base_layer.cc */; };
		9D32FCF224557EEC002DCDAB /* roi_pooling_layer.cc in Sources */ = {isa = PBXBuildFile; fileRef = 9D32F9D624557EE7002DCDAB /* roi_pooling_layer.cc */; };
		9D32FCF324557EEC002DCDAB /* hdrguide_layer.cc in Sources */ = {isa = PBXBuildFile; fileRef = 9D32F9D724557EE7002DCDAB /* hdrguide_layer.cc */; };
		9D32FCF424557EEC002DCDAB /* reduce_log_sum_exp_layer.cc in Sources */ = {isa = PBXBuildFile; fileRef = 9D32F9D824557EE7002DCDAB /* reduce_log_sum_exp_layer.cc */; };
		9D32FCF524557EEC002DCDAB /* reduce_l2_layer.cc in Sources */ = {isa = PBXBuildFile; fileRef = 9D32F9D924557EE7002DCDAB /* reduce_l2_layer.cc */; };
		9D32FCF624557EEC002DCDAB /* normalize_layer.cc in Sources */ = {isa = PBXBuildFile; fileRef = 9D32F9DA24557EE7002DCDAB /* normalize_layer.cc */; };
		9D32FCF724557EEC002DCDAB /* pooling_layer.cc in Sources */ = {isa = PBXBuildFile; fileRef = 9D32F9DB24557EE7002DCDAB /* pooling_layer.cc */; };
		9D32FCF824557EEC002DCDAB /* elu_layer.cc in Sources */ = {isa = PBXBuildFile; fileRef = 9D32F9DC24557EE7002DCDAB /* elu_layer.cc */; };
		9D32FCF924557EEC002DCDAB /* log_layer.cc in Sources */ = {isa = PBXBuildFile; fileRef = 9D32F9DD24557EE7002DCDAB /* log_layer.cc */; };
		9D32FCFA24557EEC002DCDAB /* scale_layer.cc in Sources */ = {isa = PBXBuildFile; fileRef = 9D32F9DE24557EE7002DCDAB /* scale_layer.cc */; };
		9D32FCFB24557EEC002DCDAB /* hard_swish_layer.cc in Sources */ = {isa = PBXBuildFile; fileRef = 9D32F9DF24557EE7002DCDAB /* hard_swish_layer.cc */; };
		9D32FCFC24557EEC002DCDAB /* upsample_layer.cc in Sources */ = {isa = PBXBuildFile; fileRef = 9D32F9E024557EE7002DCDAB /* upsample_layer.cc */; };
		9D32FCFD24557EEC002DCDAB /* reduce_layer.cc in Sources */ = {isa = PBXBuildFile; fileRef = 9D32F9E124557EE7002DCDAB /* reduce_layer.cc */; };
		9D32FCFE24557EEC002DCDAB /* multidir_broadcast_layer.cc in Sources */ = {isa = PBXBuildFile; fileRef = 9D32F9E224557EE7002DCDAB /* multidir_broadcast_layer.cc */; };
		9D32FCFF24557EEC002DCDAB /* cos_layer.cc in Sources */ = {isa = PBXBuildFile; fileRef = 9D32F9E324557EE7002DCDAB /* cos_layer.cc */; };
		9D32FD0024557EEC002DCDAB /* relu_layer.cc in Sources */ = {isa = PBXBuildFile; fileRef = 9D32F9E424557EE7002DCDAB /* relu_layer.cc */; };
		9D32FD0124557EEC002DCDAB /* asin_layer.cc in Sources */ = {isa = PBXBuildFile; fileRef = 9D32F9E524557EE7002DCDAB /* asin_layer.cc */; };
		9D32FD0224557EEC002DCDAB /* reorg_layer.cc in Sources */ = {isa = PBXBuildFile; fileRef = 9D32F9E624557EE7002DCDAB /* reorg_layer.cc */; };
		9D32FD0324557EEC002DCDAB /* batch_norm_layer.cc in Sources */ = {isa = PBXBuildFile; fileRef = 9D32F9E724557EE7002DCDAB /* batch_norm_layer.cc */; };
		9D32FD0424557EEC002DCDAB /* deconv_layer.cc in Sources */ = {isa = PBXBuildFile; fileRef = 9D32F9E824557EE7002DCDAB /* deconv_layer.cc */; };
		9D32FD0524557EEC002DCDAB /* stride_slice_layer.cc in Sources */ = {isa = PBXBuildFile; fileRef = 9D32F9E924557EE7002DCDAB /* stride_slice_layer.cc */; };
		9D32FD0624557EEC002DCDAB /* split_layer.cc in Sources */ = {isa = PBXBuildFile; fileRef = 9D32F9EA24557EE8002DCDAB /* split_layer.cc */; };
		9D32FD0724557EEC002DCDAB /* log_sigmoid_layer.cc in Sources */ = {isa = PBXBuildFile; fileRef = 9D32F9EB24557EE8002DCDAB /* log_sigmoid_layer.cc */; };
		9D32FD0824557EEC002DCDAB /* lrn_layer.cc in Sources */ = {isa = PBXBuildFile; fileRef = 9D32F9EC24557EE8002DCDAB /* lrn_layer.cc */; };
		9D32FD0924557EEC002DCDAB /* permute_layer.cc in Sources */ = {isa = PBXBuildFile; fileRef = 9D32F9ED24557EE8002DCDAB /* permute_layer.cc */; };
		9D32FD0A24557EEC002DCDAB /* reduce_log_sum_layer.cc in Sources */ = {isa = PBXBuildFile; fileRef = 9D32F9EE24557EE8002DCDAB /* reduce_log_sum_layer.cc */; };
		9D32FD0B24557EEC002DCDAB /* hard_sigmoid_layer.cc in Sources */ = {isa = PBXBuildFile; fileRef = 9D32F9EF24557EE8002DCDAB /* hard_sigmoid_layer.cc */; };
		9D32FD0C24557EEC002DCDAB /* max_layer.cc in Sources */ = {isa = PBXBuildFile; fileRef = 9D32F9F024557EE8002DCDAB /* max_layer.cc */; };
		9D32FD0D24557EEC002DCDAB /* reduce_max_layer.cc in Sources */ = {isa = PBXBuildFile; fileRef = 9D32F9F124557EE8002DCDAB /* reduce_max_layer.cc */; };
		9D32FF0124557EED002DCDAB /* default_model_interpreter.h in Headers */ = {isa = PBXBuildFile; fileRef = 9D32FBFB24557EEB002DCDAB /* default_model_interpreter.h */; };
		9D32FF0224557EED002DCDAB /* layer_resource_generator.cc in Sources */ = {isa = PBXBuildFile; fileRef = 9D32FBFC24557EEB002DCDAB /* layer_resource_generator.cc */; };
		9D32FF0324557EED002DCDAB /* layer_param.h in Headers */ = {isa = PBXBuildFile; fileRef = 9D32FBFD24557EEB002DCDAB /* layer_param.h */; };
		9D32FF0424557EED002DCDAB /* default_model_interpreter.cc in Sources */ = {isa = PBXBuildFile; fileRef = 9D32FBFE24557EEB002DCDAB /* default_model_interpreter.cc */; };
		9D32FF0524557EED002DCDAB /* net_resource.cc in Sources */ = {isa = PBXBuildFile; fileRef = 9D32FBFF24557EEB002DCDAB /* net_resource.cc */; };
		9D32FF0624557EED002DCDAB /* model_interpreter.h in Headers */ = {isa = PBXBuildFile; fileRef = 9D32FC0124557EEB002DCDAB /* model_interpreter.h */; };
		9D32FF0724557EED002DCDAB /* model_packer.h in Headers */ = {isa = PBXBuildFile; fileRef = 9D32FC0224557EEB002DCDAB /* model_packer.h */; };
		9D32FF0824557EED002DCDAB /* model_packer.cc in Sources */ = {isa = PBXBuildFile; fileRef = 9D32FC0324557EEB002DCDAB /* model_packer.cc */; };
		9D32FF0924557EED002DCDAB /* objseri.h in Headers */ = {isa = PBXBuildFile; fileRef = 9D32FC0424557EEB002DCDAB /* objseri.h */; };
		9D32FF0A24557EED002DCDAB /* model_interpreter.cc in Sources */ = {isa = PBXBuildFile; fileRef = 9D32FC0524557EEB002DCDAB /* model_interpreter.cc */; };
		9D32FF0B24557EED002DCDAB /* batch_norm_layer_interpreter.cc in Sources */ = {isa = PBXBuildFile; fileRef = 9D32FC0724557EEB002DCDAB /* batch_norm_layer_interpreter.cc */; };
		9D32FF0C24557EED002DCDAB /* shuffle_layer_interpreter.cc in Sources */ = {isa = PBXBuildFile; fileRef = 9D32FC0824557EEB002DCDAB /* shuffle_layer_interpreter.cc */; };
		9D32FF0D24557EED002DCDAB /* conv_layer_interpreter.cc in Sources */ = {isa = PBXBuildFile; fileRef = 9D32FC0924557EEB002DCDAB /* conv_layer_interpreter.cc */; };
		9D32FF0E24557EED002DCDAB /* flatten_layer_interpreter.cc in Sources */ = {isa = PBXBuildFile; fileRef = 9D32FC0A24557EEB002DCDAB /* flatten_layer_interpreter.cc */; };
		9D32FF0F24557EED002DCDAB /* unary_op_layer_interpreter.h in Headers */ = {isa = PBXBuildFile; fileRef = 9D32FC0B24557EEB002DCDAB /* unary_op_layer_interpreter.h */; };
		9D32FF1024557EED002DCDAB /* detection_output_interpreter.cc in Sources */ = {isa = PBXBuildFile; fileRef = 9D32FC0C24557EEB002DCDAB /* detection_output_interpreter.cc */; };
		9D32FF1124557EED002DCDAB /* reorg_layer_interpreter.cc in Sources */ = {isa = PBXBuildFile; fileRef = 9D32FC0D24557EEB002DCDAB /* reorg_layer_interpreter.cc */; };
		9D32FF1224557EED002DCDAB /* prelu_layer_interpreter.cc in Sources */ = {isa = PBXBuildFile; fileRef = 9D32FC0E24557EEB002DCDAB /* prelu_layer_interpreter.cc */; };
		9D32FF1324557EED002DCDAB /* clip_layer_interpreter.cc in Sources */ = {isa = PBXBuildFile; fileRef = 9D32FC0F24557EEB002DCDAB /* clip_layer_interpreter.cc */; };
		9D32FF1424557EED002DCDAB /* div_layer_interpreter.cc in Sources */ = {isa = PBXBuildFile; fileRef = 9D32FC1024557EEB002DCDAB /* div_layer_interpreter.cc */; };
		9D32FF1524557EED002DCDAB /* stride_slice_layer_interpreter.cc in Sources */ = {isa = PBXBuildFile; fileRef = 9D32FC1124557EEB002DCDAB /* stride_slice_layer_interpreter.cc */; };
		9D32FF1624557EED002DCDAB /* pooling_layer_interpreter.cc in Sources */ = {isa = PBXBuildFile; fileRef = 9D32FC1224557EEB002DCDAB /* pooling_layer_interpreter.cc */; };
		9D32FF1724557EED002DCDAB /* pad_layer_interpreter.cc in Sources */ = {isa = PBXBuildFile; fileRef = 9D32FC1324557EEB002DCDAB /* pad_layer_interpreter.cc */; };
		9D32FF1824557EED002DCDAB /* sub_layer_interpreter.cc in Sources */ = {isa = PBXBuildFile; fileRef = 9D32FC1424557EEB002DCDAB /* sub_layer_interpreter.cc */; };
		9D32FF1924557EED002DCDAB /* normalize_layer_interpreter.cc in Sources */ = {isa = PBXBuildFile; fileRef = 9D32FC1524557EEB002DCDAB /* normalize_layer_interpreter.cc */; };
		9D32FF1A24557EED002DCDAB /* abstract_layer_interpreter.h in Headers */ = {isa = PBXBuildFile; fileRef = 9D32FC1624557EEB002DCDAB /* abstract_layer_interpreter.h */; };
		9D32FF1B24557EED002DCDAB /* upsample_layer_interpreter.cc in Sources */ = {isa = PBXBuildFile; fileRef = 9D32FC1724557EEB002DCDAB /* upsample_layer_interpreter.cc */; };
		9D32FF1C24557EED002DCDAB /* max_layer_interpreter.cc in Sources */ = {isa = PBXBuildFile; fileRef = 9D32FC1824557EEB002DCDAB /* max_layer_interpreter.cc */; };
		9D32FF1D24557EED002DCDAB /* add_layer_interpreter.cc in Sources */ = {isa = PBXBuildFile; fileRef = 9D32FC1924557EEB002DCDAB /* add_layer_interpreter.cc */; };
		9D32FF1E24557EED002DCDAB /* permute_layer_interpreter.cc in Sources */ = {isa = PBXBuildFile; fileRef = 9D32FC1A24557EEB002DCDAB /* permute_layer_interpreter.cc */; };
		9D32FF1F24557EED002DCDAB /* hard_swish_layer_interpreter.cc in Sources */ = {isa = PBXBuildFile; fileRef = 9D32FC1B24557EEB002DCDAB /* hard_swish_layer_interpreter.cc */; };
		9D32FF2024557EED002DCDAB /* elu_layer_interpreter.cc in Sources */ = {isa = PBXBuildFile; fileRef = 9D32FC1C24557EEB002DCDAB /* elu_layer_interpreter.cc */; };
		9D32FF2124557EED002DCDAB /* selu_layer_interpreter.cc in Sources */ = {isa = PBXBuildFile; fileRef = 9D32FC1D24557EEB002DCDAB /* selu_layer_interpreter.cc */; };
		9D32FF2224557EED002DCDAB /* lrn_layer_interpreter.cc in Sources */ = {isa = PBXBuildFile; fileRef = 9D32FC1E24557EEB002DCDAB /* lrn_layer_interpreter.cc */; };
		9D32FF2324557EED002DCDAB /* roi_pooling_layer_interpreter.cc in Sources */ = {isa = PBXBuildFile; fileRef = 9D32FC1F24557EEB002DCDAB /* roi_pooling_layer_interpreter.cc */; };
		9D32FF2424557EED002DCDAB /* hard_sigmoid_layer_interpreter.cc in Sources */ = {isa = PBXBuildFile; fileRef = 9D32FC2024557EEB002DCDAB /* hard_sigmoid_layer_interpreter.cc */; };
		9D32FF2524557EED002DCDAB /* softmax_layer_interpreter.cc in Sources */ = {isa = PBXBuildFile; fileRef = 9D32FC2124557EEB002DCDAB /* softmax_layer_interpreter.cc */; };
		9D32FF2624557EED002DCDAB /* pow_layer_interpreter.cc in Sources */ = {isa = PBXBuildFile; fileRef = 9D32FC2224557EEB002DCDAB /* pow_layer_interpreter.cc */; };
		9D32FF2724557EED002DCDAB /* pooling_3d_layer_interpreter.cc in Sources */ = {isa = PBXBuildFile; fileRef = 9D32FC2324557EEB002DCDAB /* pooling_3d_layer_interpreter.cc */; };
		9D32FF2824557EED002DCDAB /* blob_scale_layer_interpreter.cc in Sources */ = {isa = PBXBuildFile; fileRef = 9D32FC2424557EEB002DCDAB /* blob_scale_layer_interpreter.cc */; };
		9D32FF2924557EED002DCDAB /* mul_layer_interpreter.cc in Sources */ = {isa = PBXBuildFile; fileRef = 9D32FC2524557EEB002DCDAB /* mul_layer_interpreter.cc */; };
		9D32FF2A24557EED002DCDAB /* reduce_op_interpreter.cc in Sources */ = {isa = PBXBuildFile; fileRef = 9D32FC2624557EEB002DCDAB /* reduce_op_interpreter.cc */; };
		9D32FF2B24557EED002DCDAB /* hdrguide_layer_interpreter.cc in Sources */ = {isa = PBXBuildFile; fileRef = 9D32FC2724557EEB002DCDAB /* hdrguide_layer_interpreter.cc */; };
		9D32FF2C24557EED002DCDAB /* prior_box_layer_interpreter.cc in Sources */ = {isa = PBXBuildFile; fileRef = 9D32FC2824557EEB002DCDAB /* prior_box_layer_interpreter.cc */; };
		9D32FF2D24557EED002DCDAB /* reshape_layer_interpreter.cc in Sources */ = {isa = PBXBuildFile; fileRef = 9D32FC2924557EEB002DCDAB /* reshape_layer_interpreter.cc */; };
		9D32FF2E24557EED002DCDAB /* instance_norm_layer_interpreter.cc in Sources */ = {isa = PBXBuildFile; fileRef = 9D32FC2A24557EEB002DCDAB /* instance_norm_layer_interpreter.cc */; };
		9D32FF2F24557EED002DCDAB /* splitv_layer_interpreter.cc in Sources */ = {isa = PBXBuildFile; fileRef = 9D32FC2B24557EEB002DCDAB /* splitv_layer_interpreter.cc */; };
		9D32FF3024557EED002DCDAB /* min_layer_interpreter.cc in Sources */ = {isa = PBXBuildFile; fileRef = 9D32FC2C24557EEB002DCDAB /* min_layer_interpreter.cc */; };
		9D32FF3124557EED002DCDAB /* inner_product_layer_interpreter.cc in Sources */ = {isa = PBXBuildFile; fileRef = 9D32FC2D24557EEB002DCDAB /* inner_product_layer_interpreter.cc */; };
		9D32FF3224557EED002DCDAB /* concat_layer_interpreter.cc in Sources */ = {isa = PBXBuildFile; fileRef = 9D32FC2E24557EEB002DCDAB /* concat_layer_interpreter.cc */; };
		9D32FF3324557EED002DCDAB /* conv_3d_layer_interpreter.cc in Sources */ = {isa = PBXBuildFile; fileRef = 9D32FC2F24557EEB002DCDAB /* conv_3d_layer_interpreter.cc */; };
		9D32FF3424557EED002DCDAB /* unary_op_layer_interpreter.cc in Sources */ = {isa = PBXBuildFile; fileRef = 9D32FC3024557EEB002DCDAB /* unary_op_layer_interpreter.cc */; };
		9D32FF3524557EED002DCDAB /* scale_layer_interpreter.cc in Sources */ = {isa = PBXBuildFile; fileRef = 9D32FC3124557EEB002DCDAB /* scale_layer_interpreter.cc */; };
		9D32FF3624557EED002DCDAB /* reduce_op_interpreter.h in Headers */ = {isa = PBXBuildFile; fileRef = 9D32FC3224557EEB002DCDAB /* reduce_op_interpreter.h */; };
		9D32FF3724557EED002DCDAB /* layer_interpreter.h in Headers */ = {isa = PBXBuildFile; fileRef = 9D32FC3324557EEB002DCDAB /* layer_interpreter.h */; };
		9D32FF3824557EED002DCDAB /* raw_buffer.h in Headers */ = {isa = PBXBuildFile; fileRef = 9D32FC3424557EEB002DCDAB /* raw_buffer.h */; };
		9D32FF3924557EED002DCDAB /* default_model_packer.h in Headers */ = {isa = PBXBuildFile; fileRef = 9D32FC3524557EEB002DCDAB /* default_model_packer.h */; };
		9D32FF3A24557EED002DCDAB /* layer_resource.h in Headers */ = {isa = PBXBuildFile; fileRef = 9D32FC3624557EEB002DCDAB /* layer_resource.h */; };
		9D32FF3B24557EED002DCDAB /* net_resource.h in Headers */ = {isa = PBXBuildFile; fileRef = 9D32FC3724557EEB002DCDAB /* net_resource.h */; };
		9D32FF3C24557EED002DCDAB /* default_model_packer.cc in Sources */ = {isa = PBXBuildFile; fileRef = 9D32FC3824557EEB002DCDAB /* default_model_packer.cc */; };
		9D32FF3D24557EED002DCDAB /* abstract_model_interpreter.h in Headers */ = {isa = PBXBuildFile; fileRef = 9D32FC3924557EEB002DCDAB /* abstract_model_interpreter.h */; };
		9D32FF3E24557EED002DCDAB /* net_structure.cc in Sources */ = {isa = PBXBuildFile; fileRef = 9D32FC3A24557EEB002DCDAB /* net_structure.cc */; };
		9D32FF3F24557EED002DCDAB /* raw_buffer.cc in Sources */ = {isa = PBXBuildFile; fileRef = 9D32FC3B24557EEB002DCDAB /* raw_buffer.cc */; };
		9D32FF4024557EED002DCDAB /* abstract_model_interpreter.cc in Sources */ = {isa = PBXBuildFile; fileRef = 9D32FC3C24557EEB002DCDAB /* abstract_model_interpreter.cc */; };
		9D32FF4124557EED002DCDAB /* ncnn_model_interpreter.cc in Sources */ = {isa = PBXBuildFile; fileRef = 9D32FC3E24557EEB002DCDAB /* ncnn_model_interpreter.cc */; };
		9D32FF4224557EED002DCDAB /* ncnn_optimizer.h in Headers */ = {isa = PBXBuildFile; fileRef = 9D32FC4024557EEB002DCDAB /* ncnn_optimizer.h */; };
		9D32FF4324557EED002DCDAB /* memory_data_optimizer.cc in Sources */ = {isa = PBXBuildFile; fileRef = 9D32FC4124557EEB002DCDAB /* memory_data_optimizer.cc */; };
		9D32FF4424557EED002DCDAB /* ncnn_optimizer_manager.cc in Sources */ = {isa = PBXBuildFile; fileRef = 9D32FC4224557EEB002DCDAB /* ncnn_optimizer_manager.cc */; };
		9D32FF4524557EED002DCDAB /* expand_slice_optimizer.cc in Sources */ = {isa = PBXBuildFile; fileRef = 9D32FC4324557EEB002DCDAB /* expand_slice_optimizer.cc */; };
		9D32FF4624557EED002DCDAB /* ncnn_optimizer_manager.h in Headers */ = {isa = PBXBuildFile; fileRef = 9D32FC4424557EEB002DCDAB /* ncnn_optimizer_manager.h */; };
		9D32FF4724557EED002DCDAB /* ncnn_param_utils.cc in Sources */ = {isa = PBXBuildFile; fileRef = 9D32FC4524557EEB002DCDAB /* ncnn_param_utils.cc */; };
		9D32FF4824557EED002DCDAB /* ncnn_layer_type.h in Headers */ = {isa = PBXBuildFile; fileRef = 9D32FC4624557EEB002DCDAB /* ncnn_layer_type.h */; };
		9D32FF4924557EED002DCDAB /* serializer.h in Headers */ = {isa = PBXBuildFile; fileRef = 9D32FC4724557EEB002DCDAB /* serializer.h */; };
		9D32FF4A24557EED002DCDAB /* ncnn_layer_type.cc in Sources */ = {isa = PBXBuildFile; fileRef = 9D32FC4824557EEB002DCDAB /* ncnn_layer_type.cc */; };
		9D32FF4B24557EED002DCDAB /* ncnn_model_interpreter.h in Headers */ = {isa = PBXBuildFile; fileRef = 9D32FC4924557EEB002DCDAB /* ncnn_model_interpreter.h */; };
		9D32FF4C24557EED002DCDAB /* ncnn_param_utils.h in Headers */ = {isa = PBXBuildFile; fileRef = 9D32FC4A24557EEB002DCDAB /* ncnn_param_utils.h */; };
		9D32FF4D24557EED002DCDAB /* batch_norm_layer_interpreter.cc in Sources */ = {isa = PBXBuildFile; fileRef = 9D32FC4C24557EEB002DCDAB /* batch_norm_layer_interpreter.cc */; };
		9D32FF4E24557EED002DCDAB /* conv_layer_interpreter.cc in Sources */ = {isa = PBXBuildFile; fileRef = 9D32FC4D24557EEB002DCDAB /* conv_layer_interpreter.cc */; };
		9D32FF4F24557EED002DCDAB /* memory_data_layer_interpreter.cc in Sources */ = {isa = PBXBuildFile; fileRef = 9D32FC4E24557EEB002DCDAB /* memory_data_layer_interpreter.cc */; };
		9D32FF5024557EED002DCDAB /* default_layer_interpreter.cc in Sources */ = {isa = PBXBuildFile; fileRef = 9D32FC4F24557EEB002DCDAB /* default_layer_interpreter.cc */; };
		9D32FF5124557EED002DCDAB /* pooling_layer_interpreter.cc in Sources */ = {isa = PBXBuildFile; fileRef = 9D32FC5024557EEB002DCDAB /* pooling_layer_interpreter.cc */; };
		9D32FF5224557EED002DCDAB /* abstract_layer_interpreter.h in Headers */ = {isa = PBXBuildFile; fileRef = 9D32FC5124557EEB002DCDAB /* abstract_layer_interpreter.h */; };
		9D32FF5324557EED002DCDAB /* slice_layer_interpreter.cc in Sources */ = {isa = PBXBuildFile; fileRef = 9D32FC5224557EEB002DCDAB /* slice_layer_interpreter.cc */; };
		9D32FF5424557EED002DCDAB /* permute_layer_interpreter.cc in Sources */ = {isa = PBXBuildFile; fileRef = 9D32FC5324557EEB002DCDAB /* permute_layer_interpreter.cc */; };
		9D32FF5524557EED002DCDAB /* binary_op_interpreter.cc in Sources */ = {isa = PBXBuildFile; fileRef = 9D32FC5424557EEB002DCDAB /* binary_op_interpreter.cc */; };
		9D32FF5624557EED002DCDAB /* hard_swish_layer_interpreter.cc in Sources */ = {isa = PBXBuildFile; fileRef = 9D32FC5524557EEB002DCDAB /* hard_swish_layer_interpreter.cc */; };
		9D32FF5724557EED002DCDAB /* lrn_layer_interpreter.cc in Sources */ = {isa = PBXBuildFile; fileRef = 9D32FC5624557EEB002DCDAB /* lrn_layer_interpreter.cc */; };
		9D32FF5824557EED002DCDAB /* hard_sigmoid_layer_interpreter.cc in Sources */ = {isa = PBXBuildFile; fileRef = 9D32FC5724557EEB002DCDAB /* hard_sigmoid_layer_interpreter.cc */; };
		9D32FF5924557EED002DCDAB /* softmax_layer_interpreter.cc in Sources */ = {isa = PBXBuildFile; fileRef = 9D32FC5824557EEB002DCDAB /* softmax_layer_interpreter.cc */; };
		9D32FF5A24557EED002DCDAB /* eltwise_layer_interpreter.cc in Sources */ = {isa = PBXBuildFile; fileRef = 9D32FC5924557EEB002DCDAB /* eltwise_layer_interpreter.cc */; };
		9D32FF5B24557EED002DCDAB /* reshape_layer_interpreter.cc in Sources */ = {isa = PBXBuildFile; fileRef = 9D32FC5A24557EEB002DCDAB /* reshape_layer_interpreter.cc */; };
		9D32FF5C24557EED002DCDAB /* relu_layer_interpreter.cc in Sources */ = {isa = PBXBuildFile; fileRef = 9D32FC5B24557EEB002DCDAB /* relu_layer_interpreter.cc */; };
		9D32FF5D24557EED002DCDAB /* deconv_layer_interpreter.cc in Sources */ = {isa = PBXBuildFile; fileRef = 9D32FC5C24557EEB002DCDAB /* deconv_layer_interpreter.cc */; };
		9D32FF5E24557EED002DCDAB /* interp_layer_interpreter.cc in Sources */ = {isa = PBXBuildFile; fileRef = 9D32FC5D24557EEB002DCDAB /* interp_layer_interpreter.cc */; };
		9D32FF5F24557EED002DCDAB /* inner_product_layer_interpreter.cc in Sources */ = {isa = PBXBuildFile; fileRef = 9D32FC5E24557EEB002DCDAB /* inner_product_layer_interpreter.cc */; };
		9D32FF6024557EED002DCDAB /* concat_layer_interpreter.cc in Sources */ = {isa = PBXBuildFile; fileRef = 9D32FC5F24557EEB002DCDAB /* concat_layer_interpreter.cc */; };
		9D32FF6124557EED002DCDAB /* crop_layer_interpreter.cc in Sources */ = {isa = PBXBuildFile; fileRef = 9D32FC6024557EEB002DCDAB /* crop_layer_interpreter.cc */; };
		9D32FF6224557EED002DCDAB /* shuffle_channel_layer_interpreter.cc in Sources */ = {isa = PBXBuildFile; fileRef = 9D32FC6124557EEB002DCDAB /* shuffle_channel_layer_interpreter.cc */; };
		9D32FF6324557EED002DCDAB /* net_structure.h in Headers */ = {isa = PBXBuildFile; fileRef = 9D32FC6224557EEB002DCDAB /* net_structure.h */; };
		9D32FF6424557EED002DCDAB /* layer_resource_generator.h in Headers */ = {isa = PBXBuildFile; fileRef = 9D32FC6324557EEB002DCDAB /* layer_resource_generator.h */; };
		9D32FF6524557EED002DCDAB /* layer_type.cc in Sources */ = {isa = PBXBuildFile; fileRef = 9D32FC6524557EEB002DCDAB /* layer_type.cc */; };
		9D32FF6624557EED002DCDAB /* abstract_network.cc in Sources */ = {isa = PBXBuildFile; fileRef = 9D32FC6624557EEB002DCDAB /* abstract_network.cc */; };
		9D32FF6724557EED002DCDAB /* default_network.h in Headers */ = {isa = PBXBuildFile; fileRef = 9D32FC6724557EEB002DCDAB /* default_network.h */; };
		9D32FF6824557EED002DCDAB /* tnn_impl.cc in Sources */ = {isa = PBXBuildFile; fileRef = 9D32FC6824557EEB002DCDAB /* tnn_impl.cc */; };
		9D32FF6924557EED002DCDAB /* abstract_layer_acc.h in Headers */ = {isa = PBXBuildFile; fileRef = 9D32FC6924557EEB002DCDAB /* abstract_layer_acc.h */; };
		9D32FF6A24557EED002DCDAB /* status.cc in Sources */ = {isa = PBXBuildFile; fileRef = 9D32FC6A24557EEB002DCDAB /* status.cc */; };
		9D32FF6B24557EED002DCDAB /* blob.cc in Sources */ = {isa = PBXBuildFile; fileRef = 9D32FC6B24557EEB002DCDAB /* blob.cc */; };
		9D32FF6C24557EED002DCDAB /* tnn_impl_default.h in Headers */ = {isa = PBXBuildFile; fileRef = 9D32FC6C24557EEB002DCDAB /* tnn_impl_default.h */; };
		9D32FF6D24557EED002DCDAB /* blob_int8.cc in Sources */ = {isa = PBXBuildFile; fileRef = 9D32FC6D24557EEB002DCDAB /* blob_int8.cc */; };
		9D32FF6E24557EED002DCDAB /* context.cc in Sources */ = {isa = PBXBuildFile; fileRef = 9D32FC6E24557EEB002DCDAB /* context.cc */; };
		9D32FF6F24557EED002DCDAB /* context.h in Headers */ = {isa = PBXBuildFile; fileRef = 9D32FC6F24557EEB002DCDAB /* context.h */; };
		9D32FF7024557EED002DCDAB /* tnn.cc in Sources */ = {isa = PBXBuildFile; fileRef = 9D32FC7024557EEB002DCDAB /* tnn.cc */; };
		9D32FF7124557EED002DCDAB /* abstract_device.h in Headers */ = {isa = PBXBuildFile; fileRef = 9D32FC7124557EEB002DCDAB /* abstract_device.h */; };
		9D32FF7224557EED002DCDAB /* tnn_impl_default.cc in Sources */ = {isa = PBXBuildFile; fileRef = 9D32FC7224557EEB002DCDAB /* tnn_impl_default.cc */; };
		9D32FF7324557EED002DCDAB /* abstract_network.h in Headers */ = {isa = PBXBuildFile; fileRef = 9D32FC7324557EEB002DCDAB /* abstract_network.h */; };
		9D32FF7424557EED002DCDAB /* abstract_device.cc in Sources */ = {isa = PBXBuildFile; fileRef = 9D32FC7424557EEB002DCDAB /* abstract_device.cc */; };
		9D32FF7524557EED002DCDAB /* tnn_impl.h in Headers */ = {isa = PBXBuildFile; fileRef = 9D32FC7524557EEB002DCDAB /* tnn_impl.h */; };
		9D32FF7624557EED002DCDAB /* abstract_layer_acc.cc in Sources */ = {isa = PBXBuildFile; fileRef = 9D32FC7624557EEB002DCDAB /* abstract_layer_acc.cc */; };
		9D32FF7724557EED002DCDAB /* layer_type.h in Headers */ = {isa = PBXBuildFile; fileRef = 9D32FC7724557EEB002DCDAB /* layer_type.h */; };
		9D32FF7824557EED002DCDAB /* instance.cc in Sources */ = {isa = PBXBuildFile; fileRef = 9D32FC7824557EEB002DCDAB /* instance.cc */; };
		9D32FF7924557EED002DCDAB /* blob_manager.cc in Sources */ = {isa = PBXBuildFile; fileRef = 9D32FC7924557EEB002DCDAB /* blob_manager.cc */; };
		9D32FF7A24557EED002DCDAB /* default_network.cc in Sources */ = {isa = PBXBuildFile; fileRef = 9D32FC7A24557EEB002DCDAB /* default_network.cc */; };
		9D32FF7B24557EED002DCDAB /* blob_int8.h in Headers */ = {isa = PBXBuildFile; fileRef = 9D32FC7B24557EEB002DCDAB /* blob_int8.h */; };
		9D32FF7C24557EED002DCDAB /* blob_manager.h in Headers */ = {isa = PBXBuildFile; fileRef = 9D32FC7C24557EEB002DCDAB /* blob_manager.h */; };
		9D4C60CB246BF7A1006068D1 /* bbox_util.h in Headers */ = {isa = PBXBuildFile; fileRef = 9D4C60C9246BF7A1006068D1 /* bbox_util.h */; };
		9D4C60CC246BF7A1006068D1 /* bbox_util.cc in Sources */ = {isa = PBXBuildFile; fileRef = 9D4C60CA246BF7A1006068D1 /* bbox_util.cc */; };
		9D4C60CF246BF826006068D1 /* profile.cc in Sources */ = {isa = PBXBuildFile; fileRef = 9D4C60CD246BF826006068D1 /* profile.cc */; };
		9D4C60D0246BF826006068D1 /* profile.h in Headers */ = {isa = PBXBuildFile; fileRef = 9D4C60CE246BF826006068D1 /* profile.h */; };
		9D5B716024BF0A300062DF64 /* metal_prior_box_layer_acc.metal in Sources */ = {isa = PBXBuildFile; fileRef = 9D5B715E24BF0A300062DF64 /* metal_prior_box_layer_acc.metal */; };
		9D5B716124BF0A300062DF64 /* metal_prior_box_layer_acc.mm in Sources */ = {isa = PBXBuildFile; fileRef = 9D5B715F24BF0A300062DF64 /* metal_prior_box_layer_acc.mm */; };
		9D852BCB24584E6A003F4E41 /* bfp16_utils.cc in Sources */ = {isa = PBXBuildFile; fileRef = 9D852BC924584E6A003F4E41 /* bfp16_utils.cc */; };
		9D852BCC24584E6A003F4E41 /* bfp16.h in Headers */ = {isa = PBXBuildFile; fileRef = 9D852BCA24584E6A003F4E41 /* bfp16.h */; };
		9DB341FD249B0A9300F23F65 /* metal_cpu_adapter_acc.mm in Sources */ = {isa = PBXBuildFile; fileRef = 9DB341FB249B0A9300F23F65 /* metal_cpu_adapter_acc.mm */; };
		9DD1FB31247CE9BE00800139 /* coreml_network.mm in Sources */ = {isa = PBXBuildFile; fileRef = 9DD1FA8D247CE9BE00800139 /* coreml_network.mm */; };
		9DD1FB33247CE9BE00800139 /* metal_command_queue.h in Headers */ = {isa = PBXBuildFile; fileRef = 9DD1FA8F247CE9BE00800139 /* metal_command_queue.h */; };
		9DD1FB34247CE9BE00800139 /* coreml_network.h in Headers */ = {isa = PBXBuildFile; fileRef = 9DD1FA90247CE9BE00800139 /* coreml_network.h */; };
		9DD1FB35247CE9BE00800139 /* metal_device.mm in Sources */ = {isa = PBXBuildFile; fileRef = 9DD1FA91247CE9BE00800139 /* metal_device.mm */; };
		9DD1FB36247CE9BE00800139 /* tnn_impl_coreml.h in Headers */ = {isa = PBXBuildFile; fileRef = 9DD1FA92247CE9BE00800139 /* tnn_impl_coreml.h */; };
		9DD1FB37247CE9BE00800139 /* metal_macro.h in Headers */ = {isa = PBXBuildFile; fileRef = 9DD1FA93247CE9BE00800139 /* metal_macro.h */; };
		9DD1FB38247CE9BE00800139 /* metal_blob_converter.mm in Sources */ = {isa = PBXBuildFile; fileRef = 9DD1FA94247CE9BE00800139 /* metal_blob_converter.mm */; };
		9DD1FB39247CE9BE00800139 /* metal_blob_converter.metal in Sources */ = {isa = PBXBuildFile; fileRef = 9DD1FA95247CE9BE00800139 /* metal_blob_converter.metal */; };
		9DD1FB3A247CE9BE00800139 /* metal_device.h in Headers */ = {isa = PBXBuildFile; fileRef = 9DD1FA96247CE9BE00800139 /* metal_device.h */; };
		9DD1FB3C247CE9BE00800139 /* metal_command_queue.mm in Sources */ = {isa = PBXBuildFile; fileRef = 9DD1FA98247CE9BE00800139 /* metal_command_queue.mm */; };
		9DD1FB3D247CE9BE00800139 /* metal_context.mm in Sources */ = {isa = PBXBuildFile; fileRef = 9DD1FA99247CE9BE00800139 /* metal_context.mm */; };
		9DD1FB3E247CE9BE00800139 /* tnn_impl_coreml.mm in Sources */ = {isa = PBXBuildFile; fileRef = 9DD1FA9A247CE9BE00800139 /* tnn_impl_coreml.mm */; };
		9DD1FB3F247CE9BE00800139 /* metal_context.h in Headers */ = {isa = PBXBuildFile; fileRef = 9DD1FA9B247CE9BE00800139 /* metal_context.h */; };
		9DD1FB40247CE9BE00800139 /* metal_sigmoid_layer_acc.mm in Sources */ = {isa = PBXBuildFile; fileRef = 9DD1FA9D247CE9BE00800139 /* metal_sigmoid_layer_acc.mm */; };
		9DD1FB41247CE9BE00800139 /* metal_permute_layer_acc.metal in Sources */ = {isa = PBXBuildFile; fileRef = 9DD1FA9E247CE9BE00800139 /* metal_permute_layer_acc.metal */; };
		9DD1FB42247CE9BE00800139 /* metal_prelu_layer_acc.h in Headers */ = {isa = PBXBuildFile; fileRef = 9DD1FA9F247CE9BE00800139 /* metal_prelu_layer_acc.h */; };
		9DD1FB43247CE9BE00800139 /* metal_floor_layer_acc.mm in Sources */ = {isa = PBXBuildFile; fileRef = 9DD1FAA0247CE9BE00800139 /* metal_floor_layer_acc.mm */; };
		9DD1FB44247CE9BE00800139 /* metal_relu_layer_acc.mm in Sources */ = {isa = PBXBuildFile; fileRef = 9DD1FAA1247CE9BE00800139 /* metal_relu_layer_acc.mm */; };
		9DD1FB45247CE9BE00800139 /* metal_hard_swish_layer_acc.metal in Sources */ = {isa = PBXBuildFile; fileRef = 9DD1FAA2247CE9BE00800139 /* metal_hard_swish_layer_acc.metal */; };
		9DD1FB46247CE9BE00800139 /* metal_unary_layer_acc.h in Headers */ = {isa = PBXBuildFile; fileRef = 9DD1FAA3247CE9BE00800139 /* metal_unary_layer_acc.h */; };
		9DD1FB47247CE9BE00800139 /* metal_multidir_broadcast_layer_acc.mm in Sources */ = {isa = PBXBuildFile; fileRef = 9DD1FAA4247CE9BE00800139 /* metal_multidir_broadcast_layer_acc.mm */; };
		9DD1FB48247CE9BE00800139 /* metal_mul_layer_acc.mm in Sources */ = {isa = PBXBuildFile; fileRef = 9DD1FAA5247CE9BE00800139 /* metal_mul_layer_acc.mm */; };
		9DD1FB49247CE9BE00800139 /* metal_ceil_layer_acc.metal in Sources */ = {isa = PBXBuildFile; fileRef = 9DD1FAA6247CE9BE00800139 /* metal_ceil_layer_acc.metal */; };
		9DD1FB4A247CE9BE00800139 /* metal_tan_layer_acc.metal in Sources */ = {isa = PBXBuildFile; fileRef = 9DD1FAA7247CE9BE00800139 /* metal_tan_layer_acc.metal */; };
		9DD1FB4B247CE9BE00800139 /* metal_stride_slice_layer_acc.mm in Sources */ = {isa = PBXBuildFile; fileRef = 9DD1FAA8247CE9BE00800139 /* metal_stride_slice_layer_acc.mm */; };
		9DD1FB4C247CE9BE00800139 /* metal_reduce_mean_layer_acc.mm in Sources */ = {isa = PBXBuildFile; fileRef = 9DD1FAA9247CE9BE00800139 /* metal_reduce_mean_layer_acc.mm */; };
		9DD1FB4D247CE9BE00800139 /* metal_common.metal in Sources */ = {isa = PBXBuildFile; fileRef = 9DD1FAAA247CE9BE00800139 /* metal_common.metal */; };
		9DD1FB4E247CE9BE00800139 /* metal_tanh_layer_acc.mm in Sources */ = {isa = PBXBuildFile; fileRef = 9DD1FAAB247CE9BE00800139 /* metal_tanh_layer_acc.mm */; };
		9DD1FB4F247CE9BE00800139 /* metal_instance_norm_layer_acc.mm in Sources */ = {isa = PBXBuildFile; fileRef = 9DD1FAAC247CE9BE00800139 /* metal_instance_norm_layer_acc.mm */; };
		9DD1FB50247CE9BE00800139 /* metal_sin_layer_acc.mm in Sources */ = {isa = PBXBuildFile; fileRef = 9DD1FAAD247CE9BE00800139 /* metal_sin_layer_acc.mm */; };
		9DD1FB51247CE9BE00800139 /* metal_sub_layer_acc.mm in Sources */ = {isa = PBXBuildFile; fileRef = 9DD1FAAE247CE9BE00800139 /* metal_sub_layer_acc.mm */; };
		9DD1FB53247CE9BE00800139 /* metal_common.h in Headers */ = {isa = PBXBuildFile; fileRef = 9DD1FAB0247CE9BE00800139 /* metal_common.h */; };
		9DD1FB54247CE9BE00800139 /* metal_add_layer_acc.metal in Sources */ = {isa = PBXBuildFile; fileRef = 9DD1FAB1247CE9BE00800139 /* metal_add_layer_acc.metal */; };
		9DD1FB55247CE9BE00800139 /* metal_sqrt_layer_acc.mm in Sources */ = {isa = PBXBuildFile; fileRef = 9DD1FAB2247CE9BE00800139 /* metal_sqrt_layer_acc.mm */; };
		9DD1FB56247CE9BE00800139 /* metal_layer_acc.mm in Sources */ = {isa = PBXBuildFile; fileRef = 9DD1FAB3247CE9BE00800139 /* metal_layer_acc.mm */; };
		9DD1FB57247CE9BE00800139 /* metal_reduce_sum_layer_acc.mm in Sources */ = {isa = PBXBuildFile; fileRef = 9DD1FAB4247CE9BE00800139 /* metal_reduce_sum_layer_acc.mm */; };
		9DD1FB58247CE9BE00800139 /* metal_splitv_layer_acc.metal in Sources */ = {isa = PBXBuildFile; fileRef = 9DD1FAB5247CE9BE00800139 /* metal_splitv_layer_acc.metal */; };
		9DD1FB59247CE9BE00800139 /* metal_hard_swish_layer_acc.mm in Sources */ = {isa = PBXBuildFile; fileRef = 9DD1FAB6247CE9BE00800139 /* metal_hard_swish_layer_acc.mm */; };
		9DD1FB5A247CE9BE00800139 /* metal_log_layer_acc.metal in Sources */ = {isa = PBXBuildFile; fileRef = 9DD1FAB7247CE9BE00800139 /* metal_log_layer_acc.metal */; };
		9DD1FB5B247CE9BE00800139 /* metal_reshape_layer_acc.mm in Sources */ = {isa = PBXBuildFile; fileRef = 9DD1FAB8247CE9BE00800139 /* metal_reshape_layer_acc.mm */; };
		9DD1FB5C247CE9BE00800139 /* metal_ceil_layer_acc.mm in Sources */ = {isa = PBXBuildFile; fileRef = 9DD1FAB9247CE9BE00800139 /* metal_ceil_layer_acc.mm */; };
		9DD1FB5D247CE9BE00800139 /* metal_reduce_sum_square_layer_acc.mm in Sources */ = {isa = PBXBuildFile; fileRef = 9DD1FABA247CE9BE00800139 /* metal_reduce_sum_square_layer_acc.mm */; };
		9DD1FB5E247CE9BE00800139 /* metal_reduce_log_sum_layer_acc.mm in Sources */ = {isa = PBXBuildFile; fileRef = 9DD1FABB247CE9BE00800139 /* metal_reduce_log_sum_layer_acc.mm */; };
		9DD1FB5F247CE9BE00800139 /* metal_atan_layer_acc.metal in Sources */ = {isa = PBXBuildFile; fileRef = 9DD1FABC247CE9BE00800139 /* metal_atan_layer_acc.metal */; };
		9DD1FB60247CE9BE00800139 /* metal_selu_layer_acc.metal in Sources */ = {isa = PBXBuildFile; fileRef = 9DD1FABD247CE9BE00800139 /* metal_selu_layer_acc.metal */; };
		9DD1FB61247CE9BE00800139 /* metal_batch_norm_layer_acc.metal in Sources */ = {isa = PBXBuildFile; fileRef = 9DD1FABE247CE9BE00800139 /* metal_batch_norm_layer_acc.metal */; };
		9DD1FB62247CE9BE00800139 /* metal_floor_layer_acc.metal in Sources */ = {isa = PBXBuildFile; fileRef = 9DD1FABF247CE9BE00800139 /* metal_floor_layer_acc.metal */; };
		9DD1FB63247CE9BE00800139 /* metal_reduce_max_layer_acc.mm in Sources */ = {isa = PBXBuildFile; fileRef = 9DD1FAC0247CE9BE00800139 /* metal_reduce_max_layer_acc.mm */; };
		9DD1FB64247CE9BE00800139 /* metal_reduce_min_layer_acc.mm in Sources */ = {isa = PBXBuildFile; fileRef = 9DD1FAC1247CE9BE00800139 /* metal_reduce_min_layer_acc.mm */; };
		9DD1FB65247CE9BE00800139 /* metal_tanh_layer_acc.metal in Sources */ = {isa = PBXBuildFile; fileRef = 9DD1FAC2247CE9BE00800139 /* metal_tanh_layer_acc.metal */; };
		9DD1FB66247CE9BE00800139 /* metal_atan_layer_acc.mm in Sources */ = {isa = PBXBuildFile; fileRef = 9DD1FAC3247CE9BE00800139 /* metal_atan_layer_acc.mm */; };
		9DD1FB67247CE9BE00800139 /* metal_elu_layer_acc.metal in Sources */ = {isa = PBXBuildFile; fileRef = 9DD1FAC4247CE9BE00800139 /* metal_elu_layer_acc.metal */; };
		9DD1FB68247CE9BE00800139 /* metal_neg_layer_acc.metal in Sources */ = {isa = PBXBuildFile; fileRef = 9DD1FAC5247CE9BE00800139 /* metal_neg_layer_acc.metal */; };
		9DD1FB69247CE9BE00800139 /* metal_prelu_layer_acc.mm in Sources */ = {isa = PBXBuildFile; fileRef = 9DD1FAC6247CE9BE00800139 /* metal_prelu_layer_acc.mm */; };
		9DD1FB6A247CE9BE00800139 /* metal_reduce_l1_layer_acc.mm in Sources */ = {isa = PBXBuildFile; fileRef = 9DD1FAC7247CE9BE00800139 /* metal_reduce_l1_layer_acc.mm */; };
		9DD1FB6B247CE9BE00800139 /* metal_abs_layer_acc.metal in Sources */ = {isa = PBXBuildFile; fileRef = 9DD1FAC8247CE9BE00800139 /* metal_abs_layer_acc.metal */; };
		9DD1FB6C247CE9BE00800139 /* metal_reduce_layer_acc.mm in Sources */ = {isa = PBXBuildFile; fileRef = 9DD1FAC9247CE9BE00800139 /* metal_reduce_layer_acc.mm */; };
		9DD1FB6D247CE9BE00800139 /* metal_hard_sigmoid_layer_acc.metal in Sources */ = {isa = PBXBuildFile; fileRef = 9DD1FACA247CE9BE00800139 /* metal_hard_sigmoid_layer_acc.metal */; };
		9DD1FB6F247CE9BE00800139 /* metal_acos_layer_acc.mm in Sources */ = {isa = PBXBuildFile; fileRef = 9DD1FACC247CE9BE00800139 /* metal_acos_layer_acc.mm */; };
		9DD1FB70247CE9BE00800139 /* metal_selu_layer_acc.mm in Sources */ = {isa = PBXBuildFile; fileRef = 9DD1FACD247CE9BE00800139 /* metal_selu_layer_acc.mm */; };
		9DD1FB71247CE9BE00800139 /* metal_batch_norm_layer_acc.mm in Sources */ = {isa = PBXBuildFile; fileRef = 9DD1FACE247CE9BE00800139 /* metal_batch_norm_layer_acc.mm */; };
		9DD1FB72247CE9BE00800139 /* metal_deconv_layer_common.mm in Sources */ = {isa = PBXBuildFile; fileRef = 9DD1FAD0247CE9BE00800139 /* metal_deconv_layer_common.mm */; };
		9DD1FB73247CE9BE00800139 /* metal_deconv_layer_acc.h in Headers */ = {isa = PBXBuildFile; fileRef = 9DD1FAD1247CE9BE00800139 /* metal_deconv_layer_acc.h */; };
		9DD1FB74247CE9BE00800139 /* metal_deconv_layer_common.metal in Sources */ = {isa = PBXBuildFile; fileRef = 9DD1FAD2247CE9BE00800139 /* metal_deconv_layer_common.metal */; };
		9DD1FB75247CE9BE00800139 /* metal_deconv_layer_depthwise.h in Headers */ = {isa = PBXBuildFile; fileRef = 9DD1FAD3247CE9BE00800139 /* metal_deconv_layer_depthwise.h */; };
		9DD1FB76247CE9BE00800139 /* metal_deconv_layer_depthwise.mm in Sources */ = {isa = PBXBuildFile; fileRef = 9DD1FAD4247CE9BE00800139 /* metal_deconv_layer_depthwise.mm */; };
		9DD1FB77247CE9BE00800139 /* metal_deconv_layer_acc.mm in Sources */ = {isa = PBXBuildFile; fileRef = 9DD1FAD5247CE9BE00800139 /* metal_deconv_layer_acc.mm */; };
		9DD1FB78247CE9BE00800139 /* metal_deconv_layer_common.h in Headers */ = {isa = PBXBuildFile; fileRef = 9DD1FAD6247CE9BE00800139 /* metal_deconv_layer_common.h */; };
		9DD1FB79247CE9BE00800139 /* metal_deconv_layer_depthwise.metal in Sources */ = {isa = PBXBuildFile; fileRef = 9DD1FAD7247CE9BE00800139 /* metal_deconv_layer_depthwise.metal */; };
		9DD1FB7A247CE9BE00800139 /* metal_splitv_layer_acc.mm in Sources */ = {isa = PBXBuildFile; fileRef = 9DD1FAD8247CE9BE00800139 /* metal_splitv_layer_acc.mm */; };
		9DD1FB7B247CE9BE00800139 /* metal_sign_layer_acc.mm in Sources */ = {isa = PBXBuildFile; fileRef = 9DD1FAD9247CE9BE00800139 /* metal_sign_layer_acc.mm */; };
		9DD1FB7C247CE9BE00800139 /* metal_softplus_layer_acc.metal in Sources */ = {isa = PBXBuildFile; fileRef = 9DD1FADA247CE9BE00800139 /* metal_softplus_layer_acc.metal */; };
		9DD1FB7D247CE9BE00800139 /* metal_relu6_layer_acc.metal in Sources */ = {isa = PBXBuildFile; fileRef = 9DD1FADB247CE9BE00800139 /* metal_relu6_layer_acc.metal */; };
		9DD1FB7E247CE9BE00800139 /* metal_reciprocal_layer_acc.metal in Sources */ = {isa = PBXBuildFile; fileRef = 9DD1FADC247CE9BE00800139 /* metal_reciprocal_layer_acc.metal */; };
		9DD1FB7F247CE9BE00800139 /* metal_log_sigmoid_layer_acc.mm in Sources */ = {isa = PBXBuildFile; fileRef = 9DD1FADD247CE9BE00800139 /* metal_log_sigmoid_layer_acc.mm */; };
		9DD1FB80247CE9BE00800139 /* metal_shuffle_layer_acc.metal in Sources */ = {isa = PBXBuildFile; fileRef = 9DD1FADE247CE9BE00800139 /* metal_shuffle_layer_acc.metal */; };
		9DD1FB81247CE9BE00800139 /* metal_reduce_layer_acc.h in Headers */ = {isa = PBXBuildFile; fileRef = 9DD1FADF247CE9BE00800139 /* metal_reduce_layer_acc.h */; };
		9DD1FB82247CE9BE00800139 /* metal_div_layer_acc.mm in Sources */ = {isa = PBXBuildFile; fileRef = 9DD1FAE0247CE9BE00800139 /* metal_div_layer_acc.mm */; };
		9DD1FB83247CE9BE00800139 /* metal_exp_layer_acc.mm in Sources */ = {isa = PBXBuildFile; fileRef = 9DD1FAE1247CE9BE00800139 /* metal_exp_layer_acc.mm */; };
		9DD1FB84247CE9BE00800139 /* metal_reduce_prod_layer_acc.mm in Sources */ = {isa = PBXBuildFile; fileRef = 9DD1FAE2247CE9BE00800139 /* metal_reduce_prod_layer_acc.mm */; };
		9DD1FB85247CE9BE00800139 /* metal_min_layer_acc.metal in Sources */ = {isa = PBXBuildFile; fileRef = 9DD1FAE3247CE9BE00800139 /* metal_min_layer_acc.metal */; };
		9DD1FB86247CE9BE00800139 /* metal_hdrguide_layer_acc.metal in Sources */ = {isa = PBXBuildFile; fileRef = 9DD1FAE4247CE9BE00800139 /* metal_hdrguide_layer_acc.metal */; };
		9DD1FB87247CE9BE00800139 /* metal_sin_layer_acc.metal in Sources */ = {isa = PBXBuildFile; fileRef = 9DD1FAE5247CE9BE00800139 /* metal_sin_layer_acc.metal */; };
		9DD1FB88247CE9BE00800139 /* metal_pow_layer_acc.mm in Sources */ = {isa = PBXBuildFile; fileRef = 9DD1FAE6247CE9BE00800139 /* metal_pow_layer_acc.mm */; };
		9DD1FB89247CE9BE00800139 /* metal_softmax_layer_acc.mm in Sources */ = {isa = PBXBuildFile; fileRef = 9DD1FAE7247CE9BE00800139 /* metal_softmax_layer_acc.mm */; };
		9DD1FB8A247CE9BE00800139 /* metal_lrn_layer_acc.metal in Sources */ = {isa = PBXBuildFile; fileRef = 9DD1FAE8247CE9BE00800139 /* metal_lrn_layer_acc.metal */; };
		9DD1FB8B247CE9BE00800139 /* metal_mul_layer_acc.metal in Sources */ = {isa = PBXBuildFile; fileRef = 9DD1FAE9247CE9BE00800139 /* metal_mul_layer_acc.metal */; };
		9DD1FB8C247CE9BE00800139 /* metal_normalize_layer_acc.mm in Sources */ = {isa = PBXBuildFile; fileRef = 9DD1FAEA247CE9BE00800139 /* metal_normalize_layer_acc.mm */; };
		9DD1FB8D247CE9BE00800139 /* metal_reduce_l2_layer_acc.mm in Sources */ = {isa = PBXBuildFile; fileRef = 9DD1FAEB247CE9BE00800139 /* metal_reduce_l2_layer_acc.mm */; };
		9DD1FB8E247CE9BE00800139 /* metal_elu_layer_acc.mm in Sources */ = {isa = PBXBuildFile; fileRef = 9DD1FAEC247CE9BE00800139 /* metal_elu_layer_acc.mm */; };
		9DD1FB8F247CE9BE00800139 /* metal_abs_layer_acc.mm in Sources */ = {isa = PBXBuildFile; fileRef = 9DD1FAED247CE9BE00800139 /* metal_abs_layer_acc.mm */; };
		9DD1FB90247CE9BE00800139 /* metal_concat_layer_acc.mm in Sources */ = {isa = PBXBuildFile; fileRef = 9DD1FAEE247CE9BE00800139 /* metal_concat_layer_acc.mm */; };
		9DD1FB91247CE9BE00800139 /* metal_concat_layer_acc.metal in Sources */ = {isa = PBXBuildFile; fileRef = 9DD1FAEF247CE9BE00800139 /* metal_concat_layer_acc.metal */; };
		9DD1FB92247CE9BE00800139 /* metal_tan_layer_acc.mm in Sources */ = {isa = PBXBuildFile; fileRef = 9DD1FAF0247CE9BE00800139 /* metal_tan_layer_acc.mm */; };
		9DD1FB93247CE9BE00800139 /* metal_clip_layer_acc.metal in Sources */ = {isa = PBXBuildFile; fileRef = 9DD1FAF1247CE9BE00800139 /* metal_clip_layer_acc.metal */; };
		9DD1FB94247CE9BE00800139 /* metal_cos_layer_acc.mm in Sources */ = {isa = PBXBuildFile; fileRef = 9DD1FAF2247CE9BE00800139 /* metal_cos_layer_acc.mm */; };
		9DD1FB95247CE9BE00800139 /* metal_min_layer_acc.mm in Sources */ = {isa = PBXBuildFile; fileRef = 9DD1FAF3247CE9BE00800139 /* metal_min_layer_acc.mm */; };
		9DD1FB96247CE9BE00800139 /* metal_normalize_layer_acc.metal in Sources */ = {isa = PBXBuildFile; fileRef = 9DD1FAF4247CE9BE00800139 /* metal_normalize_layer_acc.metal */; };
		9DD1FB97247CE9BE00800139 /* metal_relu_layer_acc.metal in Sources */ = {isa = PBXBuildFile; fileRef = 9DD1FAF5247CE9BE00800139 /* metal_relu_layer_acc.metal */; };
		9DD1FB98247CE9BE00800139 /* metal_softmax_layer_acc.metal in Sources */ = {isa = PBXBuildFile; fileRef = 9DD1FAF6247CE9BE00800139 /* metal_softmax_layer_acc.metal */; };
		9DD1FB99247CE9BE00800139 /* metal_clip_layer_acc.mm in Sources */ = {isa = PBXBuildFile; fileRef = 9DD1FAF7247CE9BE00800139 /* metal_clip_layer_acc.mm */; };
		9DD1FB9A247CE9BE00800139 /* metal_exp_layer_acc.metal in Sources */ = {isa = PBXBuildFile; fileRef = 9DD1FAF8247CE9BE00800139 /* metal_exp_layer_acc.metal */; };
		9DD1FB9B247CE9BE00800139 /* metal_max_layer_acc.mm in Sources */ = {isa = PBXBuildFile; fileRef = 9DD1FAF9247CE9BE00800139 /* metal_max_layer_acc.mm */; };
		9DD1FB9C247CE9BE00800139 /* metal_sigmoid_layer_acc.metal in Sources */ = {isa = PBXBuildFile; fileRef = 9DD1FAFA247CE9BE00800139 /* metal_sigmoid_layer_acc.metal */; };
		9DD1FB9D247CE9BE00800139 /* metal_softplus_layer_acc.mm in Sources */ = {isa = PBXBuildFile; fileRef = 9DD1FAFB247CE9BE00800139 /* metal_softplus_layer_acc.mm */; };
		9DD1FB9E247CE9BE00800139 /* metal_div_layer_acc.metal in Sources */ = {isa = PBXBuildFile; fileRef = 9DD1FAFC247CE9BE00800139 /* metal_div_layer_acc.metal */; };
		9DD1FB9F247CE9BE00800139 /* metal_cos_layer_acc.metal in Sources */ = {isa = PBXBuildFile; fileRef = 9DD1FAFD247CE9BE00800139 /* metal_cos_layer_acc.metal */; };
		9DD1FBA0247CE9BE00800139 /* metal_reduce_layer_acc.metal in Sources */ = {isa = PBXBuildFile; fileRef = 9DD1FAFE247CE9BE00800139 /* metal_reduce_layer_acc.metal */; };
		9DD1FBA1247CE9BE00800139 /* metal_prelu_layer_acc.metal in Sources */ = {isa = PBXBuildFile; fileRef = 9DD1FAFF247CE9BE00800139 /* metal_prelu_layer_acc.metal */; };
		9DD1FBA2247CE9BE00800139 /* metal_pad_layer_acc.mm in Sources */ = {isa = PBXBuildFile; fileRef = 9DD1FB00247CE9BE00800139 /* metal_pad_layer_acc.mm */; };
		9DD1FBA3247CE9BE00800139 /* metal_relu6_layer_acc.mm in Sources */ = {isa = PBXBuildFile; fileRef = 9DD1FB01247CE9BE00800139 /* metal_relu6_layer_acc.mm */; };
		9DD1FBA4247CE9BE00800139 /* metal_stride_slice_layer_acc.metal in Sources */ = {isa = PBXBuildFile; fileRef = 9DD1FB02247CE9BE00800139 /* metal_stride_slice_layer_acc.metal */; };
		9DD1FBA6247CE9BE00800139 /* metal_pad_layer_acc.metal in Sources */ = {isa = PBXBuildFile; fileRef = 9DD1FB04247CE9BE00800139 /* metal_pad_layer_acc.metal */; };
		9DD1FBA7247CE9BE00800139 /* metal_add_layer_acc.mm in Sources */ = {isa = PBXBuildFile; fileRef = 9DD1FB05247CE9BE00800139 /* metal_add_layer_acc.mm */; };
		9DD1FBA8247CE9BE00800139 /* metal_hdrguide_layer_acc.mm in Sources */ = {isa = PBXBuildFile; fileRef = 9DD1FB06247CE9BE00800139 /* metal_hdrguide_layer_acc.mm */; };
		9DD1FBA9247CE9BE00800139 /* metal_reshape_layer_acc.metal in Sources */ = {isa = PBXBuildFile; fileRef = 9DD1FB07247CE9BE00800139 /* metal_reshape_layer_acc.metal */; };
		9DD1FBAA247CE9BE00800139 /* metal_multidir_broadcast_layer_acc.h in Headers */ = {isa = PBXBuildFile; fileRef = 9DD1FB08247CE9BE00800139 /* metal_multidir_broadcast_layer_acc.h */; };
		9DD1FBAB247CE9BE00800139 /* metal_instance_norm_layer_acc.metal in Sources */ = {isa = PBXBuildFile; fileRef = 9DD1FB09247CE9BE00800139 /* metal_instance_norm_layer_acc.metal */; };
		9DD1FBAC247CE9BE00800139 /* metal_sign_layer_acc.metal in Sources */ = {isa = PBXBuildFile; fileRef = 9DD1FB0A247CE9BE00800139 /* metal_sign_layer_acc.metal */; };
		9DD1FBAD247CE9BE00800139 /* metal_hard_sigmoid_layer_acc.mm in Sources */ = {isa = PBXBuildFile; fileRef = 9DD1FB0B247CE9BE00800139 /* metal_hard_sigmoid_layer_acc.mm */; };
		9DD1FBAE247CE9BE00800139 /* metal_reciprocal_layer_acc.mm in Sources */ = {isa = PBXBuildFile; fileRef = 9DD1FB0C247CE9BE00800139 /* metal_reciprocal_layer_acc.mm */; };
		9DD1FBAF247CE9BE00800139 /* metal_permute_layer_acc.mm in Sources */ = {isa = PBXBuildFile; fileRef = 9DD1FB0D247CE9BE00800139 /* metal_permute_layer_acc.mm */; };
		9DD1FBB0247CE9BE00800139 /* metal_asin_layer_acc.metal in Sources */ = {isa = PBXBuildFile; fileRef = 9DD1FB0E247CE9BE00800139 /* metal_asin_layer_acc.metal */; };
		9DD1FBB1247CE9BE00800139 /* metal_reduce_log_sum_exp_layer_acc.mm in Sources */ = {isa = PBXBuildFile; fileRef = 9DD1FB0F247CE9BE00800139 /* metal_reduce_log_sum_exp_layer_acc.mm */; };
		9DD1FBB2247CE9BE00800139 /* metal_max_layer_acc.metal in Sources */ = {isa = PBXBuildFile; fileRef = 9DD1FB10247CE9BE00800139 /* metal_max_layer_acc.metal */; };
		9DD1FBB3247CE9BE00800139 /* metal_asin_layer_acc.mm in Sources */ = {isa = PBXBuildFile; fileRef = 9DD1FB11247CE9BE00800139 /* metal_asin_layer_acc.mm */; };
		9DD1FBB4247CE9BE00800139 /* metal_conv_layer_common.mm in Sources */ = {isa = PBXBuildFile; fileRef = 9DD1FB13247CE9BE00800139 /* metal_conv_layer_common.mm */; };
		9DD1FBB5247CE9BE00800139 /* metal_conv_layer_common.h in Headers */ = {isa = PBXBuildFile; fileRef = 9DD1FB14247CE9BE00800139 /* metal_conv_layer_common.h */; };
		9DD1FBB6247CE9BE00800139 /* metal_inner_product_layer_acc.mm in Sources */ = {isa = PBXBuildFile; fileRef = 9DD1FB15247CE9BE00800139 /* metal_inner_product_layer_acc.mm */; };
		9DD1FBB7247CE9BE00800139 /* metal_conv_layer_winograd.h in Headers */ = {isa = PBXBuildFile; fileRef = 9DD1FB16247CE9BE00800139 /* metal_conv_layer_winograd.h */; };
		9DD1FBB8247CE9BE00800139 /* metal_conv_layer_acc.h in Headers */ = {isa = PBXBuildFile; fileRef = 9DD1FB17247CE9BE00800139 /* metal_conv_layer_acc.h */; };
		9DD1FBB9247CE9BE00800139 /* metal_conv_layer_depthwise.h in Headers */ = {isa = PBXBuildFile; fileRef = 9DD1FB18247CE9BE00800139 /* metal_conv_layer_depthwise.h */; };
		9DD1FBBA247CE9BE00800139 /* metal_conv_layer_depthwise.mm in Sources */ = {isa = PBXBuildFile; fileRef = 9DD1FB19247CE9BE00800139 /* metal_conv_layer_depthwise.mm */; };
		9DD1FBBB247CE9BE00800139 /* metal_conv_layer_common.metal in Sources */ = {isa = PBXBuildFile; fileRef = 9DD1FB1A247CE9BE00800139 /* metal_conv_layer_common.metal */; };
		9DD1FBBC247CE9BE00800139 /* metal_conv_layer_1x1.h in Headers */ = {isa = PBXBuildFile; fileRef = 9DD1FB1B247CE9BE00800139 /* metal_conv_layer_1x1.h */; };
		9DD1FBBD247CE9BE00800139 /* metal_conv_layer_1x1.mm in Sources */ = {isa = PBXBuildFile; fileRef = 9DD1FB1C247CE9BE00800139 /* metal_conv_layer_1x1.mm */; };
		9DD1FBBE247CE9BE00800139 /* metal_inner_product_layer_acc.h in Headers */ = {isa = PBXBuildFile; fileRef = 9DD1FB1D247CE9BE00800139 /* metal_inner_product_layer_acc.h */; };
		9DD1FBBF247CE9BE00800139 /* metal_conv_layer_winograd.metal in Sources */ = {isa = PBXBuildFile; fileRef = 9DD1FB1E247CE9BE00800139 /* metal_conv_layer_winograd.metal */; };
		9DD1FBC0247CE9BE00800139 /* metal_conv_layer_1x1.metal in Sources */ = {isa = PBXBuildFile; fileRef = 9DD1FB1F247CE9BE00800139 /* metal_conv_layer_1x1.metal */; };
		9DD1FBC1247CE9BE00800139 /* metal_inner_product_layer_acc.metal in Sources */ = {isa = PBXBuildFile; fileRef = 9DD1FB20247CE9BE00800139 /* metal_inner_product_layer_acc.metal */; };
		9DD1FBC2247CE9BE00800139 /* metal_conv_layer_depthwise.metal in Sources */ = {isa = PBXBuildFile; fileRef = 9DD1FB21247CE9BE00800139 /* metal_conv_layer_depthwise.metal */; };
		9DD1FBC3247CE9BE00800139 /* metal_conv_layer_winograd.mm in Sources */ = {isa = PBXBuildFile; fileRef = 9DD1FB22247CE9BE00800139 /* metal_conv_layer_winograd.mm */; };
		9DD1FBC4247CE9BE00800139 /* metal_conv_layer_acc.mm in Sources */ = {isa = PBXBuildFile; fileRef = 9DD1FB23247CE9BE00800139 /* metal_conv_layer_acc.mm */; };
		9DD1FBC5247CE9BE00800139 /* metal_unary_layer_acc.mm in Sources */ = {isa = PBXBuildFile; fileRef = 9DD1FB24247CE9BE00800139 /* metal_unary_layer_acc.mm */; };
		9DD1FBC6247CE9BE00800139 /* metal_upsample_layer_acc.mm in Sources */ = {isa = PBXBuildFile; fileRef = 9DD1FB25247CE9BE00800139 /* metal_upsample_layer_acc.mm */; };
		9DD1FBC7247CE9BE00800139 /* metal_upsample_layer_acc.metal in Sources */ = {isa = PBXBuildFile; fileRef = 9DD1FB26247CE9BE00800139 /* metal_upsample_layer_acc.metal */; };
		9DD1FBC8247CE9BE00800139 /* metal_sqrt_layer_acc.metal in Sources */ = {isa = PBXBuildFile; fileRef = 9DD1FB27247CE9BE00800139 /* metal_sqrt_layer_acc.metal */; };
		9DD1FBC9247CE9BE00800139 /* metal_layer_acc.h in Headers */ = {isa = PBXBuildFile; fileRef = 9DD1FB28247CE9BE00800139 /* metal_layer_acc.h */; };
		9DD1FBCA247CE9BE00800139 /* metal_lrn_layer_acc.mm in Sources */ = {isa = PBXBuildFile; fileRef = 9DD1FB29247CE9BE00800139 /* metal_lrn_layer_acc.mm */; };
		9DD1FBCB247CE9BF00800139 /* metal_shuffle_layer_acc.mm in Sources */ = {isa = PBXBuildFile; fileRef = 9DD1FB2A247CE9BE00800139 /* metal_shuffle_layer_acc.mm */; };
		9DD1FBCC247CE9BF00800139 /* metal_pow_layer_acc.metal in Sources */ = {isa = PBXBuildFile; fileRef = 9DD1FB2B247CE9BE00800139 /* metal_pow_layer_acc.metal */; };
		9DD1FBCD247CE9BF00800139 /* metal_neg_layer_acc.mm in Sources */ = {isa = PBXBuildFile; fileRef = 9DD1FB2C247CE9BE00800139 /* metal_neg_layer_acc.mm */; };
		9DD1FBCE247CE9BF00800139 /* metal_log_sigmoid_layer_acc.metal in Sources */ = {isa = PBXBuildFile; fileRef = 9DD1FB2D247CE9BE00800139 /* metal_log_sigmoid_layer_acc.metal */; };
		9DD1FBCF247CE9BF00800139 /* metal_log_layer_acc.mm in Sources */ = {isa = PBXBuildFile; fileRef = 9DD1FB2E247CE9BE00800139 /* metal_log_layer_acc.mm */; };
		9DD1FBD0247CE9BF00800139 /* metal_sub_layer_acc.metal in Sources */ = {isa = PBXBuildFile; fileRef = 9DD1FB2F247CE9BE00800139 /* metal_sub_layer_acc.metal */; };
		9DD1FBD1247CE9BF00800139 /* metal_acos_layer_acc.metal in Sources */ = {isa = PBXBuildFile; fileRef = 9DD1FB30247CE9BE00800139 /* metal_acos_layer_acc.metal */; };
		9DD1FC65247CEA1400800139 /* arm_util.cc in Sources */ = {isa = PBXBuildFile; fileRef = 9DD1FBD2247CEA1200800139 /* arm_util.cc */; };
		9DD1FC66247CEA1400800139 /* arm_util.h in Headers */ = {isa = PBXBuildFile; fileRef = 9DD1FBD3247CEA1200800139 /* arm_util.h */; };
		9DD1FC67247CEA1400800139 /* arm_context.cc in Sources */ = {isa = PBXBuildFile; fileRef = 9DD1FBD4247CEA1200800139 /* arm_context.cc */; };
		9DD1FC68247CEA1400800139 /* arm_context.h in Headers */ = {isa = PBXBuildFile; fileRef = 9DD1FBD5247CEA1200800139 /* arm_context.h */; };
		9DD1FC69247CEA1400800139 /* arm_common.h in Headers */ = {isa = PBXBuildFile; fileRef = 9DD1FBD6247CEA1300800139 /* arm_common.h */; };
		9DD1FC6A247CEA1400800139 /* arm_sqrt_layer_acc.cc in Sources */ = {isa = PBXBuildFile; fileRef = 9DD1FBD8247CEA1300800139 /* arm_sqrt_layer_acc.cc */; };
		9DD1FC6B247CEA1400800139 /* arm_sigmoid_layer_acc.cc in Sources */ = {isa = PBXBuildFile; fileRef = 9DD1FBD9247CEA1300800139 /* arm_sigmoid_layer_acc.cc */; };
		9DD1FC6C247CEA1400800139 /* arm_unary_layer_acc.cc in Sources */ = {isa = PBXBuildFile; fileRef = 9DD1FBDA247CEA1300800139 /* arm_unary_layer_acc.cc */; };
		9DD1FC6D247CEA1400800139 /* arm_sub_layer_acc.cc in Sources */ = {isa = PBXBuildFile; fileRef = 9DD1FBDB247CEA1300800139 /* arm_sub_layer_acc.cc */; };
		9DD1FC6E247CEA1400800139 /* arm_log_acc_layer_acc.cc in Sources */ = {isa = PBXBuildFile; fileRef = 9DD1FBDC247CEA1300800139 /* arm_log_acc_layer_acc.cc */; };
		9DD1FC6F247CEA1400800139 /* arm_reduce_log_sum_exp_layer_acc.cc in Sources */ = {isa = PBXBuildFile; fileRef = 9DD1FBDD247CEA1300800139 /* arm_reduce_log_sum_exp_layer_acc.cc */; };
		9DD1FC70247CEA1400800139 /* arm_splitv_layer_acc.cc in Sources */ = {isa = PBXBuildFile; fileRef = 9DD1FBDE247CEA1300800139 /* arm_splitv_layer_acc.cc */; };
		9DD1FC71247CEA1400800139 /* arm_reduce_prod_layer_acc.cc in Sources */ = {isa = PBXBuildFile; fileRef = 9DD1FBDF247CEA1300800139 /* arm_reduce_prod_layer_acc.cc */; };
		9DD1FC72247CEA1400800139 /* arm_nchw_layer_acc.h in Headers */ = {isa = PBXBuildFile; fileRef = 9DD1FBE0247CEA1300800139 /* arm_nchw_layer_acc.h */; };
		9DD1FC73247CEA1400800139 /* arm_scale_layer_acc.cc in Sources */ = {isa = PBXBuildFile; fileRef = 9DD1FBE1247CEA1300800139 /* arm_scale_layer_acc.cc */; };
		9DD1FC74247CEA1400800139 /* arm_instance_norm_layer_acc.cc in Sources */ = {isa = PBXBuildFile; fileRef = 9DD1FBE2247CEA1300800139 /* arm_instance_norm_layer_acc.cc */; };
		9DD1FC75247CEA1400800139 /* arm_inner_product_layer_acc.cc in Sources */ = {isa = PBXBuildFile; fileRef = 9DD1FBE3247CEA1300800139 /* arm_inner_product_layer_acc.cc */; };
		9DD1FC76247CEA1400800139 /* arm_reduce_l2_layer_acc.cc in Sources */ = {isa = PBXBuildFile; fileRef = 9DD1FBE4247CEA1300800139 /* arm_reduce_l2_layer_acc.cc */; };
		9DD1FC77247CEA1400800139 /* arm_reduce_layer_acc.cc in Sources */ = {isa = PBXBuildFile; fileRef = 9DD1FBE5247CEA1300800139 /* arm_reduce_layer_acc.cc */; };
		9DD1FC78247CEA1400800139 /* arm_relu_layer_acc.cc in Sources */ = {isa = PBXBuildFile; fileRef = 9DD1FBE6247CEA1300800139 /* arm_relu_layer_acc.cc */; };
		9DD1FC79247CEA1400800139 /* arm_mul_layer_acc.cc in Sources */ = {isa = PBXBuildFile; fileRef = 9DD1FBE7247CEA1300800139 /* arm_mul_layer_acc.cc */; };
		9DD1FC7A247CEA1400800139 /* arm_normalize_layer_acc.cc in Sources */ = {isa = PBXBuildFile; fileRef = 9DD1FBE8247CEA1300800139 /* arm_normalize_layer_acc.cc */; };
		9DD1FC7B247CEA1400800139 /* arm_binary_layer_acc.h in Headers */ = {isa = PBXBuildFile; fileRef = 9DD1FBE9247CEA1300800139 /* arm_binary_layer_acc.h */; };
		9DD1FC7C247CEA1400800139 /* arm_reshape_layer_acc.cc in Sources */ = {isa = PBXBuildFile; fileRef = 9DD1FBEA247CEA1300800139 /* arm_reshape_layer_acc.cc */; };
		9DD1FC7D247CEA1400800139 /* arm_sign_layer_acc.cc in Sources */ = {isa = PBXBuildFile; fileRef = 9DD1FBEB247CEA1300800139 /* arm_sign_layer_acc.cc */; };
		9DD1FC7E247CEA1400800139 /* arm_reformat_layer_acc.cc in Sources */ = {isa = PBXBuildFile; fileRef = 9DD1FBEC247CEA1300800139 /* arm_reformat_layer_acc.cc */; };
		9DD1FC7F247CEA1400800139 /* arm_unary_layer_acc.h in Headers */ = {isa = PBXBuildFile; fileRef = 9DD1FBED247CEA1300800139 /* arm_unary_layer_acc.h */; };
		9DD1FC80247CEA1400800139 /* arm_selu_layer_acc.cc in Sources */ = {isa = PBXBuildFile; fileRef = 9DD1FBEE247CEA1300800139 /* arm_selu_layer_acc.cc */; };
		9DD1FC81247CEA1400800139 /* arm_relu6_layer_acc.cc in Sources */ = {isa = PBXBuildFile; fileRef = 9DD1FBEF247CEA1300800139 /* arm_relu6_layer_acc.cc */; };
		9DD1FC82247CEA1400800139 /* arm_trig_layer_acc.cc in Sources */ = {isa = PBXBuildFile; fileRef = 9DD1FBF0247CEA1300800139 /* arm_trig_layer_acc.cc */; };
		9DD1FC83247CEA1400800139 /* arm_reduce_log_sum_layer_acc.cc in Sources */ = {isa = PBXBuildFile; fileRef = 9DD1FBF1247CEA1300800139 /* arm_reduce_log_sum_layer_acc.cc */; };
		9DD1FC84247CEA1400800139 /* arm_reformat_layer_acc.h in Headers */ = {isa = PBXBuildFile; fileRef = 9DD1FBF2247CEA1300800139 /* arm_reformat_layer_acc.h */; };
		9DD1FC85247CEA1400800139 /* arm_reciprocal_layer_acc.cc in Sources */ = {isa = PBXBuildFile; fileRef = 9DD1FBF3247CEA1300800139 /* arm_reciprocal_layer_acc.cc */; };
		9DD1FC86247CEA1400800139 /* arm_deconv_layer_acc.cc in Sources */ = {isa = PBXBuildFile; fileRef = 9DD1FBF5247CEA1300800139 /* arm_deconv_layer_acc.cc */; };
		9DD1FC87247CEA1400800139 /* arm_deconv_layer_depthwise.cc in Sources */ = {isa = PBXBuildFile; fileRef = 9DD1FBF6247CEA1300800139 /* arm_deconv_layer_depthwise.cc */; };
		9DD1FC88247CEA1400800139 /* arm_deconv_layer_common.cc in Sources */ = {isa = PBXBuildFile; fileRef = 9DD1FBF7247CEA1300800139 /* arm_deconv_layer_common.cc */; };
		9DD1FC89247CEA1400800139 /* arm_deconv_layer_acc.h in Headers */ = {isa = PBXBuildFile; fileRef = 9DD1FBF8247CEA1300800139 /* arm_deconv_layer_acc.h */; };
		9DD1FC8A247CEA1400800139 /* arm_deconv_layer_depthwise.h in Headers */ = {isa = PBXBuildFile; fileRef = 9DD1FBF9247CEA1300800139 /* arm_deconv_layer_depthwise.h */; };
		9DD1FC8B247CEA1400800139 /* arm_deconv_layer_common.h in Headers */ = {isa = PBXBuildFile; fileRef = 9DD1FBFA247CEA1300800139 /* arm_deconv_layer_common.h */; };
		9DD1FC8C247CEA1400800139 /* arm_hard_swish_acc.h in Headers */ = {isa = PBXBuildFile; fileRef = 9DD1FBFB247CEA1300800139 /* arm_hard_swish_acc.h */; };
		9DD1FC8D247CEA1400800139 /* arm_reorg_layer_acc.cc in Sources */ = {isa = PBXBuildFile; fileRef = 9DD1FBFC247CEA1300800139 /* arm_reorg_layer_acc.cc */; };
		9DD1FC8E247CEA1400800139 /* arm_hard_sigmoid_acc.cc in Sources */ = {isa = PBXBuildFile; fileRef = 9DD1FBFD247CEA1300800139 /* arm_hard_sigmoid_acc.cc */; };
		9DD1FC8F247CEA1400800139 /* arm_reduce_mean_layer_acc.cc in Sources */ = {isa = PBXBuildFile; fileRef = 9DD1FBFE247CEA1300800139 /* arm_reduce_mean_layer_acc.cc */; };
		9DD1FC90247CEA1400800139 /* arm_pool_layer_acc.h in Headers */ = {isa = PBXBuildFile; fileRef = 9DD1FBFF247CEA1300800139 /* arm_pool_layer_acc.h */; };
		9DD1FC91247CEA1400800139 /* arm_min_layer_acc.cc in Sources */ = {isa = PBXBuildFile; fileRef = 9DD1FC00247CEA1300800139 /* arm_min_layer_acc.cc */; };
		9DD1FC92247CEA1400800139 /* arm_max_layer_acc.cc in Sources */ = {isa = PBXBuildFile; fileRef = 9DD1FC01247CEA1300800139 /* arm_max_layer_acc.cc */; };
		9DD1FC93247CEA1400800139 /* arm_softmax_layer_acc.cc in Sources */ = {isa = PBXBuildFile; fileRef = 9DD1FC02247CEA1300800139 /* arm_softmax_layer_acc.cc */; };
		9DD1FC94247CEA1400800139 /* arm_pool_layer_acc.cc in Sources */ = {isa = PBXBuildFile; fileRef = 9DD1FC03247CEA1300800139 /* arm_pool_layer_acc.cc */; };
		9DD1FC95247CEA1400800139 /* arm_add_layer_acc.h in Headers */ = {isa = PBXBuildFile; fileRef = 9DD1FC04247CEA1300800139 /* arm_add_layer_acc.h */; };
		9DD1FC96247CEA1400800139 /* arm_clip_layer_acc.cc in Sources */ = {isa = PBXBuildFile; fileRef = 9DD1FC05247CEA1300800139 /* arm_clip_layer_acc.cc */; };
		9DD1FC97247CEA1400800139 /* arm_pad_layer_acc.cc in Sources */ = {isa = PBXBuildFile; fileRef = 9DD1FC06247CEA1300800139 /* arm_pad_layer_acc.cc */; };
		9DD1FC98247CEA1400800139 /* compute.cc in Sources */ = {isa = PBXBuildFile; fileRef = 9DD1FC08247CEA1300800139 /* compute.cc */; };
		9DD1FC99247CEA1400800139 /* winograd_function.cc in Sources */ = {isa = PBXBuildFile; fileRef = 9DD1FC09247CEA1300800139 /* winograd_function.cc */; };
		9DD1FC9A247CEA1400800139 /* compute.h in Headers */ = {isa = PBXBuildFile; fileRef = 9DD1FC0A247CEA1300800139 /* compute.h */; };
		9DD1FC9B247CEA1400800139 /* compute_int8.cc in Sources */ = {isa = PBXBuildFile; fileRef = 9DD1FC0B247CEA1300800139 /* compute_int8.cc */; };
		9DD1FC9C247CEA1400800139 /* CONV_BFP16_O4.S in Sources */ = {isa = PBXBuildFile; fileRef = 9DD1FC0D247CEA1300800139 /* CONV_BFP16_O4.S */; };
		9DD1FC9D247CEA1400800139 /* GEMM_BFP16_N4.S in Sources */ = {isa = PBXBuildFile; fileRef = 9DD1FC0E247CEA1300800139 /* GEMM_BFP16_N4.S */; };
		9DD1FC9E247CEA1400800139 /* CONV_FLOAT_SLIDEW_C3.S in Sources */ = {isa = PBXBuildFile; fileRef = 9DD1FC0F247CEA1300800139 /* CONV_FLOAT_SLIDEW_C3.S */; };
		9DD1FC9F247CEA1400800139 /* CONV_DW_5X5_BFP16_SLIDEW.S in Sources */ = {isa = PBXBuildFile; fileRef = 9DD1FC10247CEA1300800139 /* CONV_DW_5X5_BFP16_SLIDEW.S */; };
		9DD1FCA0247CEA1400800139 /* DECONV_FLOAT_O4.S in Sources */ = {isa = PBXBuildFile; fileRef = 9DD1FC11247CEA1300800139 /* DECONV_FLOAT_O4.S */; };
		9DD1FCA1247CEA1400800139 /* CONV_DW_3X3_FLOAT_SLIDEW.S in Sources */ = {isa = PBXBuildFile; fileRef = 9DD1FC12247CEA1300800139 /* CONV_DW_3X3_FLOAT_SLIDEW.S */; };
		9DD1FCA2247CEA1400800139 /* GEMM_INT8_4X4.S in Sources */ = {isa = PBXBuildFile; fileRef = 9DD1FC13247CEA1300800139 /* GEMM_INT8_4X4.S */; };
		9DD1FCA3247CEA1400800139 /* CONV_DW_3X3_BFP16_SLIDEW.S in Sources */ = {isa = PBXBuildFile; fileRef = 9DD1FC14247CEA1300800139 /* CONV_DW_3X3_BFP16_SLIDEW.S */; };
		9DD1FCA4247CEA1400800139 /* CONV_BFP16_SLIDEW_C3.S in Sources */ = {isa = PBXBuildFile; fileRef = 9DD1FC15247CEA1300800139 /* CONV_BFP16_SLIDEW_C3.S */; };
		9DD1FCA5247CEA1400800139 /* CONV_DW_5X5_FLOAT_SLIDEW.S in Sources */ = {isa = PBXBuildFile; fileRef = 9DD1FC16247CEA1300800139 /* CONV_DW_5X5_FLOAT_SLIDEW.S */; };
		9DD1FCA6247CEA1400800139 /* CONV_FLOAT_O4.S in Sources */ = {isa = PBXBuildFile; fileRef = 9DD1FC17247CEA1300800139 /* CONV_FLOAT_O4.S */; };
		9DD1FCA7247CEA1400800139 /* GEMM_FLOAT_N4.S in Sources */ = {isa = PBXBuildFile; fileRef = 9DD1FC18247CEA1300800139 /* GEMM_FLOAT_N4.S */; };
		9DD1FCA8247CEA1400800139 /* gemm_function.h in Headers */ = {isa = PBXBuildFile; fileRef = 9DD1FC19247CEA1300800139 /* gemm_function.h */; };
		9DD1FCA9247CEA1400800139 /* asm_func_name.S in Sources */ = {isa = PBXBuildFile; fileRef = 9DD1FC1A247CEA1300800139 /* asm_func_name.S */; };
		9DD1FCAA247CEA1400800139 /* winograd_function.h in Headers */ = {isa = PBXBuildFile; fileRef = 9DD1FC1B247CEA1300800139 /* winograd_function.h */; };
		9DD1FCAB247CEA1400800139 /* compute_int8.h in Headers */ = {isa = PBXBuildFile; fileRef = 9DD1FC1C247CEA1300800139 /* compute_int8.h */; };
		9DD1FCAC247CEA1400800139 /* CONV_BFP16_O4.S in Sources */ = {isa = PBXBuildFile; fileRef = 9DD1FC1E247CEA1300800139 /* CONV_BFP16_O4.S */; };
		9DD1FCAD247CEA1400800139 /* CONV_FLOAT_SLIDEW_C3.S in Sources */ = {isa = PBXBuildFile; fileRef = 9DD1FC1F247CEA1300800139 /* CONV_FLOAT_SLIDEW_C3.S */; };
		9DD1FCAE247CEA1400800139 /* CONV_DW_5x5_BFP16_SLIDEW.S in Sources */ = {isa = PBXBuildFile; fileRef = 9DD1FC20247CEA1300800139 /* CONV_DW_5x5_BFP16_SLIDEW.S */; };
		9DD1FCAF247CEA1400800139 /* DECONV_FLOAT_O4.S in Sources */ = {isa = PBXBuildFile; fileRef = 9DD1FC21247CEA1300800139 /* DECONV_FLOAT_O4.S */; };
		9DD1FCB0247CEA1400800139 /* GEMM_FLOAT_N8.S in Sources */ = {isa = PBXBuildFile; fileRef = 9DD1FC22247CEA1300800139 /* GEMM_FLOAT_N8.S */; };
		9DD1FCB1247CEA1400800139 /* CONV_DW_3X3_FLOAT_SLIDEW.S in Sources */ = {isa = PBXBuildFile; fileRef = 9DD1FC23247CEA1300800139 /* CONV_DW_3X3_FLOAT_SLIDEW.S */; };
		9DD1FCB2247CEA1400800139 /* GEMM_BFP16_N8.S in Sources */ = {isa = PBXBuildFile; fileRef = 9DD1FC24247CEA1300800139 /* GEMM_BFP16_N8.S */; };
		9DD1FCB3247CEA1400800139 /* GEMM_INT8_4X4.S in Sources */ = {isa = PBXBuildFile; fileRef = 9DD1FC25247CEA1300800139 /* GEMM_INT8_4X4.S */; };
		9DD1FCB4247CEA1400800139 /* CONV_DW_3x3_BFP16_SLIDEW.S in Sources */ = {isa = PBXBuildFile; fileRef = 9DD1FC26247CEA1300800139 /* CONV_DW_3x3_BFP16_SLIDEW.S */; };
		9DD1FCB5247CEA1400800139 /* CONV_BFP16_SLIDEW_C3.S in Sources */ = {isa = PBXBuildFile; fileRef = 9DD1FC27247CEA1300800139 /* CONV_BFP16_SLIDEW_C3.S */; };
		9DD1FCB6247CEA1400800139 /* CONV_DW_5X5_FLOAT_SLIDEW.S in Sources */ = {isa = PBXBuildFile; fileRef = 9DD1FC28247CEA1300800139 /* CONV_DW_5X5_FLOAT_SLIDEW.S */; };
		9DD1FCB7247CEA1400800139 /* CONV_FLOAT_O4.S in Sources */ = {isa = PBXBuildFile; fileRef = 9DD1FC29247CEA1300800139 /* CONV_FLOAT_O4.S */; };
		9DD1FCB8247CEA1400800139 /* gemm_function.cc in Sources */ = {isa = PBXBuildFile; fileRef = 9DD1FC2A247CEA1300800139 /* gemm_function.cc */; };
		9DD1FCB9247CEA1400800139 /* arm_layer_acc.h in Headers */ = {isa = PBXBuildFile; fileRef = 9DD1FC2B247CEA1300800139 /* arm_layer_acc.h */; };
		9DD1FCBA247CEA1400800139 /* arm_div_layer_acc.cc in Sources */ = {isa = PBXBuildFile; fileRef = 9DD1FC2C247CEA1300800139 /* arm_div_layer_acc.cc */; };
		9DD1FCBB247CEA1400800139 /* arm_exp_layer_acc.cc in Sources */ = {isa = PBXBuildFile; fileRef = 9DD1FC2D247CEA1300800139 /* arm_exp_layer_acc.cc */; };
		9DD1FCBC247CEA1400800139 /* arm_detection_output_layer_acc.cc in Sources */ = {isa = PBXBuildFile; fileRef = 9DD1FC2E247CEA1300800139 /* arm_detection_output_layer_acc.cc */; };
		9DD1FCBD247CEA1400800139 /* arm_layer_acc.cc in Sources */ = {isa = PBXBuildFile; fileRef = 9DD1FC2F247CEA1300800139 /* arm_layer_acc.cc */; };
		9DD1FCBE247CEA1400800139 /* neon_mathfun.h in Headers */ = {isa = PBXBuildFile; fileRef = 9DD1FC30247CEA1300800139 /* neon_mathfun.h */; };
		9DD1FCBF247CEA1400800139 /* arm_hard_swish_acc.cc in Sources */ = {isa = PBXBuildFile; fileRef = 9DD1FC31247CEA1300800139 /* arm_hard_swish_acc.cc */; };
		9DD1FCC0247CEA1400800139 /* arm_pow_layer_acc.cc in Sources */ = {isa = PBXBuildFile; fileRef = 9DD1FC32247CEA1300800139 /* arm_pow_layer_acc.cc */; };
		9DD1FCC1247CEA1400800139 /* arm_binary_layer_acc.cc in Sources */ = {isa = PBXBuildFile; fileRef = 9DD1FC33247CEA1300800139 /* arm_binary_layer_acc.cc */; };
		9DD1FCC2247CEA1400800139 /* arm_elu_layer_acc.cc in Sources */ = {isa = PBXBuildFile; fileRef = 9DD1FC34247CEA1300800139 /* arm_elu_layer_acc.cc */; };
		9DD1FCC3247CEA1400800139 /* arm_upsample_layer_acc.cc in Sources */ = {isa = PBXBuildFile; fileRef = 9DD1FC35247CEA1300800139 /* arm_upsample_layer_acc.cc */; };
		9DD1FCC4247CEA1400800139 /* arm_abs_layer_acc.cc in Sources */ = {isa = PBXBuildFile; fileRef = 9DD1FC36247CEA1300800139 /* arm_abs_layer_acc.cc */; };
		9DD1FCC5247CEA1400800139 /* arm_nchw_layer_acc.cc in Sources */ = {isa = PBXBuildFile; fileRef = 9DD1FC37247CEA1300800139 /* arm_nchw_layer_acc.cc */; };
		9DD1FCC6247CEA1400800139 /* arm_prelu_layer_acc.cc in Sources */ = {isa = PBXBuildFile; fileRef = 9DD1FC38247CEA1300800139 /* arm_prelu_layer_acc.cc */; };
		9DD1FCC7247CEA1400800139 /* arm_stride_slice_layer_acc.cc in Sources */ = {isa = PBXBuildFile; fileRef = 9DD1FC39247CEA1300800139 /* arm_stride_slice_layer_acc.cc */; };
		9DD1FCC8247CEA1500800139 /* arm_inner_product_layer_acc.h in Headers */ = {isa = PBXBuildFile; fileRef = 9DD1FC3A247CEA1300800139 /* arm_inner_product_layer_acc.h */; };
		9DD1FCC9247CEA1500800139 /* Float4.h in Headers */ = {isa = PBXBuildFile; fileRef = 9DD1FC3B247CEA1300800139 /* Float4.h */; };
		9DD1FCCA247CEA1500800139 /* arm_batch_norm_layer_acc.cc in Sources */ = {isa = PBXBuildFile; fileRef = 9DD1FC3C247CEA1300800139 /* arm_batch_norm_layer_acc.cc */; };
		9DD1FCCB247CEA1500800139 /* arm_permute_layer_acc.cc in Sources */ = {isa = PBXBuildFile; fileRef = 9DD1FC3D247CEA1300800139 /* arm_permute_layer_acc.cc */; };
		9DD1FCCC247CEA1500800139 /* arm_neg_layer_acc.cc in Sources */ = {isa = PBXBuildFile; fileRef = 9DD1FC3E247CEA1300800139 /* arm_neg_layer_acc.cc */; };
		9DD1FCCD247CEA1500800139 /* arm_reduce_sum_square_layer_acc.cc in Sources */ = {isa = PBXBuildFile; fileRef = 9DD1FC3F247CEA1300800139 /* arm_reduce_sum_square_layer_acc.cc */; };
		9DD1FCCE247CEA1500800139 /* arm_log_sigmoid_layer_acc.cc in Sources */ = {isa = PBXBuildFile; fileRef = 9DD1FC40247CEA1300800139 /* arm_log_sigmoid_layer_acc.cc */; };
		9DD1FCCF247CEA1500800139 /* arm_reduce_l1_layer_acc.cc in Sources */ = {isa = PBXBuildFile; fileRef = 9DD1FC41247CEA1300800139 /* arm_reduce_l1_layer_acc.cc */; };
		9DD1FCD0247CEA1500800139 /* arm_priorbox_layer_acc.cc in Sources */ = {isa = PBXBuildFile; fileRef = 9DD1FC42247CEA1300800139 /* arm_priorbox_layer_acc.cc */; };
		9DD1FCD1247CEA1500800139 /* arm_conv_int8_layer_depthwise.cc in Sources */ = {isa = PBXBuildFile; fileRef = 9DD1FC44247CEA1300800139 /* arm_conv_int8_layer_depthwise.cc */; };
		9DD1FCD2247CEA1500800139 /* arm_conv_layer_depthwise_s1.h in Headers */ = {isa = PBXBuildFile; fileRef = 9DD1FC45247CEA1300800139 /* arm_conv_layer_depthwise_s1.h */; };
		9DD1FCD3247CEA1500800139 /* arm_conv_layer_common.cc in Sources */ = {isa = PBXBuildFile; fileRef = 9DD1FC46247CEA1300800139 /* arm_conv_layer_common.cc */; };
		9DD1FCD4247CEA1500800139 /* arm_conv_layer_1x1.h in Headers */ = {isa = PBXBuildFile; fileRef = 9DD1FC47247CEA1300800139 /* arm_conv_layer_1x1.h */; };
		9DD1FCD5247CEA1500800139 /* arm_conv_layer_common.h in Headers */ = {isa = PBXBuildFile; fileRef = 9DD1FC48247CEA1300800139 /* arm_conv_layer_common.h */; };
		9DD1FCD6247CEA1500800139 /* arm_conv_layer_c3.h in Headers */ = {isa = PBXBuildFile; fileRef = 9DD1FC49247CEA1300800139 /* arm_conv_layer_c3.h */; };
		9DD1FCD7247CEA1500800139 /* arm_conv_int8_layer_common.h in Headers */ = {isa = PBXBuildFile; fileRef = 9DD1FC4A247CEA1300800139 /* arm_conv_int8_layer_common.h */; };
		9DD1FCD8247CEA1500800139 /* arm_conv_layer_1x1.cc in Sources */ = {isa = PBXBuildFile; fileRef = 9DD1FC4B247CEA1300800139 /* arm_conv_layer_1x1.cc */; };
		9DD1FCD9247CEA1500800139 /* arm_conv_layer_acc.h in Headers */ = {isa = PBXBuildFile; fileRef = 9DD1FC4C247CEA1300800139 /* arm_conv_layer_acc.h */; };
		9DD1FCDA247CEA1500800139 /* arm_conv_layer_3x3.cc in Sources */ = {isa = PBXBuildFile; fileRef = 9DD1FC4D247CEA1300800139 /* arm_conv_layer_3x3.cc */; };
		9DD1FCDB247CEA1500800139 /* arm_conv_layer_depthwise.cc in Sources */ = {isa = PBXBuildFile; fileRef = 9DD1FC4E247CEA1300800139 /* arm_conv_layer_depthwise.cc */; };
		9DD1FCDC247CEA1500800139 /* arm_conv_int8_layer_common.cc in Sources */ = {isa = PBXBuildFile; fileRef = 9DD1FC4F247CEA1300800139 /* arm_conv_int8_layer_common.cc */; };
		9DD1FCDD247CEA1500800139 /* arm_conv_layer_3x3.h in Headers */ = {isa = PBXBuildFile; fileRef = 9DD1FC50247CEA1300800139 /* arm_conv_layer_3x3.h */; };
		9DD1FCDE247CEA1500800139 /* arm_conv_layer_c3.cc in Sources */ = {isa = PBXBuildFile; fileRef = 9DD1FC51247CEA1300800139 /* arm_conv_layer_c3.cc */; };
		9DD1FCDF247CEA1500800139 /* arm_conv_int8_layer_depthwise.h in Headers */ = {isa = PBXBuildFile; fileRef = 9DD1FC52247CEA1300800139 /* arm_conv_int8_layer_depthwise.h */; };
		9DD1FCE0247CEA1500800139 /* arm_conv_layer_acc.cc in Sources */ = {isa = PBXBuildFile; fileRef = 9DD1FC53247CEA1300800139 /* arm_conv_layer_acc.cc */; };
		9DD1FCE1247CEA1500800139 /* arm_conv_layer_depthwise.h in Headers */ = {isa = PBXBuildFile; fileRef = 9DD1FC54247CEA1300800139 /* arm_conv_layer_depthwise.h */; };
		9DD1FCE2247CEA1500800139 /* arm_conv_layer_depthwise_s1.cc in Sources */ = {isa = PBXBuildFile; fileRef = 9DD1FC55247CEA1300800139 /* arm_conv_layer_depthwise_s1.cc */; };
		9DD1FCE3247CEA1500800139 /* arm_reduce_layer_acc.h in Headers */ = {isa = PBXBuildFile; fileRef = 9DD1FC56247CEA1300800139 /* arm_reduce_layer_acc.h */; };
		9DD1FCE4247CEA1500800139 /* arm_concat_layer_acc.cc in Sources */ = {isa = PBXBuildFile; fileRef = 9DD1FC57247CEA1300800139 /* arm_concat_layer_acc.cc */; };
		9DD1FCE5247CEA1500800139 /* arm_add_layer_acc.cc in Sources */ = {isa = PBXBuildFile; fileRef = 9DD1FC58247CEA1300800139 /* arm_add_layer_acc.cc */; };
		9DD1FCE6247CEA1500800139 /* arm_reduce_max_layer_acc.cc in Sources */ = {isa = PBXBuildFile; fileRef = 9DD1FC59247CEA1300800139 /* arm_reduce_max_layer_acc.cc */; };
		9DD1FCE7247CEA1500800139 /* arm_reduce_min_layer_acc.cc in Sources */ = {isa = PBXBuildFile; fileRef = 9DD1FC5A247CEA1300800139 /* arm_reduce_min_layer_acc.cc */; };
		9DD1FCE8247CEA1500800139 /* arm_floor_layer_acc.cc in Sources */ = {isa = PBXBuildFile; fileRef = 9DD1FC5B247CEA1300800139 /* arm_floor_layer_acc.cc */; };
		9DD1FCE9247CEA1500800139 /* arm_shuffle_layer_acc.cc in Sources */ = {isa = PBXBuildFile; fileRef = 9DD1FC5C247CEA1300800139 /* arm_shuffle_layer_acc.cc */; };
		9DD1FCEA247CEA1500800139 /* arm_softplus_layer_acc.cc in Sources */ = {isa = PBXBuildFile; fileRef = 9DD1FC5D247CEA1300800139 /* arm_softplus_layer_acc.cc */; };
		9DD1FCEB247CEA1500800139 /* arm_reduce_sum_layer_acc.cc in Sources */ = {isa = PBXBuildFile; fileRef = 9DD1FC5E247CEA1300800139 /* arm_reduce_sum_layer_acc.cc */; };
		9DD1FCEC247CEA1500800139 /* arm_softmax_layer_acc.h in Headers */ = {isa = PBXBuildFile; fileRef = 9DD1FC5F247CEA1300800139 /* arm_softmax_layer_acc.h */; };
		9DD1FCED247CEA1500800139 /* arm_batch_norm_layer_acc.h in Headers */ = {isa = PBXBuildFile; fileRef = 9DD1FC60247CEA1300800139 /* arm_batch_norm_layer_acc.h */; };
		9DD1FCEE247CEA1500800139 /* arm_blob_converter.h in Headers */ = {isa = PBXBuildFile; fileRef = 9DD1FC61247CEA1400800139 /* arm_blob_converter.h */; };
		9DD1FCEF247CEA1500800139 /* arm_blob_converter.cc in Sources */ = {isa = PBXBuildFile; fileRef = 9DD1FC62247CEA1400800139 /* arm_blob_converter.cc */; };
		9DD1FCF0247CEA1500800139 /* arm_device.h in Headers */ = {isa = PBXBuildFile; fileRef = 9DD1FC63247CEA1400800139 /* arm_device.h */; };
		9DD1FCF1247CEA1500800139 /* arm_device.cc in Sources */ = {isa = PBXBuildFile; fileRef = 9DD1FC64247CEA1400800139 /* arm_device.cc */; };
		9DD1FCFB247CEB2B00800139 /* encryption.h in Headers */ = {isa = PBXBuildFile; fileRef = 9DD1FCF4247CEB2B00800139 /* encryption.h */; };
		9DD1FCFC247CEB2B00800139 /* encryption.cc in Sources */ = {isa = PBXBuildFile; fileRef = 9DD1FCF5247CEB2B00800139 /* encryption.cc */; };
		9DD1FCFD247CEB2B00800139 /* model_interpreter.h in Headers */ = {isa = PBXBuildFile; fileRef = 9DD1FCF6247CEB2B00800139 /* model_interpreter.h */; };
		9DD1FCFE247CEB2B00800139 /* model_packer.h in Headers */ = {isa = PBXBuildFile; fileRef = 9DD1FCF7247CEB2B00800139 /* model_packer.h */; };
		9DD1FCFF247CEB2B00800139 /* model_packer.cc in Sources */ = {isa = PBXBuildFile; fileRef = 9DD1FCF8247CEB2B00800139 /* model_packer.cc */; };
		9DD1FD00247CEB2B00800139 /* objseri.h in Headers */ = {isa = PBXBuildFile; fileRef = 9DD1FCF9247CEB2B00800139 /* objseri.h */; };
		9DD1FD01247CEB2B00800139 /* model_interpreter.cc in Sources */ = {isa = PBXBuildFile; fileRef = 9DD1FCFA247CEB2B00800139 /* model_interpreter.cc */; };
		9DDA7090241F99E700F17A1C /* version.h in Headers */ = {isa = PBXBuildFile; fileRef = 9DDA7081241F99E600F17A1C /* version.h */; settings = {ATTRIBUTES = (Public, ); }; };
		9DDA70A1241F9A0300F17A1C /* core in Headers */ = {isa = PBXBuildFile; fileRef = 9DDA709E241F99F800F17A1C /* core */; settings = {ATTRIBUTES = (Public, ); }; };
		9DDA70A2241F9A0300F17A1C /* utils in Headers */ = {isa = PBXBuildFile; fileRef = 9DDA709D241F99F800F17A1C /* utils */; settings = {ATTRIBUTES = (Public, ); }; };
		9DF19E9F24A1FE8E00E1376D /* metal_pooling_layer_acc.metal in Sources */ = {isa = PBXBuildFile; fileRef = 9DF19E9D24A1FE8E00E1376D /* metal_pooling_layer_acc.metal */; };
		9DF19EA024A1FE8E00E1376D /* metal_pooling_layer_acc.mm in Sources */ = {isa = PBXBuildFile; fileRef = 9DF19E9E24A1FE8E00E1376D /* metal_pooling_layer_acc.mm */; };
		9DF19EA224A200AC00E1376D /* metal_cpu_adapter_acc.h in Headers */ = {isa = PBXBuildFile; fileRef = 9DF19EA124A200AC00E1376D /* metal_cpu_adapter_acc.h */; };
		9DF26BD924645EA500F22F0D /* naive_compute.cc in Sources */ = {isa = PBXBuildFile; fileRef = 9DF26BD724645EA500F22F0D /* naive_compute.cc */; };
		9DF26BDA24645EA500F22F0D /* naive_compute.h in Headers */ = {isa = PBXBuildFile; fileRef = 9DF26BD824645EA500F22F0D /* naive_compute.h */; };
		EC0BE13725144B5E009BD69A /* detection_post_process_utils.h in Headers */ = {isa = PBXBuildFile; fileRef = EC0BE13425144B5D009BD69A /* detection_post_process_utils.h */; };
		EC0BE13825144B5E009BD69A /* detection_post_process_utils.cc in Sources */ = {isa = PBXBuildFile; fileRef = EC0BE13525144B5D009BD69A /* detection_post_process_utils.cc */; };
		EC0BE13925144B5E009BD69A /* string_utils.cc in Sources */ = {isa = PBXBuildFile; fileRef = EC0BE13625144B5D009BD69A /* string_utils.cc */; };
		EC0BE14F25144BB8009BD69A /* reduce_l1_layer.cc in Sources */ = {isa = PBXBuildFile; fileRef = EC0BE14825144BB7009BD69A /* reduce_l1_layer.cc */; };
		EC0BE15025144BB8009BD69A /* ceil_layer.cc in Sources */ = {isa = PBXBuildFile; fileRef = EC0BE14925144BB8009BD69A /* ceil_layer.cc */; };
		EC0BE15125144BB8009BD69A /* signed_mul_layer.cc in Sources */ = {isa = PBXBuildFile; fileRef = EC0BE14A25144BB8009BD69A /* signed_mul_layer.cc */; };
		EC0BE15225144BB8009BD69A /* squared_difference_layer.cc in Sources */ = {isa = PBXBuildFile; fileRef = EC0BE14B25144BB8009BD69A /* squared_difference_layer.cc */; };
		EC0BE15325144BB8009BD69A /* detection_post_process_layer.cc in Sources */ = {isa = PBXBuildFile; fileRef = EC0BE14C25144BB8009BD69A /* detection_post_process_layer.cc */; };
		EC0BE15425144BB8009BD69A /* arg_max_or_min_layer.cc in Sources */ = {isa = PBXBuildFile; fileRef = EC0BE14D25144BB8009BD69A /* arg_max_or_min_layer.cc */; };
		EC0BE15525144BB8009BD69A /* rsqrt_layer.cc in Sources */ = {isa = PBXBuildFile; fileRef = EC0BE14E25144BB8009BD69A /* rsqrt_layer.cc */; };
		EC0BE15E25144BE4009BD69A /* layer_interpreter_macro.h in Headers */ = {isa = PBXBuildFile; fileRef = EC0BE15825144BE3009BD69A /* layer_interpreter_macro.h */; };
		EC0BE15F25144BE4009BD69A /* squared_difference_layer_interpreter.cc in Sources */ = {isa = PBXBuildFile; fileRef = EC0BE15925144BE4009BD69A /* squared_difference_layer_interpreter.cc */; };
		EC0BE16025144BE4009BD69A /* detection_post_process_layer_interpreter.cc in Sources */ = {isa = PBXBuildFile; fileRef = EC0BE15A25144BE4009BD69A /* detection_post_process_layer_interpreter.cc */; };
		EC0BE16125144BE4009BD69A /* squeeze_layer_interpreter.cc in Sources */ = {isa = PBXBuildFile; fileRef = EC0BE15B25144BE4009BD69A /* squeeze_layer_interpreter.cc */; };
		EC0BE16225144BE4009BD69A /* signed_mul_layer_interpreter.cc in Sources */ = {isa = PBXBuildFile; fileRef = EC0BE15C25144BE4009BD69A /* signed_mul_layer_interpreter.cc */; };
		EC0BE16325144BE4009BD69A /* arg_max_or_min_layer_interpreter.cc in Sources */ = {isa = PBXBuildFile; fileRef = EC0BE15D25144BE4009BD69A /* arg_max_or_min_layer_interpreter.cc */; };
		EC0BE17225144C10009BD69A /* elu_layer_interpreter.cc in Sources */ = {isa = PBXBuildFile; fileRef = EC0BE16425144C0F009BD69A /* elu_layer_interpreter.cc */; };
		EC0BE17325144C10009BD69A /* selu_layer_interpreter.cc in Sources */ = {isa = PBXBuildFile; fileRef = EC0BE16525144C0F009BD69A /* selu_layer_interpreter.cc */; };
		EC0BE17425144C10009BD69A /* normalize_layer_interpreter.cc in Sources */ = {isa = PBXBuildFile; fileRef = EC0BE16625144C0F009BD69A /* normalize_layer_interpreter.cc */; };
		EC0BE17525144C10009BD69A /* prior_box_layer_interpreter.cc in Sources */ = {isa = PBXBuildFile; fileRef = EC0BE16725144C0F009BD69A /* prior_box_layer_interpreter.cc */; };
		EC0BE17625144C10009BD69A /* scale_layer_interpreter.cc in Sources */ = {isa = PBXBuildFile; fileRef = EC0BE16825144C0F009BD69A /* scale_layer_interpreter.cc */; };
		EC0BE17725144C10009BD69A /* pad_layer_interpreter.cc in Sources */ = {isa = PBXBuildFile; fileRef = EC0BE16925144C0F009BD69A /* pad_layer_interpreter.cc */; };
		EC0BE17825144C10009BD69A /* clip_layer_interpreter.cc in Sources */ = {isa = PBXBuildFile; fileRef = EC0BE16A25144C0F009BD69A /* clip_layer_interpreter.cc */; };
		EC0BE17925144C10009BD69A /* reorg_layer_interpreter.cc in Sources */ = {isa = PBXBuildFile; fileRef = EC0BE16B25144C0F009BD69A /* reorg_layer_interpreter.cc */; };
		EC0BE17A25144C10009BD69A /* detection_output_layer_interpreter.cc in Sources */ = {isa = PBXBuildFile; fileRef = EC0BE16C25144C0F009BD69A /* detection_output_layer_interpreter.cc */; };
		EC0BE17B25144C10009BD69A /* reduce_op_layer_interpreter.cc in Sources */ = {isa = PBXBuildFile; fileRef = EC0BE16D25144C0F009BD69A /* reduce_op_layer_interpreter.cc */; };
		EC0BE17C25144C10009BD69A /* instance_norm_layer_interpreter.cc in Sources */ = {isa = PBXBuildFile; fileRef = EC0BE16E25144C10009BD69A /* instance_norm_layer_interpreter.cc */; };
		EC0BE17D25144C10009BD69A /* roi_pooling_layer_interpreter.cc in Sources */ = {isa = PBXBuildFile; fileRef = EC0BE16F25144C10009BD69A /* roi_pooling_layer_interpreter.cc */; };
		EC0BE17E25144C10009BD69A /* prelu_layer_interpreter.cc in Sources */ = {isa = PBXBuildFile; fileRef = EC0BE17025144C10009BD69A /* prelu_layer_interpreter.cc */; };
		EC0BE17F25144C10009BD69A /* unary_op_layer_interpreter.cc in Sources */ = {isa = PBXBuildFile; fileRef = EC0BE17125144C10009BD69A /* unary_op_layer_interpreter.cc */; };
		EC0BE18425144C4F009BD69A /* arm_reshape_layer_acc.h in Headers */ = {isa = PBXBuildFile; fileRef = EC0BE18025144C4F009BD69A /* arm_reshape_layer_acc.h */; };
		EC0BE18525144C4F009BD69A /* arm_arg_max_or_min_layer_acc.cc in Sources */ = {isa = PBXBuildFile; fileRef = EC0BE18125144C4F009BD69A /* arm_arg_max_or_min_layer_acc.cc */; };
		EC0BE18625144C4F009BD69A /* arm_signed_mul_layer_acc.h in Headers */ = {isa = PBXBuildFile; fileRef = EC0BE18225144C4F009BD69A /* arm_signed_mul_layer_acc.h */; };
		EC0BE18725144C4F009BD69A /* arm_signed_mul_layer_acc.cc in Sources */ = {isa = PBXBuildFile; fileRef = EC0BE18325144C4F009BD69A /* arm_signed_mul_layer_acc.cc */; };
		EC2CF72525078C1200EE3899 /* metal_mat_converter.mm in Sources */ = {isa = PBXBuildFile; fileRef = EC2CF72325078C1200EE3899 /* metal_mat_converter.mm */; };
		EC2CF72625078C1200EE3899 /* metal_mat_converter.metal in Sources */ = {isa = PBXBuildFile; fileRef = EC2CF72425078C1200EE3899 /* metal_mat_converter.metal */; };
		EC2CF7502508A99C00EE3899 /* arm_deconv_layer_stride.h in Headers */ = {isa = PBXBuildFile; fileRef = EC2CF74E2508A99C00EE3899 /* arm_deconv_layer_stride.h */; };
		EC2CF7512508A99C00EE3899 /* arm_deconv_layer_stride.cc in Sources */ = {isa = PBXBuildFile; fileRef = EC2CF74F2508A99C00EE3899 /* arm_deconv_layer_stride.cc */; };
		EC2CF7822511F80500EE3899 /* metal_arg_max_or_min_layer_acc.mm in Sources */ = {isa = PBXBuildFile; fileRef = EC2CF7802511F80500EE3899 /* metal_arg_max_or_min_layer_acc.mm */; };
		EC2CF7832511F80500EE3899 /* metal_arg_max_or_min_layer_acc.metal in Sources */ = {isa = PBXBuildFile; fileRef = EC2CF7812511F80500EE3899 /* metal_arg_max_or_min_layer_acc.metal */; };
		ECEC5D6424FCDBA50044DDF1 /* arm_mat_converter.cc in Sources */ = {isa = PBXBuildFile; fileRef = ECEC5D6024FCDBA40044DDF1 /* arm_mat_converter.cc */; };
		ECEC5D6524FCDBA50044DDF1 /* arm_mat_util.h in Headers */ = {isa = PBXBuildFile; fileRef = ECEC5D6124FCDBA40044DDF1 /* arm_mat_util.h */; };
		ECEC5D6624FCDBA50044DDF1 /* arm_mat_converter.h in Headers */ = {isa = PBXBuildFile; fileRef = ECEC5D6224FCDBA40044DDF1 /* arm_mat_converter.h */; };
		ECEC5D6724FCDBA50044DDF1 /* arm_mat_util.cc in Sources */ = {isa = PBXBuildFile; fileRef = ECEC5D6324FCDBA50044DDF1 /* arm_mat_util.cc */; };
		ECEC5D6B24FCE0780044DDF1 /* mat_converter_acc.cc in Sources */ = {isa = PBXBuildFile; fileRef = ECEC5D6824FCE0780044DDF1 /* mat_converter_acc.cc */; };
		ECEC5D6C24FCE0780044DDF1 /* mat_converter_acc.h in Headers */ = {isa = PBXBuildFile; fileRef = ECEC5D6924FCE0780044DDF1 /* mat_converter_acc.h */; };
		ECEC5D6D24FCE0780044DDF1 /* mat_utils.cc in Sources */ = {isa = PBXBuildFile; fileRef = ECEC5D6A24FCE0780044DDF1 /* mat_utils.cc */; };
		ECEC5D8D24FF97DF0044DDF1 /* mat.cc in Sources */ = {isa = PBXBuildFile; fileRef = ECEC5D8C24FF97DF0044DDF1 /* mat.cc */; };
		ECEC5DA824FFC6FE0044DDF1 /* mat.cc in Sources */ = {isa = PBXBuildFile; fileRef = ECEC5DA724FFC6FD0044DDF1 /* mat.cc */; };
/* End PBXBuildFile section */

/* Begin PBXFileReference section */
		1FC98D8B25039D5F00A81D79 /* arm_conv_layer_group.cc */ = {isa = PBXFileReference; fileEncoding = 4; lastKnownFileType = sourcecode.cpp.cpp; path = arm_conv_layer_group.cc; sourceTree = "<group>"; };
		1FC98D8C25039D6000A81D79 /* arm_conv_layer_group.h */ = {isa = PBXFileReference; fileEncoding = 4; lastKnownFileType = sourcecode.c.h; path = arm_conv_layer_group.h; sourceTree = "<group>"; };
		9D24B9562351FFE1000E1F04 /* tnn copy-Info.plist */ = {isa = PBXFileReference; lastKnownFileType = text.plist.xml; name = "tnn copy-Info.plist"; path = "/Volumes/BANQ/Projects/MLProjects/tnn-open2/platforms/ios/tnn copy-Info.plist"; sourceTree = "<absolute>"; };
		9D29E25022DC89300050DC63 /* Foundation.framework */ = {isa = PBXFileReference; lastKnownFileType = wrapper.framework; name = Foundation.framework; path = Platforms/iPhoneOS.platform/Developer/SDKs/iPhoneOS12.2.sdk/System/Library/Frameworks/Foundation.framework; sourceTree = DEVELOPER_DIR; };
		9D2DB1D122D759C8000C508F /* tnn.framework */ = {isa = PBXFileReference; explicitFileType = wrapper.framework; includeInIndex = 0; path = tnn.framework; sourceTree = BUILT_PRODUCTS_DIR; };
		9D2DB1D422D759C8000C508F /* tnn.h */ = {isa = PBXFileReference; lastKnownFileType = sourcecode.c.h; path = tnn.h; sourceTree = "<group>"; };
		9D2DB1D522D759C8000C508F /* Info.plist */ = {isa = PBXFileReference; lastKnownFileType = text.plist.xml; path = Info.plist; sourceTree = "<group>"; };
		9D31635F23169B1600531250 /* CoreML.framework */ = {isa = PBXFileReference; lastKnownFileType = wrapper.framework; name = CoreML.framework; path = Platforms/iPhoneOS.platform/Developer/SDKs/iPhoneOS12.4.sdk/System/Library/Frameworks/CoreML.framework; sourceTree = DEVELOPER_DIR; };
		9D32F95E24557EE7002DCDAB /* net_optimizer_fuse_conv_relu.cc */ = {isa = PBXFileReference; fileEncoding = 4; lastKnownFileType = sourcecode.cpp.cpp; path = net_optimizer_fuse_conv_relu.cc; sourceTree = "<group>"; };
		9D32F95F24557EE7002DCDAB /* net_optimizer_remove_layers.h */ = {isa = PBXFileReference; fileEncoding = 4; lastKnownFileType = sourcecode.c.h; path = net_optimizer_remove_layers.h; sourceTree = "<group>"; };
		9D32F96024557EE7002DCDAB /* net_optimizer_fuse_conv_relu.h */ = {isa = PBXFileReference; fileEncoding = 4; lastKnownFileType = sourcecode.c.h; path = net_optimizer_fuse_conv_relu.h; sourceTree = "<group>"; };
		9D32F96124557EE7002DCDAB /* net_optimizer_insert_reformat.h */ = {isa = PBXFileReference; fileEncoding = 4; lastKnownFileType = sourcecode.c.h; path = net_optimizer_insert_reformat.h; sourceTree = "<group>"; };
		9D32F96224557EE7002DCDAB /* net_optimizer.h */ = {isa = PBXFileReference; fileEncoding = 4; lastKnownFileType = sourcecode.c.h; path = net_optimizer.h; sourceTree = "<group>"; };
		9D32F96324557EE7002DCDAB /* net_optimizer_insert_reformat.cc */ = {isa = PBXFileReference; fileEncoding = 4; lastKnownFileType = sourcecode.cpp.cpp; path = net_optimizer_insert_reformat.cc; sourceTree = "<group>"; };
		9D32F96424557EE7002DCDAB /* optimizer_const.h */ = {isa = PBXFileReference; fileEncoding = 4; lastKnownFileType = sourcecode.c.h; path = optimizer_const.h; sourceTree = "<group>"; };
		9D32F96524557EE7002DCDAB /* net_optimizer_manager.h */ = {isa = PBXFileReference; fileEncoding = 4; lastKnownFileType = sourcecode.c.h; path = net_optimizer_manager.h; sourceTree = "<group>"; };
		9D32F96624557EE7002DCDAB /* net_optimizer_remove_layers.cc */ = {isa = PBXFileReference; fileEncoding = 4; lastKnownFileType = sourcecode.cpp.cpp; path = net_optimizer_remove_layers.cc; sourceTree = "<group>"; };
		9D32F96724557EE7002DCDAB /* net_optimizer_manager.cc */ = {isa = PBXFileReference; fileEncoding = 4; lastKnownFileType = sourcecode.cpp.cpp; path = net_optimizer_manager.cc; sourceTree = "<group>"; };
		9D32F96924557EE7002DCDAB /* blob_2d_memory_pool.h */ = {isa = PBXFileReference; fileEncoding = 4; lastKnownFileType = sourcecode.c.h; path = blob_2d_memory_pool.h; sourceTree = "<group>"; };
		9D32F96A24557EE7002DCDAB /* others_memory_mode_state.cc */ = {isa = PBXFileReference; fileEncoding = 4; lastKnownFileType = sourcecode.cpp.cpp; path = others_memory_mode_state.cc; sourceTree = "<group>"; };
		9D32F96B24557EE7002DCDAB /* blob_memory_size_info.cc */ = {isa = PBXFileReference; fileEncoding = 4; lastKnownFileType = sourcecode.cpp.cpp; path = blob_memory_size_info.cc; sourceTree = "<group>"; };
		9D32F96C24557EE7002DCDAB /* shared_memory_manager.h */ = {isa = PBXFileReference; fileEncoding = 4; lastKnownFileType = sourcecode.c.h; path = shared_memory_manager.h; sourceTree = "<group>"; };
		9D32F96D24557EE7002DCDAB /* memory_unify_assign_strategy.cc */ = {isa = PBXFileReference; fileEncoding = 4; lastKnownFileType = sourcecode.cpp.cpp; path = memory_unify_assign_strategy.cc; sourceTree = "<group>"; };
		9D32F96E24557EE7002DCDAB /* blob_1d_memory_pool.h */ = {isa = PBXFileReference; fileEncoding = 4; lastKnownFileType = sourcecode.c.h; path = blob_1d_memory_pool.h; sourceTree = "<group>"; };
		9D32F96F24557EE7002DCDAB /* blob_1d_memory.cc */ = {isa = PBXFileReference; fileEncoding = 4; lastKnownFileType = sourcecode.cpp.cpp; path = blob_1d_memory.cc; sourceTree = "<group>"; };
		9D32F97024557EE7002DCDAB /* blob_memory_pool.cc */ = {isa = PBXFileReference; fileEncoding = 4; lastKnownFileType = sourcecode.cpp.cpp; path = blob_memory_pool.cc; sourceTree = "<group>"; };
		9D32F97124557EE7002DCDAB /* shared_memory_manager.cc */ = {isa = PBXFileReference; fileEncoding = 4; lastKnownFileType = sourcecode.cpp.cpp; path = shared_memory_manager.cc; sourceTree = "<group>"; };
		9D32F97224557EE7002DCDAB /* blob_2d_memory_pool.cc */ = {isa = PBXFileReference; fileEncoding = 4; lastKnownFileType = sourcecode.cpp.cpp; path = blob_2d_memory_pool.cc; sourceTree = "<group>"; };
		9D32F97324557EE7002DCDAB /* blob_memory_pool_factory.h */ = {isa = PBXFileReference; fileEncoding = 4; lastKnownFileType = sourcecode.c.h; path = blob_memory_pool_factory.h; sourceTree = "<group>"; };
		9D32F97424557EE7002DCDAB /* blob_memory.cc */ = {isa = PBXFileReference; fileEncoding = 4; lastKnownFileType = sourcecode.cpp.cpp; path = blob_memory.cc; sourceTree = "<group>"; };
		9D32F97524557EE7002DCDAB /* memory_mode_state.cc */ = {isa = PBXFileReference; fileEncoding = 4; lastKnownFileType = sourcecode.cpp.cpp; path = memory_mode_state.cc; sourceTree = "<group>"; };
		9D32F97624557EE7002DCDAB /* memory_seperate_assign_strategy.cc */ = {isa = PBXFileReference; fileEncoding = 4; lastKnownFileType = sourcecode.cpp.cpp; path = memory_seperate_assign_strategy.cc; sourceTree = "<group>"; };
		9D32F97724557EE7002DCDAB /* blob_1d_memory.h */ = {isa = PBXFileReference; fileEncoding = 4; lastKnownFileType = sourcecode.c.h; path = blob_1d_memory.h; sourceTree = "<group>"; };
		9D32F97824557EE7002DCDAB /* blob_memory_size_info.h */ = {isa = PBXFileReference; fileEncoding = 4; lastKnownFileType = sourcecode.c.h; path = blob_memory_size_info.h; sourceTree = "<group>"; };
		9D32F97924557EE7002DCDAB /* blob_memory.h */ = {isa = PBXFileReference; fileEncoding = 4; lastKnownFileType = sourcecode.c.h; path = blob_memory.h; sourceTree = "<group>"; };
		9D32F97A24557EE7002DCDAB /* memory_assign_strategy.h */ = {isa = PBXFileReference; fileEncoding = 4; lastKnownFileType = sourcecode.c.h; path = memory_assign_strategy.h; sourceTree = "<group>"; };
		9D32F97B24557EE7002DCDAB /* memory_mode_state_factory.h */ = {isa = PBXFileReference; fileEncoding = 4; lastKnownFileType = sourcecode.c.h; path = memory_mode_state_factory.h; sourceTree = "<group>"; };
		9D32F97C24557EE7002DCDAB /* others_memory_mode_state.h */ = {isa = PBXFileReference; fileEncoding = 4; lastKnownFileType = sourcecode.c.h; path = others_memory_mode_state.h; sourceTree = "<group>"; };
		9D32F97D24557EE7002DCDAB /* blob_2d_memory.h */ = {isa = PBXFileReference; fileEncoding = 4; lastKnownFileType = sourcecode.c.h; path = blob_2d_memory.h; sourceTree = "<group>"; };
		9D32F97E24557EE7002DCDAB /* blob_2d_memory.cc */ = {isa = PBXFileReference; fileEncoding = 4; lastKnownFileType = sourcecode.cpp.cpp; path = blob_2d_memory.cc; sourceTree = "<group>"; };
		9D32F97F24557EE7002DCDAB /* memory_unify_assign_strategy.h */ = {isa = PBXFileReference; fileEncoding = 4; lastKnownFileType = sourcecode.c.h; path = memory_unify_assign_strategy.h; sourceTree = "<group>"; };
		9D32F98024557EE7002DCDAB /* share_one_thread_memory_mode_state.cc */ = {isa = PBXFileReference; fileEncoding = 4; lastKnownFileType = sourcecode.cpp.cpp; path = share_one_thread_memory_mode_state.cc; sourceTree = "<group>"; };
		9D32F98124557EE7002DCDAB /* memory_mode_state_factory.cc */ = {isa = PBXFileReference; fileEncoding = 4; lastKnownFileType = sourcecode.cpp.cpp; path = memory_mode_state_factory.cc; sourceTree = "<group>"; };
		9D32F98224557EE7002DCDAB /* memory_mode_state.h */ = {isa = PBXFileReference; fileEncoding = 4; lastKnownFileType = sourcecode.c.h; path = memory_mode_state.h; sourceTree = "<group>"; };
		9D32F98324557EE7002DCDAB /* share_one_thread_memory_mode_state.h */ = {isa = PBXFileReference; fileEncoding = 4; lastKnownFileType = sourcecode.c.h; path = share_one_thread_memory_mode_state.h; sourceTree = "<group>"; };
		9D32F98424557EE7002DCDAB /* blob_memory_pool.h */ = {isa = PBXFileReference; fileEncoding = 4; lastKnownFileType = sourcecode.c.h; path = blob_memory_pool.h; sourceTree = "<group>"; };
		9D32F98524557EE7002DCDAB /* blob_memory_pool_factory.cc */ = {isa = PBXFileReference; fileEncoding = 4; lastKnownFileType = sourcecode.cpp.cpp; path = blob_memory_pool_factory.cc; sourceTree = "<group>"; };
		9D32F98624557EE7002DCDAB /* memory_seperate_assign_strategy.h */ = {isa = PBXFileReference; fileEncoding = 4; lastKnownFileType = sourcecode.c.h; path = memory_seperate_assign_strategy.h; sourceTree = "<group>"; };
		9D32F98724557EE7002DCDAB /* blob_1d_memory_pool.cc */ = {isa = PBXFileReference; fileEncoding = 4; lastKnownFileType = sourcecode.cpp.cpp; path = blob_1d_memory_pool.cc; sourceTree = "<group>"; };
		9D32F98924557EE7002DCDAB /* blob_dump_utils.h */ = {isa = PBXFileReference; fileEncoding = 4; lastKnownFileType = sourcecode.c.h; path = blob_dump_utils.h; sourceTree = "<group>"; };
		9D32F98A24557EE7002DCDAB /* omp_utils.h */ = {isa = PBXFileReference; fileEncoding = 4; lastKnownFileType = sourcecode.c.h; path = omp_utils.h; sourceTree = "<group>"; };
		9D32F98B24557EE7002DCDAB /* half_utils.cc */ = {isa = PBXFileReference; fileEncoding = 4; lastKnownFileType = sourcecode.cpp.cpp; path = half_utils.cc; sourceTree = "<group>"; };
		9D32F98C24557EE7002DCDAB /* blob_memory_size_utils.h */ = {isa = PBXFileReference; fileEncoding = 4; lastKnownFileType = sourcecode.c.h; path = blob_memory_size_utils.h; sourceTree = "<group>"; };
		9D32F98D24557EE7002DCDAB /* string_utils_inner.h */ = {isa = PBXFileReference; fileEncoding = 4; lastKnownFileType = sourcecode.c.h; path = string_utils_inner.h; sourceTree = "<group>"; };
		9D32F98E24557EE7002DCDAB /* blob_transfer_utils.h */ = {isa = PBXFileReference; fileEncoding = 4; lastKnownFileType = sourcecode.c.h; path = blob_transfer_utils.h; sourceTree = "<group>"; };
		9D32F98F24557EE7002DCDAB /* split_utils.h */ = {isa = PBXFileReference; fileEncoding = 4; lastKnownFileType = sourcecode.c.h; path = split_utils.h; sourceTree = "<group>"; };
		9D32F99024557EE7002DCDAB /* string_format.cc */ = {isa = PBXFileReference; fileEncoding = 4; lastKnownFileType = sourcecode.cpp.cpp; path = string_format.cc; sourceTree = "<group>"; };
		9D32F99124557EE7002DCDAB /* blob_dump_utils.cc */ = {isa = PBXFileReference; fileEncoding = 4; lastKnownFileType = sourcecode.cpp.cpp; path = blob_dump_utils.cc; sourceTree = "<group>"; };
		9D32F99224557EE7002DCDAB /* blob_transfer_utils.cc */ = {isa = PBXFileReference; fileEncoding = 4; lastKnownFileType = sourcecode.cpp.cpp; path = blob_transfer_utils.cc; sourceTree = "<group>"; };
		9D32F99424557EE7002DCDAB /* data_format_converter.h */ = {isa = PBXFileReference; fileEncoding = 4; lastKnownFileType = sourcecode.c.h; path = data_format_converter.h; sourceTree = "<group>"; };
		9D32F99524557EE7002DCDAB /* wingorad_generater.h */ = {isa = PBXFileReference; fileEncoding = 4; lastKnownFileType = sourcecode.c.h; path = wingorad_generater.h; sourceTree = "<group>"; };
		9D32F99624557EE7002DCDAB /* data_format_converter.cc */ = {isa = PBXFileReference; fileEncoding = 4; lastKnownFileType = sourcecode.cpp.cpp; path = data_format_converter.cc; sourceTree = "<group>"; };
		9D32F99724557EE7002DCDAB /* blob_converter_internal.h */ = {isa = PBXFileReference; fileEncoding = 4; lastKnownFileType = sourcecode.c.h; path = blob_converter_internal.h; sourceTree = "<group>"; };
		9D32F99824557EE7002DCDAB /* half.hpp */ = {isa = PBXFileReference; fileEncoding = 4; lastKnownFileType = sourcecode.cpp.h; path = half.hpp; sourceTree = "<group>"; };
		9D32F99924557EE7002DCDAB /* blob_converter_internal.cc */ = {isa = PBXFileReference; fileEncoding = 4; lastKnownFileType = sourcecode.cpp.cpp; path = blob_converter_internal.cc; sourceTree = "<group>"; };
		9D32F99A24557EE7002DCDAB /* dims_vector_utils.cc */ = {isa = PBXFileReference; fileEncoding = 4; lastKnownFileType = sourcecode.cpp.cpp; path = dims_vector_utils.cc; sourceTree = "<group>"; };
		9D32F99B24557EE7002DCDAB /* blob_memory_size_utils.cc */ = {isa = PBXFileReference; fileEncoding = 4; lastKnownFileType = sourcecode.cpp.cpp; path = blob_memory_size_utils.cc; sourceTree = "<group>"; };
		9D32F99C24557EE7002DCDAB /* wingorad_generater.cc */ = {isa = PBXFileReference; fileEncoding = 4; lastKnownFileType = sourcecode.cpp.cpp; path = wingorad_generater.cc; sourceTree = "<group>"; };
		9D32F99D24557EE7002DCDAB /* data_type_utils.cc */ = {isa = PBXFileReference; fileEncoding = 4; lastKnownFileType = sourcecode.cpp.cpp; path = data_type_utils.cc; sourceTree = "<group>"; };
		9D32F99E24557EE7002DCDAB /* split_utils.cc */ = {isa = PBXFileReference; fileEncoding = 4; lastKnownFileType = sourcecode.cpp.cpp; path = split_utils.cc; sourceTree = "<group>"; };
		9D32F99F24557EE7002DCDAB /* string_format.h */ = {isa = PBXFileReference; fileEncoding = 4; lastKnownFileType = sourcecode.c.h; path = string_format.h; sourceTree = "<group>"; };
		9D32F9A024557EE7002DCDAB /* pribox_generator_utils.h */ = {isa = PBXFileReference; fileEncoding = 4; lastKnownFileType = sourcecode.c.h; path = pribox_generator_utils.h; sourceTree = "<group>"; };
		9D32F9A124557EE7002DCDAB /* cpu_utils.cc */ = {isa = PBXFileReference; fileEncoding = 4; lastKnownFileType = sourcecode.cpp.cpp; path = cpu_utils.cc; sourceTree = "<group>"; };
		9D32F9A224557EE7002DCDAB /* pribox_generator_utils.cc */ = {isa = PBXFileReference; fileEncoding = 4; lastKnownFileType = sourcecode.cpp.cpp; path = pribox_generator_utils.cc; sourceTree = "<group>"; };
		9D32F9A424557EE7002DCDAB /* sigmoid_layer.cc */ = {isa = PBXFileReference; fileEncoding = 4; lastKnownFileType = sourcecode.cpp.cpp; path = sigmoid_layer.cc; sourceTree = "<group>"; };
		9D32F9A524557EE7002DCDAB /* pow_layer.cc */ = {isa = PBXFileReference; fileEncoding = 4; lastKnownFileType = sourcecode.cpp.cpp; path = pow_layer.cc; sourceTree = "<group>"; };
		9D32F9A624557EE7002DCDAB /* tanh_layer.cc */ = {isa = PBXFileReference; fileEncoding = 4; lastKnownFileType = sourcecode.cpp.cpp; path = tanh_layer.cc; sourceTree = "<group>"; };
		9D32F9A724557EE7002DCDAB /* sign_layer.cc */ = {isa = PBXFileReference; fileEncoding = 4; lastKnownFileType = sourcecode.cpp.cpp; path = sign_layer.cc; sourceTree = "<group>"; };
		9D32F9A824557EE7002DCDAB /* softplus_layer.cc */ = {isa = PBXFileReference; fileEncoding = 4; lastKnownFileType = sourcecode.cpp.cpp; path = softplus_layer.cc; sourceTree = "<group>"; };
		9D32F9A924557EE7002DCDAB /* tan_layer.cc */ = {isa = PBXFileReference; fileEncoding = 4; lastKnownFileType = sourcecode.cpp.cpp; path = tan_layer.cc; sourceTree = "<group>"; };
		9D32F9AA24557EE7002DCDAB /* reduce_prod_layer.cc */ = {isa = PBXFileReference; fileEncoding = 4; lastKnownFileType = sourcecode.cpp.cpp; path = reduce_prod_layer.cc; sourceTree = "<group>"; };
		9D32F9AB24557EE7002DCDAB /* reduce_sum_square_layer.cc */ = {isa = PBXFileReference; fileEncoding = 4; lastKnownFileType = sourcecode.cpp.cpp; path = reduce_sum_square_layer.cc; sourceTree = "<group>"; };
		9D32F9AC24557EE7002DCDAB /* add_layer.cc */ = {isa = PBXFileReference; fileEncoding = 4; lastKnownFileType = sourcecode.cpp.cpp; path = add_layer.cc; sourceTree = "<group>"; };
		9D32F9AD24557EE7002DCDAB /* exp_layer.cc */ = {isa = PBXFileReference; fileEncoding = 4; lastKnownFileType = sourcecode.cpp.cpp; path = exp_layer.cc; sourceTree = "<group>"; };
		9D32F9AE24557EE7002DCDAB /* base_layer.h */ = {isa = PBXFileReference; fileEncoding = 4; lastKnownFileType = sourcecode.c.h; path = base_layer.h; sourceTree = "<group>"; };
		9D32F9AF24557EE7002DCDAB /* shuffle_layer.cc */ = {isa = PBXFileReference; fileEncoding = 4; lastKnownFileType = sourcecode.cpp.cpp; path = shuffle_layer.cc; sourceTree = "<group>"; };
		9D32F9B024557EE7002DCDAB /* reduce_layer.h */ = {isa = PBXFileReference; fileEncoding = 4; lastKnownFileType = sourcecode.c.h; path = reduce_layer.h; sourceTree = "<group>"; };
		9D32F9B124557EE7002DCDAB /* sqrt_layer.cc */ = {isa = PBXFileReference; fileEncoding = 4; lastKnownFileType = sourcecode.cpp.cpp; path = sqrt_layer.cc; sourceTree = "<group>"; };
		9D32F9B224557EE7002DCDAB /* flatten_layer.cc */ = {isa = PBXFileReference; fileEncoding = 4; lastKnownFileType = sourcecode.cpp.cpp; path = flatten_layer.cc; sourceTree = "<group>"; };
		9D32F9B324557EE7002DCDAB /* pooling_3d_layer.cc */ = {isa = PBXFileReference; fileEncoding = 4; lastKnownFileType = sourcecode.cpp.cpp; path = pooling_3d_layer.cc; sourceTree = "<group>"; };
		9D32F9B424557EE7002DCDAB /* reshape_layer.cc */ = {isa = PBXFileReference; fileEncoding = 4; lastKnownFileType = sourcecode.cpp.cpp; path = reshape_layer.cc; sourceTree = "<group>"; };
		9D32F9B524557EE7002DCDAB /* elementwise_layer.cc */ = {isa = PBXFileReference; fileEncoding = 4; lastKnownFileType = sourcecode.cpp.cpp; path = elementwise_layer.cc; sourceTree = "<group>"; };
		9D32F9B624557EE7002DCDAB /* div_layer.cc */ = {isa = PBXFileReference; fileEncoding = 4; lastKnownFileType = sourcecode.cpp.cpp; path = div_layer.cc; sourceTree = "<group>"; };
		9D32F9B724557EE7002DCDAB /* inner_product_layer.cc */ = {isa = PBXFileReference; fileEncoding = 4; lastKnownFileType = sourcecode.cpp.cpp; path = inner_product_layer.cc; sourceTree = "<group>"; };
		9D32F9B824557EE7002DCDAB /* atan_layer.cc */ = {isa = PBXFileReference; fileEncoding = 4; lastKnownFileType = sourcecode.cpp.cpp; path = atan_layer.cc; sourceTree = "<group>"; };
		9D32F9B924557EE7002DCDAB /* sub_layer.cc */ = {isa = PBXFileReference; fileEncoding = 4; lastKnownFileType = sourcecode.cpp.cpp; path = sub_layer.cc; sourceTree = "<group>"; };
		9D32F9BA24557EE7002DCDAB /* elementwise_layer.h */ = {isa = PBXFileReference; fileEncoding = 4; lastKnownFileType = sourcecode.c.h; path = elementwise_layer.h; sourceTree = "<group>"; };
		9D32F9BB24557EE7002DCDAB /* reciprocal_layer.cc */ = {isa = PBXFileReference; fileEncoding = 4; lastKnownFileType = sourcecode.cpp.cpp; path = reciprocal_layer.cc; sourceTree = "<group>"; };
		9D32F9BC24557EE7002DCDAB /* floor_layer.cc */ = {isa = PBXFileReference; fileEncoding = 4; lastKnownFileType = sourcecode.cpp.cpp; path = floor_layer.cc; sourceTree = "<group>"; };
		9D32F9BD24557EE7002DCDAB /* detection_output_layer.cc */ = {isa = PBXFileReference; fileEncoding = 4; lastKnownFileType = sourcecode.cpp.cpp; path = detection_output_layer.cc; sourceTree = "<group>"; };
		9D32F9BE24557EE7002DCDAB /* splitv_layer.cc */ = {isa = PBXFileReference; fileEncoding = 4; lastKnownFileType = sourcecode.cpp.cpp; path = splitv_layer.cc; sourceTree = "<group>"; };
		9D32F9BF24557EE7002DCDAB /* instance_norm_layer.cc */ = {isa = PBXFileReference; fileEncoding = 4; lastKnownFileType = sourcecode.cpp.cpp; path = instance_norm_layer.cc; sourceTree = "<group>"; };
		9D32F9C024557EE7002DCDAB /* selu_layer.cc */ = {isa = PBXFileReference; fileEncoding = 4; lastKnownFileType = sourcecode.cpp.cpp; path = selu_layer.cc; sourceTree = "<group>"; };
		9D32F9C124557EE7002DCDAB /* prior_box_layer.cc */ = {isa = PBXFileReference; fileEncoding = 4; lastKnownFileType = sourcecode.cpp.cpp; path = prior_box_layer.cc; sourceTree = "<group>"; };
		9D32F9C224557EE7002DCDAB /* conv_layer.cc */ = {isa = PBXFileReference; fileEncoding = 4; lastKnownFileType = sourcecode.cpp.cpp; path = conv_layer.cc; sourceTree = "<group>"; };
		9D32F9C324557EE7002DCDAB /* conv3d_layer.cc */ = {isa = PBXFileReference; fileEncoding = 4; lastKnownFileType = sourcecode.cpp.cpp; path = conv3d_layer.cc; sourceTree = "<group>"; };
		9D32F9C424557EE7002DCDAB /* relu6_layer.cc */ = {isa = PBXFileReference; fileEncoding = 4; lastKnownFileType = sourcecode.cpp.cpp; path = relu6_layer.cc; sourceTree = "<group>"; };
		9D32F9C524557EE7002DCDAB /* prelu_layer.cc */ = {isa = PBXFileReference; fileEncoding = 4; lastKnownFileType = sourcecode.cpp.cpp; path = prelu_layer.cc; sourceTree = "<group>"; };
		9D32F9C624557EE7002DCDAB /* neg_layer.cc */ = {isa = PBXFileReference; fileEncoding = 4; lastKnownFileType = sourcecode.cpp.cpp; path = neg_layer.cc; sourceTree = "<group>"; };
		9D32F9C724557EE7002DCDAB /* softmax_layer.cc */ = {isa = PBXFileReference; fileEncoding = 4; lastKnownFileType = sourcecode.cpp.cpp; path = softmax_layer.cc; sourceTree = "<group>"; };
		9D32F9C824557EE7002DCDAB /* acos_layer.cc */ = {isa = PBXFileReference; fileEncoding = 4; lastKnownFileType = sourcecode.cpp.cpp; path = acos_layer.cc; sourceTree = "<group>"; };
		9D32F9C924557EE7002DCDAB /* clip_layer.cc */ = {isa = PBXFileReference; fileEncoding = 4; lastKnownFileType = sourcecode.cpp.cpp; path = clip_layer.cc; sourceTree = "<group>"; };
		9D32F9CA24557EE7002DCDAB /* multidir_broadcast_layer.h */ = {isa = PBXFileReference; fileEncoding = 4; lastKnownFileType = sourcecode.c.h; path = multidir_broadcast_layer.h; sourceTree = "<group>"; };
		9D32F9CB24557EE7002DCDAB /* reduce_mean_layer.cc */ = {isa = PBXFileReference; fileEncoding = 4; lastKnownFileType = sourcecode.cpp.cpp; path = reduce_mean_layer.cc; sourceTree = "<group>"; };
		9D32F9CC24557EE7002DCDAB /* reduce_sum_layer.cc */ = {isa = PBXFileReference; fileEncoding = 4; lastKnownFileType = sourcecode.cpp.cpp; path = reduce_sum_layer.cc; sourceTree = "<group>"; };
		9D32F9CD24557EE7002DCDAB /* pad_layer.cc */ = {isa = PBXFileReference; fileEncoding = 4; lastKnownFileType = sourcecode.cpp.cpp; path = pad_layer.cc; sourceTree = "<group>"; };
		9D32F9CE24557EE7002DCDAB /* abs_layer.cc */ = {isa = PBXFileReference; fileEncoding = 4; lastKnownFileType = sourcecode.cpp.cpp; path = abs_layer.cc; sourceTree = "<group>"; };
		9D32F9CF24557EE7002DCDAB /* min_layer.cc */ = {isa = PBXFileReference; fileEncoding = 4; lastKnownFileType = sourcecode.cpp.cpp; path = min_layer.cc; sourceTree = "<group>"; };
		9D32F9D024557EE7002DCDAB /* reduce_min_layer.cc */ = {isa = PBXFileReference; fileEncoding = 4; lastKnownFileType = sourcecode.cpp.cpp; path = reduce_min_layer.cc; sourceTree = "<group>"; };
		9D32F9D124557EE7002DCDAB /* sin_layer.cc */ = {isa = PBXFileReference; fileEncoding = 4; lastKnownFileType = sourcecode.cpp.cpp; path = sin_layer.cc; sourceTree = "<group>"; };
		9D32F9D224557EE7002DCDAB /* reformat_layer.cc */ = {isa = PBXFileReference; fileEncoding = 4; lastKnownFileType = sourcecode.cpp.cpp; path = reformat_layer.cc; sourceTree = "<group>"; };
		9D32F9D324557EE7002DCDAB /* concat_layer.cc */ = {isa = PBXFileReference; fileEncoding = 4; lastKnownFileType = sourcecode.cpp.cpp; path = concat_layer.cc; sourceTree = "<group>"; };
		9D32F9D424557EE7002DCDAB /* mul_layer.cc */ = {isa = PBXFileReference; fileEncoding = 4; lastKnownFileType = sourcecode.cpp.cpp; path = mul_layer.cc; sourceTree = "<group>"; };
		9D32F9D524557EE7002DCDAB /* base_layer.cc */ = {isa = PBXFileReference; fileEncoding = 4; lastKnownFileType = sourcecode.cpp.cpp; path = base_layer.cc; sourceTree = "<group>"; };
		9D32F9D624557EE7002DCDAB /* roi_pooling_layer.cc */ = {isa = PBXFileReference; fileEncoding = 4; lastKnownFileType = sourcecode.cpp.cpp; path = roi_pooling_layer.cc; sourceTree = "<group>"; };
		9D32F9D724557EE7002DCDAB /* hdrguide_layer.cc */ = {isa = PBXFileReference; fileEncoding = 4; lastKnownFileType = sourcecode.cpp.cpp; path = hdrguide_layer.cc; sourceTree = "<group>"; };
		9D32F9D824557EE7002DCDAB /* reduce_log_sum_exp_layer.cc */ = {isa = PBXFileReference; fileEncoding = 4; lastKnownFileType = sourcecode.cpp.cpp; path = reduce_log_sum_exp_layer.cc; sourceTree = "<group>"; };
		9D32F9D924557EE7002DCDAB /* reduce_l2_layer.cc */ = {isa = PBXFileReference; fileEncoding = 4; lastKnownFileType = sourcecode.cpp.cpp; path = reduce_l2_layer.cc; sourceTree = "<group>"; };
		9D32F9DA24557EE7002DCDAB /* normalize_layer.cc */ = {isa = PBXFileReference; fileEncoding = 4; lastKnownFileType = sourcecode.cpp.cpp; path = normalize_layer.cc; sourceTree = "<group>"; };
		9D32F9DB24557EE7002DCDAB /* pooling_layer.cc */ = {isa = PBXFileReference; fileEncoding = 4; lastKnownFileType = sourcecode.cpp.cpp; path = pooling_layer.cc; sourceTree = "<group>"; };
		9D32F9DC24557EE7002DCDAB /* elu_layer.cc */ = {isa = PBXFileReference; fileEncoding = 4; lastKnownFileType = sourcecode.cpp.cpp; path = elu_layer.cc; sourceTree = "<group>"; };
		9D32F9DD24557EE7002DCDAB /* log_layer.cc */ = {isa = PBXFileReference; fileEncoding = 4; lastKnownFileType = sourcecode.cpp.cpp; path = log_layer.cc; sourceTree = "<group>"; };
		9D32F9DE24557EE7002DCDAB /* scale_layer.cc */ = {isa = PBXFileReference; fileEncoding = 4; lastKnownFileType = sourcecode.cpp.cpp; path = scale_layer.cc; sourceTree = "<group>"; };
		9D32F9DF24557EE7002DCDAB /* hard_swish_layer.cc */ = {isa = PBXFileReference; fileEncoding = 4; lastKnownFileType = sourcecode.cpp.cpp; path = hard_swish_layer.cc; sourceTree = "<group>"; };
		9D32F9E024557EE7002DCDAB /* upsample_layer.cc */ = {isa = PBXFileReference; fileEncoding = 4; lastKnownFileType = sourcecode.cpp.cpp; path = upsample_layer.cc; sourceTree = "<group>"; };
		9D32F9E124557EE7002DCDAB /* reduce_layer.cc */ = {isa = PBXFileReference; fileEncoding = 4; lastKnownFileType = sourcecode.cpp.cpp; path = reduce_layer.cc; sourceTree = "<group>"; };
		9D32F9E224557EE7002DCDAB /* multidir_broadcast_layer.cc */ = {isa = PBXFileReference; fileEncoding = 4; lastKnownFileType = sourcecode.cpp.cpp; path = multidir_broadcast_layer.cc; sourceTree = "<group>"; };
		9D32F9E324557EE7002DCDAB /* cos_layer.cc */ = {isa = PBXFileReference; fileEncoding = 4; lastKnownFileType = sourcecode.cpp.cpp; path = cos_layer.cc; sourceTree = "<group>"; };
		9D32F9E424557EE7002DCDAB /* relu_layer.cc */ = {isa = PBXFileReference; fileEncoding = 4; lastKnownFileType = sourcecode.cpp.cpp; path = relu_layer.cc; sourceTree = "<group>"; };
		9D32F9E524557EE7002DCDAB /* asin_layer.cc */ = {isa = PBXFileReference; fileEncoding = 4; lastKnownFileType = sourcecode.cpp.cpp; path = asin_layer.cc; sourceTree = "<group>"; };
		9D32F9E624557EE7002DCDAB /* reorg_layer.cc */ = {isa = PBXFileReference; fileEncoding = 4; lastKnownFileType = sourcecode.cpp.cpp; path = reorg_layer.cc; sourceTree = "<group>"; };
		9D32F9E724557EE7002DCDAB /* batch_norm_layer.cc */ = {isa = PBXFileReference; fileEncoding = 4; lastKnownFileType = sourcecode.cpp.cpp; path = batch_norm_layer.cc; sourceTree = "<group>"; };
		9D32F9E824557EE7002DCDAB /* deconv_layer.cc */ = {isa = PBXFileReference; fileEncoding = 4; lastKnownFileType = sourcecode.cpp.cpp; path = deconv_layer.cc; sourceTree = "<group>"; };
		9D32F9E924557EE7002DCDAB /* stride_slice_layer.cc */ = {isa = PBXFileReference; fileEncoding = 4; lastKnownFileType = sourcecode.cpp.cpp; path = stride_slice_layer.cc; sourceTree = "<group>"; };
		9D32F9EA24557EE8002DCDAB /* split_layer.cc */ = {isa = PBXFileReference; fileEncoding = 4; lastKnownFileType = sourcecode.cpp.cpp; path = split_layer.cc; sourceTree = "<group>"; };
		9D32F9EB24557EE8002DCDAB /* log_sigmoid_layer.cc */ = {isa = PBXFileReference; fileEncoding = 4; lastKnownFileType = sourcecode.cpp.cpp; path = log_sigmoid_layer.cc; sourceTree = "<group>"; };
		9D32F9EC24557EE8002DCDAB /* lrn_layer.cc */ = {isa = PBXFileReference; fileEncoding = 4; lastKnownFileType = sourcecode.cpp.cpp; path = lrn_layer.cc; sourceTree = "<group>"; };
		9D32F9ED24557EE8002DCDAB /* permute_layer.cc */ = {isa = PBXFileReference; fileEncoding = 4; lastKnownFileType = sourcecode.cpp.cpp; path = permute_layer.cc; sourceTree = "<group>"; };
		9D32F9EE24557EE8002DCDAB /* reduce_log_sum_layer.cc */ = {isa = PBXFileReference; fileEncoding = 4; lastKnownFileType = sourcecode.cpp.cpp; path = reduce_log_sum_layer.cc; sourceTree = "<group>"; };
		9D32F9EF24557EE8002DCDAB /* hard_sigmoid_layer.cc */ = {isa = PBXFileReference; fileEncoding = 4; lastKnownFileType = sourcecode.cpp.cpp; path = hard_sigmoid_layer.cc; sourceTree = "<group>"; };
		9D32F9F024557EE8002DCDAB /* max_layer.cc */ = {isa = PBXFileReference; fileEncoding = 4; lastKnownFileType = sourcecode.cpp.cpp; path = max_layer.cc; sourceTree = "<group>"; };
		9D32F9F124557EE8002DCDAB /* reduce_max_layer.cc */ = {isa = PBXFileReference; fileEncoding = 4; lastKnownFileType = sourcecode.cpp.cpp; path = reduce_max_layer.cc; sourceTree = "<group>"; };
		9D32FBFB24557EEB002DCDAB /* default_model_interpreter.h */ = {isa = PBXFileReference; fileEncoding = 4; lastKnownFileType = sourcecode.c.h; path = default_model_interpreter.h; sourceTree = "<group>"; };
		9D32FBFC24557EEB002DCDAB /* layer_resource_generator.cc */ = {isa = PBXFileReference; fileEncoding = 4; lastKnownFileType = sourcecode.cpp.cpp; path = layer_resource_generator.cc; sourceTree = "<group>"; };
		9D32FBFD24557EEB002DCDAB /* layer_param.h */ = {isa = PBXFileReference; fileEncoding = 4; lastKnownFileType = sourcecode.c.h; path = layer_param.h; sourceTree = "<group>"; };
		9D32FBFE24557EEB002DCDAB /* default_model_interpreter.cc */ = {isa = PBXFileReference; fileEncoding = 4; lastKnownFileType = sourcecode.cpp.cpp; path = default_model_interpreter.cc; sourceTree = "<group>"; };
		9D32FBFF24557EEB002DCDAB /* net_resource.cc */ = {isa = PBXFileReference; fileEncoding = 4; lastKnownFileType = sourcecode.cpp.cpp; path = net_resource.cc; sourceTree = "<group>"; };
		9D32FC0124557EEB002DCDAB /* model_interpreter.h */ = {isa = PBXFileReference; fileEncoding = 4; lastKnownFileType = sourcecode.c.h; path = model_interpreter.h; sourceTree = "<group>"; };
		9D32FC0224557EEB002DCDAB /* model_packer.h */ = {isa = PBXFileReference; fileEncoding = 4; lastKnownFileType = sourcecode.c.h; path = model_packer.h; sourceTree = "<group>"; };
		9D32FC0324557EEB002DCDAB /* model_packer.cc */ = {isa = PBXFileReference; fileEncoding = 4; lastKnownFileType = sourcecode.cpp.cpp; path = model_packer.cc; sourceTree = "<group>"; };
		9D32FC0424557EEB002DCDAB /* objseri.h */ = {isa = PBXFileReference; fileEncoding = 4; lastKnownFileType = sourcecode.c.h; path = objseri.h; sourceTree = "<group>"; };
		9D32FC0524557EEB002DCDAB /* model_interpreter.cc */ = {isa = PBXFileReference; fileEncoding = 4; lastKnownFileType = sourcecode.cpp.cpp; path = model_interpreter.cc; sourceTree = "<group>"; };
		9D32FC0724557EEB002DCDAB /* batch_norm_layer_interpreter.cc */ = {isa = PBXFileReference; fileEncoding = 4; lastKnownFileType = sourcecode.cpp.cpp; path = batch_norm_layer_interpreter.cc; sourceTree = "<group>"; };
		9D32FC0824557EEB002DCDAB /* shuffle_layer_interpreter.cc */ = {isa = PBXFileReference; fileEncoding = 4; lastKnownFileType = sourcecode.cpp.cpp; path = shuffle_layer_interpreter.cc; sourceTree = "<group>"; };
		9D32FC0924557EEB002DCDAB /* conv_layer_interpreter.cc */ = {isa = PBXFileReference; fileEncoding = 4; lastKnownFileType = sourcecode.cpp.cpp; path = conv_layer_interpreter.cc; sourceTree = "<group>"; };
		9D32FC0A24557EEB002DCDAB /* flatten_layer_interpreter.cc */ = {isa = PBXFileReference; fileEncoding = 4; lastKnownFileType = sourcecode.cpp.cpp; path = flatten_layer_interpreter.cc; sourceTree = "<group>"; };
		9D32FC0B24557EEB002DCDAB /* unary_op_layer_interpreter.h */ = {isa = PBXFileReference; fileEncoding = 4; lastKnownFileType = sourcecode.c.h; path = unary_op_layer_interpreter.h; sourceTree = "<group>"; };
		9D32FC0C24557EEB002DCDAB /* detection_output_interpreter.cc */ = {isa = PBXFileReference; fileEncoding = 4; lastKnownFileType = sourcecode.cpp.cpp; path = detection_output_interpreter.cc; sourceTree = "<group>"; };
		9D32FC0D24557EEB002DCDAB /* reorg_layer_interpreter.cc */ = {isa = PBXFileReference; fileEncoding = 4; lastKnownFileType = sourcecode.cpp.cpp; path = reorg_layer_interpreter.cc; sourceTree = "<group>"; };
		9D32FC0E24557EEB002DCDAB /* prelu_layer_interpreter.cc */ = {isa = PBXFileReference; fileEncoding = 4; lastKnownFileType = sourcecode.cpp.cpp; path = prelu_layer_interpreter.cc; sourceTree = "<group>"; };
		9D32FC0F24557EEB002DCDAB /* clip_layer_interpreter.cc */ = {isa = PBXFileReference; fileEncoding = 4; lastKnownFileType = sourcecode.cpp.cpp; path = clip_layer_interpreter.cc; sourceTree = "<group>"; };
		9D32FC1024557EEB002DCDAB /* div_layer_interpreter.cc */ = {isa = PBXFileReference; fileEncoding = 4; lastKnownFileType = sourcecode.cpp.cpp; path = div_layer_interpreter.cc; sourceTree = "<group>"; };
		9D32FC1124557EEB002DCDAB /* stride_slice_layer_interpreter.cc */ = {isa = PBXFileReference; fileEncoding = 4; lastKnownFileType = sourcecode.cpp.cpp; path = stride_slice_layer_interpreter.cc; sourceTree = "<group>"; };
		9D32FC1224557EEB002DCDAB /* pooling_layer_interpreter.cc */ = {isa = PBXFileReference; fileEncoding = 4; lastKnownFileType = sourcecode.cpp.cpp; path = pooling_layer_interpreter.cc; sourceTree = "<group>"; };
		9D32FC1324557EEB002DCDAB /* pad_layer_interpreter.cc */ = {isa = PBXFileReference; fileEncoding = 4; lastKnownFileType = sourcecode.cpp.cpp; path = pad_layer_interpreter.cc; sourceTree = "<group>"; };
		9D32FC1424557EEB002DCDAB /* sub_layer_interpreter.cc */ = {isa = PBXFileReference; fileEncoding = 4; lastKnownFileType = sourcecode.cpp.cpp; path = sub_layer_interpreter.cc; sourceTree = "<group>"; };
		9D32FC1524557EEB002DCDAB /* normalize_layer_interpreter.cc */ = {isa = PBXFileReference; fileEncoding = 4; lastKnownFileType = sourcecode.cpp.cpp; path = normalize_layer_interpreter.cc; sourceTree = "<group>"; };
		9D32FC1624557EEB002DCDAB /* abstract_layer_interpreter.h */ = {isa = PBXFileReference; fileEncoding = 4; lastKnownFileType = sourcecode.c.h; path = abstract_layer_interpreter.h; sourceTree = "<group>"; };
		9D32FC1724557EEB002DCDAB /* upsample_layer_interpreter.cc */ = {isa = PBXFileReference; fileEncoding = 4; lastKnownFileType = sourcecode.cpp.cpp; path = upsample_layer_interpreter.cc; sourceTree = "<group>"; };
		9D32FC1824557EEB002DCDAB /* max_layer_interpreter.cc */ = {isa = PBXFileReference; fileEncoding = 4; lastKnownFileType = sourcecode.cpp.cpp; path = max_layer_interpreter.cc; sourceTree = "<group>"; };
		9D32FC1924557EEB002DCDAB /* add_layer_interpreter.cc */ = {isa = PBXFileReference; fileEncoding = 4; lastKnownFileType = sourcecode.cpp.cpp; path = add_layer_interpreter.cc; sourceTree = "<group>"; };
		9D32FC1A24557EEB002DCDAB /* permute_layer_interpreter.cc */ = {isa = PBXFileReference; fileEncoding = 4; lastKnownFileType = sourcecode.cpp.cpp; path = permute_layer_interpreter.cc; sourceTree = "<group>"; };
		9D32FC1B24557EEB002DCDAB /* hard_swish_layer_interpreter.cc */ = {isa = PBXFileReference; fileEncoding = 4; lastKnownFileType = sourcecode.cpp.cpp; path = hard_swish_layer_interpreter.cc; sourceTree = "<group>"; };
		9D32FC1C24557EEB002DCDAB /* elu_layer_interpreter.cc */ = {isa = PBXFileReference; fileEncoding = 4; lastKnownFileType = sourcecode.cpp.cpp; path = elu_layer_interpreter.cc; sourceTree = "<group>"; };
		9D32FC1D24557EEB002DCDAB /* selu_layer_interpreter.cc */ = {isa = PBXFileReference; fileEncoding = 4; lastKnownFileType = sourcecode.cpp.cpp; path = selu_layer_interpreter.cc; sourceTree = "<group>"; };
		9D32FC1E24557EEB002DCDAB /* lrn_layer_interpreter.cc */ = {isa = PBXFileReference; fileEncoding = 4; lastKnownFileType = sourcecode.cpp.cpp; path = lrn_layer_interpreter.cc; sourceTree = "<group>"; };
		9D32FC1F24557EEB002DCDAB /* roi_pooling_layer_interpreter.cc */ = {isa = PBXFileReference; fileEncoding = 4; lastKnownFileType = sourcecode.cpp.cpp; path = roi_pooling_layer_interpreter.cc; sourceTree = "<group>"; };
		9D32FC2024557EEB002DCDAB /* hard_sigmoid_layer_interpreter.cc */ = {isa = PBXFileReference; fileEncoding = 4; lastKnownFileType = sourcecode.cpp.cpp; path = hard_sigmoid_layer_interpreter.cc; sourceTree = "<group>"; };
		9D32FC2124557EEB002DCDAB /* softmax_layer_interpreter.cc */ = {isa = PBXFileReference; fileEncoding = 4; lastKnownFileType = sourcecode.cpp.cpp; path = softmax_layer_interpreter.cc; sourceTree = "<group>"; };
		9D32FC2224557EEB002DCDAB /* pow_layer_interpreter.cc */ = {isa = PBXFileReference; fileEncoding = 4; lastKnownFileType = sourcecode.cpp.cpp; path = pow_layer_interpreter.cc; sourceTree = "<group>"; };
		9D32FC2324557EEB002DCDAB /* pooling_3d_layer_interpreter.cc */ = {isa = PBXFileReference; fileEncoding = 4; lastKnownFileType = sourcecode.cpp.cpp; path = pooling_3d_layer_interpreter.cc; sourceTree = "<group>"; };
		9D32FC2424557EEB002DCDAB /* blob_scale_layer_interpreter.cc */ = {isa = PBXFileReference; fileEncoding = 4; lastKnownFileType = sourcecode.cpp.cpp; path = blob_scale_layer_interpreter.cc; sourceTree = "<group>"; };
		9D32FC2524557EEB002DCDAB /* mul_layer_interpreter.cc */ = {isa = PBXFileReference; fileEncoding = 4; lastKnownFileType = sourcecode.cpp.cpp; path = mul_layer_interpreter.cc; sourceTree = "<group>"; };
		9D32FC2624557EEB002DCDAB /* reduce_op_interpreter.cc */ = {isa = PBXFileReference; fileEncoding = 4; lastKnownFileType = sourcecode.cpp.cpp; path = reduce_op_interpreter.cc; sourceTree = "<group>"; };
		9D32FC2724557EEB002DCDAB /* hdrguide_layer_interpreter.cc */ = {isa = PBXFileReference; fileEncoding = 4; lastKnownFileType = sourcecode.cpp.cpp; path = hdrguide_layer_interpreter.cc; sourceTree = "<group>"; };
		9D32FC2824557EEB002DCDAB /* prior_box_layer_interpreter.cc */ = {isa = PBXFileReference; fileEncoding = 4; lastKnownFileType = sourcecode.cpp.cpp; path = prior_box_layer_interpreter.cc; sourceTree = "<group>"; };
		9D32FC2924557EEB002DCDAB /* reshape_layer_interpreter.cc */ = {isa = PBXFileReference; fileEncoding = 4; lastKnownFileType = sourcecode.cpp.cpp; path = reshape_layer_interpreter.cc; sourceTree = "<group>"; };
		9D32FC2A24557EEB002DCDAB /* instance_norm_layer_interpreter.cc */ = {isa = PBXFileReference; fileEncoding = 4; lastKnownFileType = sourcecode.cpp.cpp; path = instance_norm_layer_interpreter.cc; sourceTree = "<group>"; };
		9D32FC2B24557EEB002DCDAB /* splitv_layer_interpreter.cc */ = {isa = PBXFileReference; fileEncoding = 4; lastKnownFileType = sourcecode.cpp.cpp; path = splitv_layer_interpreter.cc; sourceTree = "<group>"; };
		9D32FC2C24557EEB002DCDAB /* min_layer_interpreter.cc */ = {isa = PBXFileReference; fileEncoding = 4; lastKnownFileType = sourcecode.cpp.cpp; path = min_layer_interpreter.cc; sourceTree = "<group>"; };
		9D32FC2D24557EEB002DCDAB /* inner_product_layer_interpreter.cc */ = {isa = PBXFileReference; fileEncoding = 4; lastKnownFileType = sourcecode.cpp.cpp; path = inner_product_layer_interpreter.cc; sourceTree = "<group>"; };
		9D32FC2E24557EEB002DCDAB /* concat_layer_interpreter.cc */ = {isa = PBXFileReference; fileEncoding = 4; lastKnownFileType = sourcecode.cpp.cpp; path = concat_layer_interpreter.cc; sourceTree = "<group>"; };
		9D32FC2F24557EEB002DCDAB /* conv_3d_layer_interpreter.cc */ = {isa = PBXFileReference; fileEncoding = 4; lastKnownFileType = sourcecode.cpp.cpp; path = conv_3d_layer_interpreter.cc; sourceTree = "<group>"; };
		9D32FC3024557EEB002DCDAB /* unary_op_layer_interpreter.cc */ = {isa = PBXFileReference; fileEncoding = 4; lastKnownFileType = sourcecode.cpp.cpp; path = unary_op_layer_interpreter.cc; sourceTree = "<group>"; };
		9D32FC3124557EEB002DCDAB /* scale_layer_interpreter.cc */ = {isa = PBXFileReference; fileEncoding = 4; lastKnownFileType = sourcecode.cpp.cpp; path = scale_layer_interpreter.cc; sourceTree = "<group>"; };
		9D32FC3224557EEB002DCDAB /* reduce_op_interpreter.h */ = {isa = PBXFileReference; fileEncoding = 4; lastKnownFileType = sourcecode.c.h; path = reduce_op_interpreter.h; sourceTree = "<group>"; };
		9D32FC3324557EEB002DCDAB /* layer_interpreter.h */ = {isa = PBXFileReference; fileEncoding = 4; lastKnownFileType = sourcecode.c.h; path = layer_interpreter.h; sourceTree = "<group>"; };
		9D32FC3424557EEB002DCDAB /* raw_buffer.h */ = {isa = PBXFileReference; fileEncoding = 4; lastKnownFileType = sourcecode.c.h; path = raw_buffer.h; sourceTree = "<group>"; };
		9D32FC3524557EEB002DCDAB /* default_model_packer.h */ = {isa = PBXFileReference; fileEncoding = 4; lastKnownFileType = sourcecode.c.h; path = default_model_packer.h; sourceTree = "<group>"; };
		9D32FC3624557EEB002DCDAB /* layer_resource.h */ = {isa = PBXFileReference; fileEncoding = 4; lastKnownFileType = sourcecode.c.h; path = layer_resource.h; sourceTree = "<group>"; };
		9D32FC3724557EEB002DCDAB /* net_resource.h */ = {isa = PBXFileReference; fileEncoding = 4; lastKnownFileType = sourcecode.c.h; path = net_resource.h; sourceTree = "<group>"; };
		9D32FC3824557EEB002DCDAB /* default_model_packer.cc */ = {isa = PBXFileReference; fileEncoding = 4; lastKnownFileType = sourcecode.cpp.cpp; path = default_model_packer.cc; sourceTree = "<group>"; };
		9D32FC3924557EEB002DCDAB /* abstract_model_interpreter.h */ = {isa = PBXFileReference; fileEncoding = 4; lastKnownFileType = sourcecode.c.h; path = abstract_model_interpreter.h; sourceTree = "<group>"; };
		9D32FC3A24557EEB002DCDAB /* net_structure.cc */ = {isa = PBXFileReference; fileEncoding = 4; lastKnownFileType = sourcecode.cpp.cpp; path = net_structure.cc; sourceTree = "<group>"; };
		9D32FC3B24557EEB002DCDAB /* raw_buffer.cc */ = {isa = PBXFileReference; fileEncoding = 4; lastKnownFileType = sourcecode.cpp.cpp; path = raw_buffer.cc; sourceTree = "<group>"; };
		9D32FC3C24557EEB002DCDAB /* abstract_model_interpreter.cc */ = {isa = PBXFileReference; fileEncoding = 4; lastKnownFileType = sourcecode.cpp.cpp; path = abstract_model_interpreter.cc; sourceTree = "<group>"; };
		9D32FC3E24557EEB002DCDAB /* ncnn_model_interpreter.cc */ = {isa = PBXFileReference; fileEncoding = 4; lastKnownFileType = sourcecode.cpp.cpp; path = ncnn_model_interpreter.cc; sourceTree = "<group>"; };
		9D32FC4024557EEB002DCDAB /* ncnn_optimizer.h */ = {isa = PBXFileReference; fileEncoding = 4; lastKnownFileType = sourcecode.c.h; path = ncnn_optimizer.h; sourceTree = "<group>"; };
		9D32FC4124557EEB002DCDAB /* memory_data_optimizer.cc */ = {isa = PBXFileReference; fileEncoding = 4; lastKnownFileType = sourcecode.cpp.cpp; path = memory_data_optimizer.cc; sourceTree = "<group>"; };
		9D32FC4224557EEB002DCDAB /* ncnn_optimizer_manager.cc */ = {isa = PBXFileReference; fileEncoding = 4; lastKnownFileType = sourcecode.cpp.cpp; path = ncnn_optimizer_manager.cc; sourceTree = "<group>"; };
		9D32FC4324557EEB002DCDAB /* expand_slice_optimizer.cc */ = {isa = PBXFileReference; fileEncoding = 4; lastKnownFileType = sourcecode.cpp.cpp; path = expand_slice_optimizer.cc; sourceTree = "<group>"; };
		9D32FC4424557EEB002DCDAB /* ncnn_optimizer_manager.h */ = {isa = PBXFileReference; fileEncoding = 4; lastKnownFileType = sourcecode.c.h; path = ncnn_optimizer_manager.h; sourceTree = "<group>"; };
		9D32FC4524557EEB002DCDAB /* ncnn_param_utils.cc */ = {isa = PBXFileReference; fileEncoding = 4; lastKnownFileType = sourcecode.cpp.cpp; path = ncnn_param_utils.cc; sourceTree = "<group>"; };
		9D32FC4624557EEB002DCDAB /* ncnn_layer_type.h */ = {isa = PBXFileReference; fileEncoding = 4; lastKnownFileType = sourcecode.c.h; path = ncnn_layer_type.h; sourceTree = "<group>"; };
		9D32FC4724557EEB002DCDAB /* serializer.h */ = {isa = PBXFileReference; fileEncoding = 4; lastKnownFileType = sourcecode.c.h; path = serializer.h; sourceTree = "<group>"; };
		9D32FC4824557EEB002DCDAB /* ncnn_layer_type.cc */ = {isa = PBXFileReference; fileEncoding = 4; lastKnownFileType = sourcecode.cpp.cpp; path = ncnn_layer_type.cc; sourceTree = "<group>"; };
		9D32FC4924557EEB002DCDAB /* ncnn_model_interpreter.h */ = {isa = PBXFileReference; fileEncoding = 4; lastKnownFileType = sourcecode.c.h; path = ncnn_model_interpreter.h; sourceTree = "<group>"; };
		9D32FC4A24557EEB002DCDAB /* ncnn_param_utils.h */ = {isa = PBXFileReference; fileEncoding = 4; lastKnownFileType = sourcecode.c.h; path = ncnn_param_utils.h; sourceTree = "<group>"; };
		9D32FC4C24557EEB002DCDAB /* batch_norm_layer_interpreter.cc */ = {isa = PBXFileReference; fileEncoding = 4; lastKnownFileType = sourcecode.cpp.cpp; path = batch_norm_layer_interpreter.cc; sourceTree = "<group>"; };
		9D32FC4D24557EEB002DCDAB /* conv_layer_interpreter.cc */ = {isa = PBXFileReference; fileEncoding = 4; lastKnownFileType = sourcecode.cpp.cpp; path = conv_layer_interpreter.cc; sourceTree = "<group>"; };
		9D32FC4E24557EEB002DCDAB /* memory_data_layer_interpreter.cc */ = {isa = PBXFileReference; fileEncoding = 4; lastKnownFileType = sourcecode.cpp.cpp; path = memory_data_layer_interpreter.cc; sourceTree = "<group>"; };
		9D32FC4F24557EEB002DCDAB /* default_layer_interpreter.cc */ = {isa = PBXFileReference; fileEncoding = 4; lastKnownFileType = sourcecode.cpp.cpp; path = default_layer_interpreter.cc; sourceTree = "<group>"; };
		9D32FC5024557EEB002DCDAB /* pooling_layer_interpreter.cc */ = {isa = PBXFileReference; fileEncoding = 4; lastKnownFileType = sourcecode.cpp.cpp; path = pooling_layer_interpreter.cc; sourceTree = "<group>"; };
		9D32FC5124557EEB002DCDAB /* abstract_layer_interpreter.h */ = {isa = PBXFileReference; fileEncoding = 4; lastKnownFileType = sourcecode.c.h; path = abstract_layer_interpreter.h; sourceTree = "<group>"; };
		9D32FC5224557EEB002DCDAB /* slice_layer_interpreter.cc */ = {isa = PBXFileReference; fileEncoding = 4; lastKnownFileType = sourcecode.cpp.cpp; path = slice_layer_interpreter.cc; sourceTree = "<group>"; };
		9D32FC5324557EEB002DCDAB /* permute_layer_interpreter.cc */ = {isa = PBXFileReference; fileEncoding = 4; lastKnownFileType = sourcecode.cpp.cpp; path = permute_layer_interpreter.cc; sourceTree = "<group>"; };
		9D32FC5424557EEB002DCDAB /* binary_op_interpreter.cc */ = {isa = PBXFileReference; fileEncoding = 4; lastKnownFileType = sourcecode.cpp.cpp; path = binary_op_interpreter.cc; sourceTree = "<group>"; };
		9D32FC5524557EEB002DCDAB /* hard_swish_layer_interpreter.cc */ = {isa = PBXFileReference; fileEncoding = 4; lastKnownFileType = sourcecode.cpp.cpp; path = hard_swish_layer_interpreter.cc; sourceTree = "<group>"; };
		9D32FC5624557EEB002DCDAB /* lrn_layer_interpreter.cc */ = {isa = PBXFileReference; fileEncoding = 4; lastKnownFileType = sourcecode.cpp.cpp; path = lrn_layer_interpreter.cc; sourceTree = "<group>"; };
		9D32FC5724557EEB002DCDAB /* hard_sigmoid_layer_interpreter.cc */ = {isa = PBXFileReference; fileEncoding = 4; lastKnownFileType = sourcecode.cpp.cpp; path = hard_sigmoid_layer_interpreter.cc; sourceTree = "<group>"; };
		9D32FC5824557EEB002DCDAB /* softmax_layer_interpreter.cc */ = {isa = PBXFileReference; fileEncoding = 4; lastKnownFileType = sourcecode.cpp.cpp; path = softmax_layer_interpreter.cc; sourceTree = "<group>"; };
		9D32FC5924557EEB002DCDAB /* eltwise_layer_interpreter.cc */ = {isa = PBXFileReference; fileEncoding = 4; lastKnownFileType = sourcecode.cpp.cpp; path = eltwise_layer_interpreter.cc; sourceTree = "<group>"; };
		9D32FC5A24557EEB002DCDAB /* reshape_layer_interpreter.cc */ = {isa = PBXFileReference; fileEncoding = 4; lastKnownFileType = sourcecode.cpp.cpp; path = reshape_layer_interpreter.cc; sourceTree = "<group>"; };
		9D32FC5B24557EEB002DCDAB /* relu_layer_interpreter.cc */ = {isa = PBXFileReference; fileEncoding = 4; lastKnownFileType = sourcecode.cpp.cpp; path = relu_layer_interpreter.cc; sourceTree = "<group>"; };
		9D32FC5C24557EEB002DCDAB /* deconv_layer_interpreter.cc */ = {isa = PBXFileReference; fileEncoding = 4; lastKnownFileType = sourcecode.cpp.cpp; path = deconv_layer_interpreter.cc; sourceTree = "<group>"; };
		9D32FC5D24557EEB002DCDAB /* interp_layer_interpreter.cc */ = {isa = PBXFileReference; fileEncoding = 4; lastKnownFileType = sourcecode.cpp.cpp; path = interp_layer_interpreter.cc; sourceTree = "<group>"; };
		9D32FC5E24557EEB002DCDAB /* inner_product_layer_interpreter.cc */ = {isa = PBXFileReference; fileEncoding = 4; lastKnownFileType = sourcecode.cpp.cpp; path = inner_product_layer_interpreter.cc; sourceTree = "<group>"; };
		9D32FC5F24557EEB002DCDAB /* concat_layer_interpreter.cc */ = {isa = PBXFileReference; fileEncoding = 4; lastKnownFileType = sourcecode.cpp.cpp; path = concat_layer_interpreter.cc; sourceTree = "<group>"; };
		9D32FC6024557EEB002DCDAB /* crop_layer_interpreter.cc */ = {isa = PBXFileReference; fileEncoding = 4; lastKnownFileType = sourcecode.cpp.cpp; path = crop_layer_interpreter.cc; sourceTree = "<group>"; };
		9D32FC6124557EEB002DCDAB /* shuffle_channel_layer_interpreter.cc */ = {isa = PBXFileReference; fileEncoding = 4; lastKnownFileType = sourcecode.cpp.cpp; path = shuffle_channel_layer_interpreter.cc; sourceTree = "<group>"; };
		9D32FC6224557EEB002DCDAB /* net_structure.h */ = {isa = PBXFileReference; fileEncoding = 4; lastKnownFileType = sourcecode.c.h; path = net_structure.h; sourceTree = "<group>"; };
		9D32FC6324557EEB002DCDAB /* layer_resource_generator.h */ = {isa = PBXFileReference; fileEncoding = 4; lastKnownFileType = sourcecode.c.h; path = layer_resource_generator.h; sourceTree = "<group>"; };
		9D32FC6524557EEB002DCDAB /* layer_type.cc */ = {isa = PBXFileReference; fileEncoding = 4; lastKnownFileType = sourcecode.cpp.cpp; path = layer_type.cc; sourceTree = "<group>"; };
		9D32FC6624557EEB002DCDAB /* abstract_network.cc */ = {isa = PBXFileReference; fileEncoding = 4; lastKnownFileType = sourcecode.cpp.cpp; path = abstract_network.cc; sourceTree = "<group>"; };
		9D32FC6724557EEB002DCDAB /* default_network.h */ = {isa = PBXFileReference; fileEncoding = 4; lastKnownFileType = sourcecode.c.h; path = default_network.h; sourceTree = "<group>"; };
		9D32FC6824557EEB002DCDAB /* tnn_impl.cc */ = {isa = PBXFileReference; fileEncoding = 4; lastKnownFileType = sourcecode.cpp.cpp; path = tnn_impl.cc; sourceTree = "<group>"; };
		9D32FC6924557EEB002DCDAB /* abstract_layer_acc.h */ = {isa = PBXFileReference; fileEncoding = 4; lastKnownFileType = sourcecode.c.h; path = abstract_layer_acc.h; sourceTree = "<group>"; };
		9D32FC6A24557EEB002DCDAB /* status.cc */ = {isa = PBXFileReference; fileEncoding = 4; lastKnownFileType = sourcecode.cpp.cpp; path = status.cc; sourceTree = "<group>"; };
		9D32FC6B24557EEB002DCDAB /* blob.cc */ = {isa = PBXFileReference; fileEncoding = 4; lastKnownFileType = sourcecode.cpp.cpp; path = blob.cc; sourceTree = "<group>"; };
		9D32FC6C24557EEB002DCDAB /* tnn_impl_default.h */ = {isa = PBXFileReference; fileEncoding = 4; lastKnownFileType = sourcecode.c.h; path = tnn_impl_default.h; sourceTree = "<group>"; };
		9D32FC6D24557EEB002DCDAB /* blob_int8.cc */ = {isa = PBXFileReference; fileEncoding = 4; lastKnownFileType = sourcecode.cpp.cpp; path = blob_int8.cc; sourceTree = "<group>"; };
		9D32FC6E24557EEB002DCDAB /* context.cc */ = {isa = PBXFileReference; fileEncoding = 4; lastKnownFileType = sourcecode.cpp.cpp; path = context.cc; sourceTree = "<group>"; };
		9D32FC6F24557EEB002DCDAB /* context.h */ = {isa = PBXFileReference; fileEncoding = 4; lastKnownFileType = sourcecode.c.h; path = context.h; sourceTree = "<group>"; };
		9D32FC7024557EEB002DCDAB /* tnn.cc */ = {isa = PBXFileReference; fileEncoding = 4; lastKnownFileType = sourcecode.cpp.cpp; path = tnn.cc; sourceTree = "<group>"; };
		9D32FC7124557EEB002DCDAB /* abstract_device.h */ = {isa = PBXFileReference; fileEncoding = 4; lastKnownFileType = sourcecode.c.h; path = abstract_device.h; sourceTree = "<group>"; };
		9D32FC7224557EEB002DCDAB /* tnn_impl_default.cc */ = {isa = PBXFileReference; fileEncoding = 4; lastKnownFileType = sourcecode.cpp.cpp; path = tnn_impl_default.cc; sourceTree = "<group>"; };
		9D32FC7324557EEB002DCDAB /* abstract_network.h */ = {isa = PBXFileReference; fileEncoding = 4; lastKnownFileType = sourcecode.c.h; path = abstract_network.h; sourceTree = "<group>"; };
		9D32FC7424557EEB002DCDAB /* abstract_device.cc */ = {isa = PBXFileReference; fileEncoding = 4; lastKnownFileType = sourcecode.cpp.cpp; path = abstract_device.cc; sourceTree = "<group>"; };
		9D32FC7524557EEB002DCDAB /* tnn_impl.h */ = {isa = PBXFileReference; fileEncoding = 4; lastKnownFileType = sourcecode.c.h; path = tnn_impl.h; sourceTree = "<group>"; };
		9D32FC7624557EEB002DCDAB /* abstract_layer_acc.cc */ = {isa = PBXFileReference; fileEncoding = 4; lastKnownFileType = sourcecode.cpp.cpp; path = abstract_layer_acc.cc; sourceTree = "<group>"; };
		9D32FC7724557EEB002DCDAB /* layer_type.h */ = {isa = PBXFileReference; fileEncoding = 4; lastKnownFileType = sourcecode.c.h; path = layer_type.h; sourceTree = "<group>"; };
		9D32FC7824557EEB002DCDAB /* instance.cc */ = {isa = PBXFileReference; fileEncoding = 4; lastKnownFileType = sourcecode.cpp.cpp; path = instance.cc; sourceTree = "<group>"; };
		9D32FC7924557EEB002DCDAB /* blob_manager.cc */ = {isa = PBXFileReference; fileEncoding = 4; lastKnownFileType = sourcecode.cpp.cpp; path = blob_manager.cc; sourceTree = "<group>"; };
		9D32FC7A24557EEB002DCDAB /* default_network.cc */ = {isa = PBXFileReference; fileEncoding = 4; lastKnownFileType = sourcecode.cpp.cpp; path = default_network.cc; sourceTree = "<group>"; };
		9D32FC7B24557EEB002DCDAB /* blob_int8.h */ = {isa = PBXFileReference; fileEncoding = 4; lastKnownFileType = sourcecode.c.h; path = blob_int8.h; sourceTree = "<group>"; };
		9D32FC7C24557EEB002DCDAB /* blob_manager.h */ = {isa = PBXFileReference; fileEncoding = 4; lastKnownFileType = sourcecode.c.h; path = blob_manager.h; sourceTree = "<group>"; };
		9D4C60C9246BF7A1006068D1 /* bbox_util.h */ = {isa = PBXFileReference; fileEncoding = 4; lastKnownFileType = sourcecode.c.h; path = bbox_util.h; sourceTree = "<group>"; };
		9D4C60CA246BF7A1006068D1 /* bbox_util.cc */ = {isa = PBXFileReference; fileEncoding = 4; lastKnownFileType = sourcecode.cpp.cpp; path = bbox_util.cc; sourceTree = "<group>"; };
		9D4C60CD246BF826006068D1 /* profile.cc */ = {isa = PBXFileReference; fileEncoding = 4; lastKnownFileType = sourcecode.cpp.cpp; path = profile.cc; sourceTree = "<group>"; };
		9D4C60CE246BF826006068D1 /* profile.h */ = {isa = PBXFileReference; fileEncoding = 4; lastKnownFileType = sourcecode.c.h; path = profile.h; sourceTree = "<group>"; };
		9D5B715E24BF0A300062DF64 /* metal_prior_box_layer_acc.metal */ = {isa = PBXFileReference; fileEncoding = 4; lastKnownFileType = sourcecode.metal; path = metal_prior_box_layer_acc.metal; sourceTree = "<group>"; };
		9D5B715F24BF0A300062DF64 /* metal_prior_box_layer_acc.mm */ = {isa = PBXFileReference; fileEncoding = 4; lastKnownFileType = sourcecode.cpp.objcpp; path = metal_prior_box_layer_acc.mm; sourceTree = "<group>"; };
		9D852BC924584E6A003F4E41 /* bfp16_utils.cc */ = {isa = PBXFileReference; fileEncoding = 4; lastKnownFileType = sourcecode.cpp.cpp; path = bfp16_utils.cc; sourceTree = "<group>"; };
		9D852BCA24584E6A003F4E41 /* bfp16.h */ = {isa = PBXFileReference; fileEncoding = 4; lastKnownFileType = sourcecode.c.h; path = bfp16.h; sourceTree = "<group>"; };
		9DB341FB249B0A9300F23F65 /* metal_cpu_adapter_acc.mm */ = {isa = PBXFileReference; fileEncoding = 4; lastKnownFileType = sourcecode.cpp.objcpp; path = metal_cpu_adapter_acc.mm; sourceTree = "<group>"; };
		9DD1FA8D247CE9BE00800139 /* coreml_network.mm */ = {isa = PBXFileReference; fileEncoding = 4; lastKnownFileType = sourcecode.cpp.objcpp; path = coreml_network.mm; sourceTree = "<group>"; };
		9DD1FA8F247CE9BE00800139 /* metal_command_queue.h */ = {isa = PBXFileReference; fileEncoding = 4; lastKnownFileType = sourcecode.c.h; path = metal_command_queue.h; sourceTree = "<group>"; };
		9DD1FA90247CE9BE00800139 /* coreml_network.h */ = {isa = PBXFileReference; fileEncoding = 4; lastKnownFileType = sourcecode.c.h; path = coreml_network.h; sourceTree = "<group>"; };
		9DD1FA91247CE9BE00800139 /* metal_device.mm */ = {isa = PBXFileReference; fileEncoding = 4; lastKnownFileType = sourcecode.cpp.objcpp; path = metal_device.mm; sourceTree = "<group>"; };
		9DD1FA92247CE9BE00800139 /* tnn_impl_coreml.h */ = {isa = PBXFileReference; fileEncoding = 4; lastKnownFileType = sourcecode.c.h; path = tnn_impl_coreml.h; sourceTree = "<group>"; };
		9DD1FA93247CE9BE00800139 /* metal_macro.h */ = {isa = PBXFileReference; fileEncoding = 4; lastKnownFileType = sourcecode.c.h; path = metal_macro.h; sourceTree = "<group>"; };
		9DD1FA94247CE9BE00800139 /* metal_blob_converter.mm */ = {isa = PBXFileReference; fileEncoding = 4; lastKnownFileType = sourcecode.cpp.objcpp; path = metal_blob_converter.mm; sourceTree = "<group>"; };
		9DD1FA95247CE9BE00800139 /* metal_blob_converter.metal */ = {isa = PBXFileReference; fileEncoding = 4; lastKnownFileType = sourcecode.metal; path = metal_blob_converter.metal; sourceTree = "<group>"; };
		9DD1FA96247CE9BE00800139 /* metal_device.h */ = {isa = PBXFileReference; fileEncoding = 4; lastKnownFileType = sourcecode.c.h; path = metal_device.h; sourceTree = "<group>"; };
		9DD1FA98247CE9BE00800139 /* metal_command_queue.mm */ = {isa = PBXFileReference; fileEncoding = 4; lastKnownFileType = sourcecode.cpp.objcpp; path = metal_command_queue.mm; sourceTree = "<group>"; };
		9DD1FA99247CE9BE00800139 /* metal_context.mm */ = {isa = PBXFileReference; fileEncoding = 4; lastKnownFileType = sourcecode.cpp.objcpp; path = metal_context.mm; sourceTree = "<group>"; };
		9DD1FA9A247CE9BE00800139 /* tnn_impl_coreml.mm */ = {isa = PBXFileReference; fileEncoding = 4; lastKnownFileType = sourcecode.cpp.objcpp; path = tnn_impl_coreml.mm; sourceTree = "<group>"; };
		9DD1FA9B247CE9BE00800139 /* metal_context.h */ = {isa = PBXFileReference; fileEncoding = 4; lastKnownFileType = sourcecode.c.h; path = metal_context.h; sourceTree = "<group>"; };
		9DD1FA9D247CE9BE00800139 /* metal_sigmoid_layer_acc.mm */ = {isa = PBXFileReference; fileEncoding = 4; lastKnownFileType = sourcecode.cpp.objcpp; path = metal_sigmoid_layer_acc.mm; sourceTree = "<group>"; };
		9DD1FA9E247CE9BE00800139 /* metal_permute_layer_acc.metal */ = {isa = PBXFileReference; fileEncoding = 4; lastKnownFileType = sourcecode.metal; path = metal_permute_layer_acc.metal; sourceTree = "<group>"; };
		9DD1FA9F247CE9BE00800139 /* metal_prelu_layer_acc.h */ = {isa = PBXFileReference; fileEncoding = 4; lastKnownFileType = sourcecode.c.h; path = metal_prelu_layer_acc.h; sourceTree = "<group>"; };
		9DD1FAA0247CE9BE00800139 /* metal_floor_layer_acc.mm */ = {isa = PBXFileReference; fileEncoding = 4; lastKnownFileType = sourcecode.cpp.objcpp; path = metal_floor_layer_acc.mm; sourceTree = "<group>"; };
		9DD1FAA1247CE9BE00800139 /* metal_relu_layer_acc.mm */ = {isa = PBXFileReference; fileEncoding = 4; lastKnownFileType = sourcecode.cpp.objcpp; path = metal_relu_layer_acc.mm; sourceTree = "<group>"; };
		9DD1FAA2247CE9BE00800139 /* metal_hard_swish_layer_acc.metal */ = {isa = PBXFileReference; fileEncoding = 4; lastKnownFileType = sourcecode.metal; path = metal_hard_swish_layer_acc.metal; sourceTree = "<group>"; };
		9DD1FAA3247CE9BE00800139 /* metal_unary_layer_acc.h */ = {isa = PBXFileReference; fileEncoding = 4; lastKnownFileType = sourcecode.c.h; path = metal_unary_layer_acc.h; sourceTree = "<group>"; };
		9DD1FAA4247CE9BE00800139 /* metal_multidir_broadcast_layer_acc.mm */ = {isa = PBXFileReference; fileEncoding = 4; lastKnownFileType = sourcecode.cpp.objcpp; path = metal_multidir_broadcast_layer_acc.mm; sourceTree = "<group>"; };
		9DD1FAA5247CE9BE00800139 /* metal_mul_layer_acc.mm */ = {isa = PBXFileReference; fileEncoding = 4; lastKnownFileType = sourcecode.cpp.objcpp; path = metal_mul_layer_acc.mm; sourceTree = "<group>"; };
		9DD1FAA6247CE9BE00800139 /* metal_ceil_layer_acc.metal */ = {isa = PBXFileReference; fileEncoding = 4; lastKnownFileType = sourcecode.metal; path = metal_ceil_layer_acc.metal; sourceTree = "<group>"; };
		9DD1FAA7247CE9BE00800139 /* metal_tan_layer_acc.metal */ = {isa = PBXFileReference; fileEncoding = 4; lastKnownFileType = sourcecode.metal; path = metal_tan_layer_acc.metal; sourceTree = "<group>"; };
		9DD1FAA8247CE9BE00800139 /* metal_stride_slice_layer_acc.mm */ = {isa = PBXFileReference; fileEncoding = 4; lastKnownFileType = sourcecode.cpp.objcpp; path = metal_stride_slice_layer_acc.mm; sourceTree = "<group>"; };
		9DD1FAA9247CE9BE00800139 /* metal_reduce_mean_layer_acc.mm */ = {isa = PBXFileReference; fileEncoding = 4; lastKnownFileType = sourcecode.cpp.objcpp; path = metal_reduce_mean_layer_acc.mm; sourceTree = "<group>"; };
		9DD1FAAA247CE9BE00800139 /* metal_common.metal */ = {isa = PBXFileReference; fileEncoding = 4; lastKnownFileType = sourcecode.metal; path = metal_common.metal; sourceTree = "<group>"; };
		9DD1FAAB247CE9BE00800139 /* metal_tanh_layer_acc.mm */ = {isa = PBXFileReference; fileEncoding = 4; lastKnownFileType = sourcecode.cpp.objcpp; path = metal_tanh_layer_acc.mm; sourceTree = "<group>"; };
		9DD1FAAC247CE9BE00800139 /* metal_instance_norm_layer_acc.mm */ = {isa = PBXFileReference; fileEncoding = 4; lastKnownFileType = sourcecode.cpp.objcpp; path = metal_instance_norm_layer_acc.mm; sourceTree = "<group>"; };
		9DD1FAAD247CE9BE00800139 /* metal_sin_layer_acc.mm */ = {isa = PBXFileReference; fileEncoding = 4; lastKnownFileType = sourcecode.cpp.objcpp; path = metal_sin_layer_acc.mm; sourceTree = "<group>"; };
		9DD1FAAE247CE9BE00800139 /* metal_sub_layer_acc.mm */ = {isa = PBXFileReference; fileEncoding = 4; lastKnownFileType = sourcecode.cpp.objcpp; path = metal_sub_layer_acc.mm; sourceTree = "<group>"; };
		9DD1FAB0247CE9BE00800139 /* metal_common.h */ = {isa = PBXFileReference; fileEncoding = 4; lastKnownFileType = sourcecode.c.h; path = metal_common.h; sourceTree = "<group>"; };
		9DD1FAB1247CE9BE00800139 /* metal_add_layer_acc.metal */ = {isa = PBXFileReference; fileEncoding = 4; lastKnownFileType = sourcecode.metal; path = metal_add_layer_acc.metal; sourceTree = "<group>"; };
		9DD1FAB2247CE9BE00800139 /* metal_sqrt_layer_acc.mm */ = {isa = PBXFileReference; fileEncoding = 4; lastKnownFileType = sourcecode.cpp.objcpp; path = metal_sqrt_layer_acc.mm; sourceTree = "<group>"; };
		9DD1FAB3247CE9BE00800139 /* metal_layer_acc.mm */ = {isa = PBXFileReference; fileEncoding = 4; lastKnownFileType = sourcecode.cpp.objcpp; path = metal_layer_acc.mm; sourceTree = "<group>"; };
		9DD1FAB4247CE9BE00800139 /* metal_reduce_sum_layer_acc.mm */ = {isa = PBXFileReference; fileEncoding = 4; lastKnownFileType = sourcecode.cpp.objcpp; path = metal_reduce_sum_layer_acc.mm; sourceTree = "<group>"; };
		9DD1FAB5247CE9BE00800139 /* metal_splitv_layer_acc.metal */ = {isa = PBXFileReference; fileEncoding = 4; lastKnownFileType = sourcecode.metal; path = metal_splitv_layer_acc.metal; sourceTree = "<group>"; };
		9DD1FAB6247CE9BE00800139 /* metal_hard_swish_layer_acc.mm */ = {isa = PBXFileReference; fileEncoding = 4; lastKnownFileType = sourcecode.cpp.objcpp; path = metal_hard_swish_layer_acc.mm; sourceTree = "<group>"; };
		9DD1FAB7247CE9BE00800139 /* metal_log_layer_acc.metal */ = {isa = PBXFileReference; fileEncoding = 4; lastKnownFileType = sourcecode.metal; path = metal_log_layer_acc.metal; sourceTree = "<group>"; };
		9DD1FAB8247CE9BE00800139 /* metal_reshape_layer_acc.mm */ = {isa = PBXFileReference; fileEncoding = 4; lastKnownFileType = sourcecode.cpp.objcpp; path = metal_reshape_layer_acc.mm; sourceTree = "<group>"; };
		9DD1FAB9247CE9BE00800139 /* metal_ceil_layer_acc.mm */ = {isa = PBXFileReference; fileEncoding = 4; lastKnownFileType = sourcecode.cpp.objcpp; path = metal_ceil_layer_acc.mm; sourceTree = "<group>"; };
		9DD1FABA247CE9BE00800139 /* metal_reduce_sum_square_layer_acc.mm */ = {isa = PBXFileReference; fileEncoding = 4; lastKnownFileType = sourcecode.cpp.objcpp; path = metal_reduce_sum_square_layer_acc.mm; sourceTree = "<group>"; };
		9DD1FABB247CE9BE00800139 /* metal_reduce_log_sum_layer_acc.mm */ = {isa = PBXFileReference; fileEncoding = 4; lastKnownFileType = sourcecode.cpp.objcpp; path = metal_reduce_log_sum_layer_acc.mm; sourceTree = "<group>"; };
		9DD1FABC247CE9BE00800139 /* metal_atan_layer_acc.metal */ = {isa = PBXFileReference; fileEncoding = 4; lastKnownFileType = sourcecode.metal; path = metal_atan_layer_acc.metal; sourceTree = "<group>"; };
		9DD1FABD247CE9BE00800139 /* metal_selu_layer_acc.metal */ = {isa = PBXFileReference; fileEncoding = 4; lastKnownFileType = sourcecode.metal; path = metal_selu_layer_acc.metal; sourceTree = "<group>"; };
		9DD1FABE247CE9BE00800139 /* metal_batch_norm_layer_acc.metal */ = {isa = PBXFileReference; fileEncoding = 4; lastKnownFileType = sourcecode.metal; path = metal_batch_norm_layer_acc.metal; sourceTree = "<group>"; };
		9DD1FABF247CE9BE00800139 /* metal_floor_layer_acc.metal */ = {isa = PBXFileReference; fileEncoding = 4; lastKnownFileType = sourcecode.metal; path = metal_floor_layer_acc.metal; sourceTree = "<group>"; };
		9DD1FAC0247CE9BE00800139 /* metal_reduce_max_layer_acc.mm */ = {isa = PBXFileReference; fileEncoding = 4; lastKnownFileType = sourcecode.cpp.objcpp; path = metal_reduce_max_layer_acc.mm; sourceTree = "<group>"; };
		9DD1FAC1247CE9BE00800139 /* metal_reduce_min_layer_acc.mm */ = {isa = PBXFileReference; fileEncoding = 4; lastKnownFileType = sourcecode.cpp.objcpp; path = metal_reduce_min_layer_acc.mm; sourceTree = "<group>"; };
		9DD1FAC2247CE9BE00800139 /* metal_tanh_layer_acc.metal */ = {isa = PBXFileReference; fileEncoding = 4; lastKnownFileType = sourcecode.metal; path = metal_tanh_layer_acc.metal; sourceTree = "<group>"; };
		9DD1FAC3247CE9BE00800139 /* metal_atan_layer_acc.mm */ = {isa = PBXFileReference; fileEncoding = 4; lastKnownFileType = sourcecode.cpp.objcpp; path = metal_atan_layer_acc.mm; sourceTree = "<group>"; };
		9DD1FAC4247CE9BE00800139 /* metal_elu_layer_acc.metal */ = {isa = PBXFileReference; fileEncoding = 4; lastKnownFileType = sourcecode.metal; path = metal_elu_layer_acc.metal; sourceTree = "<group>"; };
		9DD1FAC5247CE9BE00800139 /* metal_neg_layer_acc.metal */ = {isa = PBXFileReference; fileEncoding = 4; lastKnownFileType = sourcecode.metal; path = metal_neg_layer_acc.metal; sourceTree = "<group>"; };
		9DD1FAC6247CE9BE00800139 /* metal_prelu_layer_acc.mm */ = {isa = PBXFileReference; fileEncoding = 4; lastKnownFileType = sourcecode.cpp.objcpp; path = metal_prelu_layer_acc.mm; sourceTree = "<group>"; };
		9DD1FAC7247CE9BE00800139 /* metal_reduce_l1_layer_acc.mm */ = {isa = PBXFileReference; fileEncoding = 4; lastKnownFileType = sourcecode.cpp.objcpp; path = metal_reduce_l1_layer_acc.mm; sourceTree = "<group>"; };
		9DD1FAC8247CE9BE00800139 /* metal_abs_layer_acc.metal */ = {isa = PBXFileReference; fileEncoding = 4; lastKnownFileType = sourcecode.metal; path = metal_abs_layer_acc.metal; sourceTree = "<group>"; };
		9DD1FAC9247CE9BE00800139 /* metal_reduce_layer_acc.mm */ = {isa = PBXFileReference; fileEncoding = 4; lastKnownFileType = sourcecode.cpp.objcpp; path = metal_reduce_layer_acc.mm; sourceTree = "<group>"; };
		9DD1FACA247CE9BE00800139 /* metal_hard_sigmoid_layer_acc.metal */ = {isa = PBXFileReference; fileEncoding = 4; lastKnownFileType = sourcecode.metal; path = metal_hard_sigmoid_layer_acc.metal; sourceTree = "<group>"; };
		9DD1FACC247CE9BE00800139 /* metal_acos_layer_acc.mm */ = {isa = PBXFileReference; fileEncoding = 4; lastKnownFileType = sourcecode.cpp.objcpp; path = metal_acos_layer_acc.mm; sourceTree = "<group>"; };
		9DD1FACD247CE9BE00800139 /* metal_selu_layer_acc.mm */ = {isa = PBXFileReference; fileEncoding = 4; lastKnownFileType = sourcecode.cpp.objcpp; path = metal_selu_layer_acc.mm; sourceTree = "<group>"; };
		9DD1FACE247CE9BE00800139 /* metal_batch_norm_layer_acc.mm */ = {isa = PBXFileReference; fileEncoding = 4; lastKnownFileType = sourcecode.cpp.objcpp; path = metal_batch_norm_layer_acc.mm; sourceTree = "<group>"; };
		9DD1FAD0247CE9BE00800139 /* metal_deconv_layer_common.mm */ = {isa = PBXFileReference; fileEncoding = 4; lastKnownFileType = sourcecode.cpp.objcpp; path = metal_deconv_layer_common.mm; sourceTree = "<group>"; };
		9DD1FAD1247CE9BE00800139 /* metal_deconv_layer_acc.h */ = {isa = PBXFileReference; fileEncoding = 4; lastKnownFileType = sourcecode.c.h; path = metal_deconv_layer_acc.h; sourceTree = "<group>"; };
		9DD1FAD2247CE9BE00800139 /* metal_deconv_layer_common.metal */ = {isa = PBXFileReference; fileEncoding = 4; lastKnownFileType = sourcecode.metal; path = metal_deconv_layer_common.metal; sourceTree = "<group>"; };
		9DD1FAD3247CE9BE00800139 /* metal_deconv_layer_depthwise.h */ = {isa = PBXFileReference; fileEncoding = 4; lastKnownFileType = sourcecode.c.h; path = metal_deconv_layer_depthwise.h; sourceTree = "<group>"; };
		9DD1FAD4247CE9BE00800139 /* metal_deconv_layer_depthwise.mm */ = {isa = PBXFileReference; fileEncoding = 4; lastKnownFileType = sourcecode.cpp.objcpp; path = metal_deconv_layer_depthwise.mm; sourceTree = "<group>"; };
		9DD1FAD5247CE9BE00800139 /* metal_deconv_layer_acc.mm */ = {isa = PBXFileReference; fileEncoding = 4; lastKnownFileType = sourcecode.cpp.objcpp; path = metal_deconv_layer_acc.mm; sourceTree = "<group>"; };
		9DD1FAD6247CE9BE00800139 /* metal_deconv_layer_common.h */ = {isa = PBXFileReference; fileEncoding = 4; lastKnownFileType = sourcecode.c.h; path = metal_deconv_layer_common.h; sourceTree = "<group>"; };
		9DD1FAD7247CE9BE00800139 /* metal_deconv_layer_depthwise.metal */ = {isa = PBXFileReference; fileEncoding = 4; lastKnownFileType = sourcecode.metal; path = metal_deconv_layer_depthwise.metal; sourceTree = "<group>"; };
		9DD1FAD8247CE9BE00800139 /* metal_splitv_layer_acc.mm */ = {isa = PBXFileReference; fileEncoding = 4; lastKnownFileType = sourcecode.cpp.objcpp; path = metal_splitv_layer_acc.mm; sourceTree = "<group>"; };
		9DD1FAD9247CE9BE00800139 /* metal_sign_layer_acc.mm */ = {isa = PBXFileReference; fileEncoding = 4; lastKnownFileType = sourcecode.cpp.objcpp; path = metal_sign_layer_acc.mm; sourceTree = "<group>"; };
		9DD1FADA247CE9BE00800139 /* metal_softplus_layer_acc.metal */ = {isa = PBXFileReference; fileEncoding = 4; lastKnownFileType = sourcecode.metal; path = metal_softplus_layer_acc.metal; sourceTree = "<group>"; };
		9DD1FADB247CE9BE00800139 /* metal_relu6_layer_acc.metal */ = {isa = PBXFileReference; fileEncoding = 4; lastKnownFileType = sourcecode.metal; path = metal_relu6_layer_acc.metal; sourceTree = "<group>"; };
		9DD1FADC247CE9BE00800139 /* metal_reciprocal_layer_acc.metal */ = {isa = PBXFileReference; fileEncoding = 4; lastKnownFileType = sourcecode.metal; path = metal_reciprocal_layer_acc.metal; sourceTree = "<group>"; };
		9DD1FADD247CE9BE00800139 /* metal_log_sigmoid_layer_acc.mm */ = {isa = PBXFileReference; fileEncoding = 4; lastKnownFileType = sourcecode.cpp.objcpp; path = metal_log_sigmoid_layer_acc.mm; sourceTree = "<group>"; };
		9DD1FADE247CE9BE00800139 /* metal_shuffle_layer_acc.metal */ = {isa = PBXFileReference; fileEncoding = 4; lastKnownFileType = sourcecode.metal; path = metal_shuffle_layer_acc.metal; sourceTree = "<group>"; };
		9DD1FADF247CE9BE00800139 /* metal_reduce_layer_acc.h */ = {isa = PBXFileReference; fileEncoding = 4; lastKnownFileType = sourcecode.c.h; path = metal_reduce_layer_acc.h; sourceTree = "<group>"; };
		9DD1FAE0247CE9BE00800139 /* metal_div_layer_acc.mm */ = {isa = PBXFileReference; fileEncoding = 4; lastKnownFileType = sourcecode.cpp.objcpp; path = metal_div_layer_acc.mm; sourceTree = "<group>"; };
		9DD1FAE1247CE9BE00800139 /* metal_exp_layer_acc.mm */ = {isa = PBXFileReference; fileEncoding = 4; lastKnownFileType = sourcecode.cpp.objcpp; path = metal_exp_layer_acc.mm; sourceTree = "<group>"; };
		9DD1FAE2247CE9BE00800139 /* metal_reduce_prod_layer_acc.mm */ = {isa = PBXFileReference; fileEncoding = 4; lastKnownFileType = sourcecode.cpp.objcpp; path = metal_reduce_prod_layer_acc.mm; sourceTree = "<group>"; };
		9DD1FAE3247CE9BE00800139 /* metal_min_layer_acc.metal */ = {isa = PBXFileReference; fileEncoding = 4; lastKnownFileType = sourcecode.metal; path = metal_min_layer_acc.metal; sourceTree = "<group>"; };
		9DD1FAE4247CE9BE00800139 /* metal_hdrguide_layer_acc.metal */ = {isa = PBXFileReference; fileEncoding = 4; lastKnownFileType = sourcecode.metal; path = metal_hdrguide_layer_acc.metal; sourceTree = "<group>"; };
		9DD1FAE5247CE9BE00800139 /* metal_sin_layer_acc.metal */ = {isa = PBXFileReference; fileEncoding = 4; lastKnownFileType = sourcecode.metal; path = metal_sin_layer_acc.metal; sourceTree = "<group>"; };
		9DD1FAE6247CE9BE00800139 /* metal_pow_layer_acc.mm */ = {isa = PBXFileReference; fileEncoding = 4; lastKnownFileType = sourcecode.cpp.objcpp; path = metal_pow_layer_acc.mm; sourceTree = "<group>"; };
		9DD1FAE7247CE9BE00800139 /* metal_softmax_layer_acc.mm */ = {isa = PBXFileReference; fileEncoding = 4; lastKnownFileType = sourcecode.cpp.objcpp; path = metal_softmax_layer_acc.mm; sourceTree = "<group>"; };
		9DD1FAE8247CE9BE00800139 /* metal_lrn_layer_acc.metal */ = {isa = PBXFileReference; fileEncoding = 4; lastKnownFileType = sourcecode.metal; path = metal_lrn_layer_acc.metal; sourceTree = "<group>"; };
		9DD1FAE9247CE9BE00800139 /* metal_mul_layer_acc.metal */ = {isa = PBXFileReference; fileEncoding = 4; lastKnownFileType = sourcecode.metal; path = metal_mul_layer_acc.metal; sourceTree = "<group>"; };
		9DD1FAEA247CE9BE00800139 /* metal_normalize_layer_acc.mm */ = {isa = PBXFileReference; fileEncoding = 4; lastKnownFileType = sourcecode.cpp.objcpp; path = metal_normalize_layer_acc.mm; sourceTree = "<group>"; };
		9DD1FAEB247CE9BE00800139 /* metal_reduce_l2_layer_acc.mm */ = {isa = PBXFileReference; fileEncoding = 4; lastKnownFileType = sourcecode.cpp.objcpp; path = metal_reduce_l2_layer_acc.mm; sourceTree = "<group>"; };
		9DD1FAEC247CE9BE00800139 /* metal_elu_layer_acc.mm */ = {isa = PBXFileReference; fileEncoding = 4; lastKnownFileType = sourcecode.cpp.objcpp; path = metal_elu_layer_acc.mm; sourceTree = "<group>"; };
		9DD1FAED247CE9BE00800139 /* metal_abs_layer_acc.mm */ = {isa = PBXFileReference; fileEncoding = 4; lastKnownFileType = sourcecode.cpp.objcpp; path = metal_abs_layer_acc.mm; sourceTree = "<group>"; };
		9DD1FAEE247CE9BE00800139 /* metal_concat_layer_acc.mm */ = {isa = PBXFileReference; fileEncoding = 4; lastKnownFileType = sourcecode.cpp.objcpp; path = metal_concat_layer_acc.mm; sourceTree = "<group>"; };
		9DD1FAEF247CE9BE00800139 /* metal_concat_layer_acc.metal */ = {isa = PBXFileReference; fileEncoding = 4; lastKnownFileType = sourcecode.metal; path = metal_concat_layer_acc.metal; sourceTree = "<group>"; };
		9DD1FAF0247CE9BE00800139 /* metal_tan_layer_acc.mm */ = {isa = PBXFileReference; fileEncoding = 4; lastKnownFileType = sourcecode.cpp.objcpp; path = metal_tan_layer_acc.mm; sourceTree = "<group>"; };
		9DD1FAF1247CE9BE00800139 /* metal_clip_layer_acc.metal */ = {isa = PBXFileReference; fileEncoding = 4; lastKnownFileType = sourcecode.metal; path = metal_clip_layer_acc.metal; sourceTree = "<group>"; };
		9DD1FAF2247CE9BE00800139 /* metal_cos_layer_acc.mm */ = {isa = PBXFileReference; fileEncoding = 4; lastKnownFileType = sourcecode.cpp.objcpp; path = metal_cos_layer_acc.mm; sourceTree = "<group>"; };
		9DD1FAF3247CE9BE00800139 /* metal_min_layer_acc.mm */ = {isa = PBXFileReference; fileEncoding = 4; lastKnownFileType = sourcecode.cpp.objcpp; path = metal_min_layer_acc.mm; sourceTree = "<group>"; };
		9DD1FAF4247CE9BE00800139 /* metal_normalize_layer_acc.metal */ = {isa = PBXFileReference; fileEncoding = 4; lastKnownFileType = sourcecode.metal; path = metal_normalize_layer_acc.metal; sourceTree = "<group>"; };
		9DD1FAF5247CE9BE00800139 /* metal_relu_layer_acc.metal */ = {isa = PBXFileReference; fileEncoding = 4; lastKnownFileType = sourcecode.metal; path = metal_relu_layer_acc.metal; sourceTree = "<group>"; };
		9DD1FAF6247CE9BE00800139 /* metal_softmax_layer_acc.metal */ = {isa = PBXFileReference; fileEncoding = 4; lastKnownFileType = sourcecode.metal; path = metal_softmax_layer_acc.metal; sourceTree = "<group>"; };
		9DD1FAF7247CE9BE00800139 /* metal_clip_layer_acc.mm */ = {isa = PBXFileReference; fileEncoding = 4; lastKnownFileType = sourcecode.cpp.objcpp; path = metal_clip_layer_acc.mm; sourceTree = "<group>"; };
		9DD1FAF8247CE9BE00800139 /* metal_exp_layer_acc.metal */ = {isa = PBXFileReference; fileEncoding = 4; lastKnownFileType = sourcecode.metal; path = metal_exp_layer_acc.metal; sourceTree = "<group>"; };
		9DD1FAF9247CE9BE00800139 /* metal_max_layer_acc.mm */ = {isa = PBXFileReference; fileEncoding = 4; lastKnownFileType = sourcecode.cpp.objcpp; path = metal_max_layer_acc.mm; sourceTree = "<group>"; };
		9DD1FAFA247CE9BE00800139 /* metal_sigmoid_layer_acc.metal */ = {isa = PBXFileReference; fileEncoding = 4; lastKnownFileType = sourcecode.metal; path = metal_sigmoid_layer_acc.metal; sourceTree = "<group>"; };
		9DD1FAFB247CE9BE00800139 /* metal_softplus_layer_acc.mm */ = {isa = PBXFileReference; fileEncoding = 4; lastKnownFileType = sourcecode.cpp.objcpp; path = metal_softplus_layer_acc.mm; sourceTree = "<group>"; };
		9DD1FAFC247CE9BE00800139 /* metal_div_layer_acc.metal */ = {isa = PBXFileReference; fileEncoding = 4; lastKnownFileType = sourcecode.metal; path = metal_div_layer_acc.metal; sourceTree = "<group>"; };
		9DD1FAFD247CE9BE00800139 /* metal_cos_layer_acc.metal */ = {isa = PBXFileReference; fileEncoding = 4; lastKnownFileType = sourcecode.metal; path = metal_cos_layer_acc.metal; sourceTree = "<group>"; };
		9DD1FAFE247CE9BE00800139 /* metal_reduce_layer_acc.metal */ = {isa = PBXFileReference; fileEncoding = 4; lastKnownFileType = sourcecode.metal; path = metal_reduce_layer_acc.metal; sourceTree = "<group>"; };
		9DD1FAFF247CE9BE00800139 /* metal_prelu_layer_acc.metal */ = {isa = PBXFileReference; fileEncoding = 4; lastKnownFileType = sourcecode.metal; path = metal_prelu_layer_acc.metal; sourceTree = "<group>"; };
		9DD1FB00247CE9BE00800139 /* metal_pad_layer_acc.mm */ = {isa = PBXFileReference; fileEncoding = 4; lastKnownFileType = sourcecode.cpp.objcpp; path = metal_pad_layer_acc.mm; sourceTree = "<group>"; };
		9DD1FB01247CE9BE00800139 /* metal_relu6_layer_acc.mm */ = {isa = PBXFileReference; fileEncoding = 4; lastKnownFileType = sourcecode.cpp.objcpp; path = metal_relu6_layer_acc.mm; sourceTree = "<group>"; };
		9DD1FB02247CE9BE00800139 /* metal_stride_slice_layer_acc.metal */ = {isa = PBXFileReference; fileEncoding = 4; lastKnownFileType = sourcecode.metal; path = metal_stride_slice_layer_acc.metal; sourceTree = "<group>"; };
		9DD1FB04247CE9BE00800139 /* metal_pad_layer_acc.metal */ = {isa = PBXFileReference; fileEncoding = 4; lastKnownFileType = sourcecode.metal; path = metal_pad_layer_acc.metal; sourceTree = "<group>"; };
		9DD1FB05247CE9BE00800139 /* metal_add_layer_acc.mm */ = {isa = PBXFileReference; fileEncoding = 4; lastKnownFileType = sourcecode.cpp.objcpp; path = metal_add_layer_acc.mm; sourceTree = "<group>"; };
		9DD1FB06247CE9BE00800139 /* metal_hdrguide_layer_acc.mm */ = {isa = PBXFileReference; fileEncoding = 4; lastKnownFileType = sourcecode.cpp.objcpp; path = metal_hdrguide_layer_acc.mm; sourceTree = "<group>"; };
		9DD1FB07247CE9BE00800139 /* metal_reshape_layer_acc.metal */ = {isa = PBXFileReference; fileEncoding = 4; lastKnownFileType = sourcecode.metal; path = metal_reshape_layer_acc.metal; sourceTree = "<group>"; };
		9DD1FB08247CE9BE00800139 /* metal_multidir_broadcast_layer_acc.h */ = {isa = PBXFileReference; fileEncoding = 4; lastKnownFileType = sourcecode.c.h; path = metal_multidir_broadcast_layer_acc.h; sourceTree = "<group>"; };
		9DD1FB09247CE9BE00800139 /* metal_instance_norm_layer_acc.metal */ = {isa = PBXFileReference; fileEncoding = 4; lastKnownFileType = sourcecode.metal; path = metal_instance_norm_layer_acc.metal; sourceTree = "<group>"; };
		9DD1FB0A247CE9BE00800139 /* metal_sign_layer_acc.metal */ = {isa = PBXFileReference; fileEncoding = 4; lastKnownFileType = sourcecode.metal; path = metal_sign_layer_acc.metal; sourceTree = "<group>"; };
		9DD1FB0B247CE9BE00800139 /* metal_hard_sigmoid_layer_acc.mm */ = {isa = PBXFileReference; fileEncoding = 4; lastKnownFileType = sourcecode.cpp.objcpp; path = metal_hard_sigmoid_layer_acc.mm; sourceTree = "<group>"; };
		9DD1FB0C247CE9BE00800139 /* metal_reciprocal_layer_acc.mm */ = {isa = PBXFileReference; fileEncoding = 4; lastKnownFileType = sourcecode.cpp.objcpp; path = metal_reciprocal_layer_acc.mm; sourceTree = "<group>"; };
		9DD1FB0D247CE9BE00800139 /* metal_permute_layer_acc.mm */ = {isa = PBXFileReference; fileEncoding = 4; lastKnownFileType = sourcecode.cpp.objcpp; path = metal_permute_layer_acc.mm; sourceTree = "<group>"; };
		9DD1FB0E247CE9BE00800139 /* metal_asin_layer_acc.metal */ = {isa = PBXFileReference; fileEncoding = 4; lastKnownFileType = sourcecode.metal; path = metal_asin_layer_acc.metal; sourceTree = "<group>"; };
		9DD1FB0F247CE9BE00800139 /* metal_reduce_log_sum_exp_layer_acc.mm */ = {isa = PBXFileReference; fileEncoding = 4; lastKnownFileType = sourcecode.cpp.objcpp; path = metal_reduce_log_sum_exp_layer_acc.mm; sourceTree = "<group>"; };
		9DD1FB10247CE9BE00800139 /* metal_max_layer_acc.metal */ = {isa = PBXFileReference; fileEncoding = 4; lastKnownFileType = sourcecode.metal; path = metal_max_layer_acc.metal; sourceTree = "<group>"; };
		9DD1FB11247CE9BE00800139 /* metal_asin_layer_acc.mm */ = {isa = PBXFileReference; fileEncoding = 4; lastKnownFileType = sourcecode.cpp.objcpp; path = metal_asin_layer_acc.mm; sourceTree = "<group>"; };
		9DD1FB13247CE9BE00800139 /* metal_conv_layer_common.mm */ = {isa = PBXFileReference; fileEncoding = 4; lastKnownFileType = sourcecode.cpp.objcpp; path = metal_conv_layer_common.mm; sourceTree = "<group>"; };
		9DD1FB14247CE9BE00800139 /* metal_conv_layer_common.h */ = {isa = PBXFileReference; fileEncoding = 4; lastKnownFileType = sourcecode.c.h; path = metal_conv_layer_common.h; sourceTree = "<group>"; };
		9DD1FB15247CE9BE00800139 /* metal_inner_product_layer_acc.mm */ = {isa = PBXFileReference; fileEncoding = 4; lastKnownFileType = sourcecode.cpp.objcpp; path = metal_inner_product_layer_acc.mm; sourceTree = "<group>"; };
		9DD1FB16247CE9BE00800139 /* metal_conv_layer_winograd.h */ = {isa = PBXFileReference; fileEncoding = 4; lastKnownFileType = sourcecode.c.h; path = metal_conv_layer_winograd.h; sourceTree = "<group>"; };
		9DD1FB17247CE9BE00800139 /* metal_conv_layer_acc.h */ = {isa = PBXFileReference; fileEncoding = 4; lastKnownFileType = sourcecode.c.h; path = metal_conv_layer_acc.h; sourceTree = "<group>"; };
		9DD1FB18247CE9BE00800139 /* metal_conv_layer_depthwise.h */ = {isa = PBXFileReference; fileEncoding = 4; lastKnownFileType = sourcecode.c.h; path = metal_conv_layer_depthwise.h; sourceTree = "<group>"; };
		9DD1FB19247CE9BE00800139 /* metal_conv_layer_depthwise.mm */ = {isa = PBXFileReference; fileEncoding = 4; lastKnownFileType = sourcecode.cpp.objcpp; path = metal_conv_layer_depthwise.mm; sourceTree = "<group>"; };
		9DD1FB1A247CE9BE00800139 /* metal_conv_layer_common.metal */ = {isa = PBXFileReference; fileEncoding = 4; lastKnownFileType = sourcecode.metal; path = metal_conv_layer_common.metal; sourceTree = "<group>"; };
		9DD1FB1B247CE9BE00800139 /* metal_conv_layer_1x1.h */ = {isa = PBXFileReference; fileEncoding = 4; lastKnownFileType = sourcecode.c.h; path = metal_conv_layer_1x1.h; sourceTree = "<group>"; };
		9DD1FB1C247CE9BE00800139 /* metal_conv_layer_1x1.mm */ = {isa = PBXFileReference; fileEncoding = 4; lastKnownFileType = sourcecode.cpp.objcpp; path = metal_conv_layer_1x1.mm; sourceTree = "<group>"; };
		9DD1FB1D247CE9BE00800139 /* metal_inner_product_layer_acc.h */ = {isa = PBXFileReference; fileEncoding = 4; lastKnownFileType = sourcecode.c.h; path = metal_inner_product_layer_acc.h; sourceTree = "<group>"; };
		9DD1FB1E247CE9BE00800139 /* metal_conv_layer_winograd.metal */ = {isa = PBXFileReference; fileEncoding = 4; lastKnownFileType = sourcecode.metal; path = metal_conv_layer_winograd.metal; sourceTree = "<group>"; };
		9DD1FB1F247CE9BE00800139 /* metal_conv_layer_1x1.metal */ = {isa = PBXFileReference; fileEncoding = 4; lastKnownFileType = sourcecode.metal; path = metal_conv_layer_1x1.metal; sourceTree = "<group>"; };
		9DD1FB20247CE9BE00800139 /* metal_inner_product_layer_acc.metal */ = {isa = PBXFileReference; fileEncoding = 4; lastKnownFileType = sourcecode.metal; path = metal_inner_product_layer_acc.metal; sourceTree = "<group>"; };
		9DD1FB21247CE9BE00800139 /* metal_conv_layer_depthwise.metal */ = {isa = PBXFileReference; fileEncoding = 4; lastKnownFileType = sourcecode.metal; path = metal_conv_layer_depthwise.metal; sourceTree = "<group>"; };
		9DD1FB22247CE9BE00800139 /* metal_conv_layer_winograd.mm */ = {isa = PBXFileReference; fileEncoding = 4; lastKnownFileType = sourcecode.cpp.objcpp; path = metal_conv_layer_winograd.mm; sourceTree = "<group>"; };
		9DD1FB23247CE9BE00800139 /* metal_conv_layer_acc.mm */ = {isa = PBXFileReference; fileEncoding = 4; lastKnownFileType = sourcecode.cpp.objcpp; path = metal_conv_layer_acc.mm; sourceTree = "<group>"; };
		9DD1FB24247CE9BE00800139 /* metal_unary_layer_acc.mm */ = {isa = PBXFileReference; fileEncoding = 4; lastKnownFileType = sourcecode.cpp.objcpp; path = metal_unary_layer_acc.mm; sourceTree = "<group>"; };
		9DD1FB25247CE9BE00800139 /* metal_upsample_layer_acc.mm */ = {isa = PBXFileReference; fileEncoding = 4; lastKnownFileType = sourcecode.cpp.objcpp; path = metal_upsample_layer_acc.mm; sourceTree = "<group>"; };
		9DD1FB26247CE9BE00800139 /* metal_upsample_layer_acc.metal */ = {isa = PBXFileReference; fileEncoding = 4; lastKnownFileType = sourcecode.metal; path = metal_upsample_layer_acc.metal; sourceTree = "<group>"; };
		9DD1FB27247CE9BE00800139 /* metal_sqrt_layer_acc.metal */ = {isa = PBXFileReference; fileEncoding = 4; lastKnownFileType = sourcecode.metal; path = metal_sqrt_layer_acc.metal; sourceTree = "<group>"; };
		9DD1FB28247CE9BE00800139 /* metal_layer_acc.h */ = {isa = PBXFileReference; fileEncoding = 4; lastKnownFileType = sourcecode.c.h; path = metal_layer_acc.h; sourceTree = "<group>"; };
		9DD1FB29247CE9BE00800139 /* metal_lrn_layer_acc.mm */ = {isa = PBXFileReference; fileEncoding = 4; lastKnownFileType = sourcecode.cpp.objcpp; path = metal_lrn_layer_acc.mm; sourceTree = "<group>"; };
		9DD1FB2A247CE9BE00800139 /* metal_shuffle_layer_acc.mm */ = {isa = PBXFileReference; fileEncoding = 4; lastKnownFileType = sourcecode.cpp.objcpp; path = metal_shuffle_layer_acc.mm; sourceTree = "<group>"; };
		9DD1FB2B247CE9BE00800139 /* metal_pow_layer_acc.metal */ = {isa = PBXFileReference; fileEncoding = 4; lastKnownFileType = sourcecode.metal; path = metal_pow_layer_acc.metal; sourceTree = "<group>"; };
		9DD1FB2C247CE9BE00800139 /* metal_neg_layer_acc.mm */ = {isa = PBXFileReference; fileEncoding = 4; lastKnownFileType = sourcecode.cpp.objcpp; path = metal_neg_layer_acc.mm; sourceTree = "<group>"; };
		9DD1FB2D247CE9BE00800139 /* metal_log_sigmoid_layer_acc.metal */ = {isa = PBXFileReference; fileEncoding = 4; lastKnownFileType = sourcecode.metal; path = metal_log_sigmoid_layer_acc.metal; sourceTree = "<group>"; };
		9DD1FB2E247CE9BE00800139 /* metal_log_layer_acc.mm */ = {isa = PBXFileReference; fileEncoding = 4; lastKnownFileType = sourcecode.cpp.objcpp; path = metal_log_layer_acc.mm; sourceTree = "<group>"; };
		9DD1FB2F247CE9BE00800139 /* metal_sub_layer_acc.metal */ = {isa = PBXFileReference; fileEncoding = 4; lastKnownFileType = sourcecode.metal; path = metal_sub_layer_acc.metal; sourceTree = "<group>"; };
		9DD1FB30247CE9BE00800139 /* metal_acos_layer_acc.metal */ = {isa = PBXFileReference; fileEncoding = 4; lastKnownFileType = sourcecode.metal; path = metal_acos_layer_acc.metal; sourceTree = "<group>"; };
		9DD1FBD2247CEA1200800139 /* arm_util.cc */ = {isa = PBXFileReference; fileEncoding = 4; lastKnownFileType = sourcecode.cpp.cpp; path = arm_util.cc; sourceTree = "<group>"; };
		9DD1FBD3247CEA1200800139 /* arm_util.h */ = {isa = PBXFileReference; fileEncoding = 4; lastKnownFileType = sourcecode.c.h; path = arm_util.h; sourceTree = "<group>"; };
		9DD1FBD4247CEA1200800139 /* arm_context.cc */ = {isa = PBXFileReference; fileEncoding = 4; lastKnownFileType = sourcecode.cpp.cpp; path = arm_context.cc; sourceTree = "<group>"; };
		9DD1FBD5247CEA1200800139 /* arm_context.h */ = {isa = PBXFileReference; fileEncoding = 4; lastKnownFileType = sourcecode.c.h; path = arm_context.h; sourceTree = "<group>"; };
		9DD1FBD6247CEA1300800139 /* arm_common.h */ = {isa = PBXFileReference; fileEncoding = 4; lastKnownFileType = sourcecode.c.h; path = arm_common.h; sourceTree = "<group>"; };
		9DD1FBD8247CEA1300800139 /* arm_sqrt_layer_acc.cc */ = {isa = PBXFileReference; fileEncoding = 4; lastKnownFileType = sourcecode.cpp.cpp; path = arm_sqrt_layer_acc.cc; sourceTree = "<group>"; };
		9DD1FBD9247CEA1300800139 /* arm_sigmoid_layer_acc.cc */ = {isa = PBXFileReference; fileEncoding = 4; lastKnownFileType = sourcecode.cpp.cpp; path = arm_sigmoid_layer_acc.cc; sourceTree = "<group>"; };
		9DD1FBDA247CEA1300800139 /* arm_unary_layer_acc.cc */ = {isa = PBXFileReference; fileEncoding = 4; lastKnownFileType = sourcecode.cpp.cpp; path = arm_unary_layer_acc.cc; sourceTree = "<group>"; };
		9DD1FBDB247CEA1300800139 /* arm_sub_layer_acc.cc */ = {isa = PBXFileReference; fileEncoding = 4; lastKnownFileType = sourcecode.cpp.cpp; path = arm_sub_layer_acc.cc; sourceTree = "<group>"; };
		9DD1FBDC247CEA1300800139 /* arm_log_acc_layer_acc.cc */ = {isa = PBXFileReference; fileEncoding = 4; lastKnownFileType = sourcecode.cpp.cpp; path = arm_log_acc_layer_acc.cc; sourceTree = "<group>"; };
		9DD1FBDD247CEA1300800139 /* arm_reduce_log_sum_exp_layer_acc.cc */ = {isa = PBXFileReference; fileEncoding = 4; lastKnownFileType = sourcecode.cpp.cpp; path = arm_reduce_log_sum_exp_layer_acc.cc; sourceTree = "<group>"; };
		9DD1FBDE247CEA1300800139 /* arm_splitv_layer_acc.cc */ = {isa = PBXFileReference; fileEncoding = 4; lastKnownFileType = sourcecode.cpp.cpp; path = arm_splitv_layer_acc.cc; sourceTree = "<group>"; };
		9DD1FBDF247CEA1300800139 /* arm_reduce_prod_layer_acc.cc */ = {isa = PBXFileReference; fileEncoding = 4; lastKnownFileType = sourcecode.cpp.cpp; path = arm_reduce_prod_layer_acc.cc; sourceTree = "<group>"; };
		9DD1FBE0247CEA1300800139 /* arm_nchw_layer_acc.h */ = {isa = PBXFileReference; fileEncoding = 4; lastKnownFileType = sourcecode.c.h; path = arm_nchw_layer_acc.h; sourceTree = "<group>"; };
		9DD1FBE1247CEA1300800139 /* arm_scale_layer_acc.cc */ = {isa = PBXFileReference; fileEncoding = 4; lastKnownFileType = sourcecode.cpp.cpp; path = arm_scale_layer_acc.cc; sourceTree = "<group>"; };
		9DD1FBE2247CEA1300800139 /* arm_instance_norm_layer_acc.cc */ = {isa = PBXFileReference; fileEncoding = 4; lastKnownFileType = sourcecode.cpp.cpp; path = arm_instance_norm_layer_acc.cc; sourceTree = "<group>"; };
		9DD1FBE3247CEA1300800139 /* arm_inner_product_layer_acc.cc */ = {isa = PBXFileReference; fileEncoding = 4; lastKnownFileType = sourcecode.cpp.cpp; path = arm_inner_product_layer_acc.cc; sourceTree = "<group>"; };
		9DD1FBE4247CEA1300800139 /* arm_reduce_l2_layer_acc.cc */ = {isa = PBXFileReference; fileEncoding = 4; lastKnownFileType = sourcecode.cpp.cpp; path = arm_reduce_l2_layer_acc.cc; sourceTree = "<group>"; };
		9DD1FBE5247CEA1300800139 /* arm_reduce_layer_acc.cc */ = {isa = PBXFileReference; fileEncoding = 4; lastKnownFileType = sourcecode.cpp.cpp; path = arm_reduce_layer_acc.cc; sourceTree = "<group>"; };
		9DD1FBE6247CEA1300800139 /* arm_relu_layer_acc.cc */ = {isa = PBXFileReference; fileEncoding = 4; lastKnownFileType = sourcecode.cpp.cpp; path = arm_relu_layer_acc.cc; sourceTree = "<group>"; };
		9DD1FBE7247CEA1300800139 /* arm_mul_layer_acc.cc */ = {isa = PBXFileReference; fileEncoding = 4; lastKnownFileType = sourcecode.cpp.cpp; path = arm_mul_layer_acc.cc; sourceTree = "<group>"; };
		9DD1FBE8247CEA1300800139 /* arm_normalize_layer_acc.cc */ = {isa = PBXFileReference; fileEncoding = 4; lastKnownFileType = sourcecode.cpp.cpp; path = arm_normalize_layer_acc.cc; sourceTree = "<group>"; };
		9DD1FBE9247CEA1300800139 /* arm_binary_layer_acc.h */ = {isa = PBXFileReference; fileEncoding = 4; lastKnownFileType = sourcecode.c.h; path = arm_binary_layer_acc.h; sourceTree = "<group>"; };
		9DD1FBEA247CEA1300800139 /* arm_reshape_layer_acc.cc */ = {isa = PBXFileReference; fileEncoding = 4; lastKnownFileType = sourcecode.cpp.cpp; path = arm_reshape_layer_acc.cc; sourceTree = "<group>"; };
		9DD1FBEB247CEA1300800139 /* arm_sign_layer_acc.cc */ = {isa = PBXFileReference; fileEncoding = 4; lastKnownFileType = sourcecode.cpp.cpp; path = arm_sign_layer_acc.cc; sourceTree = "<group>"; };
		9DD1FBEC247CEA1300800139 /* arm_reformat_layer_acc.cc */ = {isa = PBXFileReference; fileEncoding = 4; lastKnownFileType = sourcecode.cpp.cpp; path = arm_reformat_layer_acc.cc; sourceTree = "<group>"; };
		9DD1FBED247CEA1300800139 /* arm_unary_layer_acc.h */ = {isa = PBXFileReference; fileEncoding = 4; lastKnownFileType = sourcecode.c.h; path = arm_unary_layer_acc.h; sourceTree = "<group>"; };
		9DD1FBEE247CEA1300800139 /* arm_selu_layer_acc.cc */ = {isa = PBXFileReference; fileEncoding = 4; lastKnownFileType = sourcecode.cpp.cpp; path = arm_selu_layer_acc.cc; sourceTree = "<group>"; };
		9DD1FBEF247CEA1300800139 /* arm_relu6_layer_acc.cc */ = {isa = PBXFileReference; fileEncoding = 4; lastKnownFileType = sourcecode.cpp.cpp; path = arm_relu6_layer_acc.cc; sourceTree = "<group>"; };
		9DD1FBF0247CEA1300800139 /* arm_trig_layer_acc.cc */ = {isa = PBXFileReference; fileEncoding = 4; lastKnownFileType = sourcecode.cpp.cpp; path = arm_trig_layer_acc.cc; sourceTree = "<group>"; };
		9DD1FBF1247CEA1300800139 /* arm_reduce_log_sum_layer_acc.cc */ = {isa = PBXFileReference; fileEncoding = 4; lastKnownFileType = sourcecode.cpp.cpp; path = arm_reduce_log_sum_layer_acc.cc; sourceTree = "<group>"; };
		9DD1FBF2247CEA1300800139 /* arm_reformat_layer_acc.h */ = {isa = PBXFileReference; fileEncoding = 4; lastKnownFileType = sourcecode.c.h; path = arm_reformat_layer_acc.h; sourceTree = "<group>"; };
		9DD1FBF3247CEA1300800139 /* arm_reciprocal_layer_acc.cc */ = {isa = PBXFileReference; fileEncoding = 4; lastKnownFileType = sourcecode.cpp.cpp; path = arm_reciprocal_layer_acc.cc; sourceTree = "<group>"; };
		9DD1FBF5247CEA1300800139 /* arm_deconv_layer_acc.cc */ = {isa = PBXFileReference; fileEncoding = 4; lastKnownFileType = sourcecode.cpp.cpp; path = arm_deconv_layer_acc.cc; sourceTree = "<group>"; };
		9DD1FBF6247CEA1300800139 /* arm_deconv_layer_depthwise.cc */ = {isa = PBXFileReference; fileEncoding = 4; lastKnownFileType = sourcecode.cpp.cpp; path = arm_deconv_layer_depthwise.cc; sourceTree = "<group>"; };
		9DD1FBF7247CEA1300800139 /* arm_deconv_layer_common.cc */ = {isa = PBXFileReference; fileEncoding = 4; lastKnownFileType = sourcecode.cpp.cpp; path = arm_deconv_layer_common.cc; sourceTree = "<group>"; };
		9DD1FBF8247CEA1300800139 /* arm_deconv_layer_acc.h */ = {isa = PBXFileReference; fileEncoding = 4; lastKnownFileType = sourcecode.c.h; path = arm_deconv_layer_acc.h; sourceTree = "<group>"; };
		9DD1FBF9247CEA1300800139 /* arm_deconv_layer_depthwise.h */ = {isa = PBXFileReference; fileEncoding = 4; lastKnownFileType = sourcecode.c.h; path = arm_deconv_layer_depthwise.h; sourceTree = "<group>"; };
		9DD1FBFA247CEA1300800139 /* arm_deconv_layer_common.h */ = {isa = PBXFileReference; fileEncoding = 4; lastKnownFileType = sourcecode.c.h; path = arm_deconv_layer_common.h; sourceTree = "<group>"; };
		9DD1FBFB247CEA1300800139 /* arm_hard_swish_acc.h */ = {isa = PBXFileReference; fileEncoding = 4; lastKnownFileType = sourcecode.c.h; path = arm_hard_swish_acc.h; sourceTree = "<group>"; };
		9DD1FBFC247CEA1300800139 /* arm_reorg_layer_acc.cc */ = {isa = PBXFileReference; fileEncoding = 4; lastKnownFileType = sourcecode.cpp.cpp; path = arm_reorg_layer_acc.cc; sourceTree = "<group>"; };
		9DD1FBFD247CEA1300800139 /* arm_hard_sigmoid_acc.cc */ = {isa = PBXFileReference; fileEncoding = 4; lastKnownFileType = sourcecode.cpp.cpp; path = arm_hard_sigmoid_acc.cc; sourceTree = "<group>"; };
		9DD1FBFE247CEA1300800139 /* arm_reduce_mean_layer_acc.cc */ = {isa = PBXFileReference; fileEncoding = 4; lastKnownFileType = sourcecode.cpp.cpp; path = arm_reduce_mean_layer_acc.cc; sourceTree = "<group>"; };
		9DD1FBFF247CEA1300800139 /* arm_pool_layer_acc.h */ = {isa = PBXFileReference; fileEncoding = 4; lastKnownFileType = sourcecode.c.h; path = arm_pool_layer_acc.h; sourceTree = "<group>"; };
		9DD1FC00247CEA1300800139 /* arm_min_layer_acc.cc */ = {isa = PBXFileReference; fileEncoding = 4; lastKnownFileType = sourcecode.cpp.cpp; path = arm_min_layer_acc.cc; sourceTree = "<group>"; };
		9DD1FC01247CEA1300800139 /* arm_max_layer_acc.cc */ = {isa = PBXFileReference; fileEncoding = 4; lastKnownFileType = sourcecode.cpp.cpp; path = arm_max_layer_acc.cc; sourceTree = "<group>"; };
		9DD1FC02247CEA1300800139 /* arm_softmax_layer_acc.cc */ = {isa = PBXFileReference; fileEncoding = 4; lastKnownFileType = sourcecode.cpp.cpp; path = arm_softmax_layer_acc.cc; sourceTree = "<group>"; };
		9DD1FC03247CEA1300800139 /* arm_pool_layer_acc.cc */ = {isa = PBXFileReference; fileEncoding = 4; lastKnownFileType = sourcecode.cpp.cpp; path = arm_pool_layer_acc.cc; sourceTree = "<group>"; };
		9DD1FC04247CEA1300800139 /* arm_add_layer_acc.h */ = {isa = PBXFileReference; fileEncoding = 4; lastKnownFileType = sourcecode.c.h; path = arm_add_layer_acc.h; sourceTree = "<group>"; };
		9DD1FC05247CEA1300800139 /* arm_clip_layer_acc.cc */ = {isa = PBXFileReference; fileEncoding = 4; lastKnownFileType = sourcecode.cpp.cpp; path = arm_clip_layer_acc.cc; sourceTree = "<group>"; };
		9DD1FC06247CEA1300800139 /* arm_pad_layer_acc.cc */ = {isa = PBXFileReference; fileEncoding = 4; lastKnownFileType = sourcecode.cpp.cpp; path = arm_pad_layer_acc.cc; sourceTree = "<group>"; };
		9DD1FC08247CEA1300800139 /* compute.cc */ = {isa = PBXFileReference; fileEncoding = 4; lastKnownFileType = sourcecode.cpp.cpp; path = compute.cc; sourceTree = "<group>"; };
		9DD1FC09247CEA1300800139 /* winograd_function.cc */ = {isa = PBXFileReference; fileEncoding = 4; lastKnownFileType = sourcecode.cpp.cpp; path = winograd_function.cc; sourceTree = "<group>"; };
		9DD1FC0A247CEA1300800139 /* compute.h */ = {isa = PBXFileReference; fileEncoding = 4; lastKnownFileType = sourcecode.c.h; path = compute.h; sourceTree = "<group>"; };
		9DD1FC0B247CEA1300800139 /* compute_int8.cc */ = {isa = PBXFileReference; fileEncoding = 4; lastKnownFileType = sourcecode.cpp.cpp; path = compute_int8.cc; sourceTree = "<group>"; };
		9DD1FC0D247CEA1300800139 /* CONV_BFP16_O4.S */ = {isa = PBXFileReference; fileEncoding = 4; lastKnownFileType = sourcecode.asm; path = CONV_BFP16_O4.S; sourceTree = "<group>"; };
		9DD1FC0E247CEA1300800139 /* GEMM_BFP16_N4.S */ = {isa = PBXFileReference; fileEncoding = 4; lastKnownFileType = sourcecode.asm; path = GEMM_BFP16_N4.S; sourceTree = "<group>"; };
		9DD1FC0F247CEA1300800139 /* CONV_FLOAT_SLIDEW_C3.S */ = {isa = PBXFileReference; fileEncoding = 4; lastKnownFileType = sourcecode.asm; path = CONV_FLOAT_SLIDEW_C3.S; sourceTree = "<group>"; };
		9DD1FC10247CEA1300800139 /* CONV_DW_5X5_BFP16_SLIDEW.S */ = {isa = PBXFileReference; fileEncoding = 4; lastKnownFileType = sourcecode.asm; path = CONV_DW_5X5_BFP16_SLIDEW.S; sourceTree = "<group>"; };
		9DD1FC11247CEA1300800139 /* DECONV_FLOAT_O4.S */ = {isa = PBXFileReference; fileEncoding = 4; lastKnownFileType = sourcecode.asm; path = DECONV_FLOAT_O4.S; sourceTree = "<group>"; };
		9DD1FC12247CEA1300800139 /* CONV_DW_3X3_FLOAT_SLIDEW.S */ = {isa = PBXFileReference; fileEncoding = 4; lastKnownFileType = sourcecode.asm; path = CONV_DW_3X3_FLOAT_SLIDEW.S; sourceTree = "<group>"; };
		9DD1FC13247CEA1300800139 /* GEMM_INT8_4X4.S */ = {isa = PBXFileReference; fileEncoding = 4; lastKnownFileType = sourcecode.asm; path = GEMM_INT8_4X4.S; sourceTree = "<group>"; };
		9DD1FC14247CEA1300800139 /* CONV_DW_3X3_BFP16_SLIDEW.S */ = {isa = PBXFileReference; fileEncoding = 4; lastKnownFileType = sourcecode.asm; path = CONV_DW_3X3_BFP16_SLIDEW.S; sourceTree = "<group>"; };
		9DD1FC15247CEA1300800139 /* CONV_BFP16_SLIDEW_C3.S */ = {isa = PBXFileReference; fileEncoding = 4; lastKnownFileType = sourcecode.asm; path = CONV_BFP16_SLIDEW_C3.S; sourceTree = "<group>"; };
		9DD1FC16247CEA1300800139 /* CONV_DW_5X5_FLOAT_SLIDEW.S */ = {isa = PBXFileReference; fileEncoding = 4; lastKnownFileType = sourcecode.asm; path = CONV_DW_5X5_FLOAT_SLIDEW.S; sourceTree = "<group>"; };
		9DD1FC17247CEA1300800139 /* CONV_FLOAT_O4.S */ = {isa = PBXFileReference; fileEncoding = 4; lastKnownFileType = sourcecode.asm; path = CONV_FLOAT_O4.S; sourceTree = "<group>"; };
		9DD1FC18247CEA1300800139 /* GEMM_FLOAT_N4.S */ = {isa = PBXFileReference; fileEncoding = 4; lastKnownFileType = sourcecode.asm; path = GEMM_FLOAT_N4.S; sourceTree = "<group>"; };
		9DD1FC19247CEA1300800139 /* gemm_function.h */ = {isa = PBXFileReference; fileEncoding = 4; lastKnownFileType = sourcecode.c.h; path = gemm_function.h; sourceTree = "<group>"; };
		9DD1FC1A247CEA1300800139 /* asm_func_name.S */ = {isa = PBXFileReference; fileEncoding = 4; lastKnownFileType = sourcecode.asm; path = asm_func_name.S; sourceTree = "<group>"; };
		9DD1FC1B247CEA1300800139 /* winograd_function.h */ = {isa = PBXFileReference; fileEncoding = 4; lastKnownFileType = sourcecode.c.h; path = winograd_function.h; sourceTree = "<group>"; };
		9DD1FC1C247CEA1300800139 /* compute_int8.h */ = {isa = PBXFileReference; fileEncoding = 4; lastKnownFileType = sourcecode.c.h; path = compute_int8.h; sourceTree = "<group>"; };
		9DD1FC1E247CEA1300800139 /* CONV_BFP16_O4.S */ = {isa = PBXFileReference; fileEncoding = 4; lastKnownFileType = sourcecode.asm; path = CONV_BFP16_O4.S; sourceTree = "<group>"; };
		9DD1FC1F247CEA1300800139 /* CONV_FLOAT_SLIDEW_C3.S */ = {isa = PBXFileReference; fileEncoding = 4; lastKnownFileType = sourcecode.asm; path = CONV_FLOAT_SLIDEW_C3.S; sourceTree = "<group>"; };
		9DD1FC20247CEA1300800139 /* CONV_DW_5x5_BFP16_SLIDEW.S */ = {isa = PBXFileReference; fileEncoding = 4; lastKnownFileType = sourcecode.asm; path = CONV_DW_5x5_BFP16_SLIDEW.S; sourceTree = "<group>"; };
		9DD1FC21247CEA1300800139 /* DECONV_FLOAT_O4.S */ = {isa = PBXFileReference; fileEncoding = 4; lastKnownFileType = sourcecode.asm; path = DECONV_FLOAT_O4.S; sourceTree = "<group>"; };
		9DD1FC22247CEA1300800139 /* GEMM_FLOAT_N8.S */ = {isa = PBXFileReference; fileEncoding = 4; lastKnownFileType = sourcecode.asm; path = GEMM_FLOAT_N8.S; sourceTree = "<group>"; };
		9DD1FC23247CEA1300800139 /* CONV_DW_3X3_FLOAT_SLIDEW.S */ = {isa = PBXFileReference; fileEncoding = 4; lastKnownFileType = sourcecode.asm; path = CONV_DW_3X3_FLOAT_SLIDEW.S; sourceTree = "<group>"; };
		9DD1FC24247CEA1300800139 /* GEMM_BFP16_N8.S */ = {isa = PBXFileReference; fileEncoding = 4; lastKnownFileType = sourcecode.asm; path = GEMM_BFP16_N8.S; sourceTree = "<group>"; };
		9DD1FC25247CEA1300800139 /* GEMM_INT8_4X4.S */ = {isa = PBXFileReference; fileEncoding = 4; lastKnownFileType = sourcecode.asm; path = GEMM_INT8_4X4.S; sourceTree = "<group>"; };
		9DD1FC26247CEA1300800139 /* CONV_DW_3x3_BFP16_SLIDEW.S */ = {isa = PBXFileReference; fileEncoding = 4; lastKnownFileType = sourcecode.asm; path = CONV_DW_3x3_BFP16_SLIDEW.S; sourceTree = "<group>"; };
		9DD1FC27247CEA1300800139 /* CONV_BFP16_SLIDEW_C3.S */ = {isa = PBXFileReference; fileEncoding = 4; lastKnownFileType = sourcecode.asm; path = CONV_BFP16_SLIDEW_C3.S; sourceTree = "<group>"; };
		9DD1FC28247CEA1300800139 /* CONV_DW_5X5_FLOAT_SLIDEW.S */ = {isa = PBXFileReference; fileEncoding = 4; lastKnownFileType = sourcecode.asm; path = CONV_DW_5X5_FLOAT_SLIDEW.S; sourceTree = "<group>"; };
		9DD1FC29247CEA1300800139 /* CONV_FLOAT_O4.S */ = {isa = PBXFileReference; fileEncoding = 4; lastKnownFileType = sourcecode.asm; path = CONV_FLOAT_O4.S; sourceTree = "<group>"; };
		9DD1FC2A247CEA1300800139 /* gemm_function.cc */ = {isa = PBXFileReference; fileEncoding = 4; lastKnownFileType = sourcecode.cpp.cpp; path = gemm_function.cc; sourceTree = "<group>"; };
		9DD1FC2B247CEA1300800139 /* arm_layer_acc.h */ = {isa = PBXFileReference; fileEncoding = 4; lastKnownFileType = sourcecode.c.h; path = arm_layer_acc.h; sourceTree = "<group>"; };
		9DD1FC2C247CEA1300800139 /* arm_div_layer_acc.cc */ = {isa = PBXFileReference; fileEncoding = 4; lastKnownFileType = sourcecode.cpp.cpp; path = arm_div_layer_acc.cc; sourceTree = "<group>"; };
		9DD1FC2D247CEA1300800139 /* arm_exp_layer_acc.cc */ = {isa = PBXFileReference; fileEncoding = 4; lastKnownFileType = sourcecode.cpp.cpp; path = arm_exp_layer_acc.cc; sourceTree = "<group>"; };
		9DD1FC2E247CEA1300800139 /* arm_detection_output_layer_acc.cc */ = {isa = PBXFileReference; fileEncoding = 4; lastKnownFileType = sourcecode.cpp.cpp; path = arm_detection_output_layer_acc.cc; sourceTree = "<group>"; };
		9DD1FC2F247CEA1300800139 /* arm_layer_acc.cc */ = {isa = PBXFileReference; fileEncoding = 4; lastKnownFileType = sourcecode.cpp.cpp; path = arm_layer_acc.cc; sourceTree = "<group>"; };
		9DD1FC30247CEA1300800139 /* neon_mathfun.h */ = {isa = PBXFileReference; fileEncoding = 4; lastKnownFileType = sourcecode.c.h; path = neon_mathfun.h; sourceTree = "<group>"; };
		9DD1FC31247CEA1300800139 /* arm_hard_swish_acc.cc */ = {isa = PBXFileReference; fileEncoding = 4; lastKnownFileType = sourcecode.cpp.cpp; path = arm_hard_swish_acc.cc; sourceTree = "<group>"; };
		9DD1FC32247CEA1300800139 /* arm_pow_layer_acc.cc */ = {isa = PBXFileReference; fileEncoding = 4; lastKnownFileType = sourcecode.cpp.cpp; path = arm_pow_layer_acc.cc; sourceTree = "<group>"; };
		9DD1FC33247CEA1300800139 /* arm_binary_layer_acc.cc */ = {isa = PBXFileReference; fileEncoding = 4; lastKnownFileType = sourcecode.cpp.cpp; path = arm_binary_layer_acc.cc; sourceTree = "<group>"; };
		9DD1FC34247CEA1300800139 /* arm_elu_layer_acc.cc */ = {isa = PBXFileReference; fileEncoding = 4; lastKnownFileType = sourcecode.cpp.cpp; path = arm_elu_layer_acc.cc; sourceTree = "<group>"; };
		9DD1FC35247CEA1300800139 /* arm_upsample_layer_acc.cc */ = {isa = PBXFileReference; fileEncoding = 4; lastKnownFileType = sourcecode.cpp.cpp; path = arm_upsample_layer_acc.cc; sourceTree = "<group>"; };
		9DD1FC36247CEA1300800139 /* arm_abs_layer_acc.cc */ = {isa = PBXFileReference; fileEncoding = 4; lastKnownFileType = sourcecode.cpp.cpp; path = arm_abs_layer_acc.cc; sourceTree = "<group>"; };
		9DD1FC37247CEA1300800139 /* arm_nchw_layer_acc.cc */ = {isa = PBXFileReference; fileEncoding = 4; lastKnownFileType = sourcecode.cpp.cpp; path = arm_nchw_layer_acc.cc; sourceTree = "<group>"; };
		9DD1FC38247CEA1300800139 /* arm_prelu_layer_acc.cc */ = {isa = PBXFileReference; fileEncoding = 4; lastKnownFileType = sourcecode.cpp.cpp; path = arm_prelu_layer_acc.cc; sourceTree = "<group>"; };
		9DD1FC39247CEA1300800139 /* arm_stride_slice_layer_acc.cc */ = {isa = PBXFileReference; fileEncoding = 4; lastKnownFileType = sourcecode.cpp.cpp; path = arm_stride_slice_layer_acc.cc; sourceTree = "<group>"; };
		9DD1FC3A247CEA1300800139 /* arm_inner_product_layer_acc.h */ = {isa = PBXFileReference; fileEncoding = 4; lastKnownFileType = sourcecode.c.h; path = arm_inner_product_layer_acc.h; sourceTree = "<group>"; };
		9DD1FC3B247CEA1300800139 /* Float4.h */ = {isa = PBXFileReference; fileEncoding = 4; lastKnownFileType = sourcecode.c.h; path = Float4.h; sourceTree = "<group>"; };
		9DD1FC3C247CEA1300800139 /* arm_batch_norm_layer_acc.cc */ = {isa = PBXFileReference; fileEncoding = 4; lastKnownFileType = sourcecode.cpp.cpp; path = arm_batch_norm_layer_acc.cc; sourceTree = "<group>"; };
		9DD1FC3D247CEA1300800139 /* arm_permute_layer_acc.cc */ = {isa = PBXFileReference; fileEncoding = 4; lastKnownFileType = sourcecode.cpp.cpp; path = arm_permute_layer_acc.cc; sourceTree = "<group>"; };
		9DD1FC3E247CEA1300800139 /* arm_neg_layer_acc.cc */ = {isa = PBXFileReference; fileEncoding = 4; lastKnownFileType = sourcecode.cpp.cpp; path = arm_neg_layer_acc.cc; sourceTree = "<group>"; };
		9DD1FC3F247CEA1300800139 /* arm_reduce_sum_square_layer_acc.cc */ = {isa = PBXFileReference; fileEncoding = 4; lastKnownFileType = sourcecode.cpp.cpp; path = arm_reduce_sum_square_layer_acc.cc; sourceTree = "<group>"; };
		9DD1FC40247CEA1300800139 /* arm_log_sigmoid_layer_acc.cc */ = {isa = PBXFileReference; fileEncoding = 4; lastKnownFileType = sourcecode.cpp.cpp; path = arm_log_sigmoid_layer_acc.cc; sourceTree = "<group>"; };
		9DD1FC41247CEA1300800139 /* arm_reduce_l1_layer_acc.cc */ = {isa = PBXFileReference; fileEncoding = 4; lastKnownFileType = sourcecode.cpp.cpp; path = arm_reduce_l1_layer_acc.cc; sourceTree = "<group>"; };
		9DD1FC42247CEA1300800139 /* arm_priorbox_layer_acc.cc */ = {isa = PBXFileReference; fileEncoding = 4; lastKnownFileType = sourcecode.cpp.cpp; path = arm_priorbox_layer_acc.cc; sourceTree = "<group>"; };
		9DD1FC44247CEA1300800139 /* arm_conv_int8_layer_depthwise.cc */ = {isa = PBXFileReference; fileEncoding = 4; lastKnownFileType = sourcecode.cpp.cpp; path = arm_conv_int8_layer_depthwise.cc; sourceTree = "<group>"; };
		9DD1FC45247CEA1300800139 /* arm_conv_layer_depthwise_s1.h */ = {isa = PBXFileReference; fileEncoding = 4; lastKnownFileType = sourcecode.c.h; path = arm_conv_layer_depthwise_s1.h; sourceTree = "<group>"; };
		9DD1FC46247CEA1300800139 /* arm_conv_layer_common.cc */ = {isa = PBXFileReference; fileEncoding = 4; lastKnownFileType = sourcecode.cpp.cpp; path = arm_conv_layer_common.cc; sourceTree = "<group>"; };
		9DD1FC47247CEA1300800139 /* arm_conv_layer_1x1.h */ = {isa = PBXFileReference; fileEncoding = 4; lastKnownFileType = sourcecode.c.h; path = arm_conv_layer_1x1.h; sourceTree = "<group>"; };
		9DD1FC48247CEA1300800139 /* arm_conv_layer_common.h */ = {isa = PBXFileReference; fileEncoding = 4; lastKnownFileType = sourcecode.c.h; path = arm_conv_layer_common.h; sourceTree = "<group>"; };
		9DD1FC49247CEA1300800139 /* arm_conv_layer_c3.h */ = {isa = PBXFileReference; fileEncoding = 4; lastKnownFileType = sourcecode.c.h; path = arm_conv_layer_c3.h; sourceTree = "<group>"; };
		9DD1FC4A247CEA1300800139 /* arm_conv_int8_layer_common.h */ = {isa = PBXFileReference; fileEncoding = 4; lastKnownFileType = sourcecode.c.h; path = arm_conv_int8_layer_common.h; sourceTree = "<group>"; };
		9DD1FC4B247CEA1300800139 /* arm_conv_layer_1x1.cc */ = {isa = PBXFileReference; fileEncoding = 4; lastKnownFileType = sourcecode.cpp.cpp; path = arm_conv_layer_1x1.cc; sourceTree = "<group>"; };
		9DD1FC4C247CEA1300800139 /* arm_conv_layer_acc.h */ = {isa = PBXFileReference; fileEncoding = 4; lastKnownFileType = sourcecode.c.h; path = arm_conv_layer_acc.h; sourceTree = "<group>"; };
		9DD1FC4D247CEA1300800139 /* arm_conv_layer_3x3.cc */ = {isa = PBXFileReference; fileEncoding = 4; lastKnownFileType = sourcecode.cpp.cpp; path = arm_conv_layer_3x3.cc; sourceTree = "<group>"; };
		9DD1FC4E247CEA1300800139 /* arm_conv_layer_depthwise.cc */ = {isa = PBXFileReference; fileEncoding = 4; lastKnownFileType = sourcecode.cpp.cpp; path = arm_conv_layer_depthwise.cc; sourceTree = "<group>"; };
		9DD1FC4F247CEA1300800139 /* arm_conv_int8_layer_common.cc */ = {isa = PBXFileReference; fileEncoding = 4; lastKnownFileType = sourcecode.cpp.cpp; path = arm_conv_int8_layer_common.cc; sourceTree = "<group>"; };
		9DD1FC50247CEA1300800139 /* arm_conv_layer_3x3.h */ = {isa = PBXFileReference; fileEncoding = 4; lastKnownFileType = sourcecode.c.h; path = arm_conv_layer_3x3.h; sourceTree = "<group>"; };
		9DD1FC51247CEA1300800139 /* arm_conv_layer_c3.cc */ = {isa = PBXFileReference; fileEncoding = 4; lastKnownFileType = sourcecode.cpp.cpp; path = arm_conv_layer_c3.cc; sourceTree = "<group>"; };
		9DD1FC52247CEA1300800139 /* arm_conv_int8_layer_depthwise.h */ = {isa = PBXFileReference; fileEncoding = 4; lastKnownFileType = sourcecode.c.h; path = arm_conv_int8_layer_depthwise.h; sourceTree = "<group>"; };
		9DD1FC53247CEA1300800139 /* arm_conv_layer_acc.cc */ = {isa = PBXFileReference; fileEncoding = 4; lastKnownFileType = sourcecode.cpp.cpp; path = arm_conv_layer_acc.cc; sourceTree = "<group>"; };
		9DD1FC54247CEA1300800139 /* arm_conv_layer_depthwise.h */ = {isa = PBXFileReference; fileEncoding = 4; lastKnownFileType = sourcecode.c.h; path = arm_conv_layer_depthwise.h; sourceTree = "<group>"; };
		9DD1FC55247CEA1300800139 /* arm_conv_layer_depthwise_s1.cc */ = {isa = PBXFileReference; fileEncoding = 4; lastKnownFileType = sourcecode.cpp.cpp; path = arm_conv_layer_depthwise_s1.cc; sourceTree = "<group>"; };
		9DD1FC56247CEA1300800139 /* arm_reduce_layer_acc.h */ = {isa = PBXFileReference; fileEncoding = 4; lastKnownFileType = sourcecode.c.h; path = arm_reduce_layer_acc.h; sourceTree = "<group>"; };
		9DD1FC57247CEA1300800139 /* arm_concat_layer_acc.cc */ = {isa = PBXFileReference; fileEncoding = 4; lastKnownFileType = sourcecode.cpp.cpp; path = arm_concat_layer_acc.cc; sourceTree = "<group>"; };
		9DD1FC58247CEA1300800139 /* arm_add_layer_acc.cc */ = {isa = PBXFileReference; fileEncoding = 4; lastKnownFileType = sourcecode.cpp.cpp; path = arm_add_layer_acc.cc; sourceTree = "<group>"; };
		9DD1FC59247CEA1300800139 /* arm_reduce_max_layer_acc.cc */ = {isa = PBXFileReference; fileEncoding = 4; lastKnownFileType = sourcecode.cpp.cpp; path = arm_reduce_max_layer_acc.cc; sourceTree = "<group>"; };
		9DD1FC5A247CEA1300800139 /* arm_reduce_min_layer_acc.cc */ = {isa = PBXFileReference; fileEncoding = 4; lastKnownFileType = sourcecode.cpp.cpp; path = arm_reduce_min_layer_acc.cc; sourceTree = "<group>"; };
		9DD1FC5B247CEA1300800139 /* arm_floor_layer_acc.cc */ = {isa = PBXFileReference; fileEncoding = 4; lastKnownFileType = sourcecode.cpp.cpp; path = arm_floor_layer_acc.cc; sourceTree = "<group>"; };
		9DD1FC5C247CEA1300800139 /* arm_shuffle_layer_acc.cc */ = {isa = PBXFileReference; fileEncoding = 4; lastKnownFileType = sourcecode.cpp.cpp; path = arm_shuffle_layer_acc.cc; sourceTree = "<group>"; };
		9DD1FC5D247CEA1300800139 /* arm_softplus_layer_acc.cc */ = {isa = PBXFileReference; fileEncoding = 4; lastKnownFileType = sourcecode.cpp.cpp; path = arm_softplus_layer_acc.cc; sourceTree = "<group>"; };
		9DD1FC5E247CEA1300800139 /* arm_reduce_sum_layer_acc.cc */ = {isa = PBXFileReference; fileEncoding = 4; lastKnownFileType = sourcecode.cpp.cpp; path = arm_reduce_sum_layer_acc.cc; sourceTree = "<group>"; };
		9DD1FC5F247CEA1300800139 /* arm_softmax_layer_acc.h */ = {isa = PBXFileReference; fileEncoding = 4; lastKnownFileType = sourcecode.c.h; path = arm_softmax_layer_acc.h; sourceTree = "<group>"; };
		9DD1FC60247CEA1300800139 /* arm_batch_norm_layer_acc.h */ = {isa = PBXFileReference; fileEncoding = 4; lastKnownFileType = sourcecode.c.h; path = arm_batch_norm_layer_acc.h; sourceTree = "<group>"; };
		9DD1FC61247CEA1400800139 /* arm_blob_converter.h */ = {isa = PBXFileReference; fileEncoding = 4; lastKnownFileType = sourcecode.c.h; path = arm_blob_converter.h; sourceTree = "<group>"; };
		9DD1FC62247CEA1400800139 /* arm_blob_converter.cc */ = {isa = PBXFileReference; fileEncoding = 4; lastKnownFileType = sourcecode.cpp.cpp; path = arm_blob_converter.cc; sourceTree = "<group>"; };
		9DD1FC63247CEA1400800139 /* arm_device.h */ = {isa = PBXFileReference; fileEncoding = 4; lastKnownFileType = sourcecode.c.h; path = arm_device.h; sourceTree = "<group>"; };
		9DD1FC64247CEA1400800139 /* arm_device.cc */ = {isa = PBXFileReference; fileEncoding = 4; lastKnownFileType = sourcecode.cpp.cpp; path = arm_device.cc; sourceTree = "<group>"; };
		9DD1FCF4247CEB2B00800139 /* encryption.h */ = {isa = PBXFileReference; fileEncoding = 4; lastKnownFileType = sourcecode.c.h; path = encryption.h; sourceTree = "<group>"; };
		9DD1FCF5247CEB2B00800139 /* encryption.cc */ = {isa = PBXFileReference; fileEncoding = 4; lastKnownFileType = sourcecode.cpp.cpp; path = encryption.cc; sourceTree = "<group>"; };
		9DD1FCF6247CEB2B00800139 /* model_interpreter.h */ = {isa = PBXFileReference; fileEncoding = 4; lastKnownFileType = sourcecode.c.h; path = model_interpreter.h; sourceTree = "<group>"; };
		9DD1FCF7247CEB2B00800139 /* model_packer.h */ = {isa = PBXFileReference; fileEncoding = 4; lastKnownFileType = sourcecode.c.h; path = model_packer.h; sourceTree = "<group>"; };
		9DD1FCF8247CEB2B00800139 /* model_packer.cc */ = {isa = PBXFileReference; fileEncoding = 4; lastKnownFileType = sourcecode.cpp.cpp; path = model_packer.cc; sourceTree = "<group>"; };
		9DD1FCF9247CEB2B00800139 /* objseri.h */ = {isa = PBXFileReference; fileEncoding = 4; lastKnownFileType = sourcecode.c.h; path = objseri.h; sourceTree = "<group>"; };
		9DD1FCFA247CEB2B00800139 /* model_interpreter.cc */ = {isa = PBXFileReference; fileEncoding = 4; lastKnownFileType = sourcecode.cpp.cpp; path = model_interpreter.cc; sourceTree = "<group>"; };
		9DDA7081241F99E600F17A1C /* version.h */ = {isa = PBXFileReference; fileEncoding = 4; lastKnownFileType = sourcecode.c.h; path = version.h; sourceTree = "<group>"; };
		9DDA709D241F99F800F17A1C /* utils */ = {isa = PBXFileReference; lastKnownFileType = folder; path = utils; sourceTree = "<group>"; };
		9DDA709E241F99F800F17A1C /* core */ = {isa = PBXFileReference; lastKnownFileType = folder; path = core; sourceTree = "<group>"; };
		9DF19E9D24A1FE8E00E1376D /* metal_pooling_layer_acc.metal */ = {isa = PBXFileReference; fileEncoding = 4; lastKnownFileType = sourcecode.metal; path = metal_pooling_layer_acc.metal; sourceTree = "<group>"; };
		9DF19E9E24A1FE8E00E1376D /* metal_pooling_layer_acc.mm */ = {isa = PBXFileReference; fileEncoding = 4; lastKnownFileType = sourcecode.cpp.objcpp; path = metal_pooling_layer_acc.mm; sourceTree = "<group>"; };
		9DF19EA124A200AC00E1376D /* metal_cpu_adapter_acc.h */ = {isa = PBXFileReference; fileEncoding = 4; lastKnownFileType = sourcecode.c.h; path = metal_cpu_adapter_acc.h; sourceTree = "<group>"; };
		9DF26BD724645EA500F22F0D /* naive_compute.cc */ = {isa = PBXFileReference; fileEncoding = 4; lastKnownFileType = sourcecode.cpp.cpp; path = naive_compute.cc; sourceTree = "<group>"; };
		9DF26BD824645EA500F22F0D /* naive_compute.h */ = {isa = PBXFileReference; fileEncoding = 4; lastKnownFileType = sourcecode.c.h; path = naive_compute.h; sourceTree = "<group>"; };
		EC0BE13425144B5D009BD69A /* detection_post_process_utils.h */ = {isa = PBXFileReference; fileEncoding = 4; lastKnownFileType = sourcecode.c.h; path = detection_post_process_utils.h; sourceTree = "<group>"; };
		EC0BE13525144B5D009BD69A /* detection_post_process_utils.cc */ = {isa = PBXFileReference; fileEncoding = 4; lastKnownFileType = sourcecode.cpp.cpp; path = detection_post_process_utils.cc; sourceTree = "<group>"; };
		EC0BE13625144B5D009BD69A /* string_utils.cc */ = {isa = PBXFileReference; fileEncoding = 4; lastKnownFileType = sourcecode.cpp.cpp; path = string_utils.cc; sourceTree = "<group>"; };
		EC0BE14825144BB7009BD69A /* reduce_l1_layer.cc */ = {isa = PBXFileReference; fileEncoding = 4; lastKnownFileType = sourcecode.cpp.cpp; path = reduce_l1_layer.cc; sourceTree = "<group>"; };
		EC0BE14925144BB8009BD69A /* ceil_layer.cc */ = {isa = PBXFileReference; fileEncoding = 4; lastKnownFileType = sourcecode.cpp.cpp; path = ceil_layer.cc; sourceTree = "<group>"; };
		EC0BE14A25144BB8009BD69A /* signed_mul_layer.cc */ = {isa = PBXFileReference; fileEncoding = 4; lastKnownFileType = sourcecode.cpp.cpp; path = signed_mul_layer.cc; sourceTree = "<group>"; };
		EC0BE14B25144BB8009BD69A /* squared_difference_layer.cc */ = {isa = PBXFileReference; fileEncoding = 4; lastKnownFileType = sourcecode.cpp.cpp; path = squared_difference_layer.cc; sourceTree = "<group>"; };
		EC0BE14C25144BB8009BD69A /* detection_post_process_layer.cc */ = {isa = PBXFileReference; fileEncoding = 4; lastKnownFileType = sourcecode.cpp.cpp; path = detection_post_process_layer.cc; sourceTree = "<group>"; };
		EC0BE14D25144BB8009BD69A /* arg_max_or_min_layer.cc */ = {isa = PBXFileReference; fileEncoding = 4; lastKnownFileType = sourcecode.cpp.cpp; path = arg_max_or_min_layer.cc; sourceTree = "<group>"; };
		EC0BE14E25144BB8009BD69A /* rsqrt_layer.cc */ = {isa = PBXFileReference; fileEncoding = 4; lastKnownFileType = sourcecode.cpp.cpp; path = rsqrt_layer.cc; sourceTree = "<group>"; };
		EC0BE15825144BE3009BD69A /* layer_interpreter_macro.h */ = {isa = PBXFileReference; fileEncoding = 4; lastKnownFileType = sourcecode.c.h; path = layer_interpreter_macro.h; sourceTree = "<group>"; };
		EC0BE15925144BE4009BD69A /* squared_difference_layer_interpreter.cc */ = {isa = PBXFileReference; fileEncoding = 4; lastKnownFileType = sourcecode.cpp.cpp; path = squared_difference_layer_interpreter.cc; sourceTree = "<group>"; };
		EC0BE15A25144BE4009BD69A /* detection_post_process_layer_interpreter.cc */ = {isa = PBXFileReference; fileEncoding = 4; lastKnownFileType = sourcecode.cpp.cpp; path = detection_post_process_layer_interpreter.cc; sourceTree = "<group>"; };
		EC0BE15B25144BE4009BD69A /* squeeze_layer_interpreter.cc */ = {isa = PBXFileReference; fileEncoding = 4; lastKnownFileType = sourcecode.cpp.cpp; path = squeeze_layer_interpreter.cc; sourceTree = "<group>"; };
		EC0BE15C25144BE4009BD69A /* signed_mul_layer_interpreter.cc */ = {isa = PBXFileReference; fileEncoding = 4; lastKnownFileType = sourcecode.cpp.cpp; path = signed_mul_layer_interpreter.cc; sourceTree = "<group>"; };
		EC0BE15D25144BE4009BD69A /* arg_max_or_min_layer_interpreter.cc */ = {isa = PBXFileReference; fileEncoding = 4; lastKnownFileType = sourcecode.cpp.cpp; path = arg_max_or_min_layer_interpreter.cc; sourceTree = "<group>"; };
		EC0BE16425144C0F009BD69A /* elu_layer_interpreter.cc */ = {isa = PBXFileReference; fileEncoding = 4; lastKnownFileType = sourcecode.cpp.cpp; path = elu_layer_interpreter.cc; sourceTree = "<group>"; };
		EC0BE16525144C0F009BD69A /* selu_layer_interpreter.cc */ = {isa = PBXFileReference; fileEncoding = 4; lastKnownFileType = sourcecode.cpp.cpp; path = selu_layer_interpreter.cc; sourceTree = "<group>"; };
		EC0BE16625144C0F009BD69A /* normalize_layer_interpreter.cc */ = {isa = PBXFileReference; fileEncoding = 4; lastKnownFileType = sourcecode.cpp.cpp; path = normalize_layer_interpreter.cc; sourceTree = "<group>"; };
		EC0BE16725144C0F009BD69A /* prior_box_layer_interpreter.cc */ = {isa = PBXFileReference; fileEncoding = 4; lastKnownFileType = sourcecode.cpp.cpp; path = prior_box_layer_interpreter.cc; sourceTree = "<group>"; };
		EC0BE16825144C0F009BD69A /* scale_layer_interpreter.cc */ = {isa = PBXFileReference; fileEncoding = 4; lastKnownFileType = sourcecode.cpp.cpp; path = scale_layer_interpreter.cc; sourceTree = "<group>"; };
		EC0BE16925144C0F009BD69A /* pad_layer_interpreter.cc */ = {isa = PBXFileReference; fileEncoding = 4; lastKnownFileType = sourcecode.cpp.cpp; path = pad_layer_interpreter.cc; sourceTree = "<group>"; };
		EC0BE16A25144C0F009BD69A /* clip_layer_interpreter.cc */ = {isa = PBXFileReference; fileEncoding = 4; lastKnownFileType = sourcecode.cpp.cpp; path = clip_layer_interpreter.cc; sourceTree = "<group>"; };
		EC0BE16B25144C0F009BD69A /* reorg_layer_interpreter.cc */ = {isa = PBXFileReference; fileEncoding = 4; lastKnownFileType = sourcecode.cpp.cpp; path = reorg_layer_interpreter.cc; sourceTree = "<group>"; };
		EC0BE16C25144C0F009BD69A /* detection_output_layer_interpreter.cc */ = {isa = PBXFileReference; fileEncoding = 4; lastKnownFileType = sourcecode.cpp.cpp; path = detection_output_layer_interpreter.cc; sourceTree = "<group>"; };
		EC0BE16D25144C0F009BD69A /* reduce_op_layer_interpreter.cc */ = {isa = PBXFileReference; fileEncoding = 4; lastKnownFileType = sourcecode.cpp.cpp; path = reduce_op_layer_interpreter.cc; sourceTree = "<group>"; };
		EC0BE16E25144C10009BD69A /* instance_norm_layer_interpreter.cc */ = {isa = PBXFileReference; fileEncoding = 4; lastKnownFileType = sourcecode.cpp.cpp; path = instance_norm_layer_interpreter.cc; sourceTree = "<group>"; };
		EC0BE16F25144C10009BD69A /* roi_pooling_layer_interpreter.cc */ = {isa = PBXFileReference; fileEncoding = 4; lastKnownFileType = sourcecode.cpp.cpp; path = roi_pooling_layer_interpreter.cc; sourceTree = "<group>"; };
		EC0BE17025144C10009BD69A /* prelu_layer_interpreter.cc */ = {isa = PBXFileReference; fileEncoding = 4; lastKnownFileType = sourcecode.cpp.cpp; path = prelu_layer_interpreter.cc; sourceTree = "<group>"; };
		EC0BE17125144C10009BD69A /* unary_op_layer_interpreter.cc */ = {isa = PBXFileReference; fileEncoding = 4; lastKnownFileType = sourcecode.cpp.cpp; path = unary_op_layer_interpreter.cc; sourceTree = "<group>"; };
		EC0BE18025144C4F009BD69A /* arm_reshape_layer_acc.h */ = {isa = PBXFileReference; fileEncoding = 4; lastKnownFileType = sourcecode.c.h; path = arm_reshape_layer_acc.h; sourceTree = "<group>"; };
		EC0BE18125144C4F009BD69A /* arm_arg_max_or_min_layer_acc.cc */ = {isa = PBXFileReference; fileEncoding = 4; lastKnownFileType = sourcecode.cpp.cpp; path = arm_arg_max_or_min_layer_acc.cc; sourceTree = "<group>"; };
		EC0BE18225144C4F009BD69A /* arm_signed_mul_layer_acc.h */ = {isa = PBXFileReference; fileEncoding = 4; lastKnownFileType = sourcecode.c.h; path = arm_signed_mul_layer_acc.h; sourceTree = "<group>"; };
		EC0BE18325144C4F009BD69A /* arm_signed_mul_layer_acc.cc */ = {isa = PBXFileReference; fileEncoding = 4; lastKnownFileType = sourcecode.cpp.cpp; path = arm_signed_mul_layer_acc.cc; sourceTree = "<group>"; };
		EC2CF72325078C1200EE3899 /* metal_mat_converter.mm */ = {isa = PBXFileReference; fileEncoding = 4; lastKnownFileType = sourcecode.cpp.objcpp; path = metal_mat_converter.mm; sourceTree = "<group>"; };
		EC2CF72425078C1200EE3899 /* metal_mat_converter.metal */ = {isa = PBXFileReference; fileEncoding = 4; lastKnownFileType = sourcecode.metal; path = metal_mat_converter.metal; sourceTree = "<group>"; };
		EC2CF74E2508A99C00EE3899 /* arm_deconv_layer_stride.h */ = {isa = PBXFileReference; fileEncoding = 4; lastKnownFileType = sourcecode.c.h; path = arm_deconv_layer_stride.h; sourceTree = "<group>"; };
		EC2CF74F2508A99C00EE3899 /* arm_deconv_layer_stride.cc */ = {isa = PBXFileReference; fileEncoding = 4; lastKnownFileType = sourcecode.cpp.cpp; path = arm_deconv_layer_stride.cc; sourceTree = "<group>"; };
		EC2CF7802511F80500EE3899 /* metal_arg_max_or_min_layer_acc.mm */ = {isa = PBXFileReference; fileEncoding = 4; lastKnownFileType = sourcecode.cpp.objcpp; path = metal_arg_max_or_min_layer_acc.mm; sourceTree = "<group>"; };
		EC2CF7812511F80500EE3899 /* metal_arg_max_or_min_layer_acc.metal */ = {isa = PBXFileReference; fileEncoding = 4; lastKnownFileType = sourcecode.metal; path = metal_arg_max_or_min_layer_acc.metal; sourceTree = "<group>"; };
		ECEC5D6024FCDBA40044DDF1 /* arm_mat_converter.cc */ = {isa = PBXFileReference; fileEncoding = 4; lastKnownFileType = sourcecode.cpp.cpp; path = arm_mat_converter.cc; sourceTree = "<group>"; };
		ECEC5D6124FCDBA40044DDF1 /* arm_mat_util.h */ = {isa = PBXFileReference; fileEncoding = 4; lastKnownFileType = sourcecode.c.h; path = arm_mat_util.h; sourceTree = "<group>"; };
		ECEC5D6224FCDBA40044DDF1 /* arm_mat_converter.h */ = {isa = PBXFileReference; fileEncoding = 4; lastKnownFileType = sourcecode.c.h; path = arm_mat_converter.h; sourceTree = "<group>"; };
		ECEC5D6324FCDBA50044DDF1 /* arm_mat_util.cc */ = {isa = PBXFileReference; fileEncoding = 4; lastKnownFileType = sourcecode.cpp.cpp; path = arm_mat_util.cc; sourceTree = "<group>"; };
		ECEC5D6824FCE0780044DDF1 /* mat_converter_acc.cc */ = {isa = PBXFileReference; fileEncoding = 4; lastKnownFileType = sourcecode.cpp.cpp; path = mat_converter_acc.cc; sourceTree = "<group>"; };
		ECEC5D6924FCE0780044DDF1 /* mat_converter_acc.h */ = {isa = PBXFileReference; fileEncoding = 4; lastKnownFileType = sourcecode.c.h; path = mat_converter_acc.h; sourceTree = "<group>"; };
		ECEC5D6A24FCE0780044DDF1 /* mat_utils.cc */ = {isa = PBXFileReference; fileEncoding = 4; lastKnownFileType = sourcecode.cpp.cpp; path = mat_utils.cc; sourceTree = "<group>"; };
		ECEC5D8C24FF97DF0044DDF1 /* mat.cc */ = {isa = PBXFileReference; fileEncoding = 4; lastKnownFileType = sourcecode.cpp.cpp; path = mat.cc; sourceTree = "<group>"; };
		ECEC5DA724FFC6FD0044DDF1 /* mat.cc */ = {isa = PBXFileReference; fileEncoding = 4; lastKnownFileType = sourcecode.cpp.cpp; path = mat.cc; sourceTree = "<group>"; };
/* End PBXFileReference section */

/* Begin PBXFrameworksBuildPhase section */
		9D2DB1CE22D759C8000C508F /* Frameworks */ = {
			isa = PBXFrameworksBuildPhase;
			buildActionMask = 2147483647;
			files = (
				9D31636023169B1600531250 /* CoreML.framework in Frameworks */,
				9D29E25122DC89310050DC63 /* Foundation.framework in Frameworks */,
			);
			runOnlyForDeploymentPostprocessing = 0;
		};
/* End PBXFrameworksBuildPhase section */

/* Begin PBXGroup section */
		9D203E5522D75AB20019CAAA /* include */ = {
			isa = PBXGroup;
			children = (
				9DDA7080241F99E600F17A1C /* tnn */,
			);
			name = include;
			path = ../../../include;
			sourceTree = "<group>";
		};
		9D203E5D22D75AB20019CAAA /* source */ = {
			isa = PBXGroup;
			children = (
				9DDA70A5241F9E9400F17A1C /* tnn */,
			);
			name = source;
			path = ../../../source;
			sourceTree = "<group>";
		};
		9D29E24F22DC89300050DC63 /* Frameworks */ = {
			isa = PBXGroup;
			children = (
				9D31635F23169B1600531250 /* CoreML.framework */,
				9D29E25022DC89300050DC63 /* Foundation.framework */,
			);
			name = Frameworks;
			sourceTree = "<group>";
		};
		9D2DB1C722D759C8000C508F = {
			isa = PBXGroup;
			children = (
				9D2DB1D322D759C8000C508F /* tnn */,
				9D2DB1D222D759C8000C508F /* Products */,
				9D29E24F22DC89300050DC63 /* Frameworks */,
				9D24B9562351FFE1000E1F04 /* tnn copy-Info.plist */,
			);
			sourceTree = "<group>";
		};
		9D2DB1D222D759C8000C508F /* Products */ = {
			isa = PBXGroup;
			children = (
				9D2DB1D122D759C8000C508F /* tnn.framework */,
			);
			name = Products;
			sourceTree = "<group>";
		};
		9D2DB1D322D759C8000C508F /* tnn */ = {
			isa = PBXGroup;
			children = (
				9D203E5522D75AB20019CAAA /* include */,
				9D203E5D22D75AB20019CAAA /* source */,
				9D2DB1D422D759C8000C508F /* tnn.h */,
				9D2DB1D522D759C8000C508F /* Info.plist */,
			);
			path = tnn;
			sourceTree = "<group>";
		};
		9D32F95D24557EE7002DCDAB /* optimizer */ = {
			isa = PBXGroup;
			children = (
				9D32F95E24557EE7002DCDAB /* net_optimizer_fuse_conv_relu.cc */,
				9D32F95F24557EE7002DCDAB /* net_optimizer_remove_layers.h */,
				9D32F96024557EE7002DCDAB /* net_optimizer_fuse_conv_relu.h */,
				9D32F96124557EE7002DCDAB /* net_optimizer_insert_reformat.h */,
				9D32F96224557EE7002DCDAB /* net_optimizer.h */,
				9D32F96324557EE7002DCDAB /* net_optimizer_insert_reformat.cc */,
				9D32F96424557EE7002DCDAB /* optimizer_const.h */,
				9D32F96524557EE7002DCDAB /* net_optimizer_manager.h */,
				9D32F96624557EE7002DCDAB /* net_optimizer_remove_layers.cc */,
				9D32F96724557EE7002DCDAB /* net_optimizer_manager.cc */,
			);
			path = optimizer;
			sourceTree = "<group>";
		};
		9D32F96824557EE7002DCDAB /* memory_manager */ = {
			isa = PBXGroup;
			children = (
				9D32F96924557EE7002DCDAB /* blob_2d_memory_pool.h */,
				9D32F96A24557EE7002DCDAB /* others_memory_mode_state.cc */,
				9D32F96B24557EE7002DCDAB /* blob_memory_size_info.cc */,
				9D32F96C24557EE7002DCDAB /* shared_memory_manager.h */,
				9D32F96D24557EE7002DCDAB /* memory_unify_assign_strategy.cc */,
				9D32F96E24557EE7002DCDAB /* blob_1d_memory_pool.h */,
				9D32F96F24557EE7002DCDAB /* blob_1d_memory.cc */,
				9D32F97024557EE7002DCDAB /* blob_memory_pool.cc */,
				9D32F97124557EE7002DCDAB /* shared_memory_manager.cc */,
				9D32F97224557EE7002DCDAB /* blob_2d_memory_pool.cc */,
				9D32F97324557EE7002DCDAB /* blob_memory_pool_factory.h */,
				9D32F97424557EE7002DCDAB /* blob_memory.cc */,
				9D32F97524557EE7002DCDAB /* memory_mode_state.cc */,
				9D32F97624557EE7002DCDAB /* memory_seperate_assign_strategy.cc */,
				9D32F97724557EE7002DCDAB /* blob_1d_memory.h */,
				9D32F97824557EE7002DCDAB /* blob_memory_size_info.h */,
				9D32F97924557EE7002DCDAB /* blob_memory.h */,
				9D32F97A24557EE7002DCDAB /* memory_assign_strategy.h */,
				9D32F97B24557EE7002DCDAB /* memory_mode_state_factory.h */,
				9D32F97C24557EE7002DCDAB /* others_memory_mode_state.h */,
				9D32F97D24557EE7002DCDAB /* blob_2d_memory.h */,
				9D32F97E24557EE7002DCDAB /* blob_2d_memory.cc */,
				9D32F97F24557EE7002DCDAB /* memory_unify_assign_strategy.h */,
				9D32F98024557EE7002DCDAB /* share_one_thread_memory_mode_state.cc */,
				9D32F98124557EE7002DCDAB /* memory_mode_state_factory.cc */,
				9D32F98224557EE7002DCDAB /* memory_mode_state.h */,
				9D32F98324557EE7002DCDAB /* share_one_thread_memory_mode_state.h */,
				9D32F98424557EE7002DCDAB /* blob_memory_pool.h */,
				9D32F98524557EE7002DCDAB /* blob_memory_pool_factory.cc */,
				9D32F98624557EE7002DCDAB /* memory_seperate_assign_strategy.h */,
				9D32F98724557EE7002DCDAB /* blob_1d_memory_pool.cc */,
			);
			path = memory_manager;
			sourceTree = "<group>";
		};
		9D32F98824557EE7002DCDAB /* utils */ = {
			isa = PBXGroup;
			children = (
				EC0BE13525144B5D009BD69A /* detection_post_process_utils.cc */,
				EC0BE13425144B5D009BD69A /* detection_post_process_utils.h */,
				EC0BE13625144B5D009BD69A /* string_utils.cc */,
				ECEC5D6824FCE0780044DDF1 /* mat_converter_acc.cc */,
				ECEC5D6924FCE0780044DDF1 /* mat_converter_acc.h */,
				ECEC5D6A24FCE0780044DDF1 /* mat_utils.cc */,
				9D4C60CA246BF7A1006068D1 /* bbox_util.cc */,
				9D4C60C9246BF7A1006068D1 /* bbox_util.h */,
				9D852BC924584E6A003F4E41 /* bfp16_utils.cc */,
				9D852BCA24584E6A003F4E41 /* bfp16.h */,
				9D32F99924557EE7002DCDAB /* blob_converter_internal.cc */,
				9D32F99724557EE7002DCDAB /* blob_converter_internal.h */,
				9D32F98924557EE7002DCDAB /* blob_dump_utils.h */,
				9D32F99B24557EE7002DCDAB /* blob_memory_size_utils.cc */,
				9D32F98C24557EE7002DCDAB /* blob_memory_size_utils.h */,
				9D32F99124557EE7002DCDAB /* blob_dump_utils.cc */,
				9D32F99224557EE7002DCDAB /* blob_transfer_utils.cc */,
				9D32F98E24557EE7002DCDAB /* blob_transfer_utils.h */,
				9D32F9A124557EE7002DCDAB /* cpu_utils.cc */,
				9D32F99624557EE7002DCDAB /* data_format_converter.cc */,
				9D32F99424557EE7002DCDAB /* data_format_converter.h */,
				9D32F99D24557EE7002DCDAB /* data_type_utils.cc */,
				9D32F99A24557EE7002DCDAB /* dims_vector_utils.cc */,
				9D32F98B24557EE7002DCDAB /* half_utils.cc */,
				9D32F99824557EE7002DCDAB /* half.hpp */,
				9DF26BD724645EA500F22F0D /* naive_compute.cc */,
				9DF26BD824645EA500F22F0D /* naive_compute.h */,
				9D32F98A24557EE7002DCDAB /* omp_utils.h */,
				9D32F9A224557EE7002DCDAB /* pribox_generator_utils.cc */,
				9D32F9A024557EE7002DCDAB /* pribox_generator_utils.h */,
				9D32F99E24557EE7002DCDAB /* split_utils.cc */,
				9D32F98F24557EE7002DCDAB /* split_utils.h */,
				9D32F99024557EE7002DCDAB /* string_format.cc */,
				9D32F99F24557EE7002DCDAB /* string_format.h */,
				9D32F98D24557EE7002DCDAB /* string_utils_inner.h */,
				9D32F99C24557EE7002DCDAB /* wingorad_generater.cc */,
				9D32F99524557EE7002DCDAB /* wingorad_generater.h */,
			);
			path = utils;
			sourceTree = "<group>";
		};
		9D32F9A324557EE7002DCDAB /* layer */ = {
			isa = PBXGroup;
			children = (
				EC0BE14D25144BB8009BD69A /* arg_max_or_min_layer.cc */,
				EC0BE14925144BB8009BD69A /* ceil_layer.cc */,
				EC0BE14C25144BB8009BD69A /* detection_post_process_layer.cc */,
				EC0BE14825144BB7009BD69A /* reduce_l1_layer.cc */,
				EC0BE14E25144BB8009BD69A /* rsqrt_layer.cc */,
				EC0BE14A25144BB8009BD69A /* signed_mul_layer.cc */,
				EC0BE14B25144BB8009BD69A /* squared_difference_layer.cc */,
				9D32F9CE24557EE7002DCDAB /* abs_layer.cc */,
				9D32F9C824557EE7002DCDAB /* acos_layer.cc */,
				9D32F9AC24557EE7002DCDAB /* add_layer.cc */,
				9D32F9E524557EE7002DCDAB /* asin_layer.cc */,
				9D32F9B824557EE7002DCDAB /* atan_layer.cc */,
				9D32F9D524557EE7002DCDAB /* base_layer.cc */,
				9D32F9AE24557EE7002DCDAB /* base_layer.h */,
				9D32F9E724557EE7002DCDAB /* batch_norm_layer.cc */,
				9D32F9C924557EE7002DCDAB /* clip_layer.cc */,
				9D32F9D324557EE7002DCDAB /* concat_layer.cc */,
				9D32F9C224557EE7002DCDAB /* conv_layer.cc */,
				9D32F9C324557EE7002DCDAB /* conv3d_layer.cc */,
				9D32F9E324557EE7002DCDAB /* cos_layer.cc */,
				9D32F9E824557EE7002DCDAB /* deconv_layer.cc */,
				9D32F9BD24557EE7002DCDAB /* detection_output_layer.cc */,
				9D32F9B624557EE7002DCDAB /* div_layer.cc */,
				9D32F9B524557EE7002DCDAB /* elementwise_layer.cc */,
				9D32F9BA24557EE7002DCDAB /* elementwise_layer.h */,
				9D32F9DC24557EE7002DCDAB /* elu_layer.cc */,
				9D32F9AD24557EE7002DCDAB /* exp_layer.cc */,
				9D32F9B224557EE7002DCDAB /* flatten_layer.cc */,
				9D32F9BC24557EE7002DCDAB /* floor_layer.cc */,
				9D32F9EF24557EE8002DCDAB /* hard_sigmoid_layer.cc */,
				9D32F9DF24557EE7002DCDAB /* hard_swish_layer.cc */,
				9D32F9D724557EE7002DCDAB /* hdrguide_layer.cc */,
				9D32F9B724557EE7002DCDAB /* inner_product_layer.cc */,
				9D32F9BF24557EE7002DCDAB /* instance_norm_layer.cc */,
				9D32F9DD24557EE7002DCDAB /* log_layer.cc */,
				9D32F9EB24557EE8002DCDAB /* log_sigmoid_layer.cc */,
				9D32F9EC24557EE8002DCDAB /* lrn_layer.cc */,
				9D32F9F024557EE8002DCDAB /* max_layer.cc */,
				9D32F9CF24557EE7002DCDAB /* min_layer.cc */,
				9D32F9D424557EE7002DCDAB /* mul_layer.cc */,
				9D32F9E224557EE7002DCDAB /* multidir_broadcast_layer.cc */,
				9D32F9CA24557EE7002DCDAB /* multidir_broadcast_layer.h */,
				9D32F9C624557EE7002DCDAB /* neg_layer.cc */,
				9D32F9DA24557EE7002DCDAB /* normalize_layer.cc */,
				9D32F9CD24557EE7002DCDAB /* pad_layer.cc */,
				9D32F9ED24557EE8002DCDAB /* permute_layer.cc */,
				9D32F9B324557EE7002DCDAB /* pooling_3d_layer.cc */,
				9D32F9DB24557EE7002DCDAB /* pooling_layer.cc */,
				9D32F9A524557EE7002DCDAB /* pow_layer.cc */,
				9D32F9C524557EE7002DCDAB /* prelu_layer.cc */,
				9D32F9C124557EE7002DCDAB /* prior_box_layer.cc */,
				9D32F9BB24557EE7002DCDAB /* reciprocal_layer.cc */,
				9D32F9D924557EE7002DCDAB /* reduce_l2_layer.cc */,
				9D32F9E124557EE7002DCDAB /* reduce_layer.cc */,
				9D32F9B024557EE7002DCDAB /* reduce_layer.h */,
				9D32F9D824557EE7002DCDAB /* reduce_log_sum_exp_layer.cc */,
				9D32F9EE24557EE8002DCDAB /* reduce_log_sum_layer.cc */,
				9D32F9F124557EE8002DCDAB /* reduce_max_layer.cc */,
				9D32F9CB24557EE7002DCDAB /* reduce_mean_layer.cc */,
				9D32F9D024557EE7002DCDAB /* reduce_min_layer.cc */,
				9D32F9AA24557EE7002DCDAB /* reduce_prod_layer.cc */,
				9D32F9CC24557EE7002DCDAB /* reduce_sum_layer.cc */,
				9D32F9AB24557EE7002DCDAB /* reduce_sum_square_layer.cc */,
				9D32F9D224557EE7002DCDAB /* reformat_layer.cc */,
				9D32F9E424557EE7002DCDAB /* relu_layer.cc */,
				9D32F9C424557EE7002DCDAB /* relu6_layer.cc */,
				9D32F9E624557EE7002DCDAB /* reorg_layer.cc */,
				9D32F9B424557EE7002DCDAB /* reshape_layer.cc */,
				9D32F9D624557EE7002DCDAB /* roi_pooling_layer.cc */,
				9D32F9DE24557EE7002DCDAB /* scale_layer.cc */,
				9D32F9C024557EE7002DCDAB /* selu_layer.cc */,
				9D32F9AF24557EE7002DCDAB /* shuffle_layer.cc */,
				9D32F9A424557EE7002DCDAB /* sigmoid_layer.cc */,
				9D32F9A724557EE7002DCDAB /* sign_layer.cc */,
				9D32F9D124557EE7002DCDAB /* sin_layer.cc */,
				9D32F9C724557EE7002DCDAB /* softmax_layer.cc */,
				9D32F9A824557EE7002DCDAB /* softplus_layer.cc */,
				9D32F9EA24557EE8002DCDAB /* split_layer.cc */,
				9D32F9BE24557EE7002DCDAB /* splitv_layer.cc */,
				9D32F9B124557EE7002DCDAB /* sqrt_layer.cc */,
				9D32F9E924557EE7002DCDAB /* stride_slice_layer.cc */,
				9D32F9B924557EE7002DCDAB /* sub_layer.cc */,
				9D32F9A924557EE7002DCDAB /* tan_layer.cc */,
				9D32F9A624557EE7002DCDAB /* tanh_layer.cc */,
				9D32F9E024557EE7002DCDAB /* upsample_layer.cc */,
			);
			path = layer;
			sourceTree = "<group>";
		};
		9D32F9F224557EE8002DCDAB /* device */ = {
			isa = PBXGroup;
			children = (
				9DD1FA8C247CE9BE00800139 /* metal */,
				9D32FB7E24557EEA002DCDAB /* arm */,
			);
			path = device;
			sourceTree = "<group>";
		};
		9D32FB7E24557EEA002DCDAB /* arm */ = {
			isa = PBXGroup;
			children = (
				ECEC5D6024FCDBA40044DDF1 /* arm_mat_converter.cc */,
				ECEC5D6224FCDBA40044DDF1 /* arm_mat_converter.h */,
				ECEC5D6324FCDBA50044DDF1 /* arm_mat_util.cc */,
				ECEC5D6124FCDBA40044DDF1 /* arm_mat_util.h */,
				9DD1FBD7247CEA1300800139 /* acc */,
				9DD1FC62247CEA1400800139 /* arm_blob_converter.cc */,
				9DD1FC61247CEA1400800139 /* arm_blob_converter.h */,
				9DD1FBD6247CEA1300800139 /* arm_common.h */,
				9DD1FBD4247CEA1200800139 /* arm_context.cc */,
				9DD1FBD5247CEA1200800139 /* arm_context.h */,
				9DD1FC64247CEA1400800139 /* arm_device.cc */,
				9DD1FC63247CEA1400800139 /* arm_device.h */,
				9DD1FBD2247CEA1200800139 /* arm_util.cc */,
				9DD1FBD3247CEA1200800139 /* arm_util.h */,
			);
			path = arm;
			sourceTree = "<group>";
		};
		9D32FBFA24557EEB002DCDAB /* interpreter */ = {
			isa = PBXGroup;
			children = (
				9DD1FCF2247CEB2B00800139 /* rapidnetv3 */,
				9D32FBFB24557EEB002DCDAB /* default_model_interpreter.h */,
				9D32FBFC24557EEB002DCDAB /* layer_resource_generator.cc */,
				9D32FBFD24557EEB002DCDAB /* layer_param.h */,
				9D32FBFE24557EEB002DCDAB /* default_model_interpreter.cc */,
				9D32FBFF24557EEB002DCDAB /* net_resource.cc */,
				9D32FC0024557EEB002DCDAB /* tnn */,
				9D32FC3424557EEB002DCDAB /* raw_buffer.h */,
				9D32FC3524557EEB002DCDAB /* default_model_packer.h */,
				9D32FC3624557EEB002DCDAB /* layer_resource.h */,
				9D32FC3724557EEB002DCDAB /* net_resource.h */,
				9D32FC3824557EEB002DCDAB /* default_model_packer.cc */,
				9D32FC3924557EEB002DCDAB /* abstract_model_interpreter.h */,
				9D32FC3A24557EEB002DCDAB /* net_structure.cc */,
				9D32FC3B24557EEB002DCDAB /* raw_buffer.cc */,
				9D32FC3C24557EEB002DCDAB /* abstract_model_interpreter.cc */,
				9D32FC3D24557EEB002DCDAB /* ncnn */,
				9D32FC6224557EEB002DCDAB /* net_structure.h */,
				9D32FC6324557EEB002DCDAB /* layer_resource_generator.h */,
			);
			path = interpreter;
			sourceTree = "<group>";
		};
		9D32FC0024557EEB002DCDAB /* tnn */ = {
			isa = PBXGroup;
			children = (
				9D32FC0124557EEB002DCDAB /* model_interpreter.h */,
				9D32FC0224557EEB002DCDAB /* model_packer.h */,
				9D32FC0324557EEB002DCDAB /* model_packer.cc */,
				9D32FC0424557EEB002DCDAB /* objseri.h */,
				9D32FC0524557EEB002DCDAB /* model_interpreter.cc */,
				9D32FC0624557EEB002DCDAB /* layer_interpreter */,
			);
			path = tnn;
			sourceTree = "<group>";
		};
		9D32FC0624557EEB002DCDAB /* layer_interpreter */ = {
			isa = PBXGroup;
			children = (
				EC0BE15D25144BE4009BD69A /* arg_max_or_min_layer_interpreter.cc */,
				EC0BE15A25144BE4009BD69A /* detection_post_process_layer_interpreter.cc */,
				EC0BE15825144BE3009BD69A /* layer_interpreter_macro.h */,
				EC0BE15C25144BE4009BD69A /* signed_mul_layer_interpreter.cc */,
				EC0BE15925144BE4009BD69A /* squared_difference_layer_interpreter.cc */,
				EC0BE15B25144BE4009BD69A /* squeeze_layer_interpreter.cc */,
				9D32FC0724557EEB002DCDAB /* batch_norm_layer_interpreter.cc */,
				9D32FC0824557EEB002DCDAB /* shuffle_layer_interpreter.cc */,
				9D32FC0924557EEB002DCDAB /* conv_layer_interpreter.cc */,
				9D32FC0A24557EEB002DCDAB /* flatten_layer_interpreter.cc */,
				9D32FC0B24557EEB002DCDAB /* unary_op_layer_interpreter.h */,
				9D32FC0C24557EEB002DCDAB /* detection_output_interpreter.cc */,
				9D32FC0D24557EEB002DCDAB /* reorg_layer_interpreter.cc */,
				9D32FC0E24557EEB002DCDAB /* prelu_layer_interpreter.cc */,
				9D32FC0F24557EEB002DCDAB /* clip_layer_interpreter.cc */,
				9D32FC1024557EEB002DCDAB /* div_layer_interpreter.cc */,
				9D32FC1124557EEB002DCDAB /* stride_slice_layer_interpreter.cc */,
				9D32FC1224557EEB002DCDAB /* pooling_layer_interpreter.cc */,
				9D32FC1324557EEB002DCDAB /* pad_layer_interpreter.cc */,
				9D32FC1424557EEB002DCDAB /* sub_layer_interpreter.cc */,
				9D32FC1524557EEB002DCDAB /* normalize_layer_interpreter.cc */,
				9D32FC1624557EEB002DCDAB /* abstract_layer_interpreter.h */,
				9D32FC1724557EEB002DCDAB /* upsample_layer_interpreter.cc */,
				9D32FC1824557EEB002DCDAB /* max_layer_interpreter.cc */,
				9D32FC1924557EEB002DCDAB /* add_layer_interpreter.cc */,
				9D32FC1A24557EEB002DCDAB /* permute_layer_interpreter.cc */,
				9D32FC1B24557EEB002DCDAB /* hard_swish_layer_interpreter.cc */,
				9D32FC1C24557EEB002DCDAB /* elu_layer_interpreter.cc */,
				9D32FC1D24557EEB002DCDAB /* selu_layer_interpreter.cc */,
				9D32FC1E24557EEB002DCDAB /* lrn_layer_interpreter.cc */,
				9D32FC1F24557EEB002DCDAB /* roi_pooling_layer_interpreter.cc */,
				9D32FC2024557EEB002DCDAB /* hard_sigmoid_layer_interpreter.cc */,
				9D32FC2124557EEB002DCDAB /* softmax_layer_interpreter.cc */,
				9D32FC2224557EEB002DCDAB /* pow_layer_interpreter.cc */,
				9D32FC2324557EEB002DCDAB /* pooling_3d_layer_interpreter.cc */,
				9D32FC2424557EEB002DCDAB /* blob_scale_layer_interpreter.cc */,
				9D32FC2524557EEB002DCDAB /* mul_layer_interpreter.cc */,
				9D32FC2624557EEB002DCDAB /* reduce_op_interpreter.cc */,
				9D32FC2724557EEB002DCDAB /* hdrguide_layer_interpreter.cc */,
				9D32FC2824557EEB002DCDAB /* prior_box_layer_interpreter.cc */,
				9D32FC2924557EEB002DCDAB /* reshape_layer_interpreter.cc */,
				9D32FC2A24557EEB002DCDAB /* instance_norm_layer_interpreter.cc */,
				9D32FC2B24557EEB002DCDAB /* splitv_layer_interpreter.cc */,
				9D32FC2C24557EEB002DCDAB /* min_layer_interpreter.cc */,
				9D32FC2D24557EEB002DCDAB /* inner_product_layer_interpreter.cc */,
				9D32FC2E24557EEB002DCDAB /* concat_layer_interpreter.cc */,
				9D32FC2F24557EEB002DCDAB /* conv_3d_layer_interpreter.cc */,
				9D32FC3024557EEB002DCDAB /* unary_op_layer_interpreter.cc */,
				9D32FC3124557EEB002DCDAB /* scale_layer_interpreter.cc */,
				9D32FC3224557EEB002DCDAB /* reduce_op_interpreter.h */,
				9D32FC3324557EEB002DCDAB /* layer_interpreter.h */,
			);
			path = layer_interpreter;
			sourceTree = "<group>";
		};
		9D32FC3D24557EEB002DCDAB /* ncnn */ = {
			isa = PBXGroup;
			children = (
				9D32FC3E24557EEB002DCDAB /* ncnn_model_interpreter.cc */,
				9D32FC3F24557EEB002DCDAB /* optimizer */,
				9D32FC4524557EEB002DCDAB /* ncnn_param_utils.cc */,
				9D32FC4624557EEB002DCDAB /* ncnn_layer_type.h */,
				9D32FC4724557EEB002DCDAB /* serializer.h */,
				9D32FC4824557EEB002DCDAB /* ncnn_layer_type.cc */,
				9D32FC4924557EEB002DCDAB /* ncnn_model_interpreter.h */,
				9D32FC4A24557EEB002DCDAB /* ncnn_param_utils.h */,
				9D32FC4B24557EEB002DCDAB /* layer_interpreter */,
			);
			path = ncnn;
			sourceTree = "<group>";
		};
		9D32FC3F24557EEB002DCDAB /* optimizer */ = {
			isa = PBXGroup;
			children = (
				9D32FC4024557EEB002DCDAB /* ncnn_optimizer.h */,
				9D32FC4124557EEB002DCDAB /* memory_data_optimizer.cc */,
				9D32FC4224557EEB002DCDAB /* ncnn_optimizer_manager.cc */,
				9D32FC4324557EEB002DCDAB /* expand_slice_optimizer.cc */,
				9D32FC4424557EEB002DCDAB /* ncnn_optimizer_manager.h */,
			);
			path = optimizer;
			sourceTree = "<group>";
		};
		9D32FC4B24557EEB002DCDAB /* layer_interpreter */ = {
			isa = PBXGroup;
			children = (
				EC0BE16A25144C0F009BD69A /* clip_layer_interpreter.cc */,
				EC0BE16C25144C0F009BD69A /* detection_output_layer_interpreter.cc */,
				EC0BE16425144C0F009BD69A /* elu_layer_interpreter.cc */,
				EC0BE16E25144C10009BD69A /* instance_norm_layer_interpreter.cc */,
				EC0BE16625144C0F009BD69A /* normalize_layer_interpreter.cc */,
				EC0BE16925144C0F009BD69A /* pad_layer_interpreter.cc */,
				EC0BE17025144C10009BD69A /* prelu_layer_interpreter.cc */,
				EC0BE16725144C0F009BD69A /* prior_box_layer_interpreter.cc */,
				EC0BE16D25144C0F009BD69A /* reduce_op_layer_interpreter.cc */,
				EC0BE16B25144C0F009BD69A /* reorg_layer_interpreter.cc */,
				EC0BE16F25144C10009BD69A /* roi_pooling_layer_interpreter.cc */,
				EC0BE16825144C0F009BD69A /* scale_layer_interpreter.cc */,
				EC0BE16525144C0F009BD69A /* selu_layer_interpreter.cc */,
				EC0BE17125144C10009BD69A /* unary_op_layer_interpreter.cc */,
				9D32FC4C24557EEB002DCDAB /* batch_norm_layer_interpreter.cc */,
				9D32FC4D24557EEB002DCDAB /* conv_layer_interpreter.cc */,
				9D32FC4E24557EEB002DCDAB /* memory_data_layer_interpreter.cc */,
				9D32FC4F24557EEB002DCDAB /* default_layer_interpreter.cc */,
				9D32FC5024557EEB002DCDAB /* pooling_layer_interpreter.cc */,
				9D32FC5124557EEB002DCDAB /* abstract_layer_interpreter.h */,
				9D32FC5224557EEB002DCDAB /* slice_layer_interpreter.cc */,
				9D32FC5324557EEB002DCDAB /* permute_layer_interpreter.cc */,
				9D32FC5424557EEB002DCDAB /* binary_op_interpreter.cc */,
				9D32FC5524557EEB002DCDAB /* hard_swish_layer_interpreter.cc */,
				9D32FC5624557EEB002DCDAB /* lrn_layer_interpreter.cc */,
				9D32FC5724557EEB002DCDAB /* hard_sigmoid_layer_interpreter.cc */,
				9D32FC5824557EEB002DCDAB /* softmax_layer_interpreter.cc */,
				9D32FC5924557EEB002DCDAB /* eltwise_layer_interpreter.cc */,
				9D32FC5A24557EEB002DCDAB /* reshape_layer_interpreter.cc */,
				9D32FC5B24557EEB002DCDAB /* relu_layer_interpreter.cc */,
				9D32FC5C24557EEB002DCDAB /* deconv_layer_interpreter.cc */,
				9D32FC5D24557EEB002DCDAB /* interp_layer_interpreter.cc */,
				9D32FC5E24557EEB002DCDAB /* inner_product_layer_interpreter.cc */,
				9D32FC5F24557EEB002DCDAB /* concat_layer_interpreter.cc */,
				9D32FC6024557EEB002DCDAB /* crop_layer_interpreter.cc */,
				9D32FC6124557EEB002DCDAB /* shuffle_channel_layer_interpreter.cc */,
			);
			path = layer_interpreter;
			sourceTree = "<group>";
		};
		9D32FC6424557EEB002DCDAB /* core */ = {
			isa = PBXGroup;
			children = (
				ECEC5DA724FFC6FD0044DDF1 /* mat.cc */,
				9D32FC7424557EEB002DCDAB /* abstract_device.cc */,
				9D32FC7124557EEB002DCDAB /* abstract_device.h */,
				9D32FC7624557EEB002DCDAB /* abstract_layer_acc.cc */,
				ECEC5D8C24FF97DF0044DDF1 /* mat.cc */,
				9D32FC6924557EEB002DCDAB /* abstract_layer_acc.h */,
				9D32FC6624557EEB002DCDAB /* abstract_network.cc */,
				9D32FC7324557EEB002DCDAB /* abstract_network.h */,
				9D32FC6D24557EEB002DCDAB /* blob_int8.cc */,
				9D32FC7B24557EEB002DCDAB /* blob_int8.h */,
				9D32FC7924557EEB002DCDAB /* blob_manager.cc */,
				9D32FC7C24557EEB002DCDAB /* blob_manager.h */,
				9D32FC6B24557EEB002DCDAB /* blob.cc */,
				9D32FC6E24557EEB002DCDAB /* context.cc */,
				9D32FC6F24557EEB002DCDAB /* context.h */,
				9D32FC7A24557EEB002DCDAB /* default_network.cc */,
				9D32FC6724557EEB002DCDAB /* default_network.h */,
				9D32FC7824557EEB002DCDAB /* instance.cc */,
				9D32FC6524557EEB002DCDAB /* layer_type.cc */,
				9D32FC7724557EEB002DCDAB /* layer_type.h */,
				9D4C60CD246BF826006068D1 /* profile.cc */,
				9D4C60CE246BF826006068D1 /* profile.h */,
				9D32FC6A24557EEB002DCDAB /* status.cc */,
				9D32FC7224557EEB002DCDAB /* tnn_impl_default.cc */,
				9D32FC6C24557EEB002DCDAB /* tnn_impl_default.h */,
				9D32FC6824557EEB002DCDAB /* tnn_impl.cc */,
				9D32FC7524557EEB002DCDAB /* tnn_impl.h */,
				9D32FC7024557EEB002DCDAB /* tnn.cc */,
			);
			path = core;
			sourceTree = "<group>";
		};
		9DD1FA8C247CE9BE00800139 /* metal */ = {
			isa = PBXGroup;
			children = (
				EC2CF72425078C1200EE3899 /* metal_mat_converter.metal */,
				EC2CF72325078C1200EE3899 /* metal_mat_converter.mm */,
				9DD1FA8D247CE9BE00800139 /* coreml_network.mm */,
				9DD1FA8F247CE9BE00800139 /* metal_command_queue.h */,
				9DD1FA90247CE9BE00800139 /* coreml_network.h */,
				9DD1FA91247CE9BE00800139 /* metal_device.mm */,
				9DD1FA92247CE9BE00800139 /* tnn_impl_coreml.h */,
				9DD1FA93247CE9BE00800139 /* metal_macro.h */,
				9DD1FA94247CE9BE00800139 /* metal_blob_converter.mm */,
				9DD1FA95247CE9BE00800139 /* metal_blob_converter.metal */,
				9DD1FA96247CE9BE00800139 /* metal_device.h */,
				9DD1FA98247CE9BE00800139 /* metal_command_queue.mm */,
				9DD1FA99247CE9BE00800139 /* metal_context.mm */,
				9DD1FA9A247CE9BE00800139 /* tnn_impl_coreml.mm */,
				9DD1FA9B247CE9BE00800139 /* metal_context.h */,
				9DD1FA9C247CE9BE00800139 /* acc */,
			);
			path = metal;
			sourceTree = "<group>";
		};
		9DD1FA9C247CE9BE00800139 /* acc */ = {
			isa = PBXGroup;
			children = (
				EC2CF7812511F80500EE3899 /* metal_arg_max_or_min_layer_acc.metal */,
				EC2CF7802511F80500EE3899 /* metal_arg_max_or_min_layer_acc.mm */,
				9DD1FB12247CE9BE00800139 /* convolution */,
				9DD1FACF247CE9BE00800139 /* deconvolution */,
				9DD1FAC8247CE9BE00800139 /* metal_abs_layer_acc.metal */,
				9DD1FAED247CE9BE00800139 /* metal_abs_layer_acc.mm */,
				9DD1FB30247CE9BE00800139 /* metal_acos_layer_acc.metal */,
				9DD1FACC247CE9BE00800139 /* metal_acos_layer_acc.mm */,
				9DD1FAB1247CE9BE00800139 /* metal_add_layer_acc.metal */,
				9DD1FB05247CE9BE00800139 /* metal_add_layer_acc.mm */,
				9DD1FB0E247CE9BE00800139 /* metal_asin_layer_acc.metal */,
				9DD1FB11247CE9BE00800139 /* metal_asin_layer_acc.mm */,
				9DD1FABC247CE9BE00800139 /* metal_atan_layer_acc.metal */,
				9DD1FAC3247CE9BE00800139 /* metal_atan_layer_acc.mm */,
				9DD1FABE247CE9BE00800139 /* metal_batch_norm_layer_acc.metal */,
				9D5B715E24BF0A300062DF64 /* metal_prior_box_layer_acc.metal */,
				9D5B715F24BF0A300062DF64 /* metal_prior_box_layer_acc.mm */,
				9DD1FACE247CE9BE00800139 /* metal_batch_norm_layer_acc.mm */,
				9DD1FAA6247CE9BE00800139 /* metal_ceil_layer_acc.metal */,
				9DD1FAB9247CE9BE00800139 /* metal_ceil_layer_acc.mm */,
				9DD1FAF1247CE9BE00800139 /* metal_clip_layer_acc.metal */,
				9DD1FAF7247CE9BE00800139 /* metal_clip_layer_acc.mm */,
				9DD1FAB0247CE9BE00800139 /* metal_common.h */,
				9DD1FAAA247CE9BE00800139 /* metal_common.metal */,
				9DD1FAEF247CE9BE00800139 /* metal_concat_layer_acc.metal */,
				9DD1FAEE247CE9BE00800139 /* metal_concat_layer_acc.mm */,
				9DD1FAFD247CE9BE00800139 /* metal_cos_layer_acc.metal */,
				9DD1FAF2247CE9BE00800139 /* metal_cos_layer_acc.mm */,
				9DF19EA124A200AC00E1376D /* metal_cpu_adapter_acc.h */,
				9DB341FB249B0A9300F23F65 /* metal_cpu_adapter_acc.mm */,
				9DD1FAFC247CE9BE00800139 /* metal_div_layer_acc.metal */,
				9DD1FAE0247CE9BE00800139 /* metal_div_layer_acc.mm */,
				9DD1FAC4247CE9BE00800139 /* metal_elu_layer_acc.metal */,
				9DD1FAEC247CE9BE00800139 /* metal_elu_layer_acc.mm */,
				9DD1FAF8247CE9BE00800139 /* metal_exp_layer_acc.metal */,
				9DD1FAE1247CE9BE00800139 /* metal_exp_layer_acc.mm */,
				9DD1FABF247CE9BE00800139 /* metal_floor_layer_acc.metal */,
				9DD1FAA0247CE9BE00800139 /* metal_floor_layer_acc.mm */,
				9DD1FACA247CE9BE00800139 /* metal_hard_sigmoid_layer_acc.metal */,
				9DD1FB0B247CE9BE00800139 /* metal_hard_sigmoid_layer_acc.mm */,
				9DD1FAA2247CE9BE00800139 /* metal_hard_swish_layer_acc.metal */,
				9DD1FAB6247CE9BE00800139 /* metal_hard_swish_layer_acc.mm */,
				9DD1FAE4247CE9BE00800139 /* metal_hdrguide_layer_acc.metal */,
				9DD1FB06247CE9BE00800139 /* metal_hdrguide_layer_acc.mm */,
				9DD1FB09247CE9BE00800139 /* metal_instance_norm_layer_acc.metal */,
				9DD1FAAC247CE9BE00800139 /* metal_instance_norm_layer_acc.mm */,
				9DD1FB28247CE9BE00800139 /* metal_layer_acc.h */,
				9DD1FAB3247CE9BE00800139 /* metal_layer_acc.mm */,
				9DD1FAB7247CE9BE00800139 /* metal_log_layer_acc.metal */,
				9DD1FB2E247CE9BE00800139 /* metal_log_layer_acc.mm */,
				9DD1FB2D247CE9BE00800139 /* metal_log_sigmoid_layer_acc.metal */,
				9DD1FADD247CE9BE00800139 /* metal_log_sigmoid_layer_acc.mm */,
				9DD1FAE8247CE9BE00800139 /* metal_lrn_layer_acc.metal */,
				9DD1FB29247CE9BE00800139 /* metal_lrn_layer_acc.mm */,
				9DD1FB10247CE9BE00800139 /* metal_max_layer_acc.metal */,
				9DD1FAF9247CE9BE00800139 /* metal_max_layer_acc.mm */,
				9DD1FAE3247CE9BE00800139 /* metal_min_layer_acc.metal */,
				9DD1FAF3247CE9BE00800139 /* metal_min_layer_acc.mm */,
				9DD1FAE9247CE9BE00800139 /* metal_mul_layer_acc.metal */,
				9DD1FAA5247CE9BE00800139 /* metal_mul_layer_acc.mm */,
				9DD1FB08247CE9BE00800139 /* metal_multidir_broadcast_layer_acc.h */,
				9DD1FAA4247CE9BE00800139 /* metal_multidir_broadcast_layer_acc.mm */,
				9DD1FAC5247CE9BE00800139 /* metal_neg_layer_acc.metal */,
				9DD1FB2C247CE9BE00800139 /* metal_neg_layer_acc.mm */,
				9DD1FAF4247CE9BE00800139 /* metal_normalize_layer_acc.metal */,
				9DD1FAEA247CE9BE00800139 /* metal_normalize_layer_acc.mm */,
				9DD1FB04247CE9BE00800139 /* metal_pad_layer_acc.metal */,
				9DD1FB00247CE9BE00800139 /* metal_pad_layer_acc.mm */,
				9DD1FA9E247CE9BE00800139 /* metal_permute_layer_acc.metal */,
				9DD1FB0D247CE9BE00800139 /* metal_permute_layer_acc.mm */,
				9DF19E9D24A1FE8E00E1376D /* metal_pooling_layer_acc.metal */,
				9DF19E9E24A1FE8E00E1376D /* metal_pooling_layer_acc.mm */,
				9DD1FB2B247CE9BE00800139 /* metal_pow_layer_acc.metal */,
				9DD1FAE6247CE9BE00800139 /* metal_pow_layer_acc.mm */,
				9DD1FA9F247CE9BE00800139 /* metal_prelu_layer_acc.h */,
				9DD1FAFF247CE9BE00800139 /* metal_prelu_layer_acc.metal */,
				9DD1FAC6247CE9BE00800139 /* metal_prelu_layer_acc.mm */,
				9DD1FADC247CE9BE00800139 /* metal_reciprocal_layer_acc.metal */,
				9DD1FB0C247CE9BE00800139 /* metal_reciprocal_layer_acc.mm */,
				9DD1FAC7247CE9BE00800139 /* metal_reduce_l1_layer_acc.mm */,
				9DD1FAEB247CE9BE00800139 /* metal_reduce_l2_layer_acc.mm */,
				9DD1FADF247CE9BE00800139 /* metal_reduce_layer_acc.h */,
				9DD1FAFE247CE9BE00800139 /* metal_reduce_layer_acc.metal */,
				9DD1FAC9247CE9BE00800139 /* metal_reduce_layer_acc.mm */,
				9DD1FB0F247CE9BE00800139 /* metal_reduce_log_sum_exp_layer_acc.mm */,
				9DD1FABB247CE9BE00800139 /* metal_reduce_log_sum_layer_acc.mm */,
				9DD1FAC0247CE9BE00800139 /* metal_reduce_max_layer_acc.mm */,
				9DD1FAA9247CE9BE00800139 /* metal_reduce_mean_layer_acc.mm */,
				9DD1FAC1247CE9BE00800139 /* metal_reduce_min_layer_acc.mm */,
				9DD1FAE2247CE9BE00800139 /* metal_reduce_prod_layer_acc.mm */,
				9DD1FAB4247CE9BE00800139 /* metal_reduce_sum_layer_acc.mm */,
				9DD1FABA247CE9BE00800139 /* metal_reduce_sum_square_layer_acc.mm */,
				9DD1FAF5247CE9BE00800139 /* metal_relu_layer_acc.metal */,
				9DD1FAA1247CE9BE00800139 /* metal_relu_layer_acc.mm */,
				9DD1FADB247CE9BE00800139 /* metal_relu6_layer_acc.metal */,
				9DD1FB01247CE9BE00800139 /* metal_relu6_layer_acc.mm */,
				9DD1FB07247CE9BE00800139 /* metal_reshape_layer_acc.metal */,
				9DD1FAB8247CE9BE00800139 /* metal_reshape_layer_acc.mm */,
				9DD1FABD247CE9BE00800139 /* metal_selu_layer_acc.metal */,
				9DD1FACD247CE9BE00800139 /* metal_selu_layer_acc.mm */,
				9DD1FADE247CE9BE00800139 /* metal_shuffle_layer_acc.metal */,
				9DD1FB2A247CE9BE00800139 /* metal_shuffle_layer_acc.mm */,
				9DD1FAFA247CE9BE00800139 /* metal_sigmoid_layer_acc.metal */,
				9DD1FA9D247CE9BE00800139 /* metal_sigmoid_layer_acc.mm */,
				9DD1FB0A247CE9BE00800139 /* metal_sign_layer_acc.metal */,
				9DD1FAD9247CE9BE00800139 /* metal_sign_layer_acc.mm */,
				9DD1FAE5247CE9BE00800139 /* metal_sin_layer_acc.metal */,
				9DD1FAAD247CE9BE00800139 /* metal_sin_layer_acc.mm */,
				9DD1FAF6247CE9BE00800139 /* metal_softmax_layer_acc.metal */,
				9DD1FAE7247CE9BE00800139 /* metal_softmax_layer_acc.mm */,
				9DD1FADA247CE9BE00800139 /* metal_softplus_layer_acc.metal */,
				9DD1FAFB247CE9BE00800139 /* metal_softplus_layer_acc.mm */,
				9DD1FAB5247CE9BE00800139 /* metal_splitv_layer_acc.metal */,
				9DD1FAD8247CE9BE00800139 /* metal_splitv_layer_acc.mm */,
				9DD1FB27247CE9BE00800139 /* metal_sqrt_layer_acc.metal */,
				9DD1FAB2247CE9BE00800139 /* metal_sqrt_layer_acc.mm */,
				9DD1FB02247CE9BE00800139 /* metal_stride_slice_layer_acc.metal */,
				9DD1FAA8247CE9BE00800139 /* metal_stride_slice_layer_acc.mm */,
				9DD1FB2F247CE9BE00800139 /* metal_sub_layer_acc.metal */,
				9DD1FAAE247CE9BE00800139 /* metal_sub_layer_acc.mm */,
				9DD1FAA7247CE9BE00800139 /* metal_tan_layer_acc.metal */,
				9DD1FAF0247CE9BE00800139 /* metal_tan_layer_acc.mm */,
				9DD1FAC2247CE9BE00800139 /* metal_tanh_layer_acc.metal */,
				9DD1FAAB247CE9BE00800139 /* metal_tanh_layer_acc.mm */,
				9DD1FAA3247CE9BE00800139 /* metal_unary_layer_acc.h */,
				9DD1FB24247CE9BE00800139 /* metal_unary_layer_acc.mm */,
				9DD1FB26247CE9BE00800139 /* metal_upsample_layer_acc.metal */,
				9DD1FB25247CE9BE00800139 /* metal_upsample_layer_acc.mm */,
			);
			path = acc;
			sourceTree = "<group>";
		};
		9DD1FACF247CE9BE00800139 /* deconvolution */ = {
			isa = PBXGroup;
			children = (
				9DD1FAD0247CE9BE00800139 /* metal_deconv_layer_common.mm */,
				9DD1FAD1247CE9BE00800139 /* metal_deconv_layer_acc.h */,
				9DD1FAD2247CE9BE00800139 /* metal_deconv_layer_common.metal */,
				9DD1FAD3247CE9BE00800139 /* metal_deconv_layer_depthwise.h */,
				9DD1FAD4247CE9BE00800139 /* metal_deconv_layer_depthwise.mm */,
				9DD1FAD5247CE9BE00800139 /* metal_deconv_layer_acc.mm */,
				9DD1FAD6247CE9BE00800139 /* metal_deconv_layer_common.h */,
				9DD1FAD7247CE9BE00800139 /* metal_deconv_layer_depthwise.metal */,
			);
			path = deconvolution;
			sourceTree = "<group>";
		};
		9DD1FB12247CE9BE00800139 /* convolution */ = {
			isa = PBXGroup;
			children = (
				9DD1FB13247CE9BE00800139 /* metal_conv_layer_common.mm */,
				9DD1FB14247CE9BE00800139 /* metal_conv_layer_common.h */,
				9DD1FB15247CE9BE00800139 /* metal_inner_product_layer_acc.mm */,
				9DD1FB16247CE9BE00800139 /* metal_conv_layer_winograd.h */,
				9DD1FB17247CE9BE00800139 /* metal_conv_layer_acc.h */,
				9DD1FB18247CE9BE00800139 /* metal_conv_layer_depthwise.h */,
				9DD1FB19247CE9BE00800139 /* metal_conv_layer_depthwise.mm */,
				9DD1FB1A247CE9BE00800139 /* metal_conv_layer_common.metal */,
				9DD1FB1B247CE9BE00800139 /* metal_conv_layer_1x1.h */,
				9DD1FB1C247CE9BE00800139 /* metal_conv_layer_1x1.mm */,
				9DD1FB1D247CE9BE00800139 /* metal_inner_product_layer_acc.h */,
				9DD1FB1E247CE9BE00800139 /* metal_conv_layer_winograd.metal */,
				9DD1FB1F247CE9BE00800139 /* metal_conv_layer_1x1.metal */,
				9DD1FB20247CE9BE00800139 /* metal_inner_product_layer_acc.metal */,
				9DD1FB21247CE9BE00800139 /* metal_conv_layer_depthwise.metal */,
				9DD1FB22247CE9BE00800139 /* metal_conv_layer_winograd.mm */,
				9DD1FB23247CE9BE00800139 /* metal_conv_layer_acc.mm */,
			);
			path = convolution;
			sourceTree = "<group>";
		};
		9DD1FBD7247CEA1300800139 /* acc */ = {
			isa = PBXGroup;
			children = (
				EC0BE18125144C4F009BD69A /* arm_arg_max_or_min_layer_acc.cc */,
				EC0BE18025144C4F009BD69A /* arm_reshape_layer_acc.h */,
				EC0BE18325144C4F009BD69A /* arm_signed_mul_layer_acc.cc */,
				EC0BE18225144C4F009BD69A /* arm_signed_mul_layer_acc.h */,
				9DD1FC36247CEA1300800139 /* arm_abs_layer_acc.cc */,
				9DD1FC58247CEA1300800139 /* arm_add_layer_acc.cc */,
				9DD1FC04247CEA1300800139 /* arm_add_layer_acc.h */,
				9DD1FC3C247CEA1300800139 /* arm_batch_norm_layer_acc.cc */,
				9DD1FC60247CEA1300800139 /* arm_batch_norm_layer_acc.h */,
				9DD1FC33247CEA1300800139 /* arm_binary_layer_acc.cc */,
				9DD1FBE9247CEA1300800139 /* arm_binary_layer_acc.h */,
				9DD1FC05247CEA1300800139 /* arm_clip_layer_acc.cc */,
				9DD1FC57247CEA1300800139 /* arm_concat_layer_acc.cc */,
				9DD1FC2E247CEA1300800139 /* arm_detection_output_layer_acc.cc */,
				9DD1FC2C247CEA1300800139 /* arm_div_layer_acc.cc */,
				9DD1FC34247CEA1300800139 /* arm_elu_layer_acc.cc */,
				9DD1FC2D247CEA1300800139 /* arm_exp_layer_acc.cc */,
				9DD1FC5B247CEA1300800139 /* arm_floor_layer_acc.cc */,
				9DD1FBFD247CEA1300800139 /* arm_hard_sigmoid_acc.cc */,
				9DD1FC31247CEA1300800139 /* arm_hard_swish_acc.cc */,
				9DD1FBFB247CEA1300800139 /* arm_hard_swish_acc.h */,
				9DD1FBE3247CEA1300800139 /* arm_inner_product_layer_acc.cc */,
				9DD1FC3A247CEA1300800139 /* arm_inner_product_layer_acc.h */,
				9DD1FBE2247CEA1300800139 /* arm_instance_norm_layer_acc.cc */,
				9DD1FC2F247CEA1300800139 /* arm_layer_acc.cc */,
				9DD1FC2B247CEA1300800139 /* arm_layer_acc.h */,
				9DD1FBDC247CEA1300800139 /* arm_log_acc_layer_acc.cc */,
				9DD1FC40247CEA1300800139 /* arm_log_sigmoid_layer_acc.cc */,
				9DD1FC01247CEA1300800139 /* arm_max_layer_acc.cc */,
				9DD1FC00247CEA1300800139 /* arm_min_layer_acc.cc */,
				9DD1FBE7247CEA1300800139 /* arm_mul_layer_acc.cc */,
				9DD1FC37247CEA1300800139 /* arm_nchw_layer_acc.cc */,
				9DD1FBE0247CEA1300800139 /* arm_nchw_layer_acc.h */,
				9DD1FC3E247CEA1300800139 /* arm_neg_layer_acc.cc */,
				9DD1FBE8247CEA1300800139 /* arm_normalize_layer_acc.cc */,
				9DD1FC06247CEA1300800139 /* arm_pad_layer_acc.cc */,
				9DD1FC3D247CEA1300800139 /* arm_permute_layer_acc.cc */,
				9DD1FC03247CEA1300800139 /* arm_pool_layer_acc.cc */,
				9DD1FBFF247CEA1300800139 /* arm_pool_layer_acc.h */,
				9DD1FC32247CEA1300800139 /* arm_pow_layer_acc.cc */,
				9DD1FC38247CEA1300800139 /* arm_prelu_layer_acc.cc */,
				9DD1FC42247CEA1300800139 /* arm_priorbox_layer_acc.cc */,
				9DD1FBF3247CEA1300800139 /* arm_reciprocal_layer_acc.cc */,
				9DD1FC41247CEA1300800139 /* arm_reduce_l1_layer_acc.cc */,
				9DD1FBE4247CEA1300800139 /* arm_reduce_l2_layer_acc.cc */,
				9DD1FBE5247CEA1300800139 /* arm_reduce_layer_acc.cc */,
				9DD1FC56247CEA1300800139 /* arm_reduce_layer_acc.h */,
				9DD1FBDD247CEA1300800139 /* arm_reduce_log_sum_exp_layer_acc.cc */,
				9DD1FBF1247CEA1300800139 /* arm_reduce_log_sum_layer_acc.cc */,
				9DD1FC59247CEA1300800139 /* arm_reduce_max_layer_acc.cc */,
				9DD1FBFE247CEA1300800139 /* arm_reduce_mean_layer_acc.cc */,
				9DD1FC5A247CEA1300800139 /* arm_reduce_min_layer_acc.cc */,
				9DD1FBDF247CEA1300800139 /* arm_reduce_prod_layer_acc.cc */,
				9DD1FC5E247CEA1300800139 /* arm_reduce_sum_layer_acc.cc */,
				9DD1FC3F247CEA1300800139 /* arm_reduce_sum_square_layer_acc.cc */,
				9DD1FBEC247CEA1300800139 /* arm_reformat_layer_acc.cc */,
				9DD1FBF2247CEA1300800139 /* arm_reformat_layer_acc.h */,
				9DD1FBE6247CEA1300800139 /* arm_relu_layer_acc.cc */,
				9DD1FBEF247CEA1300800139 /* arm_relu6_layer_acc.cc */,
				9DD1FBFC247CEA1300800139 /* arm_reorg_layer_acc.cc */,
				9DD1FBEA247CEA1300800139 /* arm_reshape_layer_acc.cc */,
				9DD1FBE1247CEA1300800139 /* arm_scale_layer_acc.cc */,
				9DD1FBEE247CEA1300800139 /* arm_selu_layer_acc.cc */,
				9DD1FC5C247CEA1300800139 /* arm_shuffle_layer_acc.cc */,
				9DD1FBD9247CEA1300800139 /* arm_sigmoid_layer_acc.cc */,
				9DD1FBEB247CEA1300800139 /* arm_sign_layer_acc.cc */,
				9DD1FC02247CEA1300800139 /* arm_softmax_layer_acc.cc */,
				9DD1FC5F247CEA1300800139 /* arm_softmax_layer_acc.h */,
				9DD1FC5D247CEA1300800139 /* arm_softplus_layer_acc.cc */,
				9DD1FBDE247CEA1300800139 /* arm_splitv_layer_acc.cc */,
				9DD1FBD8247CEA1300800139 /* arm_sqrt_layer_acc.cc */,
				9DD1FC39247CEA1300800139 /* arm_stride_slice_layer_acc.cc */,
				9DD1FBDB247CEA1300800139 /* arm_sub_layer_acc.cc */,
				9DD1FBF0247CEA1300800139 /* arm_trig_layer_acc.cc */,
				9DD1FBDA247CEA1300800139 /* arm_unary_layer_acc.cc */,
				9DD1FBED247CEA1300800139 /* arm_unary_layer_acc.h */,
				9DD1FC35247CEA1300800139 /* arm_upsample_layer_acc.cc */,
				9DD1FC07247CEA1300800139 /* compute */,
				9DD1FC43247CEA1300800139 /* convolution */,
				9DD1FBF4247CEA1300800139 /* deconvolution */,
				9DD1FC3B247CEA1300800139 /* Float4.h */,
				9DD1FC30247CEA1300800139 /* neon_mathfun.h */,
			);
			path = acc;
			sourceTree = "<group>";
		};
		9DD1FBF4247CEA1300800139 /* deconvolution */ = {
			isa = PBXGroup;
			children = (
				EC2CF74F2508A99C00EE3899 /* arm_deconv_layer_stride.cc */,
				EC2CF74E2508A99C00EE3899 /* arm_deconv_layer_stride.h */,
				9DD1FBF5247CEA1300800139 /* arm_deconv_layer_acc.cc */,
				9DD1FBF6247CEA1300800139 /* arm_deconv_layer_depthwise.cc */,
				9DD1FBF7247CEA1300800139 /* arm_deconv_layer_common.cc */,
				9DD1FBF8247CEA1300800139 /* arm_deconv_layer_acc.h */,
				9DD1FBF9247CEA1300800139 /* arm_deconv_layer_depthwise.h */,
				9DD1FBFA247CEA1300800139 /* arm_deconv_layer_common.h */,
			);
			path = deconvolution;
			sourceTree = "<group>";
		};
		9DD1FC07247CEA1300800139 /* compute */ = {
			isa = PBXGroup;
			children = (
				9DD1FC08247CEA1300800139 /* compute.cc */,
				9DD1FC09247CEA1300800139 /* winograd_function.cc */,
				9DD1FC0A247CEA1300800139 /* compute.h */,
				9DD1FC0B247CEA1300800139 /* compute_int8.cc */,
				9DD1FC0C247CEA1300800139 /* arm32 */,
				9DD1FC19247CEA1300800139 /* gemm_function.h */,
				9DD1FC1A247CEA1300800139 /* asm_func_name.S */,
				9DD1FC1B247CEA1300800139 /* winograd_function.h */,
				9DD1FC1C247CEA1300800139 /* compute_int8.h */,
				9DD1FC1D247CEA1300800139 /* arm64 */,
				9DD1FC2A247CEA1300800139 /* gemm_function.cc */,
			);
			path = compute;
			sourceTree = "<group>";
		};
		9DD1FC0C247CEA1300800139 /* arm32 */ = {
			isa = PBXGroup;
			children = (
				9DD1FC0D247CEA1300800139 /* CONV_BFP16_O4.S */,
				9DD1FC0E247CEA1300800139 /* GEMM_BFP16_N4.S */,
				9DD1FC0F247CEA1300800139 /* CONV_FLOAT_SLIDEW_C3.S */,
				9DD1FC10247CEA1300800139 /* CONV_DW_5X5_BFP16_SLIDEW.S */,
				9DD1FC11247CEA1300800139 /* DECONV_FLOAT_O4.S */,
				9DD1FC12247CEA1300800139 /* CONV_DW_3X3_FLOAT_SLIDEW.S */,
				9DD1FC13247CEA1300800139 /* GEMM_INT8_4X4.S */,
				9DD1FC14247CEA1300800139 /* CONV_DW_3X3_BFP16_SLIDEW.S */,
				9DD1FC15247CEA1300800139 /* CONV_BFP16_SLIDEW_C3.S */,
				9DD1FC16247CEA1300800139 /* CONV_DW_5X5_FLOAT_SLIDEW.S */,
				9DD1FC17247CEA1300800139 /* CONV_FLOAT_O4.S */,
				9DD1FC18247CEA1300800139 /* GEMM_FLOAT_N4.S */,
			);
			path = arm32;
			sourceTree = "<group>";
		};
		9DD1FC1D247CEA1300800139 /* arm64 */ = {
			isa = PBXGroup;
			children = (
				9DD1FC1E247CEA1300800139 /* CONV_BFP16_O4.S */,
				9DD1FC1F247CEA1300800139 /* CONV_FLOAT_SLIDEW_C3.S */,
				9DD1FC20247CEA1300800139 /* CONV_DW_5x5_BFP16_SLIDEW.S */,
				9DD1FC21247CEA1300800139 /* DECONV_FLOAT_O4.S */,
				9DD1FC22247CEA1300800139 /* GEMM_FLOAT_N8.S */,
				9DD1FC23247CEA1300800139 /* CONV_DW_3X3_FLOAT_SLIDEW.S */,
				9DD1FC24247CEA1300800139 /* GEMM_BFP16_N8.S */,
				9DD1FC25247CEA1300800139 /* GEMM_INT8_4X4.S */,
				9DD1FC26247CEA1300800139 /* CONV_DW_3x3_BFP16_SLIDEW.S */,
				9DD1FC27247CEA1300800139 /* CONV_BFP16_SLIDEW_C3.S */,
				9DD1FC28247CEA1300800139 /* CONV_DW_5X5_FLOAT_SLIDEW.S */,
				9DD1FC29247CEA1300800139 /* CONV_FLOAT_O4.S */,
			);
			path = arm64;
			sourceTree = "<group>";
		};
		9DD1FC43247CEA1300800139 /* convolution */ = {
			isa = PBXGroup;
			children = (
				9DD1FC44247CEA1300800139 /* arm_conv_int8_layer_depthwise.cc */,
				9DD1FC45247CEA1300800139 /* arm_conv_layer_depthwise_s1.h */,
				9DD1FC46247CEA1300800139 /* arm_conv_layer_common.cc */,
				9DD1FC47247CEA1300800139 /* arm_conv_layer_1x1.h */,
				9DD1FC48247CEA1300800139 /* arm_conv_layer_common.h */,
				9DD1FC49247CEA1300800139 /* arm_conv_layer_c3.h */,
				9DD1FC4A247CEA1300800139 /* arm_conv_int8_layer_common.h */,
				9DD1FC4B247CEA1300800139 /* arm_conv_layer_1x1.cc */,
				9DD1FC4C247CEA1300800139 /* arm_conv_layer_acc.h */,
				9DD1FC4D247CEA1300800139 /* arm_conv_layer_3x3.cc */,
				9DD1FC4E247CEA1300800139 /* arm_conv_layer_depthwise.cc */,
				9DD1FC4F247CEA1300800139 /* arm_conv_int8_layer_common.cc */,
				9DD1FC50247CEA1300800139 /* arm_conv_layer_3x3.h */,
				9DD1FC51247CEA1300800139 /* arm_conv_layer_c3.cc */,
				9DD1FC52247CEA1300800139 /* arm_conv_int8_layer_depthwise.h */,
				9DD1FC53247CEA1300800139 /* arm_conv_layer_acc.cc */,
				9DD1FC54247CEA1300800139 /* arm_conv_layer_depthwise.h */,
				9DD1FC55247CEA1300800139 /* arm_conv_layer_depthwise_s1.cc */,
				1FC98D8B25039D5F00A81D79 /* arm_conv_layer_group.cc */,
				1FC98D8C25039D6000A81D79 /* arm_conv_layer_group.h */,
			);
			path = convolution;
			sourceTree = "<group>";
		};
		9DD1FCF2247CEB2B00800139 /* rapidnetv3 */ = {
			isa = PBXGroup;
			children = (
				9DD1FCF3247CEB2B00800139 /* encryption */,
				9DD1FCF6247CEB2B00800139 /* model_interpreter.h */,
				9DD1FCF7247CEB2B00800139 /* model_packer.h */,
				9DD1FCF8247CEB2B00800139 /* model_packer.cc */,
				9DD1FCF9247CEB2B00800139 /* objseri.h */,
				9DD1FCFA247CEB2B00800139 /* model_interpreter.cc */,
			);
			path = rapidnetv3;
			sourceTree = "<group>";
		};
		9DD1FCF3247CEB2B00800139 /* encryption */ = {
			isa = PBXGroup;
			children = (
				9DD1FCF4247CEB2B00800139 /* encryption.h */,
				9DD1FCF5247CEB2B00800139 /* encryption.cc */,
			);
			path = encryption;
			sourceTree = "<group>";
		};
		9DDA7080241F99E600F17A1C /* tnn */ = {
			isa = PBXGroup;
			children = (
				9DDA709E241F99F800F17A1C /* core */,
				9DDA709D241F99F800F17A1C /* utils */,
				9DDA7081241F99E600F17A1C /* version.h */,
			);
			path = tnn;
			sourceTree = "<group>";
		};
		9DDA70A5241F9E9400F17A1C /* tnn */ = {
			isa = PBXGroup;
			children = (
				9D32FC6424557EEB002DCDAB /* core */,
				9D32F9F224557EE8002DCDAB /* device */,
				9D32FBFA24557EEB002DCDAB /* interpreter */,
				9D32F9A324557EE7002DCDAB /* layer */,
				9D32F96824557EE7002DCDAB /* memory_manager */,
				9D32F95D24557EE7002DCDAB /* optimizer */,
				9D32F98824557EE7002DCDAB /* utils */,
			);
			path = tnn;
			sourceTree = "<group>";
		};
/* End PBXGroup section */

/* Begin PBXHeadersBuildPhase section */
		9D2DB1CC22D759C8000C508F /* Headers */ = {
			isa = PBXHeadersBuildPhase;
			buildActionMask = 2147483647;
			files = (
				9D32FCCC24557EEC002DCDAB /* reduce_layer.h in Headers */,
				9DD1FCD9247CEA1500800139 /* arm_conv_layer_acc.h in Headers */,
				9D32FF4924557EED002DCDAB /* serializer.h in Headers */,
				9D32FF7324557EED002DCDAB /* abstract_network.h in Headers */,
				9DD1FBB7247CE9BE00800139 /* metal_conv_layer_winograd.h in Headers */,
				9D32FF0924557EED002DCDAB /* objseri.h in Headers */,
				9DD1FCC8247CEA1500800139 /* arm_inner_product_layer_acc.h in Headers */,
				9D32FCA424557EEC002DCDAB /* memory_seperate_assign_strategy.h in Headers */,
				9DD1FCBE247CEA1400800139 /* neon_mathfun.h in Headers */,
				9D32FF3A24557EED002DCDAB /* layer_resource.h in Headers */,
				9DD1FC95247CEA1400800139 /* arm_add_layer_acc.h in Headers */,
				9D32FCA024557EEC002DCDAB /* memory_mode_state.h in Headers */,
				9D32FCBD24557EEC002DCDAB /* pribox_generator_utils.h in Headers */,
				9DD1FC68247CEA1400800139 /* arm_context.h in Headers */,
				9DD1FC69247CEA1400800139 /* arm_common.h in Headers */,
				ECEC5D6C24FCE0780044DDF1 /* mat_converter_acc.h in Headers */,
				9DD1FBC9247CE9BE00800139 /* metal_layer_acc.h in Headers */,
				9DD1FB46247CE9BE00800139 /* metal_unary_layer_acc.h in Headers */,
				9DD1FCD4247CEA1500800139 /* arm_conv_layer_1x1.h in Headers */,
				9D32FCB124557EEC002DCDAB /* data_format_converter.h in Headers */,
				9D32FC8424557EEC002DCDAB /* net_optimizer_manager.h in Headers */,
				9DDA70A1241F9A0300F17A1C /* core in Headers */,
				9DD1FCD7247CEA1500800139 /* arm_conv_int8_layer_common.h in Headers */,
				9DD1FB3A247CE9BE00800139 /* metal_device.h in Headers */,
				9DD1FCFD247CEB2B00800139 /* model_interpreter.h in Headers */,
				9D32FF6F24557EED002DCDAB /* context.h in Headers */,
				9DD1FCAB247CEA1400800139 /* compute_int8.h in Headers */,
				9D32FF7524557EED002DCDAB /* tnn_impl.h in Headers */,
				9DD1FCDD247CEA1500800139 /* arm_conv_layer_3x3.h in Headers */,
				9DD1FC84247CEA1400800139 /* arm_reformat_layer_acc.h in Headers */,
				9DD1FCED247CEA1500800139 /* arm_batch_norm_layer_acc.h in Headers */,
				9DD1FCD6247CEA1500800139 /* arm_conv_layer_c3.h in Headers */,
				EC0BE15E25144BE4009BD69A /* layer_interpreter_macro.h in Headers */,
				9D32FF1A24557EED002DCDAB /* abstract_layer_interpreter.h in Headers */,
				9DD1FC7B247CEA1400800139 /* arm_binary_layer_acc.h in Headers */,
				9DD1FC9A247CEA1400800139 /* compute.h in Headers */,
				9D32FC8A24557EEC002DCDAB /* shared_memory_manager.h in Headers */,
				ECEC5D6524FCDBA50044DDF1 /* arm_mat_util.h in Headers */,
				9D852BCC24584E6A003F4E41 /* bfp16.h in Headers */,
				9D32FC9824557EEC002DCDAB /* memory_assign_strategy.h in Headers */,
				9D32FC8C24557EEC002DCDAB /* blob_1d_memory_pool.h in Headers */,
				9D32FCA924557EEC002DCDAB /* blob_memory_size_utils.h in Headers */,
				9D32FCCA24557EEC002DCDAB /* base_layer.h in Headers */,
				9DDA70A2241F9A0300F17A1C /* utils in Headers */,
				9DD1FB53247CE9BE00800139 /* metal_common.h in Headers */,
				9DD1FCEC247CEA1500800139 /* arm_softmax_layer_acc.h in Headers */,
				ECEC5D6624FCDBA50044DDF1 /* arm_mat_converter.h in Headers */,
				9D32FCD624557EEC002DCDAB /* elementwise_layer.h in Headers */,
				9DD1FC66247CEA1400800139 /* arm_util.h in Headers */,
				9DD1FBB9247CE9BE00800139 /* metal_conv_layer_depthwise.h in Headers */,
				9D32FF3D24557EED002DCDAB /* abstract_model_interpreter.h in Headers */,
				9DDA7090241F99E700F17A1C /* version.h in Headers */,
				9DD1FCE3247CEA1500800139 /* arm_reduce_layer_acc.h in Headers */,
				9D32FCB424557EEC002DCDAB /* blob_converter_internal.h in Headers */,
				9D32FC9D24557EEC002DCDAB /* memory_unify_assign_strategy.h in Headers */,
				EC0BE18425144C4F009BD69A /* arm_reshape_layer_acc.h in Headers */,
				9DD1FCC9247CEA1500800139 /* Float4.h in Headers */,
				9D32FF6424557EED002DCDAB /* layer_resource_generator.h in Headers */,
				9DD1FCA8247CEA1400800139 /* gemm_function.h in Headers */,
				9DD1FC90247CEA1400800139 /* arm_pool_layer_acc.h in Headers */,
				9D32FC7F24557EEB002DCDAB /* net_optimizer_fuse_conv_relu.h in Headers */,
				9D32FC8024557EEB002DCDAB /* net_optimizer_insert_reformat.h in Headers */,
				9DD1FB3F247CE9BE00800139 /* metal_context.h in Headers */,
				9DD1FC72247CEA1400800139 /* arm_nchw_layer_acc.h in Headers */,
				9D32FF0624557EED002DCDAB /* model_interpreter.h in Headers */,
				9D32FF6924557EED002DCDAB /* abstract_layer_acc.h in Headers */,
				9D32FC8724557EEC002DCDAB /* blob_2d_memory_pool.h in Headers */,
				9DF19EA224A200AC00E1376D /* metal_cpu_adapter_acc.h in Headers */,
				9DD1FB78247CE9BE00800139 /* metal_deconv_layer_common.h in Headers */,
				9DD1FB33247CE9BE00800139 /* metal_command_queue.h in Headers */,
				9D32FF7C24557EED002DCDAB /* blob_manager.h in Headers */,
				9D32FF0F24557EED002DCDAB /* unary_op_layer_interpreter.h in Headers */,
				9DD1FB42247CE9BE00800139 /* metal_prelu_layer_acc.h in Headers */,
				9DD1FBB8247CE9BE00800139 /* metal_conv_layer_acc.h in Headers */,
				9DF26BDA24645EA500F22F0D /* naive_compute.h in Headers */,
				9DD1FB36247CE9BE00800139 /* tnn_impl_coreml.h in Headers */,
				9D32FC9924557EEC002DCDAB /* memory_mode_state_factory.h in Headers */,
				9DD1FCFB247CEB2B00800139 /* encryption.h in Headers */,
				9D4C60CB246BF7A1006068D1 /* bbox_util.h in Headers */,
				9D32FF4824557EED002DCDAB /* ncnn_layer_type.h in Headers */,
				9D32FF3624557EED002DCDAB /* reduce_op_interpreter.h in Headers */,
				9D32FF0724557EED002DCDAB /* model_packer.h in Headers */,
				EC0BE13725144B5E009BD69A /* detection_post_process_utils.h in Headers */,
				9D32FC9624557EEC002DCDAB /* blob_memory_size_info.h in Headers */,
				9DD1FD00247CEB2B00800139 /* objseri.h in Headers */,
				9D32FCA224557EEC002DCDAB /* blob_memory_pool.h in Headers */,
				9D32FF4224557EED002DCDAB /* ncnn_optimizer.h in Headers */,
				9DD1FB37247CE9BE00800139 /* metal_macro.h in Headers */,
				9D32FC9724557EEC002DCDAB /* blob_memory.h in Headers */,
				9D32FF4B24557EED002DCDAB /* ncnn_model_interpreter.h in Headers */,
				9D32FCE624557EEC002DCDAB /* multidir_broadcast_layer.h in Headers */,
				9DD1FBAA247CE9BE00800139 /* metal_multidir_broadcast_layer_acc.h in Headers */,
				9D32FC9A24557EEC002DCDAB /* others_memory_mode_state.h in Headers */,
				9D32FF0124557EED002DCDAB /* default_model_interpreter.h in Headers */,
				9D32FC9B24557EEC002DCDAB /* blob_2d_memory.h in Headers */,
				9DD1FCFE247CEB2B00800139 /* model_packer.h in Headers */,
				9D32FF4624557EED002DCDAB /* ncnn_optimizer_manager.h in Headers */,
				9DD1FB34247CE9BE00800139 /* coreml_network.h in Headers */,
				1FC98D8E25039D6000A81D79 /* arm_conv_layer_group.h in Headers */,
				9DD1FC89247CEA1400800139 /* arm_deconv_layer_acc.h in Headers */,
				9DD1FC8A247CEA1400800139 /* arm_deconv_layer_depthwise.h in Headers */,
				9DD1FB73247CE9BE00800139 /* metal_deconv_layer_acc.h in Headers */,
				9D32FF6324557EED002DCDAB /* net_structure.h in Headers */,
				9D32FCB224557EEC002DCDAB /* wingorad_generater.h in Headers */,
				9D32FF3824557EED002DCDAB /* raw_buffer.h in Headers */,
				9DD1FB81247CE9BE00800139 /* metal_reduce_layer_acc.h in Headers */,
				9DD1FBB5247CE9BE00800139 /* metal_conv_layer_common.h in Headers */,
				9D32FCA124557EEC002DCDAB /* share_one_thread_memory_mode_state.h in Headers */,
				9D32FC9124557EEC002DCDAB /* blob_memory_pool_factory.h in Headers */,
				9D32FCA724557EEC002DCDAB /* omp_utils.h in Headers */,
				9DD1FCAA247CEA1400800139 /* winograd_function.h in Headers */,
				9D32FF6C24557EED002DCDAB /* tnn_impl_default.h in Headers */,
				9D32FC9524557EEC002DCDAB /* blob_1d_memory.h in Headers */,
				9D32FF6724557EED002DCDAB /* default_network.h in Headers */,
				9DD1FBBC247CE9BE00800139 /* metal_conv_layer_1x1.h in Headers */,
				9D4C60D0246BF826006068D1 /* profile.h in Headers */,
				9D32FF7124557EED002DCDAB /* abstract_device.h in Headers */,
				9D32FF7724557EED002DCDAB /* layer_type.h in Headers */,
				9DD1FCD2247CEA1500800139 /* arm_conv_layer_depthwise_s1.h in Headers */,
				9D32FF5224557EED002DCDAB /* abstract_layer_interpreter.h in Headers */,
				9D32FF0324557EED002DCDAB /* layer_param.h in Headers */,
				9D32FF7B24557EED002DCDAB /* blob_int8.h in Headers */,
				9D32FF4C24557EED002DCDAB /* ncnn_param_utils.h in Headers */,
				9D32FCA624557EEC002DCDAB /* blob_dump_utils.h in Headers */,
				9D32FF3924557EED002DCDAB /* default_model_packer.h in Headers */,
				EC2CF7502508A99C00EE3899 /* arm_deconv_layer_stride.h in Headers */,
				9D2DB1D622D759C8000C508F /* tnn.h in Headers */,
				9D32FF3724557EED002DCDAB /* layer_interpreter.h in Headers */,
				9D32FC8124557EEC002DCDAB /* net_optimizer.h in Headers */,
				9DD1FCB9247CEA1400800139 /* arm_layer_acc.h in Headers */,
				9DD1FCD5247CEA1500800139 /* arm_conv_layer_common.h in Headers */,
				9D32FCAA24557EEC002DCDAB /* string_utils_inner.h in Headers */,
				9D32FC8324557EEC002DCDAB /* optimizer_const.h in Headers */,
				9DD1FC7F247CEA1400800139 /* arm_unary_layer_acc.h in Headers */,
				9D32FF3B24557EED002DCDAB /* net_resource.h in Headers */,
				9D32FC7E24557EEB002DCDAB /* net_optimizer_remove_layers.h in Headers */,
				9DD1FBBE247CE9BE00800139 /* metal_inner_product_layer_acc.h in Headers */,
				9D32FCB524557EEC002DCDAB /* half.hpp in Headers */,
				9DD1FCDF247CEA1500800139 /* arm_conv_int8_layer_depthwise.h in Headers */,
				9DD1FC8B247CEA1400800139 /* arm_deconv_layer_common.h in Headers */,
				9D32FCAB24557EEC002DCDAB /* blob_transfer_utils.h in Headers */,
				9DD1FC8C247CEA1400800139 /* arm_hard_swish_acc.h in Headers */,
				9DD1FCF0247CEA1500800139 /* arm_device.h in Headers */,
				9DD1FB75247CE9BE00800139 /* metal_deconv_layer_depthwise.h in Headers */,
				9DD1FCEE247CEA1500800139 /* arm_blob_converter.h in Headers */,
				9D32FCAC24557EEC002DCDAB /* split_utils.h in Headers */,
				9D32FCBC24557EEC002DCDAB /* string_format.h in Headers */,
				EC0BE18625144C4F009BD69A /* arm_signed_mul_layer_acc.h in Headers */,
				9DD1FCE1247CEA1500800139 /* arm_conv_layer_depthwise.h in Headers */,
			);
			runOnlyForDeploymentPostprocessing = 0;
		};
/* End PBXHeadersBuildPhase section */

/* Begin PBXNativeTarget section */
		9D2DB1D022D759C8000C508F /* tnn */ = {
			isa = PBXNativeTarget;
			buildConfigurationList = 9D2DB1D922D759C8000C508F /* Build configuration list for PBXNativeTarget "tnn" */;
			buildPhases = (
				9D2DB1CC22D759C8000C508F /* Headers */,
				9D2DB1CD22D759C8000C508F /* Sources */,
				9D2DB1CE22D759C8000C508F /* Frameworks */,
				9D2DB1CF22D759C8000C508F /* Resources */,
			);
			buildRules = (
			);
			dependencies = (
			);
			name = tnn;
			productName = tnn;
			productReference = 9D2DB1D122D759C8000C508F /* tnn.framework */;
			productType = "com.apple.product-type.framework";
		};
/* End PBXNativeTarget section */

/* Begin PBXProject section */
		9D2DB1C822D759C8000C508F /* Project object */ = {
			isa = PBXProject;
			attributes = {
				LastUpgradeCheck = 1020;
				ORGANIZATIONNAME = tencent;
				TargetAttributes = {
					9D2DB1D022D759C8000C508F = {
						CreatedOnToolsVersion = 10.2.1;
					};
				};
			};
			buildConfigurationList = 9D2DB1CB22D759C8000C508F /* Build configuration list for PBXProject "tnn" */;
			compatibilityVersion = "Xcode 9.3";
			developmentRegion = en;
			hasScannedForEncodings = 0;
			knownRegions = (
				en,
			);
			mainGroup = 9D2DB1C722D759C8000C508F;
			productRefGroup = 9D2DB1D222D759C8000C508F /* Products */;
			projectDirPath = "";
			projectRoot = "";
			targets = (
				9D2DB1D022D759C8000C508F /* tnn */,
			);
		};
/* End PBXProject section */

/* Begin PBXResourcesBuildPhase section */
		9D2DB1CF22D759C8000C508F /* Resources */ = {
			isa = PBXResourcesBuildPhase;
			buildActionMask = 2147483647;
			files = (
			);
			runOnlyForDeploymentPostprocessing = 0;
		};
/* End PBXResourcesBuildPhase section */

/* Begin PBXSourcesBuildPhase section */
		9D2DB1CD22D759C8000C508F /* Sources */ = {
			isa = PBXSourcesBuildPhase;
			buildActionMask = 2147483647;
			files = (
				9D32FCF824557EEC002DCDAB /* elu_layer.cc in Sources */,
				1FC98D8D25039D6000A81D79 /* arm_conv_layer_group.cc in Sources */,
				9DD1FB4D247CE9BE00800139 /* metal_common.metal in Sources */,
				9DD1FC9B247CEA1400800139 /* compute_int8.cc in Sources */,
				9D32FF2724557EED002DCDAB /* pooling_3d_layer_interpreter.cc in Sources */,
				9D32FCC624557EEC002DCDAB /* reduce_prod_layer.cc in Sources */,
				9DD1FCE6247CEA1500800139 /* arm_reduce_max_layer_acc.cc in Sources */,
				9D32FF1F24557EED002DCDAB /* hard_swish_layer_interpreter.cc in Sources */,
				9DD1FB5E247CE9BE00800139 /* metal_reduce_log_sum_layer_acc.mm in Sources */,
				9D32FCC924557EEC002DCDAB /* exp_layer.cc in Sources */,
				9D32FF6A24557EED002DCDAB /* status.cc in Sources */,
				9DD1FBA2247CE9BE00800139 /* metal_pad_layer_acc.mm in Sources */,
				9DD1FCE7247CEA1500800139 /* arm_reduce_min_layer_acc.cc in Sources */,
				9DD1FB55247CE9BE00800139 /* metal_sqrt_layer_acc.mm in Sources */,
				9DD1FB6A247CE9BE00800139 /* metal_reduce_l1_layer_acc.mm in Sources */,
				9DD1FCA5247CEA1400800139 /* CONV_DW_5X5_FLOAT_SLIDEW.S in Sources */,
				9D32FF2324557EED002DCDAB /* roi_pooling_layer_interpreter.cc in Sources */,
				9DD1FCBC247CEA1400800139 /* arm_detection_output_layer_acc.cc in Sources */,
				9D32FC9E24557EEC002DCDAB /* share_one_thread_memory_mode_state.cc in Sources */,
				9DD1FC98247CEA1400800139 /* compute.cc in Sources */,
				9D32FCDC24557EEC002DCDAB /* selu_layer.cc in Sources */,
				9DF19EA024A1FE8E00E1376D /* metal_pooling_layer_acc.mm in Sources */,
				9DD1FCA4247CEA1400800139 /* CONV_BFP16_SLIDEW_C3.S in Sources */,
				9DD1FCA0247CEA1400800139 /* DECONV_FLOAT_O4.S in Sources */,
				9DD1FCE0247CEA1500800139 /* arm_conv_layer_acc.cc in Sources */,
				EC0BE15225144BB8009BD69A /* squared_difference_layer.cc in Sources */,
				9DD1FB50247CE9BE00800139 /* metal_sin_layer_acc.mm in Sources */,
				9DD1FB58247CE9BE00800139 /* metal_splitv_layer_acc.metal in Sources */,
				9D32FF1824557EED002DCDAB /* sub_layer_interpreter.cc in Sources */,
				9D32FF0224557EED002DCDAB /* layer_resource_generator.cc in Sources */,
				9DD1FBA6247CE9BE00800139 /* metal_pad_layer_acc.metal in Sources */,
				9DD1FB70247CE9BE00800139 /* metal_selu_layer_acc.mm in Sources */,
				9DD1FCBA247CEA1400800139 /* arm_div_layer_acc.cc in Sources */,
				9D32FF1624557EED002DCDAB /* pooling_layer_interpreter.cc in Sources */,
				9D32FF1924557EED002DCDAB /* normalize_layer_interpreter.cc in Sources */,
				9DD1FB64247CE9BE00800139 /* metal_reduce_min_layer_acc.mm in Sources */,
				9DD1FCA1247CEA1400800139 /* CONV_DW_3X3_FLOAT_SLIDEW.S in Sources */,
				9D32FF0B24557EED002DCDAB /* batch_norm_layer_interpreter.cc in Sources */,
				9D32FF5124557EED002DCDAB /* pooling_layer_interpreter.cc in Sources */,
				9D32FCC724557EEC002DCDAB /* reduce_sum_square_layer.cc in Sources */,
				9D32FCB924557EEC002DCDAB /* wingorad_generater.cc in Sources */,
				9D32FF2024557EED002DCDAB /* elu_layer_interpreter.cc in Sources */,
				9D32FF1524557EED002DCDAB /* stride_slice_layer_interpreter.cc in Sources */,
				9DD1FC6E247CEA1400800139 /* arm_log_acc_layer_acc.cc in Sources */,
				9DD1FCBD247CEA1400800139 /* arm_layer_acc.cc in Sources */,
				9D32FF4124557EED002DCDAB /* ncnn_model_interpreter.cc in Sources */,
				9DD1FC79247CEA1400800139 /* arm_mul_layer_acc.cc in Sources */,
				9DD1FCEA247CEA1500800139 /* arm_softplus_layer_acc.cc in Sources */,
				9DD1FCB0247CEA1400800139 /* GEMM_FLOAT_N8.S in Sources */,
				9DD1FB7A247CE9BE00800139 /* metal_splitv_layer_acc.mm in Sources */,
				9DD1FCC0247CEA1400800139 /* arm_pow_layer_acc.cc in Sources */,
				9D32FF6B24557EED002DCDAB /* blob.cc in Sources */,
				9D32FCC124557EEC002DCDAB /* pow_layer.cc in Sources */,
				9D32FF5E24557EED002DCDAB /* interp_layer_interpreter.cc in Sources */,
				9DD1FBD1247CE9BF00800139 /* metal_acos_layer_acc.metal in Sources */,
				9D32FCC824557EEC002DCDAB /* add_layer.cc in Sources */,
				9D32FF1124557EED002DCDAB /* reorg_layer_interpreter.cc in Sources */,
				9DD1FB74247CE9BE00800139 /* metal_deconv_layer_common.metal in Sources */,
				9D32FCEF24557EEC002DCDAB /* concat_layer.cc in Sources */,
				9DD1FB4A247CE9BE00800139 /* metal_tan_layer_acc.metal in Sources */,
				9D32FCD524557EEC002DCDAB /* sub_layer.cc in Sources */,
				9DD1FC94247CEA1400800139 /* arm_pool_layer_acc.cc in Sources */,
				EC0BE17425144C10009BD69A /* normalize_layer_interpreter.cc in Sources */,
				9DD1FBCF247CE9BF00800139 /* metal_log_layer_acc.mm in Sources */,
				9D32FC8D24557EEC002DCDAB /* blob_1d_memory.cc in Sources */,
				9DD1FCBB247CEA1400800139 /* arm_exp_layer_acc.cc in Sources */,
				9DD1FBC6247CE9BE00800139 /* metal_upsample_layer_acc.mm in Sources */,
				9DD1FBA9247CE9BE00800139 /* metal_reshape_layer_acc.metal in Sources */,
				9DD1FCA2247CEA1400800139 /* GEMM_INT8_4X4.S in Sources */,
				9D32FF7924557EED002DCDAB /* blob_manager.cc in Sources */,
				9DD1FC75247CEA1400800139 /* arm_inner_product_layer_acc.cc in Sources */,
				9D32FD0824557EEC002DCDAB /* lrn_layer.cc in Sources */,
				9DD1FC9C247CEA1400800139 /* CONV_BFP16_O4.S in Sources */,
				9DD1FC7A247CEA1400800139 /* arm_normalize_layer_acc.cc in Sources */,
				9DD1FC65247CEA1400800139 /* arm_util.cc in Sources */,
				9D32FCB824557EEC002DCDAB /* blob_memory_size_utils.cc in Sources */,
				9DD1FB9E247CE9BE00800139 /* metal_div_layer_acc.metal in Sources */,
				9D32FF2624557EED002DCDAB /* pow_layer_interpreter.cc in Sources */,
				9D32FF3024557EED002DCDAB /* min_layer_interpreter.cc in Sources */,
				9DD1FBB0247CE9BE00800139 /* metal_asin_layer_acc.metal in Sources */,
				EC0BE14F25144BB8009BD69A /* reduce_l1_layer.cc in Sources */,
				9D32FCD124557EEC002DCDAB /* elementwise_layer.cc in Sources */,
				EC0BE16125144BE4009BD69A /* squeeze_layer_interpreter.cc in Sources */,
				9DD1FB67247CE9BE00800139 /* metal_elu_layer_acc.metal in Sources */,
				9DD1FBC0247CE9BE00800139 /* metal_conv_layer_1x1.metal in Sources */,
				9D32FCFC24557EEC002DCDAB /* upsample_layer.cc in Sources */,
				9D32FC9F24557EEC002DCDAB /* memory_mode_state_factory.cc in Sources */,
				9DD1FCE5247CEA1500800139 /* arm_add_layer_acc.cc in Sources */,
				9D32FCCE24557EEC002DCDAB /* flatten_layer.cc in Sources */,
				9DD1FC9D247CEA1400800139 /* GEMM_BFP16_N4.S in Sources */,
				9DD1FB95247CE9BE00800139 /* metal_min_layer_acc.mm in Sources */,
				9D32FF5F24557EED002DCDAB /* inner_product_layer_interpreter.cc in Sources */,
				9DD1FB84247CE9BE00800139 /* metal_reduce_prod_layer_acc.mm in Sources */,
				9D32FC9024557EEC002DCDAB /* blob_2d_memory_pool.cc in Sources */,
				9D32FF7624557EED002DCDAB /* abstract_layer_acc.cc in Sources */,
				9DD1FBAF247CE9BE00800139 /* metal_permute_layer_acc.mm in Sources */,
				9D32FF0A24557EED002DCDAB /* model_interpreter.cc in Sources */,
				9DD1FB99247CE9BE00800139 /* metal_clip_layer_acc.mm in Sources */,
				9D32FCD824557EEC002DCDAB /* floor_layer.cc in Sources */,
				9D32FD0A24557EEC002DCDAB /* reduce_log_sum_layer.cc in Sources */,
				9DD1FB4E247CE9BE00800139 /* metal_tanh_layer_acc.mm in Sources */,
				9D32FF4424557EED002DCDAB /* ncnn_optimizer_manager.cc in Sources */,
				9D32FF4724557EED002DCDAB /* ncnn_param_utils.cc in Sources */,
				9D32FCE024557EEC002DCDAB /* relu6_layer.cc in Sources */,
				9D32FCAD24557EEC002DCDAB /* string_format.cc in Sources */,
				9D32FCD324557EEC002DCDAB /* inner_product_layer.cc in Sources */,
				9D32FF3E24557EED002DCDAB /* net_structure.cc in Sources */,
				9D32FCA824557EEC002DCDAB /* half_utils.cc in Sources */,
				9D32FCFA24557EEC002DCDAB /* scale_layer.cc in Sources */,
				9D32FCBF24557EEC002DCDAB /* pribox_generator_utils.cc in Sources */,
				9D32FF5A24557EED002DCDAB /* eltwise_layer_interpreter.cc in Sources */,
				9D32FF6624557EED002DCDAB /* abstract_network.cc in Sources */,
				EC0BE17225144C10009BD69A /* elu_layer_interpreter.cc in Sources */,
				9DD1FCAD247CEA1400800139 /* CONV_FLOAT_SLIDEW_C3.S in Sources */,
				9D32FCEE24557EEC002DCDAB /* reformat_layer.cc in Sources */,
				9D32FD0424557EEC002DCDAB /* deconv_layer.cc in Sources */,
				9DD1FBB3247CE9BE00800139 /* metal_asin_layer_acc.mm in Sources */,
				9D32FCC324557EEC002DCDAB /* sign_layer.cc in Sources */,
				9D32FF2524557EED002DCDAB /* softmax_layer_interpreter.cc in Sources */,
				9DD1FC6B247CEA1400800139 /* arm_sigmoid_layer_acc.cc in Sources */,
				9DD1FBAC247CE9BE00800139 /* metal_sign_layer_acc.metal in Sources */,
				9DD1FC77247CEA1400800139 /* arm_reduce_layer_acc.cc in Sources */,
				9D32FF2E24557EED002DCDAB /* instance_norm_layer_interpreter.cc in Sources */,
				9DD1FB8C247CE9BE00800139 /* metal_normalize_layer_acc.mm in Sources */,
				9DD1FC92247CEA1400800139 /* arm_max_layer_acc.cc in Sources */,
				9D32FC8B24557EEC002DCDAB /* memory_unify_assign_strategy.cc in Sources */,
				EC0BE17B25144C10009BD69A /* reduce_op_layer_interpreter.cc in Sources */,
				EC0BE15125144BB8009BD69A /* signed_mul_layer.cc in Sources */,
				9D32FCF724557EEC002DCDAB /* pooling_layer.cc in Sources */,
				9DD1FB66247CE9BE00800139 /* metal_atan_layer_acc.mm in Sources */,
				9D32FF3324557EED002DCDAB /* conv_3d_layer_interpreter.cc in Sources */,
				9D32FCCD24557EEC002DCDAB /* sqrt_layer.cc in Sources */,
				ECEC5D6B24FCE0780044DDF1 /* mat_converter_acc.cc in Sources */,
				9DD1FBC3247CE9BE00800139 /* metal_conv_layer_winograd.mm in Sources */,
				9DD1FCC1247CEA1400800139 /* arm_binary_layer_acc.cc in Sources */,
				9DD1FBC5247CE9BE00800139 /* metal_unary_layer_acc.mm in Sources */,
				9D32FF1024557EED002DCDAB /* detection_output_interpreter.cc in Sources */,
				9D32FCDB24557EEC002DCDAB /* instance_norm_layer.cc in Sources */,
				9DD1FC70247CEA1400800139 /* arm_splitv_layer_acc.cc in Sources */,
				9D32FF4024557EED002DCDAB /* abstract_model_interpreter.cc in Sources */,
				9DD1FB5A247CE9BE00800139 /* metal_log_layer_acc.metal in Sources */,
				9D32FC9424557EEC002DCDAB /* memory_seperate_assign_strategy.cc in Sources */,
				9D32FF5C24557EED002DCDAB /* relu_layer_interpreter.cc in Sources */,
				9DD1FBD0247CE9BF00800139 /* metal_sub_layer_acc.metal in Sources */,
				9D32FF6524557EED002DCDAB /* layer_type.cc in Sources */,
				9DD1FCC5247CEA1400800139 /* arm_nchw_layer_acc.cc in Sources */,
				9D32FF0D24557EED002DCDAB /* conv_layer_interpreter.cc in Sources */,
				9D32FCD424557EEC002DCDAB /* atan_layer.cc in Sources */,
				9DD1FC97247CEA1400800139 /* arm_pad_layer_acc.cc in Sources */,
				9D32FF2124557EED002DCDAB /* selu_layer_interpreter.cc in Sources */,
				9D32FF2224557EED002DCDAB /* lrn_layer_interpreter.cc in Sources */,
				9DD1FB83247CE9BE00800139 /* metal_exp_layer_acc.mm in Sources */,
				EC0BE17A25144C10009BD69A /* detection_output_layer_interpreter.cc in Sources */,
				9DD1FB88247CE9BE00800139 /* metal_pow_layer_acc.mm in Sources */,
				9D32FF5B24557EED002DCDAB /* reshape_layer_interpreter.cc in Sources */,
				9D32FF5624557EED002DCDAB /* hard_swish_layer_interpreter.cc in Sources */,
				9DD1FB38247CE9BE00800139 /* metal_blob_converter.mm in Sources */,
				9DD1FC8E247CEA1400800139 /* arm_hard_sigmoid_acc.cc in Sources */,
				9DF19E9F24A1FE8E00E1376D /* metal_pooling_layer_acc.metal in Sources */,
				EC0BE18725144C4F009BD69A /* arm_signed_mul_layer_acc.cc in Sources */,
				9DD1FCB2247CEA1400800139 /* GEMM_BFP16_N8.S in Sources */,
				9DD1FCE8247CEA1500800139 /* arm_floor_layer_acc.cc in Sources */,
				9D32FCDF24557EEC002DCDAB /* conv3d_layer.cc in Sources */,
				9D32FC8524557EEC002DCDAB /* net_optimizer_remove_layers.cc in Sources */,
				9D32FF2D24557EED002DCDAB /* reshape_layer_interpreter.cc in Sources */,
				9DD1FC8D247CEA1400800139 /* arm_reorg_layer_acc.cc in Sources */,
				ECEC5D6424FCDBA50044DDF1 /* arm_mat_converter.cc in Sources */,
				EC0BE17825144C10009BD69A /* clip_layer_interpreter.cc in Sources */,
				9DD1FB31247CE9BE00800139 /* coreml_network.mm in Sources */,
				9D32FF7424557EED002DCDAB /* abstract_device.cc in Sources */,
				EC0BE16325144BE4009BD69A /* arg_max_or_min_layer_interpreter.cc in Sources */,
				9D32FCD224557EEC002DCDAB /* div_layer.cc in Sources */,
				9DD1FB87247CE9BE00800139 /* metal_sin_layer_acc.metal in Sources */,
				9DD1FB8B247CE9BE00800139 /* metal_mul_layer_acc.metal in Sources */,
				9D32FCEC24557EEC002DCDAB /* reduce_min_layer.cc in Sources */,
				EC0BE15F25144BE4009BD69A /* squared_difference_layer_interpreter.cc in Sources */,
				9DD1FBB2247CE9BE00800139 /* metal_max_layer_acc.metal in Sources */,
				9DD1FCA9247CEA1400800139 /* asm_func_name.S in Sources */,
				9DD1FB91247CE9BE00800139 /* metal_concat_layer_acc.metal in Sources */,
				9D32FC8F24557EEC002DCDAB /* shared_memory_manager.cc in Sources */,
				9D32FCF024557EEC002DCDAB /* mul_layer.cc in Sources */,
				9D32FF2B24557EED002DCDAB /* hdrguide_layer_interpreter.cc in Sources */,
				9DD1FC78247CEA1400800139 /* arm_relu_layer_acc.cc in Sources */,
				9DD1FB9D247CE9BE00800139 /* metal_softplus_layer_acc.mm in Sources */,
				9DD1FCB6247CEA1400800139 /* CONV_DW_5X5_FLOAT_SLIDEW.S in Sources */,
				9DD1FB48247CE9BE00800139 /* metal_mul_layer_acc.mm in Sources */,
				9DD1FC67247CEA1400800139 /* arm_context.cc in Sources */,
				9DD1FD01247CEB2B00800139 /* model_interpreter.cc in Sources */,
				9DD1FCCE247CEA1500800139 /* arm_log_sigmoid_layer_acc.cc in Sources */,
				9D32FC9224557EEC002DCDAB /* blob_memory.cc in Sources */,
				9DD1FB76247CE9BE00800139 /* metal_deconv_layer_depthwise.mm in Sources */,
				9DD1FC76247CEA1400800139 /* arm_reduce_l2_layer_acc.cc in Sources */,
				9D32FF5424557EED002DCDAB /* permute_layer_interpreter.cc in Sources */,
				9D32FD0124557EEC002DCDAB /* asin_layer.cc in Sources */,
				9D32FF3424557EED002DCDAB /* unary_op_layer_interpreter.cc in Sources */,
				9DD1FCCF247CEA1500800139 /* arm_reduce_l1_layer_acc.cc in Sources */,
				9DD1FB54247CE9BE00800139 /* metal_add_layer_acc.metal in Sources */,
				9DD1FC71247CEA1400800139 /* arm_reduce_prod_layer_acc.cc in Sources */,
				9DD1FCB7247CEA1400800139 /* CONV_FLOAT_O4.S in Sources */,
				9DD1FB5D247CE9BE00800139 /* metal_reduce_sum_square_layer_acc.mm in Sources */,
				9D32FF4E24557EED002DCDAB /* conv_layer_interpreter.cc in Sources */,
				9DD1FB82247CE9BE00800139 /* metal_div_layer_acc.mm in Sources */,
				EC0BE17D25144C10009BD69A /* roi_pooling_layer_interpreter.cc in Sources */,
				9DD1FCD8247CEA1500800139 /* arm_conv_layer_1x1.cc in Sources */,
				9DD1FCD3247CEA1500800139 /* arm_conv_layer_common.cc in Sources */,
				9D32FF1C24557EED002DCDAB /* max_layer_interpreter.cc in Sources */,
				9DD1FB65247CE9BE00800139 /* metal_tanh_layer_acc.metal in Sources */,
				9D32FD0924557EEC002DCDAB /* permute_layer.cc in Sources */,
				9DD1FBCC247CE9BF00800139 /* metal_pow_layer_acc.metal in Sources */,
				EC0BE17325144C10009BD69A /* selu_layer_interpreter.cc in Sources */,
				9DD1FC99247CEA1400800139 /* winograd_function.cc in Sources */,
				9DD1FCDC247CEA1500800139 /* arm_conv_int8_layer_common.cc in Sources */,
				9DD1FB4B247CE9BE00800139 /* metal_stride_slice_layer_acc.mm in Sources */,
				9D32FF4F24557EED002DCDAB /* memory_data_layer_interpreter.cc in Sources */,
				9D32FCF224557EEC002DCDAB /* roi_pooling_layer.cc in Sources */,
				9DD1FBA3247CE9BE00800139 /* metal_relu6_layer_acc.mm in Sources */,
				9DD1FB39247CE9BE00800139 /* metal_blob_converter.metal in Sources */,
				9DD1FBBD247CE9BE00800139 /* metal_conv_layer_1x1.mm in Sources */,
				9DD1FBC2247CE9BE00800139 /* metal_conv_layer_depthwise.metal in Sources */,
				ECEC5D6724FCDBA50044DDF1 /* arm_mat_util.cc in Sources */,
				9DD1FB47247CE9BE00800139 /* metal_multidir_broadcast_layer_acc.mm in Sources */,
				9D32FCCB24557EEC002DCDAB /* shuffle_layer.cc in Sources */,
				EC2CF72525078C1200EE3899 /* metal_mat_converter.mm in Sources */,
				EC0BE13925144B5E009BD69A /* string_utils.cc in Sources */,
				9D32FD0B24557EEC002DCDAB /* hard_sigmoid_layer.cc in Sources */,
				9DD1FCEB247CEA1500800139 /* arm_reduce_sum_layer_acc.cc in Sources */,
				9D32FCD024557EEC002DCDAB /* reshape_layer.cc in Sources */,
				9D32FF5324557EED002DCDAB /* slice_layer_interpreter.cc in Sources */,
				9DD1FB71247CE9BE00800139 /* metal_batch_norm_layer_acc.mm in Sources */,
				EC2CF7512508A99C00EE3899 /* arm_deconv_layer_stride.cc in Sources */,
				9DD1FBAD247CE9BE00800139 /* metal_hard_sigmoid_layer_acc.mm in Sources */,
				9DD1FC7D247CEA1400800139 /* arm_sign_layer_acc.cc in Sources */,
				9DD1FBAB247CE9BE00800139 /* metal_instance_norm_layer_acc.metal in Sources */,
				9DB341FD249B0A9300F23F65 /* metal_cpu_adapter_acc.mm in Sources */,
				9DD1FB51247CE9BE00800139 /* metal_sub_layer_acc.mm in Sources */,
				9D32FF1D24557EED002DCDAB /* add_layer_interpreter.cc in Sources */,
				9D32FCAF24557EEC002DCDAB /* blob_transfer_utils.cc in Sources */,
				9DD1FB9B247CE9BE00800139 /* metal_max_layer_acc.mm in Sources */,
				9DD1FCB1247CEA1400800139 /* CONV_DW_3X3_FLOAT_SLIDEW.S in Sources */,
				9DD1FB92247CE9BE00800139 /* metal_tan_layer_acc.mm in Sources */,
				9DD1FB8E247CE9BE00800139 /* metal_elu_layer_acc.mm in Sources */,
				9D32FCD724557EEC002DCDAB /* reciprocal_layer.cc in Sources */,
				9D32FC9324557EEC002DCDAB /* memory_mode_state.cc in Sources */,
				9DD1FC6C247CEA1400800139 /* arm_unary_layer_acc.cc in Sources */,
				9D32FF4D24557EED002DCDAB /* batch_norm_layer_interpreter.cc in Sources */,
				9D4C60CF246BF826006068D1 /* profile.cc in Sources */,
<<<<<<< HEAD
				9DD1FCFF247CEB2B00800139 /* model_packer.cc in Sources */,
=======
				EC0BE15425144BB8009BD69A /* arg_max_or_min_layer.cc in Sources */,
>>>>>>> da203a7f
				9D32FCE124557EEC002DCDAB /* prelu_layer.cc in Sources */,
				9D32FCA524557EEC002DCDAB /* blob_1d_memory_pool.cc in Sources */,
				9D32FC8824557EEC002DCDAB /* others_memory_mode_state.cc in Sources */,
				9D32FF2424557EED002DCDAB /* hard_sigmoid_layer_interpreter.cc in Sources */,
				9DD1FB72247CE9BE00800139 /* metal_deconv_layer_common.mm in Sources */,
				9DD1FC6A247CEA1400800139 /* arm_sqrt_layer_acc.cc in Sources */,
				9D32FCB724557EEC002DCDAB /* dims_vector_utils.cc in Sources */,
				9DD1FCE2247CEA1500800139 /* arm_conv_layer_depthwise_s1.cc in Sources */,
				9D32FF3F24557EED002DCDAB /* raw_buffer.cc in Sources */,
				9DD1FBA4247CE9BE00800139 /* metal_stride_slice_layer_acc.metal in Sources */,
				9D32FF7A24557EED002DCDAB /* default_network.cc in Sources */,
				9DD1FB77247CE9BE00800139 /* metal_deconv_layer_acc.mm in Sources */,
				ECEC5DA824FFC6FE0044DDF1 /* mat.cc in Sources */,
				9D32FF1324557EED002DCDAB /* clip_layer_interpreter.cc in Sources */,
				9D32FF0824557EED002DCDAB /* model_packer.cc in Sources */,
				9DD1FB9A247CE9BE00800139 /* metal_exp_layer_acc.metal in Sources */,
				9D32FCBA24557EEC002DCDAB /* data_type_utils.cc in Sources */,
				9D32FCE824557EEC002DCDAB /* reduce_sum_layer.cc in Sources */,
				9D32FCE424557EEC002DCDAB /* acos_layer.cc in Sources */,
				9D32FF5024557EED002DCDAB /* default_layer_interpreter.cc in Sources */,
				9DD1FCAF247CEA1400800139 /* DECONV_FLOAT_O4.S in Sources */,
				9DD1FB94247CE9BE00800139 /* metal_cos_layer_acc.mm in Sources */,
				9DD1FBBF247CE9BE00800139 /* metal_conv_layer_winograd.metal in Sources */,
				9DD1FB43247CE9BE00800139 /* metal_floor_layer_acc.mm in Sources */,
				9DD1FCB4247CEA1400800139 /* CONV_DW_3x3_BFP16_SLIDEW.S in Sources */,
				9DD1FBC8247CE9BE00800139 /* metal_sqrt_layer_acc.metal in Sources */,
				9D32FCFF24557EEC002DCDAB /* cos_layer.cc in Sources */,
				9DD1FB98247CE9BE00800139 /* metal_softmax_layer_acc.metal in Sources */,
				9D32FF6824557EED002DCDAB /* tnn_impl.cc in Sources */,
				9DD1FB8D247CE9BE00800139 /* metal_reduce_l2_layer_acc.mm in Sources */,
				9DD1FBCA247CE9BE00800139 /* metal_lrn_layer_acc.mm in Sources */,
				9D32FCB624557EEC002DCDAB /* blob_converter_internal.cc in Sources */,
				9DD1FB4F247CE9BE00800139 /* metal_instance_norm_layer_acc.mm in Sources */,
				9DD1FCAE247CEA1400800139 /* CONV_DW_5x5_BFP16_SLIDEW.S in Sources */,
				9D32FC9C24557EEC002DCDAB /* blob_2d_memory.cc in Sources */,
				9D32FF6124557EED002DCDAB /* crop_layer_interpreter.cc in Sources */,
				9DD1FC7E247CEA1400800139 /* arm_reformat_layer_acc.cc in Sources */,
				9DD1FBCB247CE9BF00800139 /* metal_shuffle_layer_acc.mm in Sources */,
				9DD1FBAE247CE9BE00800139 /* metal_reciprocal_layer_acc.mm in Sources */,
				9DD1FB56247CE9BE00800139 /* metal_layer_acc.mm in Sources */,
				9DD1FB7C247CE9BE00800139 /* metal_softplus_layer_acc.metal in Sources */,
				9DD1FCF1247CEA1500800139 /* arm_device.cc in Sources */,
				9DD1FC91247CEA1400800139 /* arm_min_layer_acc.cc in Sources */,
				9DD1FCB5247CEA1400800139 /* CONV_BFP16_SLIDEW_C3.S in Sources */,
				EC0BE16225144BE4009BD69A /* signed_mul_layer_interpreter.cc in Sources */,
				9D32FCFD24557EEC002DCDAB /* reduce_layer.cc in Sources */,
				9DD1FB90247CE9BE00800139 /* metal_concat_layer_acc.mm in Sources */,
				9D32FF5D24557EED002DCDAB /* deconv_layer_interpreter.cc in Sources */,
				EC0BE15025144BB8009BD69A /* ceil_layer.cc in Sources */,
				9DD1FCCB247CEA1500800139 /* arm_permute_layer_acc.cc in Sources */,
				9DD1FCC4247CEA1400800139 /* arm_abs_layer_acc.cc in Sources */,
				9D32FF2C24557EED002DCDAB /* prior_box_layer_interpreter.cc in Sources */,
				9DD1FCDA247CEA1500800139 /* arm_conv_layer_3x3.cc in Sources */,
				9D32FF1B24557EED002DCDAB /* upsample_layer_interpreter.cc in Sources */,
				9D32FF3224557EED002DCDAB /* concat_layer_interpreter.cc in Sources */,
				9DD1FC7C247CEA1400800139 /* arm_reshape_layer_acc.cc in Sources */,
				9DD1FCBF247CEA1400800139 /* arm_hard_swish_acc.cc in Sources */,
				9D32FCD924557EEC002DCDAB /* detection_output_layer.cc in Sources */,
				9DD1FBBB247CE9BE00800139 /* metal_conv_layer_common.metal in Sources */,
				9DD1FCD0247CEA1500800139 /* arm_priorbox_layer_acc.cc in Sources */,
				9D32FCE924557EEC002DCDAB /* pad_layer.cc in Sources */,
				9DD1FB7B247CE9BE00800139 /* metal_sign_layer_acc.mm in Sources */,
				9DD1FBB1247CE9BE00800139 /* metal_reduce_log_sum_exp_layer_acc.mm in Sources */,
				9D32FD0224557EEC002DCDAB /* reorg_layer.cc in Sources */,
				9D32FCF124557EEC002DCDAB /* base_layer.cc in Sources */,
				9D32FF2924557EED002DCDAB /* mul_layer_interpreter.cc in Sources */,
				9D32FF4324557EED002DCDAB /* memory_data_optimizer.cc in Sources */,
				9DD1FC6F247CEA1400800139 /* arm_reduce_log_sum_exp_layer_acc.cc in Sources */,
				9D32FD0724557EEC002DCDAB /* log_sigmoid_layer.cc in Sources */,
				9D32FCDA24557EEC002DCDAB /* splitv_layer.cc in Sources */,
				9D32FCEA24557EEC002DCDAB /* abs_layer.cc in Sources */,
				9DD1FCC6247CEA1400800139 /* arm_prelu_layer_acc.cc in Sources */,
				9D32FCB324557EEC002DCDAB /* data_format_converter.cc in Sources */,
				EC0BE18525144C4F009BD69A /* arm_arg_max_or_min_layer_acc.cc in Sources */,
				9D32FF4A24557EED002DCDAB /* ncnn_layer_type.cc in Sources */,
				9DD1FC83247CEA1400800139 /* arm_reduce_log_sum_layer_acc.cc in Sources */,
				9D32FD0C24557EEC002DCDAB /* max_layer.cc in Sources */,
				9D32FC8224557EEC002DCDAB /* net_optimizer_insert_reformat.cc in Sources */,
				9D32FD0324557EEC002DCDAB /* batch_norm_layer.cc in Sources */,
				9DD1FCEF247CEA1500800139 /* arm_blob_converter.cc in Sources */,
				EC2CF7832511F80500EE3899 /* metal_arg_max_or_min_layer_acc.metal in Sources */,
				9DD1FB49247CE9BE00800139 /* metal_ceil_layer_acc.metal in Sources */,
				9D32FF0424557EED002DCDAB /* default_model_interpreter.cc in Sources */,
				9DD1FB5F247CE9BE00800139 /* metal_atan_layer_acc.metal in Sources */,
				9DD1FC74247CEA1400800139 /* arm_instance_norm_layer_acc.cc in Sources */,
				EC0BE17F25144C10009BD69A /* unary_op_layer_interpreter.cc in Sources */,
				9DD1FCC2247CEA1400800139 /* arm_elu_layer_acc.cc in Sources */,
				9D32FF6E24557EED002DCDAB /* context.cc in Sources */,
				EC0BE17725144C10009BD69A /* pad_layer_interpreter.cc in Sources */,
				9D32FF5724557EED002DCDAB /* lrn_layer_interpreter.cc in Sources */,
				9DD1FC6D247CEA1400800139 /* arm_sub_layer_acc.cc in Sources */,
				9DD1FC85247CEA1400800139 /* arm_reciprocal_layer_acc.cc in Sources */,
				9DD1FC81247CEA1400800139 /* arm_relu6_layer_acc.cc in Sources */,
				9DD1FB7F247CE9BE00800139 /* metal_log_sigmoid_layer_acc.mm in Sources */,
				9DF26BD924645EA500F22F0D /* naive_compute.cc in Sources */,
				9DD1FC88247CEA1400800139 /* arm_deconv_layer_common.cc in Sources */,
				9DD1FBC4247CE9BE00800139 /* metal_conv_layer_acc.mm in Sources */,
				9D32FCF524557EEC002DCDAB /* reduce_l2_layer.cc in Sources */,
				9D32FF0E24557EED002DCDAB /* flatten_layer_interpreter.cc in Sources */,
				EC0BE15525144BB8009BD69A /* rsqrt_layer.cc in Sources */,
				9DD1FB7D247CE9BE00800139 /* metal_relu6_layer_acc.metal in Sources */,
				9D32FCBE24557EEC002DCDAB /* cpu_utils.cc in Sources */,
				9DD1FCB3247CEA1400800139 /* GEMM_INT8_4X4.S in Sources */,
				9DD1FB6F247CE9BE00800139 /* metal_acos_layer_acc.mm in Sources */,
				9D32FF3524557EED002DCDAB /* scale_layer_interpreter.cc in Sources */,
				9DD1FB59247CE9BE00800139 /* metal_hard_swish_layer_acc.mm in Sources */,
				9D5B716024BF0A300062DF64 /* metal_prior_box_layer_acc.metal in Sources */,
				9DD1FB6C247CE9BE00800139 /* metal_reduce_layer_acc.mm in Sources */,
				9D32FF0524557EED002DCDAB /* net_resource.cc in Sources */,
				9D32FCAE24557EEC002DCDAB /* blob_dump_utils.cc in Sources */,
				9DD1FBC1247CE9BE00800139 /* metal_inner_product_layer_acc.metal in Sources */,
				9DD1FB57247CE9BE00800139 /* metal_reduce_sum_layer_acc.mm in Sources */,
				9D32FCED24557EEC002DCDAB /* sin_layer.cc in Sources */,
				9DD1FCA3247CEA1400800139 /* CONV_DW_3X3_BFP16_SLIDEW.S in Sources */,
				9DD1FBCE247CE9BF00800139 /* metal_log_sigmoid_layer_acc.metal in Sources */,
				9D32FCC224557EEC002DCDAB /* tanh_layer.cc in Sources */,
				9D32FD0524557EEC002DCDAB /* stride_slice_layer.cc in Sources */,
				9D32FC7D24557EEB002DCDAB /* net_optimizer_fuse_conv_relu.cc in Sources */,
				EC0BE17525144C10009BD69A /* prior_box_layer_interpreter.cc in Sources */,
				EC0BE15325144BB8009BD69A /* detection_post_process_layer.cc in Sources */,
				9DD1FB9C247CE9BE00800139 /* metal_sigmoid_layer_acc.metal in Sources */,
				9D32FCBB24557EEC002DCDAB /* split_utils.cc in Sources */,
				9DD1FB63247CE9BE00800139 /* metal_reduce_max_layer_acc.mm in Sources */,
				9DD1FB89247CE9BE00800139 /* metal_softmax_layer_acc.mm in Sources */,
				9DD1FB96247CE9BE00800139 /* metal_normalize_layer_acc.metal in Sources */,
				9DD1FB5C247CE9BE00800139 /* metal_ceil_layer_acc.mm in Sources */,
				9DD1FB8A247CE9BE00800139 /* metal_lrn_layer_acc.metal in Sources */,
				9DD1FB9F247CE9BE00800139 /* metal_cos_layer_acc.metal in Sources */,
				9D32FC8924557EEC002DCDAB /* blob_memory_size_info.cc in Sources */,
				9D4C60CC246BF7A1006068D1 /* bbox_util.cc in Sources */,
				9DD1FBB4247CE9BE00800139 /* metal_conv_layer_common.mm in Sources */,
				9DD1FC86247CEA1400800139 /* arm_deconv_layer_acc.cc in Sources */,
				9DD1FBB6247CE9BE00800139 /* metal_inner_product_layer_acc.mm in Sources */,
				9DD1FB3D247CE9BE00800139 /* metal_context.mm in Sources */,
				EC0BE17E25144C10009BD69A /* prelu_layer_interpreter.cc in Sources */,
				9D32FF4524557EED002DCDAB /* expand_slice_optimizer.cc in Sources */,
				9D32FCFB24557EEC002DCDAB /* hard_swish_layer.cc in Sources */,
				9DD1FCE9247CEA1500800139 /* arm_shuffle_layer_acc.cc in Sources */,
				9D32FF1724557EED002DCDAB /* pad_layer_interpreter.cc in Sources */,
				9DD1FB35247CE9BE00800139 /* metal_device.mm in Sources */,
				9DD1FBBA247CE9BE00800139 /* metal_conv_layer_depthwise.mm in Sources */,
				9DD1FC9F247CEA1400800139 /* CONV_DW_5X5_BFP16_SLIDEW.S in Sources */,
				9DD1FB93247CE9BE00800139 /* metal_clip_layer_acc.metal in Sources */,
				9D32FCC424557EEC002DCDAB /* softplus_layer.cc in Sources */,
				ECEC5D6D24FCE0780044DDF1 /* mat_utils.cc in Sources */,
				9DD1FB3C247CE9BE00800139 /* metal_command_queue.mm in Sources */,
				9D32FCC024557EEC002DCDAB /* sigmoid_layer.cc in Sources */,
				9D32FCE724557EEC002DCDAB /* reduce_mean_layer.cc in Sources */,
				EC0BE17925144C10009BD69A /* reorg_layer_interpreter.cc in Sources */,
				9DD1FC80247CEA1400800139 /* arm_selu_layer_acc.cc in Sources */,
				9DD1FB45247CE9BE00800139 /* metal_hard_swish_layer_acc.metal in Sources */,
				9DD1FC96247CEA1400800139 /* arm_clip_layer_acc.cc in Sources */,
				9D32FCEB24557EEC002DCDAB /* min_layer.cc in Sources */,
				9DD1FB4C247CE9BE00800139 /* metal_reduce_mean_layer_acc.mm in Sources */,
				9DD1FB69247CE9BE00800139 /* metal_prelu_layer_acc.mm in Sources */,
				9D32FC8624557EEC002DCDAB /* net_optimizer_manager.cc in Sources */,
				9D32FF1E24557EED002DCDAB /* permute_layer_interpreter.cc in Sources */,
				9DD1FB61247CE9BE00800139 /* metal_batch_norm_layer_acc.metal in Sources */,
				9DD1FB79247CE9BE00800139 /* metal_deconv_layer_depthwise.metal in Sources */,
				9D32FCDE24557EEC002DCDAB /* conv_layer.cc in Sources */,
				9D32FCF424557EEC002DCDAB /* reduce_log_sum_exp_layer.cc in Sources */,
				EC0BE13825144B5E009BD69A /* detection_post_process_utils.cc in Sources */,
				9D32FCF924557EEC002DCDAB /* log_layer.cc in Sources */,
				9D32FF6024557EED002DCDAB /* concat_layer_interpreter.cc in Sources */,
				9D32FF2F24557EED002DCDAB /* splitv_layer_interpreter.cc in Sources */,
				9DD1FB85247CE9BE00800139 /* metal_min_layer_acc.metal in Sources */,
				9DD1FCC7247CEA1400800139 /* arm_stride_slice_layer_acc.cc in Sources */,
				9D32FD0D24557EEC002DCDAB /* reduce_max_layer.cc in Sources */,
				9D32FF2824557EED002DCDAB /* blob_scale_layer_interpreter.cc in Sources */,
				9DD1FB8F247CE9BE00800139 /* metal_abs_layer_acc.mm in Sources */,
				9DD1FB6B247CE9BE00800139 /* metal_abs_layer_acc.metal in Sources */,
				9DD1FC8F247CEA1400800139 /* arm_reduce_mean_layer_acc.cc in Sources */,
				9DD1FB44247CE9BE00800139 /* metal_relu_layer_acc.mm in Sources */,
				9DD1FBA8247CE9BE00800139 /* metal_hdrguide_layer_acc.mm in Sources */,
				9DD1FB62247CE9BE00800139 /* metal_floor_layer_acc.metal in Sources */,
				9DD1FBA7247CE9BE00800139 /* metal_add_layer_acc.mm in Sources */,
				9D32FF7024557EED002DCDAB /* tnn.cc in Sources */,
				9DD1FBA1247CE9BE00800139 /* metal_prelu_layer_acc.metal in Sources */,
				9DD1FB41247CE9BE00800139 /* metal_permute_layer_acc.metal in Sources */,
				9D852BCB24584E6A003F4E41 /* bfp16_utils.cc in Sources */,
				9D32FF1424557EED002DCDAB /* div_layer_interpreter.cc in Sources */,
				9D32FCA324557EEC002DCDAB /* blob_memory_pool_factory.cc in Sources */,
				9DD1FC82247CEA1400800139 /* arm_trig_layer_acc.cc in Sources */,
				9DD1FCCA247CEA1500800139 /* arm_batch_norm_layer_acc.cc in Sources */,
				9D32FF6224557EED002DCDAB /* shuffle_channel_layer_interpreter.cc in Sources */,
				9D32FF3124557EED002DCDAB /* inner_product_layer_interpreter.cc in Sources */,
				9D32FD0024557EEC002DCDAB /* relu_layer.cc in Sources */,
				9DD1FB7E247CE9BE00800139 /* metal_reciprocal_layer_acc.metal in Sources */,
				9DD1FB80247CE9BE00800139 /* metal_shuffle_layer_acc.metal in Sources */,
				EC0BE17625144C10009BD69A /* scale_layer_interpreter.cc in Sources */,
				9D32FF5524557EED002DCDAB /* binary_op_interpreter.cc in Sources */,
				9D32FF7824557EED002DCDAB /* instance.cc in Sources */,
				9D32FF3C24557EED002DCDAB /* default_model_packer.cc in Sources */,
				9DD1FB60247CE9BE00800139 /* metal_selu_layer_acc.metal in Sources */,
				9DD1FC73247CEA1400800139 /* arm_scale_layer_acc.cc in Sources */,
				9DD1FCCC247CEA1500800139 /* arm_neg_layer_acc.cc in Sources */,
				9DD1FCA6247CEA1400800139 /* CONV_FLOAT_O4.S in Sources */,
				9DD1FB5B247CE9BE00800139 /* metal_reshape_layer_acc.mm in Sources */,
				9DD1FCC3247CEA1400800139 /* arm_upsample_layer_acc.cc in Sources */,
				9D32FF5924557EED002DCDAB /* softmax_layer_interpreter.cc in Sources */,
				9DD1FBA0247CE9BE00800139 /* metal_reduce_layer_acc.metal in Sources */,
				9DD1FCE4247CEA1500800139 /* arm_concat_layer_acc.cc in Sources */,
				EC0BE16025144BE4009BD69A /* detection_post_process_layer_interpreter.cc in Sources */,
				9D32FCF624557EEC002DCDAB /* normalize_layer.cc in Sources */,
				EC2CF7822511F80500EE3899 /* metal_arg_max_or_min_layer_acc.mm in Sources */,
				9DD1FCDE247CEA1500800139 /* arm_conv_layer_c3.cc in Sources */,
				9D32FD0624557EEC002DCDAB /* split_layer.cc in Sources */,
				9D32FCFE24557EEC002DCDAB /* multidir_broadcast_layer.cc in Sources */,
				9D32FCE524557EEC002DCDAB /* clip_layer.cc in Sources */,
				9D32FF0C24557EED002DCDAB /* shuffle_layer_interpreter.cc in Sources */,
				9DD1FCD1247CEA1500800139 /* arm_conv_int8_layer_depthwise.cc in Sources */,
				ECEC5D8D24FF97DF0044DDF1 /* mat.cc in Sources */,
				9D32FCE324557EEC002DCDAB /* softmax_layer.cc in Sources */,
				9D32FF5824557EED002DCDAB /* hard_sigmoid_layer_interpreter.cc in Sources */,
				9D32FF2A24557EED002DCDAB /* reduce_op_interpreter.cc in Sources */,
				9DD1FCAC247CEA1400800139 /* CONV_BFP16_O4.S in Sources */,
				9DD1FBCD247CE9BF00800139 /* metal_neg_layer_acc.mm in Sources */,
				9DD1FCA7247CEA1400800139 /* GEMM_FLOAT_N4.S in Sources */,
				9D32FC8E24557EEC002DCDAB /* blob_memory_pool.cc in Sources */,
				9DD1FC9E247CEA1400800139 /* CONV_FLOAT_SLIDEW_C3.S in Sources */,
				9DD1FB40247CE9BE00800139 /* metal_sigmoid_layer_acc.mm in Sources */,
				9DD1FC87247CEA1400800139 /* arm_deconv_layer_depthwise.cc in Sources */,
				9DD1FB97247CE9BE00800139 /* metal_relu_layer_acc.metal in Sources */,
				9D32FF1224557EED002DCDAB /* prelu_layer_interpreter.cc in Sources */,
				9D32FCCF24557EEC002DCDAB /* pooling_3d_layer.cc in Sources */,
				9D32FF7224557EED002DCDAB /* tnn_impl_default.cc in Sources */,
				9D5B716124BF0A300062DF64 /* metal_prior_box_layer_acc.mm in Sources */,
				9DD1FBC7247CE9BE00800139 /* metal_upsample_layer_acc.metal in Sources */,
				9D32FCDD24557EEC002DCDAB /* prior_box_layer.cc in Sources */,
				9D32FCF324557EEC002DCDAB /* hdrguide_layer.cc in Sources */,
				9DD1FCB8247CEA1400800139 /* gemm_function.cc in Sources */,
				9DD1FB3E247CE9BE00800139 /* tnn_impl_coreml.mm in Sources */,
				9DD1FB68247CE9BE00800139 /* metal_neg_layer_acc.metal in Sources */,
				9DD1FCCD247CEA1500800139 /* arm_reduce_sum_square_layer_acc.cc in Sources */,
				9DD1FB6D247CE9BE00800139 /* metal_hard_sigmoid_layer_acc.metal in Sources */,
				9D32FCE224557EEC002DCDAB /* neg_layer.cc in Sources */,
				9D32FF6D24557EED002DCDAB /* blob_int8.cc in Sources */,
				9DD1FC93247CEA1400800139 /* arm_softmax_layer_acc.cc in Sources */,
				9D32FCC524557EEC002DCDAB /* tan_layer.cc in Sources */,
				9DD1FCDB247CEA1500800139 /* arm_conv_layer_depthwise.cc in Sources */,
				EC0BE17C25144C10009BD69A /* instance_norm_layer_interpreter.cc in Sources */,
				EC2CF72625078C1200EE3899 /* metal_mat_converter.metal in Sources */,
				9DD1FB86247CE9BE00800139 /* metal_hdrguide_layer_acc.metal in Sources */,
			);
			runOnlyForDeploymentPostprocessing = 0;
		};
/* End PBXSourcesBuildPhase section */

/* Begin XCBuildConfiguration section */
		9D2DB1D722D759C8000C508F /* Debug */ = {
			isa = XCBuildConfiguration;
			buildSettings = {
				ALWAYS_SEARCH_USER_PATHS = NO;
				CLANG_ANALYZER_NONNULL = YES;
				CLANG_ANALYZER_NUMBER_OBJECT_CONVERSION = YES_AGGRESSIVE;
				CLANG_CXX_LANGUAGE_STANDARD = "gnu++14";
				CLANG_CXX_LIBRARY = "libc++";
				CLANG_ENABLE_MODULES = YES;
				CLANG_ENABLE_OBJC_ARC = YES;
				CLANG_ENABLE_OBJC_WEAK = YES;
				CLANG_WARN_BLOCK_CAPTURE_AUTORELEASING = YES;
				CLANG_WARN_BOOL_CONVERSION = YES;
				CLANG_WARN_COMMA = YES;
				CLANG_WARN_CONSTANT_CONVERSION = YES;
				CLANG_WARN_DEPRECATED_OBJC_IMPLEMENTATIONS = YES;
				CLANG_WARN_DIRECT_OBJC_ISA_USAGE = YES_ERROR;
				CLANG_WARN_DOCUMENTATION_COMMENTS = YES;
				CLANG_WARN_EMPTY_BODY = YES;
				CLANG_WARN_ENUM_CONVERSION = YES;
				CLANG_WARN_INFINITE_RECURSION = YES;
				CLANG_WARN_INT_CONVERSION = YES;
				CLANG_WARN_NON_LITERAL_NULL_CONVERSION = YES;
				CLANG_WARN_OBJC_IMPLICIT_RETAIN_SELF = YES;
				CLANG_WARN_OBJC_LITERAL_CONVERSION = YES;
				CLANG_WARN_OBJC_ROOT_CLASS = YES_ERROR;
				CLANG_WARN_RANGE_LOOP_ANALYSIS = YES;
				CLANG_WARN_STRICT_PROTOTYPES = YES;
				CLANG_WARN_SUSPICIOUS_MOVE = YES;
				CLANG_WARN_UNGUARDED_AVAILABILITY = YES_AGGRESSIVE;
				CLANG_WARN_UNREACHABLE_CODE = YES;
				CLANG_WARN__DUPLICATE_METHOD_MATCH = YES;
				CODE_SIGN_IDENTITY = "-";
				COPY_PHASE_STRIP = NO;
				CURRENT_PROJECT_VERSION = 71;
				DEBUG_INFORMATION_FORMAT = dwarf;
				ENABLE_STRICT_OBJC_MSGSEND = YES;
				ENABLE_TESTABILITY = YES;
				GCC_C_LANGUAGE_STANDARD = gnu11;
				GCC_DYNAMIC_NO_PIC = NO;
				GCC_NO_COMMON_BLOCKS = YES;
				GCC_OPTIMIZATION_LEVEL = 0;
				GCC_PREPROCESSOR_DEFINITIONS = (
					"DEBUG=1",
					"$(inherited)",
				);
				GCC_WARN_64_TO_32_BIT_CONVERSION = YES;
				GCC_WARN_ABOUT_RETURN_TYPE = YES_ERROR;
				GCC_WARN_UNDECLARED_SELECTOR = YES;
				GCC_WARN_UNINITIALIZED_AUTOS = YES_AGGRESSIVE;
				GCC_WARN_UNUSED_FUNCTION = YES;
				GCC_WARN_UNUSED_VARIABLE = YES;
				MACOSX_DEPLOYMENT_TARGET = 10.14;
				MTL_ENABLE_DEBUG_INFO = INCLUDE_SOURCE;
				MTL_FAST_MATH = YES;
				ONLY_ACTIVE_ARCH = YES;
				SDKROOT = macosx;
				VERSIONING_SYSTEM = "apple-generic";
				VERSION_INFO_PREFIX = "";
			};
			name = Debug;
		};
		9D2DB1D822D759C8000C508F /* Release */ = {
			isa = XCBuildConfiguration;
			buildSettings = {
				ALWAYS_SEARCH_USER_PATHS = NO;
				CLANG_ANALYZER_NONNULL = YES;
				CLANG_ANALYZER_NUMBER_OBJECT_CONVERSION = YES_AGGRESSIVE;
				CLANG_CXX_LANGUAGE_STANDARD = "gnu++14";
				CLANG_CXX_LIBRARY = "libc++";
				CLANG_ENABLE_MODULES = YES;
				CLANG_ENABLE_OBJC_ARC = YES;
				CLANG_ENABLE_OBJC_WEAK = YES;
				CLANG_WARN_BLOCK_CAPTURE_AUTORELEASING = YES;
				CLANG_WARN_BOOL_CONVERSION = YES;
				CLANG_WARN_COMMA = YES;
				CLANG_WARN_CONSTANT_CONVERSION = YES;
				CLANG_WARN_DEPRECATED_OBJC_IMPLEMENTATIONS = YES;
				CLANG_WARN_DIRECT_OBJC_ISA_USAGE = YES_ERROR;
				CLANG_WARN_DOCUMENTATION_COMMENTS = YES;
				CLANG_WARN_EMPTY_BODY = YES;
				CLANG_WARN_ENUM_CONVERSION = YES;
				CLANG_WARN_INFINITE_RECURSION = YES;
				CLANG_WARN_INT_CONVERSION = YES;
				CLANG_WARN_NON_LITERAL_NULL_CONVERSION = YES;
				CLANG_WARN_OBJC_IMPLICIT_RETAIN_SELF = YES;
				CLANG_WARN_OBJC_LITERAL_CONVERSION = YES;
				CLANG_WARN_OBJC_ROOT_CLASS = YES_ERROR;
				CLANG_WARN_RANGE_LOOP_ANALYSIS = YES;
				CLANG_WARN_STRICT_PROTOTYPES = YES;
				CLANG_WARN_SUSPICIOUS_MOVE = YES;
				CLANG_WARN_UNGUARDED_AVAILABILITY = YES_AGGRESSIVE;
				CLANG_WARN_UNREACHABLE_CODE = YES;
				CLANG_WARN__DUPLICATE_METHOD_MATCH = YES;
				CODE_SIGN_IDENTITY = "-";
				COPY_PHASE_STRIP = NO;
				CURRENT_PROJECT_VERSION = 71;
				DEBUG_INFORMATION_FORMAT = "dwarf-with-dsym";
				ENABLE_NS_ASSERTIONS = NO;
				ENABLE_STRICT_OBJC_MSGSEND = YES;
				ENABLE_TESTABILITY = YES;
				GCC_C_LANGUAGE_STANDARD = gnu11;
				GCC_NO_COMMON_BLOCKS = YES;
				GCC_WARN_64_TO_32_BIT_CONVERSION = YES;
				GCC_WARN_ABOUT_RETURN_TYPE = YES_ERROR;
				GCC_WARN_UNDECLARED_SELECTOR = YES;
				GCC_WARN_UNINITIALIZED_AUTOS = YES_AGGRESSIVE;
				GCC_WARN_UNUSED_FUNCTION = YES;
				GCC_WARN_UNUSED_VARIABLE = YES;
				MACOSX_DEPLOYMENT_TARGET = 10.14;
				MTL_ENABLE_DEBUG_INFO = NO;
				MTL_FAST_MATH = YES;
				SDKROOT = macosx;
				VERSIONING_SYSTEM = "apple-generic";
				VERSION_INFO_PREFIX = "";
			};
			name = Release;
		};
		9D2DB1DA22D759C8000C508F /* Debug */ = {
			isa = XCBuildConfiguration;
			buildSettings = {
				CODE_SIGNING_REQUIRED = NO;
				CODE_SIGN_IDENTITY = "";
				CODE_SIGN_STYLE = Manual;
				COMBINE_HIDPI_IMAGES = YES;
				DEFINES_MODULE = YES;
				DEVELOPMENT_TEAM = "";
				DYLIB_COMPATIBILITY_VERSION = 1;
				DYLIB_CURRENT_VERSION = 71;
				DYLIB_INSTALL_NAME_BASE = "@rpath";
				ENABLE_BITCODE = YES;
				FRAMEWORK_VERSION = A;
				GCC_GENERATE_DEBUGGING_SYMBOLS = NO;
				GCC_INPUT_FILETYPE = automatic;
				GCC_OPTIMIZATION_LEVEL = s;
				HEADER_SEARCH_PATHS = (
					"\"$(SRCROOT)/../../source\"",
					"\"$(SRCROOT)/../../include\"",
					"\"$(SRCROOT)/../../include/core\"",
					"\"$(SRCROOT)/../../include/utils\"",
				);
				INFOPLIST_FILE = tnn/Info.plist;
				INSTALL_PATH = "$(LOCAL_LIBRARY_DIR)/Frameworks";
				IPHONEOS_DEPLOYMENT_TARGET = 9.0;
				LD_RUNPATH_SEARCH_PATHS = (
					"$(inherited)",
					"@executable_path/../Frameworks",
					"@loader_path/Frameworks",
				);
				MACH_O_TYPE = staticlib;
				MTL_HEADER_SEARCH_PATHS = "\"$(SRCROOT)/../../source/device/metal/acc\" \"$(SRCROOT)/../../source\"";
				MTL_LANGUAGE_REVISION = Metal11;
				MTL_OPTIMIZATION_LEVEL = s;
				ONLY_ACTIVE_ARCH = YES;
				OTHER_CFLAGS = (
					"-fvisibility=hidden",
					"-Wno-deprecated-declarations",
					"-Wno-ignored-attributes",
					"-Wno-unused-variable",
					"-Wno-pass-failed",
				);
				PRODUCT_BUNDLE_IDENTIFIER = com.tencent.youtu.tnn.tnn;
				PRODUCT_NAME = "$(TARGET_NAME:c99extidentifier)";
				PROVISIONING_PROFILE_SPECIFIER = "";
				"PROVISIONING_PROFILE_SPECIFIER[sdk=macosx*]" = "";
				SDKROOT = iphoneos;
				SKIP_INSTALL = YES;
				VALID_ARCHS = "x86_64 arm64 i386 armv7";
			};
			name = Debug;
		};
		9D2DB1DB22D759C8000C508F /* Release */ = {
			isa = XCBuildConfiguration;
			buildSettings = {
				CODE_SIGNING_REQUIRED = NO;
				CODE_SIGN_IDENTITY = "";
				CODE_SIGN_STYLE = Manual;
				COMBINE_HIDPI_IMAGES = YES;
				COPY_PHASE_STRIP = YES;
				DEFINES_MODULE = YES;
				DEVELOPMENT_TEAM = "";
				DYLIB_COMPATIBILITY_VERSION = 1;
				DYLIB_CURRENT_VERSION = 71;
				DYLIB_INSTALL_NAME_BASE = "@rpath";
				ENABLE_BITCODE = YES;
				FRAMEWORK_VERSION = A;
				GCC_GENERATE_DEBUGGING_SYMBOLS = NO;
				GCC_INPUT_FILETYPE = automatic;
				GCC_OPTIMIZATION_LEVEL = s;
				GCC_SYMBOLS_PRIVATE_EXTERN = YES;
				GENERATE_MASTER_OBJECT_FILE = YES;
				HEADER_SEARCH_PATHS = (
					"\"$(SRCROOT)/../../source\"",
					"\"$(SRCROOT)/../../include\"",
					"\"$(SRCROOT)/../../include/core\"",
					"\"$(SRCROOT)/../../include/utils\"",
				);
				INFOPLIST_FILE = tnn/Info.plist;
				INSTALL_PATH = "$(LOCAL_LIBRARY_DIR)/Frameworks";
				IPHONEOS_DEPLOYMENT_TARGET = 9.0;
				LD_RUNPATH_SEARCH_PATHS = (
					"$(inherited)",
					"@executable_path/../Frameworks",
					"@loader_path/Frameworks",
				);
				MACH_O_TYPE = staticlib;
				MTL_HEADER_SEARCH_PATHS = "\"$(SRCROOT)/../../source/device/metal/acc\" \"$(SRCROOT)/../../source\"";
				MTL_LANGUAGE_REVISION = Metal11;
				MTL_OPTIMIZATION_LEVEL = s;
				ONLY_ACTIVE_ARCH = NO;
				OTHER_CFLAGS = (
					"-fvisibility=hidden",
					"-Wno-deprecated-declarations",
					"-Wno-ignored-attributes",
					"-Wno-unused-variable",
					"-Wno-pass-failed",
				);
				PRODUCT_BUNDLE_IDENTIFIER = com.tencent.youtu.tnn.tnn;
				PRODUCT_NAME = "$(TARGET_NAME:c99extidentifier)";
				PROVISIONING_PROFILE_SPECIFIER = "";
				"PROVISIONING_PROFILE_SPECIFIER[sdk=macosx*]" = "";
				SDKROOT = iphoneos;
				SKIP_INSTALL = YES;
				STRIP_STYLE = "non-global";
				VALID_ARCHS = "x86_64 arm64 i386 armv7";
			};
			name = Release;
		};
/* End XCBuildConfiguration section */

/* Begin XCConfigurationList section */
		9D2DB1CB22D759C8000C508F /* Build configuration list for PBXProject "tnn" */ = {
			isa = XCConfigurationList;
			buildConfigurations = (
				9D2DB1D722D759C8000C508F /* Debug */,
				9D2DB1D822D759C8000C508F /* Release */,
			);
			defaultConfigurationIsVisible = 0;
			defaultConfigurationName = Release;
		};
		9D2DB1D922D759C8000C508F /* Build configuration list for PBXNativeTarget "tnn" */ = {
			isa = XCConfigurationList;
			buildConfigurations = (
				9D2DB1DA22D759C8000C508F /* Debug */,
				9D2DB1DB22D759C8000C508F /* Release */,
			);
			defaultConfigurationIsVisible = 0;
			defaultConfigurationName = Release;
		};
/* End XCConfigurationList section */
	};
	rootObject = 9D2DB1C822D759C8000C508F /* Project object */;
}<|MERGE_RESOLUTION|>--- conflicted
+++ resolved
@@ -2696,11 +2696,8 @@
 				9DD1FC6C247CEA1400800139 /* arm_unary_layer_acc.cc in Sources */,
 				9D32FF4D24557EED002DCDAB /* batch_norm_layer_interpreter.cc in Sources */,
 				9D4C60CF246BF826006068D1 /* profile.cc in Sources */,
-<<<<<<< HEAD
 				9DD1FCFF247CEB2B00800139 /* model_packer.cc in Sources */,
-=======
 				EC0BE15425144BB8009BD69A /* arg_max_or_min_layer.cc in Sources */,
->>>>>>> da203a7f
 				9D32FCE124557EEC002DCDAB /* prelu_layer.cc in Sources */,
 				9D32FCA524557EEC002DCDAB /* blob_1d_memory_pool.cc in Sources */,
 				9D32FC8824557EEC002DCDAB /* others_memory_mode_state.cc in Sources */,
