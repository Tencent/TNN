// !$*UTF8*$!
{
	archiveVersion = 1;
	classes = {
	};
	objectVersion = 50;
	objects = {

/* Begin PBXBuildFile section */
		1FC98D8D25039D6000A81D79 /* arm_conv_layer_group.cc in Sources */ = {isa = PBXBuildFile; fileRef = 1FC98D8B25039D5F00A81D79 /* arm_conv_layer_group.cc */; };
		1FC98D8E25039D6000A81D79 /* arm_conv_layer_group.h in Headers */ = {isa = PBXBuildFile; fileRef = 1FC98D8C25039D6000A81D79 /* arm_conv_layer_group.h */; };
		9D29E25122DC89310050DC63 /* Foundation.framework in Frameworks */ = {isa = PBXBuildFile; fileRef = 9D29E25022DC89300050DC63 /* Foundation.framework */; };
		9D2DB1D622D759C8000C508F /* tnn.h in Headers */ = {isa = PBXBuildFile; fileRef = 9D2DB1D422D759C8000C508F /* tnn.h */; settings = {ATTRIBUTES = (Public, ); }; };
		9D31636023169B1600531250 /* CoreML.framework in Frameworks */ = {isa = PBXBuildFile; fileRef = 9D31635F23169B1600531250 /* CoreML.framework */; };
		9D32FC7D24557EEB002DCDAB /* net_optimizer_fuse_conv_relu.cc in Sources */ = {isa = PBXBuildFile; fileRef = 9D32F95E24557EE7002DCDAB /* net_optimizer_fuse_conv_relu.cc */; };
		9D32FC7E24557EEB002DCDAB /* net_optimizer_remove_layers.h in Headers */ = {isa = PBXBuildFile; fileRef = 9D32F95F24557EE7002DCDAB /* net_optimizer_remove_layers.h */; };
		9D32FC7F24557EEB002DCDAB /* net_optimizer_fuse_conv_relu.h in Headers */ = {isa = PBXBuildFile; fileRef = 9D32F96024557EE7002DCDAB /* net_optimizer_fuse_conv_relu.h */; };
		9D32FC8024557EEB002DCDAB /* net_optimizer_insert_reformat.h in Headers */ = {isa = PBXBuildFile; fileRef = 9D32F96124557EE7002DCDAB /* net_optimizer_insert_reformat.h */; };
		9D32FC8124557EEC002DCDAB /* net_optimizer.h in Headers */ = {isa = PBXBuildFile; fileRef = 9D32F96224557EE7002DCDAB /* net_optimizer.h */; };
		9D32FC8224557EEC002DCDAB /* net_optimizer_insert_reformat.cc in Sources */ = {isa = PBXBuildFile; fileRef = 9D32F96324557EE7002DCDAB /* net_optimizer_insert_reformat.cc */; };
		9D32FC8324557EEC002DCDAB /* optimizer_const.h in Headers */ = {isa = PBXBuildFile; fileRef = 9D32F96424557EE7002DCDAB /* optimizer_const.h */; };
		9D32FC8424557EEC002DCDAB /* net_optimizer_manager.h in Headers */ = {isa = PBXBuildFile; fileRef = 9D32F96524557EE7002DCDAB /* net_optimizer_manager.h */; };
		9D32FC8524557EEC002DCDAB /* net_optimizer_remove_layers.cc in Sources */ = {isa = PBXBuildFile; fileRef = 9D32F96624557EE7002DCDAB /* net_optimizer_remove_layers.cc */; };
		9D32FC8624557EEC002DCDAB /* net_optimizer_manager.cc in Sources */ = {isa = PBXBuildFile; fileRef = 9D32F96724557EE7002DCDAB /* net_optimizer_manager.cc */; };
		9D32FC8724557EEC002DCDAB /* blob_2d_memory_pool.h in Headers */ = {isa = PBXBuildFile; fileRef = 9D32F96924557EE7002DCDAB /* blob_2d_memory_pool.h */; };
		9D32FC8824557EEC002DCDAB /* others_memory_mode_state.cc in Sources */ = {isa = PBXBuildFile; fileRef = 9D32F96A24557EE7002DCDAB /* others_memory_mode_state.cc */; };
		9D32FC8924557EEC002DCDAB /* blob_memory_size_info.cc in Sources */ = {isa = PBXBuildFile; fileRef = 9D32F96B24557EE7002DCDAB /* blob_memory_size_info.cc */; };
		9D32FC8A24557EEC002DCDAB /* shared_memory_manager.h in Headers */ = {isa = PBXBuildFile; fileRef = 9D32F96C24557EE7002DCDAB /* shared_memory_manager.h */; };
		9D32FC8B24557EEC002DCDAB /* memory_unify_assign_strategy.cc in Sources */ = {isa = PBXBuildFile; fileRef = 9D32F96D24557EE7002DCDAB /* memory_unify_assign_strategy.cc */; };
		9D32FC8C24557EEC002DCDAB /* blob_1d_memory_pool.h in Headers */ = {isa = PBXBuildFile; fileRef = 9D32F96E24557EE7002DCDAB /* blob_1d_memory_pool.h */; };
		9D32FC8D24557EEC002DCDAB /* blob_1d_memory.cc in Sources */ = {isa = PBXBuildFile; fileRef = 9D32F96F24557EE7002DCDAB /* blob_1d_memory.cc */; };
		9D32FC8E24557EEC002DCDAB /* blob_memory_pool.cc in Sources */ = {isa = PBXBuildFile; fileRef = 9D32F97024557EE7002DCDAB /* blob_memory_pool.cc */; };
		9D32FC8F24557EEC002DCDAB /* shared_memory_manager.cc in Sources */ = {isa = PBXBuildFile; fileRef = 9D32F97124557EE7002DCDAB /* shared_memory_manager.cc */; };
		9D32FC9024557EEC002DCDAB /* blob_2d_memory_pool.cc in Sources */ = {isa = PBXBuildFile; fileRef = 9D32F97224557EE7002DCDAB /* blob_2d_memory_pool.cc */; };
		9D32FC9124557EEC002DCDAB /* blob_memory_pool_factory.h in Headers */ = {isa = PBXBuildFile; fileRef = 9D32F97324557EE7002DCDAB /* blob_memory_pool_factory.h */; };
		9D32FC9224557EEC002DCDAB /* blob_memory.cc in Sources */ = {isa = PBXBuildFile; fileRef = 9D32F97424557EE7002DCDAB /* blob_memory.cc */; };
		9D32FC9324557EEC002DCDAB /* memory_mode_state.cc in Sources */ = {isa = PBXBuildFile; fileRef = 9D32F97524557EE7002DCDAB /* memory_mode_state.cc */; };
		9D32FC9424557EEC002DCDAB /* memory_seperate_assign_strategy.cc in Sources */ = {isa = PBXBuildFile; fileRef = 9D32F97624557EE7002DCDAB /* memory_seperate_assign_strategy.cc */; };
		9D32FC9524557EEC002DCDAB /* blob_1d_memory.h in Headers */ = {isa = PBXBuildFile; fileRef = 9D32F97724557EE7002DCDAB /* blob_1d_memory.h */; };
		9D32FC9624557EEC002DCDAB /* blob_memory_size_info.h in Headers */ = {isa = PBXBuildFile; fileRef = 9D32F97824557EE7002DCDAB /* blob_memory_size_info.h */; };
		9D32FC9724557EEC002DCDAB /* blob_memory.h in Headers */ = {isa = PBXBuildFile; fileRef = 9D32F97924557EE7002DCDAB /* blob_memory.h */; };
		9D32FC9824557EEC002DCDAB /* memory_assign_strategy.h in Headers */ = {isa = PBXBuildFile; fileRef = 9D32F97A24557EE7002DCDAB /* memory_assign_strategy.h */; };
		9D32FC9924557EEC002DCDAB /* memory_mode_state_factory.h in Headers */ = {isa = PBXBuildFile; fileRef = 9D32F97B24557EE7002DCDAB /* memory_mode_state_factory.h */; };
		9D32FC9A24557EEC002DCDAB /* others_memory_mode_state.h in Headers */ = {isa = PBXBuildFile; fileRef = 9D32F97C24557EE7002DCDAB /* others_memory_mode_state.h */; };
		9D32FC9B24557EEC002DCDAB /* blob_2d_memory.h in Headers */ = {isa = PBXBuildFile; fileRef = 9D32F97D24557EE7002DCDAB /* blob_2d_memory.h */; };
		9D32FC9C24557EEC002DCDAB /* blob_2d_memory.cc in Sources */ = {isa = PBXBuildFile; fileRef = 9D32F97E24557EE7002DCDAB /* blob_2d_memory.cc */; };
		9D32FC9D24557EEC002DCDAB /* memory_unify_assign_strategy.h in Headers */ = {isa = PBXBuildFile; fileRef = 9D32F97F24557EE7002DCDAB /* memory_unify_assign_strategy.h */; };
		9D32FC9E24557EEC002DCDAB /* share_one_thread_memory_mode_state.cc in Sources */ = {isa = PBXBuildFile; fileRef = 9D32F98024557EE7002DCDAB /* share_one_thread_memory_mode_state.cc */; };
		9D32FC9F24557EEC002DCDAB /* memory_mode_state_factory.cc in Sources */ = {isa = PBXBuildFile; fileRef = 9D32F98124557EE7002DCDAB /* memory_mode_state_factory.cc */; };
		9D32FCA024557EEC002DCDAB /* memory_mode_state.h in Headers */ = {isa = PBXBuildFile; fileRef = 9D32F98224557EE7002DCDAB /* memory_mode_state.h */; };
		9D32FCA124557EEC002DCDAB /* share_one_thread_memory_mode_state.h in Headers */ = {isa = PBXBuildFile; fileRef = 9D32F98324557EE7002DCDAB /* share_one_thread_memory_mode_state.h */; };
		9D32FCA224557EEC002DCDAB /* blob_memory_pool.h in Headers */ = {isa = PBXBuildFile; fileRef = 9D32F98424557EE7002DCDAB /* blob_memory_pool.h */; };
		9D32FCA324557EEC002DCDAB /* blob_memory_pool_factory.cc in Sources */ = {isa = PBXBuildFile; fileRef = 9D32F98524557EE7002DCDAB /* blob_memory_pool_factory.cc */; };
		9D32FCA424557EEC002DCDAB /* memory_seperate_assign_strategy.h in Headers */ = {isa = PBXBuildFile; fileRef = 9D32F98624557EE7002DCDAB /* memory_seperate_assign_strategy.h */; };
		9D32FCA524557EEC002DCDAB /* blob_1d_memory_pool.cc in Sources */ = {isa = PBXBuildFile; fileRef = 9D32F98724557EE7002DCDAB /* blob_1d_memory_pool.cc */; };
		9D32FCA624557EEC002DCDAB /* blob_dump_utils.h in Headers */ = {isa = PBXBuildFile; fileRef = 9D32F98924557EE7002DCDAB /* blob_dump_utils.h */; };
		9D32FCA724557EEC002DCDAB /* omp_utils.h in Headers */ = {isa = PBXBuildFile; fileRef = 9D32F98A24557EE7002DCDAB /* omp_utils.h */; };
		9D32FCA824557EEC002DCDAB /* half_utils.cc in Sources */ = {isa = PBXBuildFile; fileRef = 9D32F98B24557EE7002DCDAB /* half_utils.cc */; };
		9D32FCA924557EEC002DCDAB /* blob_memory_size_utils.h in Headers */ = {isa = PBXBuildFile; fileRef = 9D32F98C24557EE7002DCDAB /* blob_memory_size_utils.h */; };
		9D32FCAA24557EEC002DCDAB /* string_utils_inner.h in Headers */ = {isa = PBXBuildFile; fileRef = 9D32F98D24557EE7002DCDAB /* string_utils_inner.h */; };
		9D32FCAB24557EEC002DCDAB /* blob_transfer_utils.h in Headers */ = {isa = PBXBuildFile; fileRef = 9D32F98E24557EE7002DCDAB /* blob_transfer_utils.h */; };
		9D32FCAC24557EEC002DCDAB /* split_utils.h in Headers */ = {isa = PBXBuildFile; fileRef = 9D32F98F24557EE7002DCDAB /* split_utils.h */; };
		9D32FCAD24557EEC002DCDAB /* string_format.cc in Sources */ = {isa = PBXBuildFile; fileRef = 9D32F99024557EE7002DCDAB /* string_format.cc */; };
		9D32FCAE24557EEC002DCDAB /* blob_dump_utils.cc in Sources */ = {isa = PBXBuildFile; fileRef = 9D32F99124557EE7002DCDAB /* blob_dump_utils.cc */; };
		9D32FCAF24557EEC002DCDAB /* blob_transfer_utils.cc in Sources */ = {isa = PBXBuildFile; fileRef = 9D32F99224557EE7002DCDAB /* blob_transfer_utils.cc */; };
		9D32FCB124557EEC002DCDAB /* data_format_converter.h in Headers */ = {isa = PBXBuildFile; fileRef = 9D32F99424557EE7002DCDAB /* data_format_converter.h */; };
		9D32FCB224557EEC002DCDAB /* wingorad_generater.h in Headers */ = {isa = PBXBuildFile; fileRef = 9D32F99524557EE7002DCDAB /* wingorad_generater.h */; };
		9D32FCB324557EEC002DCDAB /* data_format_converter.cc in Sources */ = {isa = PBXBuildFile; fileRef = 9D32F99624557EE7002DCDAB /* data_format_converter.cc */; };
		9D32FCB424557EEC002DCDAB /* blob_converter_internal.h in Headers */ = {isa = PBXBuildFile; fileRef = 9D32F99724557EE7002DCDAB /* blob_converter_internal.h */; };
		9D32FCB524557EEC002DCDAB /* half.hpp in Headers */ = {isa = PBXBuildFile; fileRef = 9D32F99824557EE7002DCDAB /* half.hpp */; };
		9D32FCB624557EEC002DCDAB /* blob_converter_internal.cc in Sources */ = {isa = PBXBuildFile; fileRef = 9D32F99924557EE7002DCDAB /* blob_converter_internal.cc */; };
		9D32FCB724557EEC002DCDAB /* dims_vector_utils.cc in Sources */ = {isa = PBXBuildFile; fileRef = 9D32F99A24557EE7002DCDAB /* dims_vector_utils.cc */; };
		9D32FCB824557EEC002DCDAB /* blob_memory_size_utils.cc in Sources */ = {isa = PBXBuildFile; fileRef = 9D32F99B24557EE7002DCDAB /* blob_memory_size_utils.cc */; };
		9D32FCB924557EEC002DCDAB /* wingorad_generater.cc in Sources */ = {isa = PBXBuildFile; fileRef = 9D32F99C24557EE7002DCDAB /* wingorad_generater.cc */; };
		9D32FCBA24557EEC002DCDAB /* data_type_utils.cc in Sources */ = {isa = PBXBuildFile; fileRef = 9D32F99D24557EE7002DCDAB /* data_type_utils.cc */; };
		9D32FCBB24557EEC002DCDAB /* split_utils.cc in Sources */ = {isa = PBXBuildFile; fileRef = 9D32F99E24557EE7002DCDAB /* split_utils.cc */; };
		9D32FCBC24557EEC002DCDAB /* string_format.h in Headers */ = {isa = PBXBuildFile; fileRef = 9D32F99F24557EE7002DCDAB /* string_format.h */; };
		9D32FCBD24557EEC002DCDAB /* pribox_generator_utils.h in Headers */ = {isa = PBXBuildFile; fileRef = 9D32F9A024557EE7002DCDAB /* pribox_generator_utils.h */; };
		9D32FCBE24557EEC002DCDAB /* cpu_utils.cc in Sources */ = {isa = PBXBuildFile; fileRef = 9D32F9A124557EE7002DCDAB /* cpu_utils.cc */; };
		9D32FCBF24557EEC002DCDAB /* pribox_generator_utils.cc in Sources */ = {isa = PBXBuildFile; fileRef = 9D32F9A224557EE7002DCDAB /* pribox_generator_utils.cc */; };
		9D32FCC024557EEC002DCDAB /* sigmoid_layer.cc in Sources */ = {isa = PBXBuildFile; fileRef = 9D32F9A424557EE7002DCDAB /* sigmoid_layer.cc */; };
		9D32FCC124557EEC002DCDAB /* pow_layer.cc in Sources */ = {isa = PBXBuildFile; fileRef = 9D32F9A524557EE7002DCDAB /* pow_layer.cc */; };
		9D32FCC224557EEC002DCDAB /* tanh_layer.cc in Sources */ = {isa = PBXBuildFile; fileRef = 9D32F9A624557EE7002DCDAB /* tanh_layer.cc */; };
		9D32FCC324557EEC002DCDAB /* sign_layer.cc in Sources */ = {isa = PBXBuildFile; fileRef = 9D32F9A724557EE7002DCDAB /* sign_layer.cc */; };
		9D32FCC424557EEC002DCDAB /* softplus_layer.cc in Sources */ = {isa = PBXBuildFile; fileRef = 9D32F9A824557EE7002DCDAB /* softplus_layer.cc */; };
		9D32FCC524557EEC002DCDAB /* tan_layer.cc in Sources */ = {isa = PBXBuildFile; fileRef = 9D32F9A924557EE7002DCDAB /* tan_layer.cc */; };
		9D32FCC624557EEC002DCDAB /* reduce_prod_layer.cc in Sources */ = {isa = PBXBuildFile; fileRef = 9D32F9AA24557EE7002DCDAB /* reduce_prod_layer.cc */; };
		9D32FCC724557EEC002DCDAB /* reduce_sum_square_layer.cc in Sources */ = {isa = PBXBuildFile; fileRef = 9D32F9AB24557EE7002DCDAB /* reduce_sum_square_layer.cc */; };
		9D32FCC824557EEC002DCDAB /* add_layer.cc in Sources */ = {isa = PBXBuildFile; fileRef = 9D32F9AC24557EE7002DCDAB /* add_layer.cc */; };
		9D32FCC924557EEC002DCDAB /* exp_layer.cc in Sources */ = {isa = PBXBuildFile; fileRef = 9D32F9AD24557EE7002DCDAB /* exp_layer.cc */; };
		9D32FCCA24557EEC002DCDAB /* base_layer.h in Headers */ = {isa = PBXBuildFile; fileRef = 9D32F9AE24557EE7002DCDAB /* base_layer.h */; };
		9D32FCCB24557EEC002DCDAB /* shuffle_layer.cc in Sources */ = {isa = PBXBuildFile; fileRef = 9D32F9AF24557EE7002DCDAB /* shuffle_layer.cc */; };
		9D32FCCC24557EEC002DCDAB /* reduce_layer.h in Headers */ = {isa = PBXBuildFile; fileRef = 9D32F9B024557EE7002DCDAB /* reduce_layer.h */; };
		9D32FCCD24557EEC002DCDAB /* sqrt_layer.cc in Sources */ = {isa = PBXBuildFile; fileRef = 9D32F9B124557EE7002DCDAB /* sqrt_layer.cc */; };
		9D32FCCE24557EEC002DCDAB /* flatten_layer.cc in Sources */ = {isa = PBXBuildFile; fileRef = 9D32F9B224557EE7002DCDAB /* flatten_layer.cc */; };
		9D32FCCF24557EEC002DCDAB /* pooling_3d_layer.cc in Sources */ = {isa = PBXBuildFile; fileRef = 9D32F9B324557EE7002DCDAB /* pooling_3d_layer.cc */; };
		9D32FCD024557EEC002DCDAB /* reshape_layer.cc in Sources */ = {isa = PBXBuildFile; fileRef = 9D32F9B424557EE7002DCDAB /* reshape_layer.cc */; };
		9D32FCD124557EEC002DCDAB /* elementwise_layer.cc in Sources */ = {isa = PBXBuildFile; fileRef = 9D32F9B524557EE7002DCDAB /* elementwise_layer.cc */; };
		9D32FCD224557EEC002DCDAB /* div_layer.cc in Sources */ = {isa = PBXBuildFile; fileRef = 9D32F9B624557EE7002DCDAB /* div_layer.cc */; };
		9D32FCD324557EEC002DCDAB /* inner_product_layer.cc in Sources */ = {isa = PBXBuildFile; fileRef = 9D32F9B724557EE7002DCDAB /* inner_product_layer.cc */; };
		9D32FCD424557EEC002DCDAB /* atan_layer.cc in Sources */ = {isa = PBXBuildFile; fileRef = 9D32F9B824557EE7002DCDAB /* atan_layer.cc */; };
		9D32FCD524557EEC002DCDAB /* sub_layer.cc in Sources */ = {isa = PBXBuildFile; fileRef = 9D32F9B924557EE7002DCDAB /* sub_layer.cc */; };
		9D32FCD624557EEC002DCDAB /* elementwise_layer.h in Headers */ = {isa = PBXBuildFile; fileRef = 9D32F9BA24557EE7002DCDAB /* elementwise_layer.h */; };
		9D32FCD724557EEC002DCDAB /* reciprocal_layer.cc in Sources */ = {isa = PBXBuildFile; fileRef = 9D32F9BB24557EE7002DCDAB /* reciprocal_layer.cc */; };
		9D32FCD824557EEC002DCDAB /* floor_layer.cc in Sources */ = {isa = PBXBuildFile; fileRef = 9D32F9BC24557EE7002DCDAB /* floor_layer.cc */; };
		9D32FCD924557EEC002DCDAB /* detection_output_layer.cc in Sources */ = {isa = PBXBuildFile; fileRef = 9D32F9BD24557EE7002DCDAB /* detection_output_layer.cc */; };
		9D32FCDA24557EEC002DCDAB /* splitv_layer.cc in Sources */ = {isa = PBXBuildFile; fileRef = 9D32F9BE24557EE7002DCDAB /* splitv_layer.cc */; };
		9D32FCDB24557EEC002DCDAB /* instance_norm_layer.cc in Sources */ = {isa = PBXBuildFile; fileRef = 9D32F9BF24557EE7002DCDAB /* instance_norm_layer.cc */; };
		9D32FCDC24557EEC002DCDAB /* selu_layer.cc in Sources */ = {isa = PBXBuildFile; fileRef = 9D32F9C024557EE7002DCDAB /* selu_layer.cc */; };
		9D32FCDD24557EEC002DCDAB /* prior_box_layer.cc in Sources */ = {isa = PBXBuildFile; fileRef = 9D32F9C124557EE7002DCDAB /* prior_box_layer.cc */; };
		9D32FCDE24557EEC002DCDAB /* conv_layer.cc in Sources */ = {isa = PBXBuildFile; fileRef = 9D32F9C224557EE7002DCDAB /* conv_layer.cc */; };
		9D32FCDF24557EEC002DCDAB /* conv3d_layer.cc in Sources */ = {isa = PBXBuildFile; fileRef = 9D32F9C324557EE7002DCDAB /* conv3d_layer.cc */; };
		9D32FCE024557EEC002DCDAB /* relu6_layer.cc in Sources */ = {isa = PBXBuildFile; fileRef = 9D32F9C424557EE7002DCDAB /* relu6_layer.cc */; };
		9D32FCE124557EEC002DCDAB /* prelu_layer.cc in Sources */ = {isa = PBXBuildFile; fileRef = 9D32F9C524557EE7002DCDAB /* prelu_layer.cc */; };
		9D32FCE224557EEC002DCDAB /* neg_layer.cc in Sources */ = {isa = PBXBuildFile; fileRef = 9D32F9C624557EE7002DCDAB /* neg_layer.cc */; };
		9D32FCE324557EEC002DCDAB /* softmax_layer.cc in Sources */ = {isa = PBXBuildFile; fileRef = 9D32F9C724557EE7002DCDAB /* softmax_layer.cc */; };
		9D32FCE424557EEC002DCDAB /* acos_layer.cc in Sources */ = {isa = PBXBuildFile; fileRef = 9D32F9C824557EE7002DCDAB /* acos_layer.cc */; };
		9D32FCE524557EEC002DCDAB /* clip_layer.cc in Sources */ = {isa = PBXBuildFile; fileRef = 9D32F9C924557EE7002DCDAB /* clip_layer.cc */; };
		9D32FCE624557EEC002DCDAB /* multidir_broadcast_layer.h in Headers */ = {isa = PBXBuildFile; fileRef = 9D32F9CA24557EE7002DCDAB /* multidir_broadcast_layer.h */; };
		9D32FCE724557EEC002DCDAB /* reduce_mean_layer.cc in Sources */ = {isa = PBXBuildFile; fileRef = 9D32F9CB24557EE7002DCDAB /* reduce_mean_layer.cc */; };
		9D32FCE824557EEC002DCDAB /* reduce_sum_layer.cc in Sources */ = {isa = PBXBuildFile; fileRef = 9D32F9CC24557EE7002DCDAB /* reduce_sum_layer.cc */; };
		9D32FCE924557EEC002DCDAB /* pad_layer.cc in Sources */ = {isa = PBXBuildFile; fileRef = 9D32F9CD24557EE7002DCDAB /* pad_layer.cc */; };
		9D32FCEA24557EEC002DCDAB /* abs_layer.cc in Sources */ = {isa = PBXBuildFile; fileRef = 9D32F9CE24557EE7002DCDAB /* abs_layer.cc */; };
		9D32FCEB24557EEC002DCDAB /* min_layer.cc in Sources */ = {isa = PBXBuildFile; fileRef = 9D32F9CF24557EE7002DCDAB /* min_layer.cc */; };
		9D32FCEC24557EEC002DCDAB /* reduce_min_layer.cc in Sources */ = {isa = PBXBuildFile; fileRef = 9D32F9D024557EE7002DCDAB /* reduce_min_layer.cc */; };
		9D32FCED24557EEC002DCDAB /* sin_layer.cc in Sources */ = {isa = PBXBuildFile; fileRef = 9D32F9D124557EE7002DCDAB /* sin_layer.cc */; };
		9D32FCEE24557EEC002DCDAB /* reformat_layer.cc in Sources */ = {isa = PBXBuildFile; fileRef = 9D32F9D224557EE7002DCDAB /* reformat_layer.cc */; };
		9D32FCEF24557EEC002DCDAB /* concat_layer.cc in Sources */ = {isa = PBXBuildFile; fileRef = 9D32F9D324557EE7002DCDAB /* concat_layer.cc */; };
		9D32FCF024557EEC002DCDAB /* mul_layer.cc in Sources */ = {isa = PBXBuildFile; fileRef = 9D32F9D424557EE7002DCDAB /* mul_layer.cc */; };
		9D32FCF124557EEC002DCDAB /* base_layer.cc in Sources */ = {isa = PBXBuildFile; fileRef = 9D32F9D524557EE7002DCDAB /* base_layer.cc */; };
		9D32FCF224557EEC002DCDAB /* roi_pooling_layer.cc in Sources */ = {isa = PBXBuildFile; fileRef = 9D32F9D624557EE7002DCDAB /* roi_pooling_layer.cc */; };
		9D32FCF324557EEC002DCDAB /* hdrguide_layer.cc in Sources */ = {isa = PBXBuildFile; fileRef = 9D32F9D724557EE7002DCDAB /* hdrguide_layer.cc */; };
		9D32FCF424557EEC002DCDAB /* reduce_log_sum_exp_layer.cc in Sources */ = {isa = PBXBuildFile; fileRef = 9D32F9D824557EE7002DCDAB /* reduce_log_sum_exp_layer.cc */; };
		9D32FCF524557EEC002DCDAB /* reduce_l2_layer.cc in Sources */ = {isa = PBXBuildFile; fileRef = 9D32F9D924557EE7002DCDAB /* reduce_l2_layer.cc */; };
		9D32FCF624557EEC002DCDAB /* normalize_layer.cc in Sources */ = {isa = PBXBuildFile; fileRef = 9D32F9DA24557EE7002DCDAB /* normalize_layer.cc */; };
		9D32FCF724557EEC002DCDAB /* pooling_layer.cc in Sources */ = {isa = PBXBuildFile; fileRef = 9D32F9DB24557EE7002DCDAB /* pooling_layer.cc */; };
		9D32FCF824557EEC002DCDAB /* elu_layer.cc in Sources */ = {isa = PBXBuildFile; fileRef = 9D32F9DC24557EE7002DCDAB /* elu_layer.cc */; };
		9D32FCF924557EEC002DCDAB /* log_layer.cc in Sources */ = {isa = PBXBuildFile; fileRef = 9D32F9DD24557EE7002DCDAB /* log_layer.cc */; };
		9D32FCFA24557EEC002DCDAB /* scale_layer.cc in Sources */ = {isa = PBXBuildFile; fileRef = 9D32F9DE24557EE7002DCDAB /* scale_layer.cc */; };
		9D32FCFB24557EEC002DCDAB /* hard_swish_layer.cc in Sources */ = {isa = PBXBuildFile; fileRef = 9D32F9DF24557EE7002DCDAB /* hard_swish_layer.cc */; };
		9D32FCFC24557EEC002DCDAB /* upsample_layer.cc in Sources */ = {isa = PBXBuildFile; fileRef = 9D32F9E024557EE7002DCDAB /* upsample_layer.cc */; };
		9D32FCFD24557EEC002DCDAB /* reduce_layer.cc in Sources */ = {isa = PBXBuildFile; fileRef = 9D32F9E124557EE7002DCDAB /* reduce_layer.cc */; };
		9D32FCFE24557EEC002DCDAB /* multidir_broadcast_layer.cc in Sources */ = {isa = PBXBuildFile; fileRef = 9D32F9E224557EE7002DCDAB /* multidir_broadcast_layer.cc */; };
		9D32FCFF24557EEC002DCDAB /* cos_layer.cc in Sources */ = {isa = PBXBuildFile; fileRef = 9D32F9E324557EE7002DCDAB /* cos_layer.cc */; };
		9D32FD0024557EEC002DCDAB /* relu_layer.cc in Sources */ = {isa = PBXBuildFile; fileRef = 9D32F9E424557EE7002DCDAB /* relu_layer.cc */; };
		9D32FD0124557EEC002DCDAB /* asin_layer.cc in Sources */ = {isa = PBXBuildFile; fileRef = 9D32F9E524557EE7002DCDAB /* asin_layer.cc */; };
		9D32FD0224557EEC002DCDAB /* reorg_layer.cc in Sources */ = {isa = PBXBuildFile; fileRef = 9D32F9E624557EE7002DCDAB /* reorg_layer.cc */; };
		9D32FD0324557EEC002DCDAB /* batch_norm_layer.cc in Sources */ = {isa = PBXBuildFile; fileRef = 9D32F9E724557EE7002DCDAB /* batch_norm_layer.cc */; };
		9D32FD0424557EEC002DCDAB /* deconv_layer.cc in Sources */ = {isa = PBXBuildFile; fileRef = 9D32F9E824557EE7002DCDAB /* deconv_layer.cc */; };
		9D32FD0524557EEC002DCDAB /* stride_slice_layer.cc in Sources */ = {isa = PBXBuildFile; fileRef = 9D32F9E924557EE7002DCDAB /* stride_slice_layer.cc */; };
		9D32FD0624557EEC002DCDAB /* split_layer.cc in Sources */ = {isa = PBXBuildFile; fileRef = 9D32F9EA24557EE8002DCDAB /* split_layer.cc */; };
		9D32FD0724557EEC002DCDAB /* log_sigmoid_layer.cc in Sources */ = {isa = PBXBuildFile; fileRef = 9D32F9EB24557EE8002DCDAB /* log_sigmoid_layer.cc */; };
		9D32FD0824557EEC002DCDAB /* lrn_layer.cc in Sources */ = {isa = PBXBuildFile; fileRef = 9D32F9EC24557EE8002DCDAB /* lrn_layer.cc */; };
		9D32FD0924557EEC002DCDAB /* permute_layer.cc in Sources */ = {isa = PBXBuildFile; fileRef = 9D32F9ED24557EE8002DCDAB /* permute_layer.cc */; };
		9D32FD0A24557EEC002DCDAB /* reduce_log_sum_layer.cc in Sources */ = {isa = PBXBuildFile; fileRef = 9D32F9EE24557EE8002DCDAB /* reduce_log_sum_layer.cc */; };
		9D32FD0B24557EEC002DCDAB /* hard_sigmoid_layer.cc in Sources */ = {isa = PBXBuildFile; fileRef = 9D32F9EF24557EE8002DCDAB /* hard_sigmoid_layer.cc */; };
		9D32FD0C24557EEC002DCDAB /* max_layer.cc in Sources */ = {isa = PBXBuildFile; fileRef = 9D32F9F024557EE8002DCDAB /* max_layer.cc */; };
		9D32FD0D24557EEC002DCDAB /* reduce_max_layer.cc in Sources */ = {isa = PBXBuildFile; fileRef = 9D32F9F124557EE8002DCDAB /* reduce_max_layer.cc */; };
		9D32FF0124557EED002DCDAB /* default_model_interpreter.h in Headers */ = {isa = PBXBuildFile; fileRef = 9D32FBFB24557EEB002DCDAB /* default_model_interpreter.h */; };
		9D32FF0224557EED002DCDAB /* layer_resource_generator.cc in Sources */ = {isa = PBXBuildFile; fileRef = 9D32FBFC24557EEB002DCDAB /* layer_resource_generator.cc */; };
		9D32FF0324557EED002DCDAB /* layer_param.h in Headers */ = {isa = PBXBuildFile; fileRef = 9D32FBFD24557EEB002DCDAB /* layer_param.h */; };
		9D32FF0424557EED002DCDAB /* default_model_interpreter.cc in Sources */ = {isa = PBXBuildFile; fileRef = 9D32FBFE24557EEB002DCDAB /* default_model_interpreter.cc */; };
		9D32FF0524557EED002DCDAB /* net_resource.cc in Sources */ = {isa = PBXBuildFile; fileRef = 9D32FBFF24557EEB002DCDAB /* net_resource.cc */; };
		9D32FF0624557EED002DCDAB /* model_interpreter.h in Headers */ = {isa = PBXBuildFile; fileRef = 9D32FC0124557EEB002DCDAB /* model_interpreter.h */; };
		9D32FF0724557EED002DCDAB /* model_packer.h in Headers */ = {isa = PBXBuildFile; fileRef = 9D32FC0224557EEB002DCDAB /* model_packer.h */; };
		9D32FF0824557EED002DCDAB /* model_packer.cc in Sources */ = {isa = PBXBuildFile; fileRef = 9D32FC0324557EEB002DCDAB /* model_packer.cc */; };
		9D32FF0924557EED002DCDAB /* objseri.h in Headers */ = {isa = PBXBuildFile; fileRef = 9D32FC0424557EEB002DCDAB /* objseri.h */; };
		9D32FF0A24557EED002DCDAB /* model_interpreter.cc in Sources */ = {isa = PBXBuildFile; fileRef = 9D32FC0524557EEB002DCDAB /* model_interpreter.cc */; };
		9D32FF0B24557EED002DCDAB /* batch_norm_layer_interpreter.cc in Sources */ = {isa = PBXBuildFile; fileRef = 9D32FC0724557EEB002DCDAB /* batch_norm_layer_interpreter.cc */; };
		9D32FF0C24557EED002DCDAB /* shuffle_layer_interpreter.cc in Sources */ = {isa = PBXBuildFile; fileRef = 9D32FC0824557EEB002DCDAB /* shuffle_layer_interpreter.cc */; };
		9D32FF0D24557EED002DCDAB /* conv_layer_interpreter.cc in Sources */ = {isa = PBXBuildFile; fileRef = 9D32FC0924557EEB002DCDAB /* conv_layer_interpreter.cc */; };
		9D32FF0E24557EED002DCDAB /* flatten_layer_interpreter.cc in Sources */ = {isa = PBXBuildFile; fileRef = 9D32FC0A24557EEB002DCDAB /* flatten_layer_interpreter.cc */; };
		9D32FF0F24557EED002DCDAB /* unary_op_layer_interpreter.h in Headers */ = {isa = PBXBuildFile; fileRef = 9D32FC0B24557EEB002DCDAB /* unary_op_layer_interpreter.h */; };
		9D32FF1024557EED002DCDAB /* detection_output_interpreter.cc in Sources */ = {isa = PBXBuildFile; fileRef = 9D32FC0C24557EEB002DCDAB /* detection_output_interpreter.cc */; };
		9D32FF1124557EED002DCDAB /* reorg_layer_interpreter.cc in Sources */ = {isa = PBXBuildFile; fileRef = 9D32FC0D24557EEB002DCDAB /* reorg_layer_interpreter.cc */; };
		9D32FF1224557EED002DCDAB /* prelu_layer_interpreter.cc in Sources */ = {isa = PBXBuildFile; fileRef = 9D32FC0E24557EEB002DCDAB /* prelu_layer_interpreter.cc */; };
		9D32FF1324557EED002DCDAB /* clip_layer_interpreter.cc in Sources */ = {isa = PBXBuildFile; fileRef = 9D32FC0F24557EEB002DCDAB /* clip_layer_interpreter.cc */; };
		9D32FF1424557EED002DCDAB /* div_layer_interpreter.cc in Sources */ = {isa = PBXBuildFile; fileRef = 9D32FC1024557EEB002DCDAB /* div_layer_interpreter.cc */; };
		9D32FF1524557EED002DCDAB /* stride_slice_layer_interpreter.cc in Sources */ = {isa = PBXBuildFile; fileRef = 9D32FC1124557EEB002DCDAB /* stride_slice_layer_interpreter.cc */; };
		9D32FF1624557EED002DCDAB /* pooling_layer_interpreter.cc in Sources */ = {isa = PBXBuildFile; fileRef = 9D32FC1224557EEB002DCDAB /* pooling_layer_interpreter.cc */; };
		9D32FF1724557EED002DCDAB /* pad_layer_interpreter.cc in Sources */ = {isa = PBXBuildFile; fileRef = 9D32FC1324557EEB002DCDAB /* pad_layer_interpreter.cc */; };
		9D32FF1824557EED002DCDAB /* sub_layer_interpreter.cc in Sources */ = {isa = PBXBuildFile; fileRef = 9D32FC1424557EEB002DCDAB /* sub_layer_interpreter.cc */; };
		9D32FF1924557EED002DCDAB /* normalize_layer_interpreter.cc in Sources */ = {isa = PBXBuildFile; fileRef = 9D32FC1524557EEB002DCDAB /* normalize_layer_interpreter.cc */; };
		9D32FF1A24557EED002DCDAB /* abstract_layer_interpreter.h in Headers */ = {isa = PBXBuildFile; fileRef = 9D32FC1624557EEB002DCDAB /* abstract_layer_interpreter.h */; };
		9D32FF1B24557EED002DCDAB /* upsample_layer_interpreter.cc in Sources */ = {isa = PBXBuildFile; fileRef = 9D32FC1724557EEB002DCDAB /* upsample_layer_interpreter.cc */; };
		9D32FF1C24557EED002DCDAB /* max_layer_interpreter.cc in Sources */ = {isa = PBXBuildFile; fileRef = 9D32FC1824557EEB002DCDAB /* max_layer_interpreter.cc */; };
		9D32FF1D24557EED002DCDAB /* add_layer_interpreter.cc in Sources */ = {isa = PBXBuildFile; fileRef = 9D32FC1924557EEB002DCDAB /* add_layer_interpreter.cc */; };
		9D32FF1E24557EED002DCDAB /* permute_layer_interpreter.cc in Sources */ = {isa = PBXBuildFile; fileRef = 9D32FC1A24557EEB002DCDAB /* permute_layer_interpreter.cc */; };
		9D32FF1F24557EED002DCDAB /* hard_swish_layer_interpreter.cc in Sources */ = {isa = PBXBuildFile; fileRef = 9D32FC1B24557EEB002DCDAB /* hard_swish_layer_interpreter.cc */; };
		9D32FF2024557EED002DCDAB /* elu_layer_interpreter.cc in Sources */ = {isa = PBXBuildFile; fileRef = 9D32FC1C24557EEB002DCDAB /* elu_layer_interpreter.cc */; };
		9D32FF2124557EED002DCDAB /* selu_layer_interpreter.cc in Sources */ = {isa = PBXBuildFile; fileRef = 9D32FC1D24557EEB002DCDAB /* selu_layer_interpreter.cc */; };
		9D32FF2224557EED002DCDAB /* lrn_layer_interpreter.cc in Sources */ = {isa = PBXBuildFile; fileRef = 9D32FC1E24557EEB002DCDAB /* lrn_layer_interpreter.cc */; };
		9D32FF2324557EED002DCDAB /* roi_pooling_layer_interpreter.cc in Sources */ = {isa = PBXBuildFile; fileRef = 9D32FC1F24557EEB002DCDAB /* roi_pooling_layer_interpreter.cc */; };
		9D32FF2424557EED002DCDAB /* hard_sigmoid_layer_interpreter.cc in Sources */ = {isa = PBXBuildFile; fileRef = 9D32FC2024557EEB002DCDAB /* hard_sigmoid_layer_interpreter.cc */; };
		9D32FF2524557EED002DCDAB /* softmax_layer_interpreter.cc in Sources */ = {isa = PBXBuildFile; fileRef = 9D32FC2124557EEB002DCDAB /* softmax_layer_interpreter.cc */; };
		9D32FF2624557EED002DCDAB /* pow_layer_interpreter.cc in Sources */ = {isa = PBXBuildFile; fileRef = 9D32FC2224557EEB002DCDAB /* pow_layer_interpreter.cc */; };
		9D32FF2724557EED002DCDAB /* pooling_3d_layer_interpreter.cc in Sources */ = {isa = PBXBuildFile; fileRef = 9D32FC2324557EEB002DCDAB /* pooling_3d_layer_interpreter.cc */; };
		9D32FF2824557EED002DCDAB /* blob_scale_layer_interpreter.cc in Sources */ = {isa = PBXBuildFile; fileRef = 9D32FC2424557EEB002DCDAB /* blob_scale_layer_interpreter.cc */; };
		9D32FF2924557EED002DCDAB /* mul_layer_interpreter.cc in Sources */ = {isa = PBXBuildFile; fileRef = 9D32FC2524557EEB002DCDAB /* mul_layer_interpreter.cc */; };
		9D32FF2A24557EED002DCDAB /* reduce_op_interpreter.cc in Sources */ = {isa = PBXBuildFile; fileRef = 9D32FC2624557EEB002DCDAB /* reduce_op_interpreter.cc */; };
		9D32FF2B24557EED002DCDAB /* hdrguide_layer_interpreter.cc in Sources */ = {isa = PBXBuildFile; fileRef = 9D32FC2724557EEB002DCDAB /* hdrguide_layer_interpreter.cc */; };
		9D32FF2C24557EED002DCDAB /* prior_box_layer_interpreter.cc in Sources */ = {isa = PBXBuildFile; fileRef = 9D32FC2824557EEB002DCDAB /* prior_box_layer_interpreter.cc */; };
		9D32FF2D24557EED002DCDAB /* reshape_layer_interpreter.cc in Sources */ = {isa = PBXBuildFile; fileRef = 9D32FC2924557EEB002DCDAB /* reshape_layer_interpreter.cc */; };
		9D32FF2E24557EED002DCDAB /* instance_norm_layer_interpreter.cc in Sources */ = {isa = PBXBuildFile; fileRef = 9D32FC2A24557EEB002DCDAB /* instance_norm_layer_interpreter.cc */; };
		9D32FF2F24557EED002DCDAB /* splitv_layer_interpreter.cc in Sources */ = {isa = PBXBuildFile; fileRef = 9D32FC2B24557EEB002DCDAB /* splitv_layer_interpreter.cc */; };
		9D32FF3024557EED002DCDAB /* min_layer_interpreter.cc in Sources */ = {isa = PBXBuildFile; fileRef = 9D32FC2C24557EEB002DCDAB /* min_layer_interpreter.cc */; };
		9D32FF3124557EED002DCDAB /* inner_product_layer_interpreter.cc in Sources */ = {isa = PBXBuildFile; fileRef = 9D32FC2D24557EEB002DCDAB /* inner_product_layer_interpreter.cc */; };
		9D32FF3224557EED002DCDAB /* concat_layer_interpreter.cc in Sources */ = {isa = PBXBuildFile; fileRef = 9D32FC2E24557EEB002DCDAB /* concat_layer_interpreter.cc */; };
		9D32FF3324557EED002DCDAB /* conv_3d_layer_interpreter.cc in Sources */ = {isa = PBXBuildFile; fileRef = 9D32FC2F24557EEB002DCDAB /* conv_3d_layer_interpreter.cc */; };
		9D32FF3424557EED002DCDAB /* unary_op_layer_interpreter.cc in Sources */ = {isa = PBXBuildFile; fileRef = 9D32FC3024557EEB002DCDAB /* unary_op_layer_interpreter.cc */; };
		9D32FF3524557EED002DCDAB /* scale_layer_interpreter.cc in Sources */ = {isa = PBXBuildFile; fileRef = 9D32FC3124557EEB002DCDAB /* scale_layer_interpreter.cc */; };
		9D32FF3624557EED002DCDAB /* reduce_op_interpreter.h in Headers */ = {isa = PBXBuildFile; fileRef = 9D32FC3224557EEB002DCDAB /* reduce_op_interpreter.h */; };
		9D32FF3724557EED002DCDAB /* layer_interpreter.h in Headers */ = {isa = PBXBuildFile; fileRef = 9D32FC3324557EEB002DCDAB /* layer_interpreter.h */; };
		9D32FF3824557EED002DCDAB /* raw_buffer.h in Headers */ = {isa = PBXBuildFile; fileRef = 9D32FC3424557EEB002DCDAB /* raw_buffer.h */; };
		9D32FF3924557EED002DCDAB /* default_model_packer.h in Headers */ = {isa = PBXBuildFile; fileRef = 9D32FC3524557EEB002DCDAB /* default_model_packer.h */; };
		9D32FF3A24557EED002DCDAB /* layer_resource.h in Headers */ = {isa = PBXBuildFile; fileRef = 9D32FC3624557EEB002DCDAB /* layer_resource.h */; };
		9D32FF3B24557EED002DCDAB /* net_resource.h in Headers */ = {isa = PBXBuildFile; fileRef = 9D32FC3724557EEB002DCDAB /* net_resource.h */; };
		9D32FF3C24557EED002DCDAB /* default_model_packer.cc in Sources */ = {isa = PBXBuildFile; fileRef = 9D32FC3824557EEB002DCDAB /* default_model_packer.cc */; };
		9D32FF3D24557EED002DCDAB /* abstract_model_interpreter.h in Headers */ = {isa = PBXBuildFile; fileRef = 9D32FC3924557EEB002DCDAB /* abstract_model_interpreter.h */; };
		9D32FF3E24557EED002DCDAB /* net_structure.cc in Sources */ = {isa = PBXBuildFile; fileRef = 9D32FC3A24557EEB002DCDAB /* net_structure.cc */; };
		9D32FF3F24557EED002DCDAB /* raw_buffer.cc in Sources */ = {isa = PBXBuildFile; fileRef = 9D32FC3B24557EEB002DCDAB /* raw_buffer.cc */; };
		9D32FF4024557EED002DCDAB /* abstract_model_interpreter.cc in Sources */ = {isa = PBXBuildFile; fileRef = 9D32FC3C24557EEB002DCDAB /* abstract_model_interpreter.cc */; };
		9D32FF4124557EED002DCDAB /* ncnn_model_interpreter.cc in Sources */ = {isa = PBXBuildFile; fileRef = 9D32FC3E24557EEB002DCDAB /* ncnn_model_interpreter.cc */; };
		9D32FF4224557EED002DCDAB /* ncnn_optimizer.h in Headers */ = {isa = PBXBuildFile; fileRef = 9D32FC4024557EEB002DCDAB /* ncnn_optimizer.h */; };
		9D32FF4324557EED002DCDAB /* memory_data_optimizer.cc in Sources */ = {isa = PBXBuildFile; fileRef = 9D32FC4124557EEB002DCDAB /* memory_data_optimizer.cc */; };
		9D32FF4424557EED002DCDAB /* ncnn_optimizer_manager.cc in Sources */ = {isa = PBXBuildFile; fileRef = 9D32FC4224557EEB002DCDAB /* ncnn_optimizer_manager.cc */; };
		9D32FF4524557EED002DCDAB /* expand_slice_optimizer.cc in Sources */ = {isa = PBXBuildFile; fileRef = 9D32FC4324557EEB002DCDAB /* expand_slice_optimizer.cc */; };
		9D32FF4624557EED002DCDAB /* ncnn_optimizer_manager.h in Headers */ = {isa = PBXBuildFile; fileRef = 9D32FC4424557EEB002DCDAB /* ncnn_optimizer_manager.h */; };
		9D32FF4724557EED002DCDAB /* ncnn_param_utils.cc in Sources */ = {isa = PBXBuildFile; fileRef = 9D32FC4524557EEB002DCDAB /* ncnn_param_utils.cc */; };
		9D32FF4824557EED002DCDAB /* ncnn_layer_type.h in Headers */ = {isa = PBXBuildFile; fileRef = 9D32FC4624557EEB002DCDAB /* ncnn_layer_type.h */; };
		9D32FF4924557EED002DCDAB /* serializer.h in Headers */ = {isa = PBXBuildFile; fileRef = 9D32FC4724557EEB002DCDAB /* serializer.h */; };
		9D32FF4A24557EED002DCDAB /* ncnn_layer_type.cc in Sources */ = {isa = PBXBuildFile; fileRef = 9D32FC4824557EEB002DCDAB /* ncnn_layer_type.cc */; };
		9D32FF4B24557EED002DCDAB /* ncnn_model_interpreter.h in Headers */ = {isa = PBXBuildFile; fileRef = 9D32FC4924557EEB002DCDAB /* ncnn_model_interpreter.h */; };
		9D32FF4C24557EED002DCDAB /* ncnn_param_utils.h in Headers */ = {isa = PBXBuildFile; fileRef = 9D32FC4A24557EEB002DCDAB /* ncnn_param_utils.h */; };
		9D32FF4D24557EED002DCDAB /* batch_norm_layer_interpreter.cc in Sources */ = {isa = PBXBuildFile; fileRef = 9D32FC4C24557EEB002DCDAB /* batch_norm_layer_interpreter.cc */; };
		9D32FF4E24557EED002DCDAB /* conv_layer_interpreter.cc in Sources */ = {isa = PBXBuildFile; fileRef = 9D32FC4D24557EEB002DCDAB /* conv_layer_interpreter.cc */; };
		9D32FF4F24557EED002DCDAB /* memory_data_layer_interpreter.cc in Sources */ = {isa = PBXBuildFile; fileRef = 9D32FC4E24557EEB002DCDAB /* memory_data_layer_interpreter.cc */; };
		9D32FF5024557EED002DCDAB /* default_layer_interpreter.cc in Sources */ = {isa = PBXBuildFile; fileRef = 9D32FC4F24557EEB002DCDAB /* default_layer_interpreter.cc */; };
		9D32FF5124557EED002DCDAB /* pooling_layer_interpreter.cc in Sources */ = {isa = PBXBuildFile; fileRef = 9D32FC5024557EEB002DCDAB /* pooling_layer_interpreter.cc */; };
		9D32FF5224557EED002DCDAB /* abstract_layer_interpreter.h in Headers */ = {isa = PBXBuildFile; fileRef = 9D32FC5124557EEB002DCDAB /* abstract_layer_interpreter.h */; };
		9D32FF5324557EED002DCDAB /* slice_layer_interpreter.cc in Sources */ = {isa = PBXBuildFile; fileRef = 9D32FC5224557EEB002DCDAB /* slice_layer_interpreter.cc */; };
		9D32FF5424557EED002DCDAB /* permute_layer_interpreter.cc in Sources */ = {isa = PBXBuildFile; fileRef = 9D32FC5324557EEB002DCDAB /* permute_layer_interpreter.cc */; };
		9D32FF5524557EED002DCDAB /* binary_op_interpreter.cc in Sources */ = {isa = PBXBuildFile; fileRef = 9D32FC5424557EEB002DCDAB /* binary_op_interpreter.cc */; };
		9D32FF5624557EED002DCDAB /* hard_swish_layer_interpreter.cc in Sources */ = {isa = PBXBuildFile; fileRef = 9D32FC5524557EEB002DCDAB /* hard_swish_layer_interpreter.cc */; };
		9D32FF5724557EED002DCDAB /* lrn_layer_interpreter.cc in Sources */ = {isa = PBXBuildFile; fileRef = 9D32FC5624557EEB002DCDAB /* lrn_layer_interpreter.cc */; };
		9D32FF5824557EED002DCDAB /* hard_sigmoid_layer_interpreter.cc in Sources */ = {isa = PBXBuildFile; fileRef = 9D32FC5724557EEB002DCDAB /* hard_sigmoid_layer_interpreter.cc */; };
		9D32FF5924557EED002DCDAB /* softmax_layer_interpreter.cc in Sources */ = {isa = PBXBuildFile; fileRef = 9D32FC5824557EEB002DCDAB /* softmax_layer_interpreter.cc */; };
		9D32FF5A24557EED002DCDAB /* eltwise_layer_interpreter.cc in Sources */ = {isa = PBXBuildFile; fileRef = 9D32FC5924557EEB002DCDAB /* eltwise_layer_interpreter.cc */; };
		9D32FF5B24557EED002DCDAB /* reshape_layer_interpreter.cc in Sources */ = {isa = PBXBuildFile; fileRef = 9D32FC5A24557EEB002DCDAB /* reshape_layer_interpreter.cc */; };
		9D32FF5C24557EED002DCDAB /* relu_layer_interpreter.cc in Sources */ = {isa = PBXBuildFile; fileRef = 9D32FC5B24557EEB002DCDAB /* relu_layer_interpreter.cc */; };
		9D32FF5D24557EED002DCDAB /* deconv_layer_interpreter.cc in Sources */ = {isa = PBXBuildFile; fileRef = 9D32FC5C24557EEB002DCDAB /* deconv_layer_interpreter.cc */; };
		9D32FF5E24557EED002DCDAB /* interp_layer_interpreter.cc in Sources */ = {isa = PBXBuildFile; fileRef = 9D32FC5D24557EEB002DCDAB /* interp_layer_interpreter.cc */; };
		9D32FF5F24557EED002DCDAB /* inner_product_layer_interpreter.cc in Sources */ = {isa = PBXBuildFile; fileRef = 9D32FC5E24557EEB002DCDAB /* inner_product_layer_interpreter.cc */; };
		9D32FF6024557EED002DCDAB /* concat_layer_interpreter.cc in Sources */ = {isa = PBXBuildFile; fileRef = 9D32FC5F24557EEB002DCDAB /* concat_layer_interpreter.cc */; };
		9D32FF6124557EED002DCDAB /* crop_layer_interpreter.cc in Sources */ = {isa = PBXBuildFile; fileRef = 9D32FC6024557EEB002DCDAB /* crop_layer_interpreter.cc */; };
		9D32FF6224557EED002DCDAB /* shuffle_channel_layer_interpreter.cc in Sources */ = {isa = PBXBuildFile; fileRef = 9D32FC6124557EEB002DCDAB /* shuffle_channel_layer_interpreter.cc */; };
		9D32FF6324557EED002DCDAB /* net_structure.h in Headers */ = {isa = PBXBuildFile; fileRef = 9D32FC6224557EEB002DCDAB /* net_structure.h */; };
		9D32FF6424557EED002DCDAB /* layer_resource_generator.h in Headers */ = {isa = PBXBuildFile; fileRef = 9D32FC6324557EEB002DCDAB /* layer_resource_generator.h */; };
		9D32FF6524557EED002DCDAB /* layer_type.cc in Sources */ = {isa = PBXBuildFile; fileRef = 9D32FC6524557EEB002DCDAB /* layer_type.cc */; };
		9D32FF6624557EED002DCDAB /* abstract_network.cc in Sources */ = {isa = PBXBuildFile; fileRef = 9D32FC6624557EEB002DCDAB /* abstract_network.cc */; };
		9D32FF6724557EED002DCDAB /* default_network.h in Headers */ = {isa = PBXBuildFile; fileRef = 9D32FC6724557EEB002DCDAB /* default_network.h */; };
		9D32FF6824557EED002DCDAB /* tnn_impl.cc in Sources */ = {isa = PBXBuildFile; fileRef = 9D32FC6824557EEB002DCDAB /* tnn_impl.cc */; };
		9D32FF6924557EED002DCDAB /* abstract_layer_acc.h in Headers */ = {isa = PBXBuildFile; fileRef = 9D32FC6924557EEB002DCDAB /* abstract_layer_acc.h */; };
		9D32FF6A24557EED002DCDAB /* status.cc in Sources */ = {isa = PBXBuildFile; fileRef = 9D32FC6A24557EEB002DCDAB /* status.cc */; };
		9D32FF6B24557EED002DCDAB /* blob.cc in Sources */ = {isa = PBXBuildFile; fileRef = 9D32FC6B24557EEB002DCDAB /* blob.cc */; };
		9D32FF6C24557EED002DCDAB /* tnn_impl_default.h in Headers */ = {isa = PBXBuildFile; fileRef = 9D32FC6C24557EEB002DCDAB /* tnn_impl_default.h */; };
		9D32FF6D24557EED002DCDAB /* blob_int8.cc in Sources */ = {isa = PBXBuildFile; fileRef = 9D32FC6D24557EEB002DCDAB /* blob_int8.cc */; };
		9D32FF6E24557EED002DCDAB /* context.cc in Sources */ = {isa = PBXBuildFile; fileRef = 9D32FC6E24557EEB002DCDAB /* context.cc */; };
		9D32FF6F24557EED002DCDAB /* context.h in Headers */ = {isa = PBXBuildFile; fileRef = 9D32FC6F24557EEB002DCDAB /* context.h */; };
		9D32FF7024557EED002DCDAB /* tnn.cc in Sources */ = {isa = PBXBuildFile; fileRef = 9D32FC7024557EEB002DCDAB /* tnn.cc */; };
		9D32FF7124557EED002DCDAB /* abstract_device.h in Headers */ = {isa = PBXBuildFile; fileRef = 9D32FC7124557EEB002DCDAB /* abstract_device.h */; };
		9D32FF7224557EED002DCDAB /* tnn_impl_default.cc in Sources */ = {isa = PBXBuildFile; fileRef = 9D32FC7224557EEB002DCDAB /* tnn_impl_default.cc */; };
		9D32FF7324557EED002DCDAB /* abstract_network.h in Headers */ = {isa = PBXBuildFile; fileRef = 9D32FC7324557EEB002DCDAB /* abstract_network.h */; };
		9D32FF7424557EED002DCDAB /* abstract_device.cc in Sources */ = {isa = PBXBuildFile; fileRef = 9D32FC7424557EEB002DCDAB /* abstract_device.cc */; };
		9D32FF7524557EED002DCDAB /* tnn_impl.h in Headers */ = {isa = PBXBuildFile; fileRef = 9D32FC7524557EEB002DCDAB /* tnn_impl.h */; };
		9D32FF7624557EED002DCDAB /* abstract_layer_acc.cc in Sources */ = {isa = PBXBuildFile; fileRef = 9D32FC7624557EEB002DCDAB /* abstract_layer_acc.cc */; };
		9D32FF7724557EED002DCDAB /* layer_type.h in Headers */ = {isa = PBXBuildFile; fileRef = 9D32FC7724557EEB002DCDAB /* layer_type.h */; };
		9D32FF7824557EED002DCDAB /* instance.cc in Sources */ = {isa = PBXBuildFile; fileRef = 9D32FC7824557EEB002DCDAB /* instance.cc */; };
		9D32FF7924557EED002DCDAB /* blob_manager.cc in Sources */ = {isa = PBXBuildFile; fileRef = 9D32FC7924557EEB002DCDAB /* blob_manager.cc */; };
		9D32FF7A24557EED002DCDAB /* default_network.cc in Sources */ = {isa = PBXBuildFile; fileRef = 9D32FC7A24557EEB002DCDAB /* default_network.cc */; };
		9D32FF7B24557EED002DCDAB /* blob_int8.h in Headers */ = {isa = PBXBuildFile; fileRef = 9D32FC7B24557EEB002DCDAB /* blob_int8.h */; };
		9D32FF7C24557EED002DCDAB /* blob_manager.h in Headers */ = {isa = PBXBuildFile; fileRef = 9D32FC7C24557EEB002DCDAB /* blob_manager.h */; };
		9D4C60CB246BF7A1006068D1 /* bbox_util.h in Headers */ = {isa = PBXBuildFile; fileRef = 9D4C60C9246BF7A1006068D1 /* bbox_util.h */; };
		9D4C60CC246BF7A1006068D1 /* bbox_util.cc in Sources */ = {isa = PBXBuildFile; fileRef = 9D4C60CA246BF7A1006068D1 /* bbox_util.cc */; };
		9D4C60CF246BF826006068D1 /* profile.cc in Sources */ = {isa = PBXBuildFile; fileRef = 9D4C60CD246BF826006068D1 /* profile.cc */; };
		9D4C60D0246BF826006068D1 /* profile.h in Headers */ = {isa = PBXBuildFile; fileRef = 9D4C60CE246BF826006068D1 /* profile.h */; };
		9D5B716024BF0A300062DF64 /* metal_prior_box_layer_acc.metal in Sources */ = {isa = PBXBuildFile; fileRef = 9D5B715E24BF0A300062DF64 /* metal_prior_box_layer_acc.metal */; };
		9D5B716124BF0A300062DF64 /* metal_prior_box_layer_acc.mm in Sources */ = {isa = PBXBuildFile; fileRef = 9D5B715F24BF0A300062DF64 /* metal_prior_box_layer_acc.mm */; };
		9D852BCB24584E6A003F4E41 /* bfp16_utils.cc in Sources */ = {isa = PBXBuildFile; fileRef = 9D852BC924584E6A003F4E41 /* bfp16_utils.cc */; };
		9D852BCC24584E6A003F4E41 /* bfp16.h in Headers */ = {isa = PBXBuildFile; fileRef = 9D852BCA24584E6A003F4E41 /* bfp16.h */; };
		9DB341FD249B0A9300F23F65 /* metal_cpu_adapter_acc.mm in Sources */ = {isa = PBXBuildFile; fileRef = 9DB341FB249B0A9300F23F65 /* metal_cpu_adapter_acc.mm */; };
		9DD1FB31247CE9BE00800139 /* coreml_network.mm in Sources */ = {isa = PBXBuildFile; fileRef = 9DD1FA8D247CE9BE00800139 /* coreml_network.mm */; };
		9DD1FB33247CE9BE00800139 /* metal_command_queue.h in Headers */ = {isa = PBXBuildFile; fileRef = 9DD1FA8F247CE9BE00800139 /* metal_command_queue.h */; };
		9DD1FB34247CE9BE00800139 /* coreml_network.h in Headers */ = {isa = PBXBuildFile; fileRef = 9DD1FA90247CE9BE00800139 /* coreml_network.h */; };
		9DD1FB35247CE9BE00800139 /* metal_device.mm in Sources */ = {isa = PBXBuildFile; fileRef = 9DD1FA91247CE9BE00800139 /* metal_device.mm */; };
		9DD1FB36247CE9BE00800139 /* tnn_impl_coreml.h in Headers */ = {isa = PBXBuildFile; fileRef = 9DD1FA92247CE9BE00800139 /* tnn_impl_coreml.h */; };
		9DD1FB37247CE9BE00800139 /* metal_macro.h in Headers */ = {isa = PBXBuildFile; fileRef = 9DD1FA93247CE9BE00800139 /* metal_macro.h */; };
		9DD1FB38247CE9BE00800139 /* metal_blob_converter.mm in Sources */ = {isa = PBXBuildFile; fileRef = 9DD1FA94247CE9BE00800139 /* metal_blob_converter.mm */; };
		9DD1FB39247CE9BE00800139 /* metal_blob_converter.metal in Sources */ = {isa = PBXBuildFile; fileRef = 9DD1FA95247CE9BE00800139 /* metal_blob_converter.metal */; };
		9DD1FB3A247CE9BE00800139 /* metal_device.h in Headers */ = {isa = PBXBuildFile; fileRef = 9DD1FA96247CE9BE00800139 /* metal_device.h */; };
		9DD1FB3C247CE9BE00800139 /* metal_command_queue.mm in Sources */ = {isa = PBXBuildFile; fileRef = 9DD1FA98247CE9BE00800139 /* metal_command_queue.mm */; };
		9DD1FB3D247CE9BE00800139 /* metal_context.mm in Sources */ = {isa = PBXBuildFile; fileRef = 9DD1FA99247CE9BE00800139 /* metal_context.mm */; };
		9DD1FB3E247CE9BE00800139 /* tnn_impl_coreml.mm in Sources */ = {isa = PBXBuildFile; fileRef = 9DD1FA9A247CE9BE00800139 /* tnn_impl_coreml.mm */; };
		9DD1FB3F247CE9BE00800139 /* metal_context.h in Headers */ = {isa = PBXBuildFile; fileRef = 9DD1FA9B247CE9BE00800139 /* metal_context.h */; };
		9DD1FB40247CE9BE00800139 /* metal_sigmoid_layer_acc.mm in Sources */ = {isa = PBXBuildFile; fileRef = 9DD1FA9D247CE9BE00800139 /* metal_sigmoid_layer_acc.mm */; };
		9DD1FB41247CE9BE00800139 /* metal_permute_layer_acc.metal in Sources */ = {isa = PBXBuildFile; fileRef = 9DD1FA9E247CE9BE00800139 /* metal_permute_layer_acc.metal */; };
		9DD1FB42247CE9BE00800139 /* metal_prelu_layer_acc.h in Headers */ = {isa = PBXBuildFile; fileRef = 9DD1FA9F247CE9BE00800139 /* metal_prelu_layer_acc.h */; };
		9DD1FB43247CE9BE00800139 /* metal_floor_layer_acc.mm in Sources */ = {isa = PBXBuildFile; fileRef = 9DD1FAA0247CE9BE00800139 /* metal_floor_layer_acc.mm */; };
		9DD1FB44247CE9BE00800139 /* metal_relu_layer_acc.mm in Sources */ = {isa = PBXBuildFile; fileRef = 9DD1FAA1247CE9BE00800139 /* metal_relu_layer_acc.mm */; };
		9DD1FB45247CE9BE00800139 /* metal_hard_swish_layer_acc.metal in Sources */ = {isa = PBXBuildFile; fileRef = 9DD1FAA2247CE9BE00800139 /* metal_hard_swish_layer_acc.metal */; };
		9DD1FB46247CE9BE00800139 /* metal_unary_layer_acc.h in Headers */ = {isa = PBXBuildFile; fileRef = 9DD1FAA3247CE9BE00800139 /* metal_unary_layer_acc.h */; };
		9DD1FB47247CE9BE00800139 /* metal_multidir_broadcast_layer_acc.mm in Sources */ = {isa = PBXBuildFile; fileRef = 9DD1FAA4247CE9BE00800139 /* metal_multidir_broadcast_layer_acc.mm */; };
		9DD1FB48247CE9BE00800139 /* metal_mul_layer_acc.mm in Sources */ = {isa = PBXBuildFile; fileRef = 9DD1FAA5247CE9BE00800139 /* metal_mul_layer_acc.mm */; };
		9DD1FB49247CE9BE00800139 /* metal_ceil_layer_acc.metal in Sources */ = {isa = PBXBuildFile; fileRef = 9DD1FAA6247CE9BE00800139 /* metal_ceil_layer_acc.metal */; };
		9DD1FB4A247CE9BE00800139 /* metal_tan_layer_acc.metal in Sources */ = {isa = PBXBuildFile; fileRef = 9DD1FAA7247CE9BE00800139 /* metal_tan_layer_acc.metal */; };
		9DD1FB4B247CE9BE00800139 /* metal_stride_slice_layer_acc.mm in Sources */ = {isa = PBXBuildFile; fileRef = 9DD1FAA8247CE9BE00800139 /* metal_stride_slice_layer_acc.mm */; };
		9DD1FB4C247CE9BE00800139 /* metal_reduce_mean_layer_acc.mm in Sources */ = {isa = PBXBuildFile; fileRef = 9DD1FAA9247CE9BE00800139 /* metal_reduce_mean_layer_acc.mm */; };
		9DD1FB4D247CE9BE00800139 /* metal_common.metal in Sources */ = {isa = PBXBuildFile; fileRef = 9DD1FAAA247CE9BE00800139 /* metal_common.metal */; };
		9DD1FB4E247CE9BE00800139 /* metal_tanh_layer_acc.mm in Sources */ = {isa = PBXBuildFile; fileRef = 9DD1FAAB247CE9BE00800139 /* metal_tanh_layer_acc.mm */; };
		9DD1FB4F247CE9BE00800139 /* metal_instance_norm_layer_acc.mm in Sources */ = {isa = PBXBuildFile; fileRef = 9DD1FAAC247CE9BE00800139 /* metal_instance_norm_layer_acc.mm */; };
		9DD1FB50247CE9BE00800139 /* metal_sin_layer_acc.mm in Sources */ = {isa = PBXBuildFile; fileRef = 9DD1FAAD247CE9BE00800139 /* metal_sin_layer_acc.mm */; };
		9DD1FB51247CE9BE00800139 /* metal_sub_layer_acc.mm in Sources */ = {isa = PBXBuildFile; fileRef = 9DD1FAAE247CE9BE00800139 /* metal_sub_layer_acc.mm */; };
		9DD1FB53247CE9BE00800139 /* metal_common.h in Headers */ = {isa = PBXBuildFile; fileRef = 9DD1FAB0247CE9BE00800139 /* metal_common.h */; };
		9DD1FB54247CE9BE00800139 /* metal_add_layer_acc.metal in Sources */ = {isa = PBXBuildFile; fileRef = 9DD1FAB1247CE9BE00800139 /* metal_add_layer_acc.metal */; };
		9DD1FB55247CE9BE00800139 /* metal_sqrt_layer_acc.mm in Sources */ = {isa = PBXBuildFile; fileRef = 9DD1FAB2247CE9BE00800139 /* metal_sqrt_layer_acc.mm */; };
		9DD1FB56247CE9BE00800139 /* metal_layer_acc.mm in Sources */ = {isa = PBXBuildFile; fileRef = 9DD1FAB3247CE9BE00800139 /* metal_layer_acc.mm */; };
		9DD1FB57247CE9BE00800139 /* metal_reduce_sum_layer_acc.mm in Sources */ = {isa = PBXBuildFile; fileRef = 9DD1FAB4247CE9BE00800139 /* metal_reduce_sum_layer_acc.mm */; };
		9DD1FB58247CE9BE00800139 /* metal_splitv_layer_acc.metal in Sources */ = {isa = PBXBuildFile; fileRef = 9DD1FAB5247CE9BE00800139 /* metal_splitv_layer_acc.metal */; };
		9DD1FB59247CE9BE00800139 /* metal_hard_swish_layer_acc.mm in Sources */ = {isa = PBXBuildFile; fileRef = 9DD1FAB6247CE9BE00800139 /* metal_hard_swish_layer_acc.mm */; };
		9DD1FB5A247CE9BE00800139 /* metal_log_layer_acc.metal in Sources */ = {isa = PBXBuildFile; fileRef = 9DD1FAB7247CE9BE00800139 /* metal_log_layer_acc.metal */; };
		9DD1FB5B247CE9BE00800139 /* metal_reshape_layer_acc.mm in Sources */ = {isa = PBXBuildFile; fileRef = 9DD1FAB8247CE9BE00800139 /* metal_reshape_layer_acc.mm */; };
		9DD1FB5C247CE9BE00800139 /* metal_ceil_layer_acc.mm in Sources */ = {isa = PBXBuildFile; fileRef = 9DD1FAB9247CE9BE00800139 /* metal_ceil_layer_acc.mm */; };
		9DD1FB5D247CE9BE00800139 /* metal_reduce_sum_square_layer_acc.mm in Sources */ = {isa = PBXBuildFile; fileRef = 9DD1FABA247CE9BE00800139 /* metal_reduce_sum_square_layer_acc.mm */; };
		9DD1FB5E247CE9BE00800139 /* metal_reduce_log_sum_layer_acc.mm in Sources */ = {isa = PBXBuildFile; fileRef = 9DD1FABB247CE9BE00800139 /* metal_reduce_log_sum_layer_acc.mm */; };
		9DD1FB5F247CE9BE00800139 /* metal_atan_layer_acc.metal in Sources */ = {isa = PBXBuildFile; fileRef = 9DD1FABC247CE9BE00800139 /* metal_atan_layer_acc.metal */; };
		9DD1FB60247CE9BE00800139 /* metal_selu_layer_acc.metal in Sources */ = {isa = PBXBuildFile; fileRef = 9DD1FABD247CE9BE00800139 /* metal_selu_layer_acc.metal */; };
		9DD1FB61247CE9BE00800139 /* metal_batch_norm_layer_acc.metal in Sources */ = {isa = PBXBuildFile; fileRef = 9DD1FABE247CE9BE00800139 /* metal_batch_norm_layer_acc.metal */; };
		9DD1FB62247CE9BE00800139 /* metal_floor_layer_acc.metal in Sources */ = {isa = PBXBuildFile; fileRef = 9DD1FABF247CE9BE00800139 /* metal_floor_layer_acc.metal */; };
		9DD1FB63247CE9BE00800139 /* metal_reduce_max_layer_acc.mm in Sources */ = {isa = PBXBuildFile; fileRef = 9DD1FAC0247CE9BE00800139 /* metal_reduce_max_layer_acc.mm */; };
		9DD1FB64247CE9BE00800139 /* metal_reduce_min_layer_acc.mm in Sources */ = {isa = PBXBuildFile; fileRef = 9DD1FAC1247CE9BE00800139 /* metal_reduce_min_layer_acc.mm */; };
		9DD1FB65247CE9BE00800139 /* metal_tanh_layer_acc.metal in Sources */ = {isa = PBXBuildFile; fileRef = 9DD1FAC2247CE9BE00800139 /* metal_tanh_layer_acc.metal */; };
		9DD1FB66247CE9BE00800139 /* metal_atan_layer_acc.mm in Sources */ = {isa = PBXBuildFile; fileRef = 9DD1FAC3247CE9BE00800139 /* metal_atan_layer_acc.mm */; };
		9DD1FB67247CE9BE00800139 /* metal_elu_layer_acc.metal in Sources */ = {isa = PBXBuildFile; fileRef = 9DD1FAC4247CE9BE00800139 /* metal_elu_layer_acc.metal */; };
		9DD1FB68247CE9BE00800139 /* metal_neg_layer_acc.metal in Sources */ = {isa = PBXBuildFile; fileRef = 9DD1FAC5247CE9BE00800139 /* metal_neg_layer_acc.metal */; };
		9DD1FB69247CE9BE00800139 /* metal_prelu_layer_acc.mm in Sources */ = {isa = PBXBuildFile; fileRef = 9DD1FAC6247CE9BE00800139 /* metal_prelu_layer_acc.mm */; };
		9DD1FB6A247CE9BE00800139 /* metal_reduce_l1_layer_acc.mm in Sources */ = {isa = PBXBuildFile; fileRef = 9DD1FAC7247CE9BE00800139 /* metal_reduce_l1_layer_acc.mm */; };
		9DD1FB6B247CE9BE00800139 /* metal_abs_layer_acc.metal in Sources */ = {isa = PBXBuildFile; fileRef = 9DD1FAC8247CE9BE00800139 /* metal_abs_layer_acc.metal */; };
		9DD1FB6C247CE9BE00800139 /* metal_reduce_layer_acc.mm in Sources */ = {isa = PBXBuildFile; fileRef = 9DD1FAC9247CE9BE00800139 /* metal_reduce_layer_acc.mm */; };
		9DD1FB6D247CE9BE00800139 /* metal_hard_sigmoid_layer_acc.metal in Sources */ = {isa = PBXBuildFile; fileRef = 9DD1FACA247CE9BE00800139 /* metal_hard_sigmoid_layer_acc.metal */; };
		9DD1FB6F247CE9BE00800139 /* metal_acos_layer_acc.mm in Sources */ = {isa = PBXBuildFile; fileRef = 9DD1FACC247CE9BE00800139 /* metal_acos_layer_acc.mm */; };
		9DD1FB70247CE9BE00800139 /* metal_selu_layer_acc.mm in Sources */ = {isa = PBXBuildFile; fileRef = 9DD1FACD247CE9BE00800139 /* metal_selu_layer_acc.mm */; };
		9DD1FB71247CE9BE00800139 /* metal_batch_norm_layer_acc.mm in Sources */ = {isa = PBXBuildFile; fileRef = 9DD1FACE247CE9BE00800139 /* metal_batch_norm_layer_acc.mm */; };
		9DD1FB72247CE9BE00800139 /* metal_deconv_layer_common.mm in Sources */ = {isa = PBXBuildFile; fileRef = 9DD1FAD0247CE9BE00800139 /* metal_deconv_layer_common.mm */; };
		9DD1FB73247CE9BE00800139 /* metal_deconv_layer_acc.h in Headers */ = {isa = PBXBuildFile; fileRef = 9DD1FAD1247CE9BE00800139 /* metal_deconv_layer_acc.h */; };
		9DD1FB74247CE9BE00800139 /* metal_deconv_layer_common.metal in Sources */ = {isa = PBXBuildFile; fileRef = 9DD1FAD2247CE9BE00800139 /* metal_deconv_layer_common.metal */; };
		9DD1FB75247CE9BE00800139 /* metal_deconv_layer_depthwise.h in Headers */ = {isa = PBXBuildFile; fileRef = 9DD1FAD3247CE9BE00800139 /* metal_deconv_layer_depthwise.h */; };
		9DD1FB76247CE9BE00800139 /* metal_deconv_layer_depthwise.mm in Sources */ = {isa = PBXBuildFile; fileRef = 9DD1FAD4247CE9BE00800139 /* metal_deconv_layer_depthwise.mm */; };
		9DD1FB77247CE9BE00800139 /* metal_deconv_layer_acc.mm in Sources */ = {isa = PBXBuildFile; fileRef = 9DD1FAD5247CE9BE00800139 /* metal_deconv_layer_acc.mm */; };
		9DD1FB78247CE9BE00800139 /* metal_deconv_layer_common.h in Headers */ = {isa = PBXBuildFile; fileRef = 9DD1FAD6247CE9BE00800139 /* metal_deconv_layer_common.h */; };
		9DD1FB79247CE9BE00800139 /* metal_deconv_layer_depthwise.metal in Sources */ = {isa = PBXBuildFile; fileRef = 9DD1FAD7247CE9BE00800139 /* metal_deconv_layer_depthwise.metal */; };
		9DD1FB7A247CE9BE00800139 /* metal_splitv_layer_acc.mm in Sources */ = {isa = PBXBuildFile; fileRef = 9DD1FAD8247CE9BE00800139 /* metal_splitv_layer_acc.mm */; };
		9DD1FB7B247CE9BE00800139 /* metal_sign_layer_acc.mm in Sources */ = {isa = PBXBuildFile; fileRef = 9DD1FAD9247CE9BE00800139 /* metal_sign_layer_acc.mm */; };
		9DD1FB7C247CE9BE00800139 /* metal_softplus_layer_acc.metal in Sources */ = {isa = PBXBuildFile; fileRef = 9DD1FADA247CE9BE00800139 /* metal_softplus_layer_acc.metal */; };
		9DD1FB7D247CE9BE00800139 /* metal_relu6_layer_acc.metal in Sources */ = {isa = PBXBuildFile; fileRef = 9DD1FADB247CE9BE00800139 /* metal_relu6_layer_acc.metal */; };
		9DD1FB7E247CE9BE00800139 /* metal_reciprocal_layer_acc.metal in Sources */ = {isa = PBXBuildFile; fileRef = 9DD1FADC247CE9BE00800139 /* metal_reciprocal_layer_acc.metal */; };
		9DD1FB7F247CE9BE00800139 /* metal_log_sigmoid_layer_acc.mm in Sources */ = {isa = PBXBuildFile; fileRef = 9DD1FADD247CE9BE00800139 /* metal_log_sigmoid_layer_acc.mm */; };
		9DD1FB80247CE9BE00800139 /* metal_shuffle_layer_acc.metal in Sources */ = {isa = PBXBuildFile; fileRef = 9DD1FADE247CE9BE00800139 /* metal_shuffle_layer_acc.metal */; };
		9DD1FB81247CE9BE00800139 /* metal_reduce_layer_acc.h in Headers */ = {isa = PBXBuildFile; fileRef = 9DD1FADF247CE9BE00800139 /* metal_reduce_layer_acc.h */; };
		9DD1FB82247CE9BE00800139 /* metal_div_layer_acc.mm in Sources */ = {isa = PBXBuildFile; fileRef = 9DD1FAE0247CE9BE00800139 /* metal_div_layer_acc.mm */; };
		9DD1FB83247CE9BE00800139 /* metal_exp_layer_acc.mm in Sources */ = {isa = PBXBuildFile; fileRef = 9DD1FAE1247CE9BE00800139 /* metal_exp_layer_acc.mm */; };
		9DD1FB84247CE9BE00800139 /* metal_reduce_prod_layer_acc.mm in Sources */ = {isa = PBXBuildFile; fileRef = 9DD1FAE2247CE9BE00800139 /* metal_reduce_prod_layer_acc.mm */; };
		9DD1FB85247CE9BE00800139 /* metal_min_layer_acc.metal in Sources */ = {isa = PBXBuildFile; fileRef = 9DD1FAE3247CE9BE00800139 /* metal_min_layer_acc.metal */; };
		9DD1FB86247CE9BE00800139 /* metal_hdrguide_layer_acc.metal in Sources */ = {isa = PBXBuildFile; fileRef = 9DD1FAE4247CE9BE00800139 /* metal_hdrguide_layer_acc.metal */; };
		9DD1FB87247CE9BE00800139 /* metal_sin_layer_acc.metal in Sources */ = {isa = PBXBuildFile; fileRef = 9DD1FAE5247CE9BE00800139 /* metal_sin_layer_acc.metal */; };
		9DD1FB88247CE9BE00800139 /* metal_pow_layer_acc.mm in Sources */ = {isa = PBXBuildFile; fileRef = 9DD1FAE6247CE9BE00800139 /* metal_pow_layer_acc.mm */; };
		9DD1FB89247CE9BE00800139 /* metal_softmax_layer_acc.mm in Sources */ = {isa = PBXBuildFile; fileRef = 9DD1FAE7247CE9BE00800139 /* metal_softmax_layer_acc.mm */; };
		9DD1FB8A247CE9BE00800139 /* metal_lrn_layer_acc.metal in Sources */ = {isa = PBXBuildFile; fileRef = 9DD1FAE8247CE9BE00800139 /* metal_lrn_layer_acc.metal */; };
		9DD1FB8B247CE9BE00800139 /* metal_mul_layer_acc.metal in Sources */ = {isa = PBXBuildFile; fileRef = 9DD1FAE9247CE9BE00800139 /* metal_mul_layer_acc.metal */; };
		9DD1FB8C247CE9BE00800139 /* metal_normalize_layer_acc.mm in Sources */ = {isa = PBXBuildFile; fileRef = 9DD1FAEA247CE9BE00800139 /* metal_normalize_layer_acc.mm */; };
		9DD1FB8D247CE9BE00800139 /* metal_reduce_l2_layer_acc.mm in Sources */ = {isa = PBXBuildFile; fileRef = 9DD1FAEB247CE9BE00800139 /* metal_reduce_l2_layer_acc.mm */; };
		9DD1FB8E247CE9BE00800139 /* metal_elu_layer_acc.mm in Sources */ = {isa = PBXBuildFile; fileRef = 9DD1FAEC247CE9BE00800139 /* metal_elu_layer_acc.mm */; };
		9DD1FB8F247CE9BE00800139 /* metal_abs_layer_acc.mm in Sources */ = {isa = PBXBuildFile; fileRef = 9DD1FAED247CE9BE00800139 /* metal_abs_layer_acc.mm */; };
		9DD1FB90247CE9BE00800139 /* metal_concat_layer_acc.mm in Sources */ = {isa = PBXBuildFile; fileRef = 9DD1FAEE247CE9BE00800139 /* metal_concat_layer_acc.mm */; };
		9DD1FB91247CE9BE00800139 /* metal_concat_layer_acc.metal in Sources */ = {isa = PBXBuildFile; fileRef = 9DD1FAEF247CE9BE00800139 /* metal_concat_layer_acc.metal */; };
		9DD1FB92247CE9BE00800139 /* metal_tan_layer_acc.mm in Sources */ = {isa = PBXBuildFile; fileRef = 9DD1FAF0247CE9BE00800139 /* metal_tan_layer_acc.mm */; };
		9DD1FB93247CE9BE00800139 /* metal_clip_layer_acc.metal in Sources */ = {isa = PBXBuildFile; fileRef = 9DD1FAF1247CE9BE00800139 /* metal_clip_layer_acc.metal */; };
		9DD1FB94247CE9BE00800139 /* metal_cos_layer_acc.mm in Sources */ = {isa = PBXBuildFile; fileRef = 9DD1FAF2247CE9BE00800139 /* metal_cos_layer_acc.mm */; };
		9DD1FB95247CE9BE00800139 /* metal_min_layer_acc.mm in Sources */ = {isa = PBXBuildFile; fileRef = 9DD1FAF3247CE9BE00800139 /* metal_min_layer_acc.mm */; };
		9DD1FB96247CE9BE00800139 /* metal_normalize_layer_acc.metal in Sources */ = {isa = PBXBuildFile; fileRef = 9DD1FAF4247CE9BE00800139 /* metal_normalize_layer_acc.metal */; };
		9DD1FB97247CE9BE00800139 /* metal_relu_layer_acc.metal in Sources */ = {isa = PBXBuildFile; fileRef = 9DD1FAF5247CE9BE00800139 /* metal_relu_layer_acc.metal */; };
		9DD1FB98247CE9BE00800139 /* metal_softmax_layer_acc.metal in Sources */ = {isa = PBXBuildFile; fileRef = 9DD1FAF6247CE9BE00800139 /* metal_softmax_layer_acc.metal */; };
		9DD1FB99247CE9BE00800139 /* metal_clip_layer_acc.mm in Sources */ = {isa = PBXBuildFile; fileRef = 9DD1FAF7247CE9BE00800139 /* metal_clip_layer_acc.mm */; };
		9DD1FB9A247CE9BE00800139 /* metal_exp_layer_acc.metal in Sources */ = {isa = PBXBuildFile; fileRef = 9DD1FAF8247CE9BE00800139 /* metal_exp_layer_acc.metal */; };
		9DD1FB9B247CE9BE00800139 /* metal_max_layer_acc.mm in Sources */ = {isa = PBXBuildFile; fileRef = 9DD1FAF9247CE9BE00800139 /* metal_max_layer_acc.mm */; };
		9DD1FB9C247CE9BE00800139 /* metal_sigmoid_layer_acc.metal in Sources */ = {isa = PBXBuildFile; fileRef = 9DD1FAFA247CE9BE00800139 /* metal_sigmoid_layer_acc.metal */; };
		9DD1FB9D247CE9BE00800139 /* metal_softplus_layer_acc.mm in Sources */ = {isa = PBXBuildFile; fileRef = 9DD1FAFB247CE9BE00800139 /* metal_softplus_layer_acc.mm */; };
		9DD1FB9E247CE9BE00800139 /* metal_div_layer_acc.metal in Sources */ = {isa = PBXBuildFile; fileRef = 9DD1FAFC247CE9BE00800139 /* metal_div_layer_acc.metal */; };
		9DD1FB9F247CE9BE00800139 /* metal_cos_layer_acc.metal in Sources */ = {isa = PBXBuildFile; fileRef = 9DD1FAFD247CE9BE00800139 /* metal_cos_layer_acc.metal */; };
		9DD1FBA0247CE9BE00800139 /* metal_reduce_layer_acc.metal in Sources */ = {isa = PBXBuildFile; fileRef = 9DD1FAFE247CE9BE00800139 /* metal_reduce_layer_acc.metal */; };
		9DD1FBA1247CE9BE00800139 /* metal_prelu_layer_acc.metal in Sources */ = {isa = PBXBuildFile; fileRef = 9DD1FAFF247CE9BE00800139 /* metal_prelu_layer_acc.metal */; };
		9DD1FBA2247CE9BE00800139 /* metal_pad_layer_acc.mm in Sources */ = {isa = PBXBuildFile; fileRef = 9DD1FB00247CE9BE00800139 /* metal_pad_layer_acc.mm */; };
		9DD1FBA3247CE9BE00800139 /* metal_relu6_layer_acc.mm in Sources */ = {isa = PBXBuildFile; fileRef = 9DD1FB01247CE9BE00800139 /* metal_relu6_layer_acc.mm */; };
		9DD1FBA4247CE9BE00800139 /* metal_stride_slice_layer_acc.metal in Sources */ = {isa = PBXBuildFile; fileRef = 9DD1FB02247CE9BE00800139 /* metal_stride_slice_layer_acc.metal */; };
		9DD1FBA6247CE9BE00800139 /* metal_pad_layer_acc.metal in Sources */ = {isa = PBXBuildFile; fileRef = 9DD1FB04247CE9BE00800139 /* metal_pad_layer_acc.metal */; };
		9DD1FBA7247CE9BE00800139 /* metal_add_layer_acc.mm in Sources */ = {isa = PBXBuildFile; fileRef = 9DD1FB05247CE9BE00800139 /* metal_add_layer_acc.mm */; };
		9DD1FBA8247CE9BE00800139 /* metal_hdrguide_layer_acc.mm in Sources */ = {isa = PBXBuildFile; fileRef = 9DD1FB06247CE9BE00800139 /* metal_hdrguide_layer_acc.mm */; };
		9DD1FBA9247CE9BE00800139 /* metal_reshape_layer_acc.metal in Sources */ = {isa = PBXBuildFile; fileRef = 9DD1FB07247CE9BE00800139 /* metal_reshape_layer_acc.metal */; };
		9DD1FBAA247CE9BE00800139 /* metal_multidir_broadcast_layer_acc.h in Headers */ = {isa = PBXBuildFile; fileRef = 9DD1FB08247CE9BE00800139 /* metal_multidir_broadcast_layer_acc.h */; };
		9DD1FBAB247CE9BE00800139 /* metal_instance_norm_layer_acc.metal in Sources */ = {isa = PBXBuildFile; fileRef = 9DD1FB09247CE9BE00800139 /* metal_instance_norm_layer_acc.metal */; };
		9DD1FBAC247CE9BE00800139 /* metal_sign_layer_acc.metal in Sources */ = {isa = PBXBuildFile; fileRef = 9DD1FB0A247CE9BE00800139 /* metal_sign_layer_acc.metal */; };
		9DD1FBAD247CE9BE00800139 /* metal_hard_sigmoid_layer_acc.mm in Sources */ = {isa = PBXBuildFile; fileRef = 9DD1FB0B247CE9BE00800139 /* metal_hard_sigmoid_layer_acc.mm */; };
		9DD1FBAE247CE9BE00800139 /* metal_reciprocal_layer_acc.mm in Sources */ = {isa = PBXBuildFile; fileRef = 9DD1FB0C247CE9BE00800139 /* metal_reciprocal_layer_acc.mm */; };
		9DD1FBAF247CE9BE00800139 /* metal_permute_layer_acc.mm in Sources */ = {isa = PBXBuildFile; fileRef = 9DD1FB0D247CE9BE00800139 /* metal_permute_layer_acc.mm */; };
		9DD1FBB0247CE9BE00800139 /* metal_asin_layer_acc.metal in Sources */ = {isa = PBXBuildFile; fileRef = 9DD1FB0E247CE9BE00800139 /* metal_asin_layer_acc.metal */; };
		9DD1FBB1247CE9BE00800139 /* metal_reduce_log_sum_exp_layer_acc.mm in Sources */ = {isa = PBXBuildFile; fileRef = 9DD1FB0F247CE9BE00800139 /* metal_reduce_log_sum_exp_layer_acc.mm */; };
		9DD1FBB2247CE9BE00800139 /* metal_max_layer_acc.metal in Sources */ = {isa = PBXBuildFile; fileRef = 9DD1FB10247CE9BE00800139 /* metal_max_layer_acc.metal */; };
		9DD1FBB3247CE9BE00800139 /* metal_asin_layer_acc.mm in Sources */ = {isa = PBXBuildFile; fileRef = 9DD1FB11247CE9BE00800139 /* metal_asin_layer_acc.mm */; };
		9DD1FBB4247CE9BE00800139 /* metal_conv_layer_common.mm in Sources */ = {isa = PBXBuildFile; fileRef = 9DD1FB13247CE9BE00800139 /* metal_conv_layer_common.mm */; };
		9DD1FBB5247CE9BE00800139 /* metal_conv_layer_common.h in Headers */ = {isa = PBXBuildFile; fileRef = 9DD1FB14247CE9BE00800139 /* metal_conv_layer_common.h */; };
		9DD1FBB6247CE9BE00800139 /* metal_inner_product_layer_acc.mm in Sources */ = {isa = PBXBuildFile; fileRef = 9DD1FB15247CE9BE00800139 /* metal_inner_product_layer_acc.mm */; };
		9DD1FBB7247CE9BE00800139 /* metal_conv_layer_winograd.h in Headers */ = {isa = PBXBuildFile; fileRef = 9DD1FB16247CE9BE00800139 /* metal_conv_layer_winograd.h */; };
		9DD1FBB8247CE9BE00800139 /* metal_conv_layer_acc.h in Headers */ = {isa = PBXBuildFile; fileRef = 9DD1FB17247CE9BE00800139 /* metal_conv_layer_acc.h */; };
		9DD1FBB9247CE9BE00800139 /* metal_conv_layer_depthwise.h in Headers */ = {isa = PBXBuildFile; fileRef = 9DD1FB18247CE9BE00800139 /* metal_conv_layer_depthwise.h */; };
		9DD1FBBA247CE9BE00800139 /* metal_conv_layer_depthwise.mm in Sources */ = {isa = PBXBuildFile; fileRef = 9DD1FB19247CE9BE00800139 /* metal_conv_layer_depthwise.mm */; };
		9DD1FBBB247CE9BE00800139 /* metal_conv_layer_common.metal in Sources */ = {isa = PBXBuildFile; fileRef = 9DD1FB1A247CE9BE00800139 /* metal_conv_layer_common.metal */; };
		9DD1FBBC247CE9BE00800139 /* metal_conv_layer_1x1.h in Headers */ = {isa = PBXBuildFile; fileRef = 9DD1FB1B247CE9BE00800139 /* metal_conv_layer_1x1.h */; };
		9DD1FBBD247CE9BE00800139 /* metal_conv_layer_1x1.mm in Sources */ = {isa = PBXBuildFile; fileRef = 9DD1FB1C247CE9BE00800139 /* metal_conv_layer_1x1.mm */; };
		9DD1FBBE247CE9BE00800139 /* metal_inner_product_layer_acc.h in Headers */ = {isa = PBXBuildFile; fileRef = 9DD1FB1D247CE9BE00800139 /* metal_inner_product_layer_acc.h */; };
		9DD1FBBF247CE9BE00800139 /* metal_conv_layer_winograd.metal in Sources */ = {isa = PBXBuildFile; fileRef = 9DD1FB1E247CE9BE00800139 /* metal_conv_layer_winograd.metal */; };
		9DD1FBC0247CE9BE00800139 /* metal_conv_layer_1x1.metal in Sources */ = {isa = PBXBuildFile; fileRef = 9DD1FB1F247CE9BE00800139 /* metal_conv_layer_1x1.metal */; };
		9DD1FBC1247CE9BE00800139 /* metal_inner_product_layer_acc.metal in Sources */ = {isa = PBXBuildFile; fileRef = 9DD1FB20247CE9BE00800139 /* metal_inner_product_layer_acc.metal */; };
		9DD1FBC2247CE9BE00800139 /* metal_conv_layer_depthwise.metal in Sources */ = {isa = PBXBuildFile; fileRef = 9DD1FB21247CE9BE00800139 /* metal_conv_layer_depthwise.metal */; };
		9DD1FBC3247CE9BE00800139 /* metal_conv_layer_winograd.mm in Sources */ = {isa = PBXBuildFile; fileRef = 9DD1FB22247CE9BE00800139 /* metal_conv_layer_winograd.mm */; };
		9DD1FBC4247CE9BE00800139 /* metal_conv_layer_acc.mm in Sources */ = {isa = PBXBuildFile; fileRef = 9DD1FB23247CE9BE00800139 /* metal_conv_layer_acc.mm */; };
		9DD1FBC5247CE9BE00800139 /* metal_unary_layer_acc.mm in Sources */ = {isa = PBXBuildFile; fileRef = 9DD1FB24247CE9BE00800139 /* metal_unary_layer_acc.mm */; };
		9DD1FBC6247CE9BE00800139 /* metal_upsample_layer_acc.mm in Sources */ = {isa = PBXBuildFile; fileRef = 9DD1FB25247CE9BE00800139 /* metal_upsample_layer_acc.mm */; };
		9DD1FBC7247CE9BE00800139 /* metal_upsample_layer_acc.metal in Sources */ = {isa = PBXBuildFile; fileRef = 9DD1FB26247CE9BE00800139 /* metal_upsample_layer_acc.metal */; };
		9DD1FBC8247CE9BE00800139 /* metal_sqrt_layer_acc.metal in Sources */ = {isa = PBXBuildFile; fileRef = 9DD1FB27247CE9BE00800139 /* metal_sqrt_layer_acc.metal */; };
		9DD1FBC9247CE9BE00800139 /* metal_layer_acc.h in Headers */ = {isa = PBXBuildFile; fileRef = 9DD1FB28247CE9BE00800139 /* metal_layer_acc.h */; };
		9DD1FBCA247CE9BE00800139 /* metal_lrn_layer_acc.mm in Sources */ = {isa = PBXBuildFile; fileRef = 9DD1FB29247CE9BE00800139 /* metal_lrn_layer_acc.mm */; };
		9DD1FBCB247CE9BF00800139 /* metal_shuffle_layer_acc.mm in Sources */ = {isa = PBXBuildFile; fileRef = 9DD1FB2A247CE9BE00800139 /* metal_shuffle_layer_acc.mm */; };
		9DD1FBCC247CE9BF00800139 /* metal_pow_layer_acc.metal in Sources */ = {isa = PBXBuildFile; fileRef = 9DD1FB2B247CE9BE00800139 /* metal_pow_layer_acc.metal */; };
		9DD1FBCD247CE9BF00800139 /* metal_neg_layer_acc.mm in Sources */ = {isa = PBXBuildFile; fileRef = 9DD1FB2C247CE9BE00800139 /* metal_neg_layer_acc.mm */; };
		9DD1FBCE247CE9BF00800139 /* metal_log_sigmoid_layer_acc.metal in Sources */ = {isa = PBXBuildFile; fileRef = 9DD1FB2D247CE9BE00800139 /* metal_log_sigmoid_layer_acc.metal */; };
		9DD1FBCF247CE9BF00800139 /* metal_log_layer_acc.mm in Sources */ = {isa = PBXBuildFile; fileRef = 9DD1FB2E247CE9BE00800139 /* metal_log_layer_acc.mm */; };
		9DD1FBD0247CE9BF00800139 /* metal_sub_layer_acc.metal in Sources */ = {isa = PBXBuildFile; fileRef = 9DD1FB2F247CE9BE00800139 /* metal_sub_layer_acc.metal */; };
		9DD1FBD1247CE9BF00800139 /* metal_acos_layer_acc.metal in Sources */ = {isa = PBXBuildFile; fileRef = 9DD1FB30247CE9BE00800139 /* metal_acos_layer_acc.metal */; };
		9DD1FC65247CEA1400800139 /* arm_util.cc in Sources */ = {isa = PBXBuildFile; fileRef = 9DD1FBD2247CEA1200800139 /* arm_util.cc */; };
		9DD1FC66247CEA1400800139 /* arm_util.h in Headers */ = {isa = PBXBuildFile; fileRef = 9DD1FBD3247CEA1200800139 /* arm_util.h */; };
		9DD1FC67247CEA1400800139 /* arm_context.cc in Sources */ = {isa = PBXBuildFile; fileRef = 9DD1FBD4247CEA1200800139 /* arm_context.cc */; };
		9DD1FC68247CEA1400800139 /* arm_context.h in Headers */ = {isa = PBXBuildFile; fileRef = 9DD1FBD5247CEA1200800139 /* arm_context.h */; };
		9DD1FC69247CEA1400800139 /* arm_common.h in Headers */ = {isa = PBXBuildFile; fileRef = 9DD1FBD6247CEA1300800139 /* arm_common.h */; };
		9DD1FC6A247CEA1400800139 /* arm_sqrt_layer_acc.cc in Sources */ = {isa = PBXBuildFile; fileRef = 9DD1FBD8247CEA1300800139 /* arm_sqrt_layer_acc.cc */; };
		9DD1FC6B247CEA1400800139 /* arm_sigmoid_layer_acc.cc in Sources */ = {isa = PBXBuildFile; fileRef = 9DD1FBD9247CEA1300800139 /* arm_sigmoid_layer_acc.cc */; };
		9DD1FC6C247CEA1400800139 /* arm_unary_layer_acc.cc in Sources */ = {isa = PBXBuildFile; fileRef = 9DD1FBDA247CEA1300800139 /* arm_unary_layer_acc.cc */; };
		9DD1FC6D247CEA1400800139 /* arm_sub_layer_acc.cc in Sources */ = {isa = PBXBuildFile; fileRef = 9DD1FBDB247CEA1300800139 /* arm_sub_layer_acc.cc */; };
		9DD1FC6E247CEA1400800139 /* arm_log_acc_layer_acc.cc in Sources */ = {isa = PBXBuildFile; fileRef = 9DD1FBDC247CEA1300800139 /* arm_log_acc_layer_acc.cc */; };
		9DD1FC6F247CEA1400800139 /* arm_reduce_log_sum_exp_layer_acc.cc in Sources */ = {isa = PBXBuildFile; fileRef = 9DD1FBDD247CEA1300800139 /* arm_reduce_log_sum_exp_layer_acc.cc */; };
		9DD1FC70247CEA1400800139 /* arm_splitv_layer_acc.cc in Sources */ = {isa = PBXBuildFile; fileRef = 9DD1FBDE247CEA1300800139 /* arm_splitv_layer_acc.cc */; };
		9DD1FC71247CEA1400800139 /* arm_reduce_prod_layer_acc.cc in Sources */ = {isa = PBXBuildFile; fileRef = 9DD1FBDF247CEA1300800139 /* arm_reduce_prod_layer_acc.cc */; };
		9DD1FC72247CEA1400800139 /* arm_nchw_layer_acc.h in Headers */ = {isa = PBXBuildFile; fileRef = 9DD1FBE0247CEA1300800139 /* arm_nchw_layer_acc.h */; };
		9DD1FC73247CEA1400800139 /* arm_scale_layer_acc.cc in Sources */ = {isa = PBXBuildFile; fileRef = 9DD1FBE1247CEA1300800139 /* arm_scale_layer_acc.cc */; };
		9DD1FC74247CEA1400800139 /* arm_instance_norm_layer_acc.cc in Sources */ = {isa = PBXBuildFile; fileRef = 9DD1FBE2247CEA1300800139 /* arm_instance_norm_layer_acc.cc */; };
		9DD1FC75247CEA1400800139 /* arm_inner_product_layer_acc.cc in Sources */ = {isa = PBXBuildFile; fileRef = 9DD1FBE3247CEA1300800139 /* arm_inner_product_layer_acc.cc */; };
		9DD1FC76247CEA1400800139 /* arm_reduce_l2_layer_acc.cc in Sources */ = {isa = PBXBuildFile; fileRef = 9DD1FBE4247CEA1300800139 /* arm_reduce_l2_layer_acc.cc */; };
		9DD1FC77247CEA1400800139 /* arm_reduce_layer_acc.cc in Sources */ = {isa = PBXBuildFile; fileRef = 9DD1FBE5247CEA1300800139 /* arm_reduce_layer_acc.cc */; };
		9DD1FC78247CEA1400800139 /* arm_relu_layer_acc.cc in Sources */ = {isa = PBXBuildFile; fileRef = 9DD1FBE6247CEA1300800139 /* arm_relu_layer_acc.cc */; };
		9DD1FC79247CEA1400800139 /* arm_mul_layer_acc.cc in Sources */ = {isa = PBXBuildFile; fileRef = 9DD1FBE7247CEA1300800139 /* arm_mul_layer_acc.cc */; };
		9DD1FC7A247CEA1400800139 /* arm_normalize_layer_acc.cc in Sources */ = {isa = PBXBuildFile; fileRef = 9DD1FBE8247CEA1300800139 /* arm_normalize_layer_acc.cc */; };
		9DD1FC7B247CEA1400800139 /* arm_binary_layer_acc.h in Headers */ = {isa = PBXBuildFile; fileRef = 9DD1FBE9247CEA1300800139 /* arm_binary_layer_acc.h */; };
		9DD1FC7C247CEA1400800139 /* arm_reshape_layer_acc.cc in Sources */ = {isa = PBXBuildFile; fileRef = 9DD1FBEA247CEA1300800139 /* arm_reshape_layer_acc.cc */; };
		9DD1FC7D247CEA1400800139 /* arm_sign_layer_acc.cc in Sources */ = {isa = PBXBuildFile; fileRef = 9DD1FBEB247CEA1300800139 /* arm_sign_layer_acc.cc */; };
		9DD1FC7E247CEA1400800139 /* arm_reformat_layer_acc.cc in Sources */ = {isa = PBXBuildFile; fileRef = 9DD1FBEC247CEA1300800139 /* arm_reformat_layer_acc.cc */; };
		9DD1FC7F247CEA1400800139 /* arm_unary_layer_acc.h in Headers */ = {isa = PBXBuildFile; fileRef = 9DD1FBED247CEA1300800139 /* arm_unary_layer_acc.h */; };
		9DD1FC80247CEA1400800139 /* arm_selu_layer_acc.cc in Sources */ = {isa = PBXBuildFile; fileRef = 9DD1FBEE247CEA1300800139 /* arm_selu_layer_acc.cc */; };
		9DD1FC81247CEA1400800139 /* arm_relu6_layer_acc.cc in Sources */ = {isa = PBXBuildFile; fileRef = 9DD1FBEF247CEA1300800139 /* arm_relu6_layer_acc.cc */; };
		9DD1FC82247CEA1400800139 /* arm_trig_layer_acc.cc in Sources */ = {isa = PBXBuildFile; fileRef = 9DD1FBF0247CEA1300800139 /* arm_trig_layer_acc.cc */; };
		9DD1FC83247CEA1400800139 /* arm_reduce_log_sum_layer_acc.cc in Sources */ = {isa = PBXBuildFile; fileRef = 9DD1FBF1247CEA1300800139 /* arm_reduce_log_sum_layer_acc.cc */; };
		9DD1FC84247CEA1400800139 /* arm_reformat_layer_acc.h in Headers */ = {isa = PBXBuildFile; fileRef = 9DD1FBF2247CEA1300800139 /* arm_reformat_layer_acc.h */; };
		9DD1FC85247CEA1400800139 /* arm_reciprocal_layer_acc.cc in Sources */ = {isa = PBXBuildFile; fileRef = 9DD1FBF3247CEA1300800139 /* arm_reciprocal_layer_acc.cc */; };
		9DD1FC86247CEA1400800139 /* arm_deconv_layer_acc.cc in Sources */ = {isa = PBXBuildFile; fileRef = 9DD1FBF5247CEA1300800139 /* arm_deconv_layer_acc.cc */; };
		9DD1FC87247CEA1400800139 /* arm_deconv_layer_depthwise.cc in Sources */ = {isa = PBXBuildFile; fileRef = 9DD1FBF6247CEA1300800139 /* arm_deconv_layer_depthwise.cc */; };
		9DD1FC88247CEA1400800139 /* arm_deconv_layer_common.cc in Sources */ = {isa = PBXBuildFile; fileRef = 9DD1FBF7247CEA1300800139 /* arm_deconv_layer_common.cc */; };
		9DD1FC89247CEA1400800139 /* arm_deconv_layer_acc.h in Headers */ = {isa = PBXBuildFile; fileRef = 9DD1FBF8247CEA1300800139 /* arm_deconv_layer_acc.h */; };
		9DD1FC8A247CEA1400800139 /* arm_deconv_layer_depthwise.h in Headers */ = {isa = PBXBuildFile; fileRef = 9DD1FBF9247CEA1300800139 /* arm_deconv_layer_depthwise.h */; };
		9DD1FC8B247CEA1400800139 /* arm_deconv_layer_common.h in Headers */ = {isa = PBXBuildFile; fileRef = 9DD1FBFA247CEA1300800139 /* arm_deconv_layer_common.h */; };
		9DD1FC8C247CEA1400800139 /* arm_hard_swish_acc.h in Headers */ = {isa = PBXBuildFile; fileRef = 9DD1FBFB247CEA1300800139 /* arm_hard_swish_acc.h */; };
		9DD1FC8D247CEA1400800139 /* arm_reorg_layer_acc.cc in Sources */ = {isa = PBXBuildFile; fileRef = 9DD1FBFC247CEA1300800139 /* arm_reorg_layer_acc.cc */; };
		9DD1FC8E247CEA1400800139 /* arm_hard_sigmoid_acc.cc in Sources */ = {isa = PBXBuildFile; fileRef = 9DD1FBFD247CEA1300800139 /* arm_hard_sigmoid_acc.cc */; };
		9DD1FC8F247CEA1400800139 /* arm_reduce_mean_layer_acc.cc in Sources */ = {isa = PBXBuildFile; fileRef = 9DD1FBFE247CEA1300800139 /* arm_reduce_mean_layer_acc.cc */; };
		9DD1FC90247CEA1400800139 /* arm_pool_layer_acc.h in Headers */ = {isa = PBXBuildFile; fileRef = 9DD1FBFF247CEA1300800139 /* arm_pool_layer_acc.h */; };
		9DD1FC91247CEA1400800139 /* arm_min_layer_acc.cc in Sources */ = {isa = PBXBuildFile; fileRef = 9DD1FC00247CEA1300800139 /* arm_min_layer_acc.cc */; };
		9DD1FC92247CEA1400800139 /* arm_max_layer_acc.cc in Sources */ = {isa = PBXBuildFile; fileRef = 9DD1FC01247CEA1300800139 /* arm_max_layer_acc.cc */; };
		9DD1FC93247CEA1400800139 /* arm_softmax_layer_acc.cc in Sources */ = {isa = PBXBuildFile; fileRef = 9DD1FC02247CEA1300800139 /* arm_softmax_layer_acc.cc */; };
		9DD1FC94247CEA1400800139 /* arm_pool_layer_acc.cc in Sources */ = {isa = PBXBuildFile; fileRef = 9DD1FC03247CEA1300800139 /* arm_pool_layer_acc.cc */; };
		9DD1FC95247CEA1400800139 /* arm_add_layer_acc.h in Headers */ = {isa = PBXBuildFile; fileRef = 9DD1FC04247CEA1300800139 /* arm_add_layer_acc.h */; };
		9DD1FC96247CEA1400800139 /* arm_clip_layer_acc.cc in Sources */ = {isa = PBXBuildFile; fileRef = 9DD1FC05247CEA1300800139 /* arm_clip_layer_acc.cc */; };
		9DD1FC97247CEA1400800139 /* arm_pad_layer_acc.cc in Sources */ = {isa = PBXBuildFile; fileRef = 9DD1FC06247CEA1300800139 /* arm_pad_layer_acc.cc */; };
		9DD1FC98247CEA1400800139 /* compute.cc in Sources */ = {isa = PBXBuildFile; fileRef = 9DD1FC08247CEA1300800139 /* compute.cc */; };
		9DD1FC99247CEA1400800139 /* winograd_function.cc in Sources */ = {isa = PBXBuildFile; fileRef = 9DD1FC09247CEA1300800139 /* winograd_function.cc */; };
		9DD1FC9A247CEA1400800139 /* compute.h in Headers */ = {isa = PBXBuildFile; fileRef = 9DD1FC0A247CEA1300800139 /* compute.h */; };
		9DD1FC9B247CEA1400800139 /* compute_int8.cc in Sources */ = {isa = PBXBuildFile; fileRef = 9DD1FC0B247CEA1300800139 /* compute_int8.cc */; };
		9DD1FC9C247CEA1400800139 /* CONV_BFP16_O4.S in Sources */ = {isa = PBXBuildFile; fileRef = 9DD1FC0D247CEA1300800139 /* CONV_BFP16_O4.S */; };
		9DD1FC9D247CEA1400800139 /* GEMM_BFP16_N4.S in Sources */ = {isa = PBXBuildFile; fileRef = 9DD1FC0E247CEA1300800139 /* GEMM_BFP16_N4.S */; };
		9DD1FC9E247CEA1400800139 /* CONV_FLOAT_SLIDEW_C3.S in Sources */ = {isa = PBXBuildFile; fileRef = 9DD1FC0F247CEA1300800139 /* CONV_FLOAT_SLIDEW_C3.S */; };
		9DD1FC9F247CEA1400800139 /* CONV_DW_5X5_BFP16_SLIDEW.S in Sources */ = {isa = PBXBuildFile; fileRef = 9DD1FC10247CEA1300800139 /* CONV_DW_5X5_BFP16_SLIDEW.S */; };
		9DD1FCA0247CEA1400800139 /* DECONV_FLOAT_O4.S in Sources */ = {isa = PBXBuildFile; fileRef = 9DD1FC11247CEA1300800139 /* DECONV_FLOAT_O4.S */; };
		9DD1FCA1247CEA1400800139 /* CONV_DW_3X3_FLOAT_SLIDEW.S in Sources */ = {isa = PBXBuildFile; fileRef = 9DD1FC12247CEA1300800139 /* CONV_DW_3X3_FLOAT_SLIDEW.S */; };
		9DD1FCA2247CEA1400800139 /* GEMM_INT8_4X4.S in Sources */ = {isa = PBXBuildFile; fileRef = 9DD1FC13247CEA1300800139 /* GEMM_INT8_4X4.S */; };
		9DD1FCA3247CEA1400800139 /* CONV_DW_3X3_BFP16_SLIDEW.S in Sources */ = {isa = PBXBuildFile; fileRef = 9DD1FC14247CEA1300800139 /* CONV_DW_3X3_BFP16_SLIDEW.S */; };
		9DD1FCA4247CEA1400800139 /* CONV_BFP16_SLIDEW_C3.S in Sources */ = {isa = PBXBuildFile; fileRef = 9DD1FC15247CEA1300800139 /* CONV_BFP16_SLIDEW_C3.S */; };
		9DD1FCA5247CEA1400800139 /* CONV_DW_5X5_FLOAT_SLIDEW.S in Sources */ = {isa = PBXBuildFile; fileRef = 9DD1FC16247CEA1300800139 /* CONV_DW_5X5_FLOAT_SLIDEW.S */; };
		9DD1FCA6247CEA1400800139 /* CONV_FLOAT_O4.S in Sources */ = {isa = PBXBuildFile; fileRef = 9DD1FC17247CEA1300800139 /* CONV_FLOAT_O4.S */; };
		9DD1FCA7247CEA1400800139 /* GEMM_FLOAT_N4.S in Sources */ = {isa = PBXBuildFile; fileRef = 9DD1FC18247CEA1300800139 /* GEMM_FLOAT_N4.S */; };
		9DD1FCA8247CEA1400800139 /* gemm_function.h in Headers */ = {isa = PBXBuildFile; fileRef = 9DD1FC19247CEA1300800139 /* gemm_function.h */; };
		9DD1FCA9247CEA1400800139 /* asm_func_name.S in Sources */ = {isa = PBXBuildFile; fileRef = 9DD1FC1A247CEA1300800139 /* asm_func_name.S */; };
		9DD1FCAA247CEA1400800139 /* winograd_function.h in Headers */ = {isa = PBXBuildFile; fileRef = 9DD1FC1B247CEA1300800139 /* winograd_function.h */; };
		9DD1FCAB247CEA1400800139 /* compute_int8.h in Headers */ = {isa = PBXBuildFile; fileRef = 9DD1FC1C247CEA1300800139 /* compute_int8.h */; };
		9DD1FCAC247CEA1400800139 /* CONV_BFP16_O4.S in Sources */ = {isa = PBXBuildFile; fileRef = 9DD1FC1E247CEA1300800139 /* CONV_BFP16_O4.S */; };
		9DD1FCAD247CEA1400800139 /* CONV_FLOAT_SLIDEW_C3.S in Sources */ = {isa = PBXBuildFile; fileRef = 9DD1FC1F247CEA1300800139 /* CONV_FLOAT_SLIDEW_C3.S */; };
		9DD1FCAE247CEA1400800139 /* CONV_DW_5x5_BFP16_SLIDEW.S in Sources */ = {isa = PBXBuildFile; fileRef = 9DD1FC20247CEA1300800139 /* CONV_DW_5x5_BFP16_SLIDEW.S */; };
		9DD1FCAF247CEA1400800139 /* DECONV_FLOAT_O4.S in Sources */ = {isa = PBXBuildFile; fileRef = 9DD1FC21247CEA1300800139 /* DECONV_FLOAT_O4.S */; };
		9DD1FCB0247CEA1400800139 /* GEMM_FLOAT_N8.S in Sources */ = {isa = PBXBuildFile; fileRef = 9DD1FC22247CEA1300800139 /* GEMM_FLOAT_N8.S */; };
		9DD1FCB1247CEA1400800139 /* CONV_DW_3X3_FLOAT_SLIDEW.S in Sources */ = {isa = PBXBuildFile; fileRef = 9DD1FC23247CEA1300800139 /* CONV_DW_3X3_FLOAT_SLIDEW.S */; };
		9DD1FCB2247CEA1400800139 /* GEMM_BFP16_N8.S in Sources */ = {isa = PBXBuildFile; fileRef = 9DD1FC24247CEA1300800139 /* GEMM_BFP16_N8.S */; };
		9DD1FCB3247CEA1400800139 /* GEMM_INT8_4X4.S in Sources */ = {isa = PBXBuildFile; fileRef = 9DD1FC25247CEA1300800139 /* GEMM_INT8_4X4.S */; };
		9DD1FCB4247CEA1400800139 /* CONV_DW_3x3_BFP16_SLIDEW.S in Sources */ = {isa = PBXBuildFile; fileRef = 9DD1FC26247CEA1300800139 /* CONV_DW_3x3_BFP16_SLIDEW.S */; };
		9DD1FCB5247CEA1400800139 /* CONV_BFP16_SLIDEW_C3.S in Sources */ = {isa = PBXBuildFile; fileRef = 9DD1FC27247CEA1300800139 /* CONV_BFP16_SLIDEW_C3.S */; };
		9DD1FCB6247CEA1400800139 /* CONV_DW_5X5_FLOAT_SLIDEW.S in Sources */ = {isa = PBXBuildFile; fileRef = 9DD1FC28247CEA1300800139 /* CONV_DW_5X5_FLOAT_SLIDEW.S */; };
		9DD1FCB7247CEA1400800139 /* CONV_FLOAT_O4.S in Sources */ = {isa = PBXBuildFile; fileRef = 9DD1FC29247CEA1300800139 /* CONV_FLOAT_O4.S */; };
		9DD1FCB8247CEA1400800139 /* gemm_function.cc in Sources */ = {isa = PBXBuildFile; fileRef = 9DD1FC2A247CEA1300800139 /* gemm_function.cc */; };
		9DD1FCB9247CEA1400800139 /* arm_layer_acc.h in Headers */ = {isa = PBXBuildFile; fileRef = 9DD1FC2B247CEA1300800139 /* arm_layer_acc.h */; };
		9DD1FCBA247CEA1400800139 /* arm_div_layer_acc.cc in Sources */ = {isa = PBXBuildFile; fileRef = 9DD1FC2C247CEA1300800139 /* arm_div_layer_acc.cc */; };
		9DD1FCBB247CEA1400800139 /* arm_exp_layer_acc.cc in Sources */ = {isa = PBXBuildFile; fileRef = 9DD1FC2D247CEA1300800139 /* arm_exp_layer_acc.cc */; };
		9DD1FCBC247CEA1400800139 /* arm_detection_output_layer_acc.cc in Sources */ = {isa = PBXBuildFile; fileRef = 9DD1FC2E247CEA1300800139 /* arm_detection_output_layer_acc.cc */; };
		9DD1FCBD247CEA1400800139 /* arm_layer_acc.cc in Sources */ = {isa = PBXBuildFile; fileRef = 9DD1FC2F247CEA1300800139 /* arm_layer_acc.cc */; };
		9DD1FCBE247CEA1400800139 /* neon_mathfun.h in Headers */ = {isa = PBXBuildFile; fileRef = 9DD1FC30247CEA1300800139 /* neon_mathfun.h */; };
		9DD1FCBF247CEA1400800139 /* arm_hard_swish_acc.cc in Sources */ = {isa = PBXBuildFile; fileRef = 9DD1FC31247CEA1300800139 /* arm_hard_swish_acc.cc */; };
		9DD1FCC0247CEA1400800139 /* arm_pow_layer_acc.cc in Sources */ = {isa = PBXBuildFile; fileRef = 9DD1FC32247CEA1300800139 /* arm_pow_layer_acc.cc */; };
		9DD1FCC1247CEA1400800139 /* arm_binary_layer_acc.cc in Sources */ = {isa = PBXBuildFile; fileRef = 9DD1FC33247CEA1300800139 /* arm_binary_layer_acc.cc */; };
		9DD1FCC2247CEA1400800139 /* arm_elu_layer_acc.cc in Sources */ = {isa = PBXBuildFile; fileRef = 9DD1FC34247CEA1300800139 /* arm_elu_layer_acc.cc */; };
		9DD1FCC3247CEA1400800139 /* arm_upsample_layer_acc.cc in Sources */ = {isa = PBXBuildFile; fileRef = 9DD1FC35247CEA1300800139 /* arm_upsample_layer_acc.cc */; };
		9DD1FCC4247CEA1400800139 /* arm_abs_layer_acc.cc in Sources */ = {isa = PBXBuildFile; fileRef = 9DD1FC36247CEA1300800139 /* arm_abs_layer_acc.cc */; };
		9DD1FCC5247CEA1400800139 /* arm_nchw_layer_acc.cc in Sources */ = {isa = PBXBuildFile; fileRef = 9DD1FC37247CEA1300800139 /* arm_nchw_layer_acc.cc */; };
		9DD1FCC6247CEA1400800139 /* arm_prelu_layer_acc.cc in Sources */ = {isa = PBXBuildFile; fileRef = 9DD1FC38247CEA1300800139 /* arm_prelu_layer_acc.cc */; };
		9DD1FCC7247CEA1400800139 /* arm_stride_slice_layer_acc.cc in Sources */ = {isa = PBXBuildFile; fileRef = 9DD1FC39247CEA1300800139 /* arm_stride_slice_layer_acc.cc */; };
		9DD1FCC8247CEA1500800139 /* arm_inner_product_layer_acc.h in Headers */ = {isa = PBXBuildFile; fileRef = 9DD1FC3A247CEA1300800139 /* arm_inner_product_layer_acc.h */; };
		9DD1FCC9247CEA1500800139 /* Float4.h in Headers */ = {isa = PBXBuildFile; fileRef = 9DD1FC3B247CEA1300800139 /* Float4.h */; };
		9DD1FCCA247CEA1500800139 /* arm_batch_norm_layer_acc.cc in Sources */ = {isa = PBXBuildFile; fileRef = 9DD1FC3C247CEA1300800139 /* arm_batch_norm_layer_acc.cc */; };
		9DD1FCCB247CEA1500800139 /* arm_permute_layer_acc.cc in Sources */ = {isa = PBXBuildFile; fileRef = 9DD1FC3D247CEA1300800139 /* arm_permute_layer_acc.cc */; };
		9DD1FCCC247CEA1500800139 /* arm_neg_layer_acc.cc in Sources */ = {isa = PBXBuildFile; fileRef = 9DD1FC3E247CEA1300800139 /* arm_neg_layer_acc.cc */; };
		9DD1FCCD247CEA1500800139 /* arm_reduce_sum_square_layer_acc.cc in Sources */ = {isa = PBXBuildFile; fileRef = 9DD1FC3F247CEA1300800139 /* arm_reduce_sum_square_layer_acc.cc */; };
		9DD1FCCE247CEA1500800139 /* arm_log_sigmoid_layer_acc.cc in Sources */ = {isa = PBXBuildFile; fileRef = 9DD1FC40247CEA1300800139 /* arm_log_sigmoid_layer_acc.cc */; };
		9DD1FCCF247CEA1500800139 /* arm_reduce_l1_layer_acc.cc in Sources */ = {isa = PBXBuildFile; fileRef = 9DD1FC41247CEA1300800139 /* arm_reduce_l1_layer_acc.cc */; };
		9DD1FCD0247CEA1500800139 /* arm_priorbox_layer_acc.cc in Sources */ = {isa = PBXBuildFile; fileRef = 9DD1FC42247CEA1300800139 /* arm_priorbox_layer_acc.cc */; };
		9DD1FCD1247CEA1500800139 /* arm_conv_int8_layer_depthwise.cc in Sources */ = {isa = PBXBuildFile; fileRef = 9DD1FC44247CEA1300800139 /* arm_conv_int8_layer_depthwise.cc */; };
		9DD1FCD2247CEA1500800139 /* arm_conv_layer_depthwise_s1.h in Headers */ = {isa = PBXBuildFile; fileRef = 9DD1FC45247CEA1300800139 /* arm_conv_layer_depthwise_s1.h */; };
		9DD1FCD3247CEA1500800139 /* arm_conv_layer_common.cc in Sources */ = {isa = PBXBuildFile; fileRef = 9DD1FC46247CEA1300800139 /* arm_conv_layer_common.cc */; };
		9DD1FCD4247CEA1500800139 /* arm_conv_layer_1x1.h in Headers */ = {isa = PBXBuildFile; fileRef = 9DD1FC47247CEA1300800139 /* arm_conv_layer_1x1.h */; };
		9DD1FCD5247CEA1500800139 /* arm_conv_layer_common.h in Headers */ = {isa = PBXBuildFile; fileRef = 9DD1FC48247CEA1300800139 /* arm_conv_layer_common.h */; };
		9DD1FCD6247CEA1500800139 /* arm_conv_layer_c3.h in Headers */ = {isa = PBXBuildFile; fileRef = 9DD1FC49247CEA1300800139 /* arm_conv_layer_c3.h */; };
		9DD1FCD7247CEA1500800139 /* arm_conv_int8_layer_common.h in Headers */ = {isa = PBXBuildFile; fileRef = 9DD1FC4A247CEA1300800139 /* arm_conv_int8_layer_common.h */; };
		9DD1FCD8247CEA1500800139 /* arm_conv_layer_1x1.cc in Sources */ = {isa = PBXBuildFile; fileRef = 9DD1FC4B247CEA1300800139 /* arm_conv_layer_1x1.cc */; };
		9DD1FCD9247CEA1500800139 /* arm_conv_layer_acc.h in Headers */ = {isa = PBXBuildFile; fileRef = 9DD1FC4C247CEA1300800139 /* arm_conv_layer_acc.h */; };
		9DD1FCDA247CEA1500800139 /* arm_conv_layer_3x3.cc in Sources */ = {isa = PBXBuildFile; fileRef = 9DD1FC4D247CEA1300800139 /* arm_conv_layer_3x3.cc */; };
		9DD1FCDB247CEA1500800139 /* arm_conv_layer_depthwise.cc in Sources */ = {isa = PBXBuildFile; fileRef = 9DD1FC4E247CEA1300800139 /* arm_conv_layer_depthwise.cc */; };
		9DD1FCDC247CEA1500800139 /* arm_conv_int8_layer_common.cc in Sources */ = {isa = PBXBuildFile; fileRef = 9DD1FC4F247CEA1300800139 /* arm_conv_int8_layer_common.cc */; };
		9DD1FCDD247CEA1500800139 /* arm_conv_layer_3x3.h in Headers */ = {isa = PBXBuildFile; fileRef = 9DD1FC50247CEA1300800139 /* arm_conv_layer_3x3.h */; };
		9DD1FCDE247CEA1500800139 /* arm_conv_layer_c3.cc in Sources */ = {isa = PBXBuildFile; fileRef = 9DD1FC51247CEA1300800139 /* arm_conv_layer_c3.cc */; };
		9DD1FCDF247CEA1500800139 /* arm_conv_int8_layer_depthwise.h in Headers */ = {isa = PBXBuildFile; fileRef = 9DD1FC52247CEA1300800139 /* arm_conv_int8_layer_depthwise.h */; };
		9DD1FCE0247CEA1500800139 /* arm_conv_layer_acc.cc in Sources */ = {isa = PBXBuildFile; fileRef = 9DD1FC53247CEA1300800139 /* arm_conv_layer_acc.cc */; };
		9DD1FCE1247CEA1500800139 /* arm_conv_layer_depthwise.h in Headers */ = {isa = PBXBuildFile; fileRef = 9DD1FC54247CEA1300800139 /* arm_conv_layer_depthwise.h */; };
		9DD1FCE2247CEA1500800139 /* arm_conv_layer_depthwise_s1.cc in Sources */ = {isa = PBXBuildFile; fileRef = 9DD1FC55247CEA1300800139 /* arm_conv_layer_depthwise_s1.cc */; };
		9DD1FCE3247CEA1500800139 /* arm_reduce_layer_acc.h in Headers */ = {isa = PBXBuildFile; fileRef = 9DD1FC56247CEA1300800139 /* arm_reduce_layer_acc.h */; };
		9DD1FCE4247CEA1500800139 /* arm_concat_layer_acc.cc in Sources */ = {isa = PBXBuildFile; fileRef = 9DD1FC57247CEA1300800139 /* arm_concat_layer_acc.cc */; };
		9DD1FCE5247CEA1500800139 /* arm_add_layer_acc.cc in Sources */ = {isa = PBXBuildFile; fileRef = 9DD1FC58247CEA1300800139 /* arm_add_layer_acc.cc */; };
		9DD1FCE6247CEA1500800139 /* arm_reduce_max_layer_acc.cc in Sources */ = {isa = PBXBuildFile; fileRef = 9DD1FC59247CEA1300800139 /* arm_reduce_max_layer_acc.cc */; };
		9DD1FCE7247CEA1500800139 /* arm_reduce_min_layer_acc.cc in Sources */ = {isa = PBXBuildFile; fileRef = 9DD1FC5A247CEA1300800139 /* arm_reduce_min_layer_acc.cc */; };
		9DD1FCE8247CEA1500800139 /* arm_floor_layer_acc.cc in Sources */ = {isa = PBXBuildFile; fileRef = 9DD1FC5B247CEA1300800139 /* arm_floor_layer_acc.cc */; };
		9DD1FCE9247CEA1500800139 /* arm_shuffle_layer_acc.cc in Sources */ = {isa = PBXBuildFile; fileRef = 9DD1FC5C247CEA1300800139 /* arm_shuffle_layer_acc.cc */; };
		9DD1FCEA247CEA1500800139 /* arm_softplus_layer_acc.cc in Sources */ = {isa = PBXBuildFile; fileRef = 9DD1FC5D247CEA1300800139 /* arm_softplus_layer_acc.cc */; };
		9DD1FCEB247CEA1500800139 /* arm_reduce_sum_layer_acc.cc in Sources */ = {isa = PBXBuildFile; fileRef = 9DD1FC5E247CEA1300800139 /* arm_reduce_sum_layer_acc.cc */; };
		9DD1FCEC247CEA1500800139 /* arm_softmax_layer_acc.h in Headers */ = {isa = PBXBuildFile; fileRef = 9DD1FC5F247CEA1300800139 /* arm_softmax_layer_acc.h */; };
		9DD1FCED247CEA1500800139 /* arm_batch_norm_layer_acc.h in Headers */ = {isa = PBXBuildFile; fileRef = 9DD1FC60247CEA1300800139 /* arm_batch_norm_layer_acc.h */; };
		9DD1FCEE247CEA1500800139 /* arm_blob_converter.h in Headers */ = {isa = PBXBuildFile; fileRef = 9DD1FC61247CEA1400800139 /* arm_blob_converter.h */; };
		9DD1FCEF247CEA1500800139 /* arm_blob_converter.cc in Sources */ = {isa = PBXBuildFile; fileRef = 9DD1FC62247CEA1400800139 /* arm_blob_converter.cc */; };
		9DD1FCF0247CEA1500800139 /* arm_device.h in Headers */ = {isa = PBXBuildFile; fileRef = 9DD1FC63247CEA1400800139 /* arm_device.h */; };
		9DD1FCF1247CEA1500800139 /* arm_device.cc in Sources */ = {isa = PBXBuildFile; fileRef = 9DD1FC64247CEA1400800139 /* arm_device.cc */; };
		9DDA7090241F99E700F17A1C /* version.h in Headers */ = {isa = PBXBuildFile; fileRef = 9DDA7081241F99E600F17A1C /* version.h */; settings = {ATTRIBUTES = (Public, ); }; };
		9DDA70A1241F9A0300F17A1C /* core in Headers */ = {isa = PBXBuildFile; fileRef = 9DDA709E241F99F800F17A1C /* core */; settings = {ATTRIBUTES = (Public, ); }; };
		9DDA70A2241F9A0300F17A1C /* utils in Headers */ = {isa = PBXBuildFile; fileRef = 9DDA709D241F99F800F17A1C /* utils */; settings = {ATTRIBUTES = (Public, ); }; };
		9DF19E9F24A1FE8E00E1376D /* metal_pooling_layer_acc.metal in Sources */ = {isa = PBXBuildFile; fileRef = 9DF19E9D24A1FE8E00E1376D /* metal_pooling_layer_acc.metal */; };
		9DF19EA024A1FE8E00E1376D /* metal_pooling_layer_acc.mm in Sources */ = {isa = PBXBuildFile; fileRef = 9DF19E9E24A1FE8E00E1376D /* metal_pooling_layer_acc.mm */; };
		9DF19EA224A200AC00E1376D /* metal_cpu_adapter_acc.h in Headers */ = {isa = PBXBuildFile; fileRef = 9DF19EA124A200AC00E1376D /* metal_cpu_adapter_acc.h */; };
		9DF26BD924645EA500F22F0D /* naive_compute.cc in Sources */ = {isa = PBXBuildFile; fileRef = 9DF26BD724645EA500F22F0D /* naive_compute.cc */; };
		9DF26BDA24645EA500F22F0D /* naive_compute.h in Headers */ = {isa = PBXBuildFile; fileRef = 9DF26BD824645EA500F22F0D /* naive_compute.h */; };
<<<<<<< HEAD
		EC2CF7822511F80500EE3899 /* metal_arg_max_or_min_layer_acc.mm in Sources */ = {isa = PBXBuildFile; fileRef = EC2CF7802511F80500EE3899 /* metal_arg_max_or_min_layer_acc.mm */; };
		EC2CF7832511F80500EE3899 /* metal_arg_max_or_min_layer_acc.metal in Sources */ = {isa = PBXBuildFile; fileRef = EC2CF7812511F80500EE3899 /* metal_arg_max_or_min_layer_acc.metal */; };
=======
		EC2CF72525078C1200EE3899 /* metal_mat_converter.mm in Sources */ = {isa = PBXBuildFile; fileRef = EC2CF72325078C1200EE3899 /* metal_mat_converter.mm */; };
		EC2CF72625078C1200EE3899 /* metal_mat_converter.metal in Sources */ = {isa = PBXBuildFile; fileRef = EC2CF72425078C1200EE3899 /* metal_mat_converter.metal */; };
		ECEC5D6424FCDBA50044DDF1 /* arm_mat_converter.cc in Sources */ = {isa = PBXBuildFile; fileRef = ECEC5D6024FCDBA40044DDF1 /* arm_mat_converter.cc */; };
		ECEC5D6524FCDBA50044DDF1 /* arm_mat_util.h in Headers */ = {isa = PBXBuildFile; fileRef = ECEC5D6124FCDBA40044DDF1 /* arm_mat_util.h */; };
		ECEC5D6624FCDBA50044DDF1 /* arm_mat_converter.h in Headers */ = {isa = PBXBuildFile; fileRef = ECEC5D6224FCDBA40044DDF1 /* arm_mat_converter.h */; };
		ECEC5D6724FCDBA50044DDF1 /* arm_mat_util.cc in Sources */ = {isa = PBXBuildFile; fileRef = ECEC5D6324FCDBA50044DDF1 /* arm_mat_util.cc */; };
		ECEC5D6B24FCE0780044DDF1 /* mat_converter_acc.cc in Sources */ = {isa = PBXBuildFile; fileRef = ECEC5D6824FCE0780044DDF1 /* mat_converter_acc.cc */; };
		ECEC5D6C24FCE0780044DDF1 /* mat_converter_acc.h in Headers */ = {isa = PBXBuildFile; fileRef = ECEC5D6924FCE0780044DDF1 /* mat_converter_acc.h */; };
		ECEC5D6D24FCE0780044DDF1 /* mat_utils.cc in Sources */ = {isa = PBXBuildFile; fileRef = ECEC5D6A24FCE0780044DDF1 /* mat_utils.cc */; };
		ECEC5D8D24FF97DF0044DDF1 /* mat.cc in Sources */ = {isa = PBXBuildFile; fileRef = ECEC5D8C24FF97DF0044DDF1 /* mat.cc */; };
		ECEC5DA824FFC6FE0044DDF1 /* mat.cc in Sources */ = {isa = PBXBuildFile; fileRef = ECEC5DA724FFC6FD0044DDF1 /* mat.cc */; };
		EC2CF7502508A99C00EE3899 /* arm_deconv_layer_stride.h in Headers */ = {isa = PBXBuildFile; fileRef = EC2CF74E2508A99C00EE3899 /* arm_deconv_layer_stride.h */; };
		EC2CF7512508A99C00EE3899 /* arm_deconv_layer_stride.cc in Sources */ = {isa = PBXBuildFile; fileRef = EC2CF74F2508A99C00EE3899 /* arm_deconv_layer_stride.cc */; };
>>>>>>> 6fc95fa1
/* End PBXBuildFile section */

/* Begin PBXFileReference section */
		1FC98D8B25039D5F00A81D79 /* arm_conv_layer_group.cc */ = {isa = PBXFileReference; fileEncoding = 4; lastKnownFileType = sourcecode.cpp.cpp; path = arm_conv_layer_group.cc; sourceTree = "<group>"; };
		1FC98D8C25039D6000A81D79 /* arm_conv_layer_group.h */ = {isa = PBXFileReference; fileEncoding = 4; lastKnownFileType = sourcecode.c.h; path = arm_conv_layer_group.h; sourceTree = "<group>"; };
		9D24B9562351FFE1000E1F04 /* tnn copy-Info.plist */ = {isa = PBXFileReference; lastKnownFileType = text.plist.xml; name = "tnn copy-Info.plist"; path = "/Volumes/BANQ/Projects/MLProjects/tnn-open2/platforms/ios/tnn copy-Info.plist"; sourceTree = "<absolute>"; };
		9D29E25022DC89300050DC63 /* Foundation.framework */ = {isa = PBXFileReference; lastKnownFileType = wrapper.framework; name = Foundation.framework; path = Platforms/iPhoneOS.platform/Developer/SDKs/iPhoneOS12.2.sdk/System/Library/Frameworks/Foundation.framework; sourceTree = DEVELOPER_DIR; };
		9D2DB1D122D759C8000C508F /* tnn.framework */ = {isa = PBXFileReference; explicitFileType = wrapper.framework; includeInIndex = 0; path = tnn.framework; sourceTree = BUILT_PRODUCTS_DIR; };
		9D2DB1D422D759C8000C508F /* tnn.h */ = {isa = PBXFileReference; lastKnownFileType = sourcecode.c.h; path = tnn.h; sourceTree = "<group>"; };
		9D2DB1D522D759C8000C508F /* Info.plist */ = {isa = PBXFileReference; lastKnownFileType = text.plist.xml; path = Info.plist; sourceTree = "<group>"; };
		9D31635F23169B1600531250 /* CoreML.framework */ = {isa = PBXFileReference; lastKnownFileType = wrapper.framework; name = CoreML.framework; path = Platforms/iPhoneOS.platform/Developer/SDKs/iPhoneOS12.4.sdk/System/Library/Frameworks/CoreML.framework; sourceTree = DEVELOPER_DIR; };
		9D32F95E24557EE7002DCDAB /* net_optimizer_fuse_conv_relu.cc */ = {isa = PBXFileReference; fileEncoding = 4; lastKnownFileType = sourcecode.cpp.cpp; path = net_optimizer_fuse_conv_relu.cc; sourceTree = "<group>"; };
		9D32F95F24557EE7002DCDAB /* net_optimizer_remove_layers.h */ = {isa = PBXFileReference; fileEncoding = 4; lastKnownFileType = sourcecode.c.h; path = net_optimizer_remove_layers.h; sourceTree = "<group>"; };
		9D32F96024557EE7002DCDAB /* net_optimizer_fuse_conv_relu.h */ = {isa = PBXFileReference; fileEncoding = 4; lastKnownFileType = sourcecode.c.h; path = net_optimizer_fuse_conv_relu.h; sourceTree = "<group>"; };
		9D32F96124557EE7002DCDAB /* net_optimizer_insert_reformat.h */ = {isa = PBXFileReference; fileEncoding = 4; lastKnownFileType = sourcecode.c.h; path = net_optimizer_insert_reformat.h; sourceTree = "<group>"; };
		9D32F96224557EE7002DCDAB /* net_optimizer.h */ = {isa = PBXFileReference; fileEncoding = 4; lastKnownFileType = sourcecode.c.h; path = net_optimizer.h; sourceTree = "<group>"; };
		9D32F96324557EE7002DCDAB /* net_optimizer_insert_reformat.cc */ = {isa = PBXFileReference; fileEncoding = 4; lastKnownFileType = sourcecode.cpp.cpp; path = net_optimizer_insert_reformat.cc; sourceTree = "<group>"; };
		9D32F96424557EE7002DCDAB /* optimizer_const.h */ = {isa = PBXFileReference; fileEncoding = 4; lastKnownFileType = sourcecode.c.h; path = optimizer_const.h; sourceTree = "<group>"; };
		9D32F96524557EE7002DCDAB /* net_optimizer_manager.h */ = {isa = PBXFileReference; fileEncoding = 4; lastKnownFileType = sourcecode.c.h; path = net_optimizer_manager.h; sourceTree = "<group>"; };
		9D32F96624557EE7002DCDAB /* net_optimizer_remove_layers.cc */ = {isa = PBXFileReference; fileEncoding = 4; lastKnownFileType = sourcecode.cpp.cpp; path = net_optimizer_remove_layers.cc; sourceTree = "<group>"; };
		9D32F96724557EE7002DCDAB /* net_optimizer_manager.cc */ = {isa = PBXFileReference; fileEncoding = 4; lastKnownFileType = sourcecode.cpp.cpp; path = net_optimizer_manager.cc; sourceTree = "<group>"; };
		9D32F96924557EE7002DCDAB /* blob_2d_memory_pool.h */ = {isa = PBXFileReference; fileEncoding = 4; lastKnownFileType = sourcecode.c.h; path = blob_2d_memory_pool.h; sourceTree = "<group>"; };
		9D32F96A24557EE7002DCDAB /* others_memory_mode_state.cc */ = {isa = PBXFileReference; fileEncoding = 4; lastKnownFileType = sourcecode.cpp.cpp; path = others_memory_mode_state.cc; sourceTree = "<group>"; };
		9D32F96B24557EE7002DCDAB /* blob_memory_size_info.cc */ = {isa = PBXFileReference; fileEncoding = 4; lastKnownFileType = sourcecode.cpp.cpp; path = blob_memory_size_info.cc; sourceTree = "<group>"; };
		9D32F96C24557EE7002DCDAB /* shared_memory_manager.h */ = {isa = PBXFileReference; fileEncoding = 4; lastKnownFileType = sourcecode.c.h; path = shared_memory_manager.h; sourceTree = "<group>"; };
		9D32F96D24557EE7002DCDAB /* memory_unify_assign_strategy.cc */ = {isa = PBXFileReference; fileEncoding = 4; lastKnownFileType = sourcecode.cpp.cpp; path = memory_unify_assign_strategy.cc; sourceTree = "<group>"; };
		9D32F96E24557EE7002DCDAB /* blob_1d_memory_pool.h */ = {isa = PBXFileReference; fileEncoding = 4; lastKnownFileType = sourcecode.c.h; path = blob_1d_memory_pool.h; sourceTree = "<group>"; };
		9D32F96F24557EE7002DCDAB /* blob_1d_memory.cc */ = {isa = PBXFileReference; fileEncoding = 4; lastKnownFileType = sourcecode.cpp.cpp; path = blob_1d_memory.cc; sourceTree = "<group>"; };
		9D32F97024557EE7002DCDAB /* blob_memory_pool.cc */ = {isa = PBXFileReference; fileEncoding = 4; lastKnownFileType = sourcecode.cpp.cpp; path = blob_memory_pool.cc; sourceTree = "<group>"; };
		9D32F97124557EE7002DCDAB /* shared_memory_manager.cc */ = {isa = PBXFileReference; fileEncoding = 4; lastKnownFileType = sourcecode.cpp.cpp; path = shared_memory_manager.cc; sourceTree = "<group>"; };
		9D32F97224557EE7002DCDAB /* blob_2d_memory_pool.cc */ = {isa = PBXFileReference; fileEncoding = 4; lastKnownFileType = sourcecode.cpp.cpp; path = blob_2d_memory_pool.cc; sourceTree = "<group>"; };
		9D32F97324557EE7002DCDAB /* blob_memory_pool_factory.h */ = {isa = PBXFileReference; fileEncoding = 4; lastKnownFileType = sourcecode.c.h; path = blob_memory_pool_factory.h; sourceTree = "<group>"; };
		9D32F97424557EE7002DCDAB /* blob_memory.cc */ = {isa = PBXFileReference; fileEncoding = 4; lastKnownFileType = sourcecode.cpp.cpp; path = blob_memory.cc; sourceTree = "<group>"; };
		9D32F97524557EE7002DCDAB /* memory_mode_state.cc */ = {isa = PBXFileReference; fileEncoding = 4; lastKnownFileType = sourcecode.cpp.cpp; path = memory_mode_state.cc; sourceTree = "<group>"; };
		9D32F97624557EE7002DCDAB /* memory_seperate_assign_strategy.cc */ = {isa = PBXFileReference; fileEncoding = 4; lastKnownFileType = sourcecode.cpp.cpp; path = memory_seperate_assign_strategy.cc; sourceTree = "<group>"; };
		9D32F97724557EE7002DCDAB /* blob_1d_memory.h */ = {isa = PBXFileReference; fileEncoding = 4; lastKnownFileType = sourcecode.c.h; path = blob_1d_memory.h; sourceTree = "<group>"; };
		9D32F97824557EE7002DCDAB /* blob_memory_size_info.h */ = {isa = PBXFileReference; fileEncoding = 4; lastKnownFileType = sourcecode.c.h; path = blob_memory_size_info.h; sourceTree = "<group>"; };
		9D32F97924557EE7002DCDAB /* blob_memory.h */ = {isa = PBXFileReference; fileEncoding = 4; lastKnownFileType = sourcecode.c.h; path = blob_memory.h; sourceTree = "<group>"; };
		9D32F97A24557EE7002DCDAB /* memory_assign_strategy.h */ = {isa = PBXFileReference; fileEncoding = 4; lastKnownFileType = sourcecode.c.h; path = memory_assign_strategy.h; sourceTree = "<group>"; };
		9D32F97B24557EE7002DCDAB /* memory_mode_state_factory.h */ = {isa = PBXFileReference; fileEncoding = 4; lastKnownFileType = sourcecode.c.h; path = memory_mode_state_factory.h; sourceTree = "<group>"; };
		9D32F97C24557EE7002DCDAB /* others_memory_mode_state.h */ = {isa = PBXFileReference; fileEncoding = 4; lastKnownFileType = sourcecode.c.h; path = others_memory_mode_state.h; sourceTree = "<group>"; };
		9D32F97D24557EE7002DCDAB /* blob_2d_memory.h */ = {isa = PBXFileReference; fileEncoding = 4; lastKnownFileType = sourcecode.c.h; path = blob_2d_memory.h; sourceTree = "<group>"; };
		9D32F97E24557EE7002DCDAB /* blob_2d_memory.cc */ = {isa = PBXFileReference; fileEncoding = 4; lastKnownFileType = sourcecode.cpp.cpp; path = blob_2d_memory.cc; sourceTree = "<group>"; };
		9D32F97F24557EE7002DCDAB /* memory_unify_assign_strategy.h */ = {isa = PBXFileReference; fileEncoding = 4; lastKnownFileType = sourcecode.c.h; path = memory_unify_assign_strategy.h; sourceTree = "<group>"; };
		9D32F98024557EE7002DCDAB /* share_one_thread_memory_mode_state.cc */ = {isa = PBXFileReference; fileEncoding = 4; lastKnownFileType = sourcecode.cpp.cpp; path = share_one_thread_memory_mode_state.cc; sourceTree = "<group>"; };
		9D32F98124557EE7002DCDAB /* memory_mode_state_factory.cc */ = {isa = PBXFileReference; fileEncoding = 4; lastKnownFileType = sourcecode.cpp.cpp; path = memory_mode_state_factory.cc; sourceTree = "<group>"; };
		9D32F98224557EE7002DCDAB /* memory_mode_state.h */ = {isa = PBXFileReference; fileEncoding = 4; lastKnownFileType = sourcecode.c.h; path = memory_mode_state.h; sourceTree = "<group>"; };
		9D32F98324557EE7002DCDAB /* share_one_thread_memory_mode_state.h */ = {isa = PBXFileReference; fileEncoding = 4; lastKnownFileType = sourcecode.c.h; path = share_one_thread_memory_mode_state.h; sourceTree = "<group>"; };
		9D32F98424557EE7002DCDAB /* blob_memory_pool.h */ = {isa = PBXFileReference; fileEncoding = 4; lastKnownFileType = sourcecode.c.h; path = blob_memory_pool.h; sourceTree = "<group>"; };
		9D32F98524557EE7002DCDAB /* blob_memory_pool_factory.cc */ = {isa = PBXFileReference; fileEncoding = 4; lastKnownFileType = sourcecode.cpp.cpp; path = blob_memory_pool_factory.cc; sourceTree = "<group>"; };
		9D32F98624557EE7002DCDAB /* memory_seperate_assign_strategy.h */ = {isa = PBXFileReference; fileEncoding = 4; lastKnownFileType = sourcecode.c.h; path = memory_seperate_assign_strategy.h; sourceTree = "<group>"; };
		9D32F98724557EE7002DCDAB /* blob_1d_memory_pool.cc */ = {isa = PBXFileReference; fileEncoding = 4; lastKnownFileType = sourcecode.cpp.cpp; path = blob_1d_memory_pool.cc; sourceTree = "<group>"; };
		9D32F98924557EE7002DCDAB /* blob_dump_utils.h */ = {isa = PBXFileReference; fileEncoding = 4; lastKnownFileType = sourcecode.c.h; path = blob_dump_utils.h; sourceTree = "<group>"; };
		9D32F98A24557EE7002DCDAB /* omp_utils.h */ = {isa = PBXFileReference; fileEncoding = 4; lastKnownFileType = sourcecode.c.h; path = omp_utils.h; sourceTree = "<group>"; };
		9D32F98B24557EE7002DCDAB /* half_utils.cc */ = {isa = PBXFileReference; fileEncoding = 4; lastKnownFileType = sourcecode.cpp.cpp; path = half_utils.cc; sourceTree = "<group>"; };
		9D32F98C24557EE7002DCDAB /* blob_memory_size_utils.h */ = {isa = PBXFileReference; fileEncoding = 4; lastKnownFileType = sourcecode.c.h; path = blob_memory_size_utils.h; sourceTree = "<group>"; };
		9D32F98D24557EE7002DCDAB /* string_utils_inner.h */ = {isa = PBXFileReference; fileEncoding = 4; lastKnownFileType = sourcecode.c.h; path = string_utils_inner.h; sourceTree = "<group>"; };
		9D32F98E24557EE7002DCDAB /* blob_transfer_utils.h */ = {isa = PBXFileReference; fileEncoding = 4; lastKnownFileType = sourcecode.c.h; path = blob_transfer_utils.h; sourceTree = "<group>"; };
		9D32F98F24557EE7002DCDAB /* split_utils.h */ = {isa = PBXFileReference; fileEncoding = 4; lastKnownFileType = sourcecode.c.h; path = split_utils.h; sourceTree = "<group>"; };
		9D32F99024557EE7002DCDAB /* string_format.cc */ = {isa = PBXFileReference; fileEncoding = 4; lastKnownFileType = sourcecode.cpp.cpp; path = string_format.cc; sourceTree = "<group>"; };
		9D32F99124557EE7002DCDAB /* blob_dump_utils.cc */ = {isa = PBXFileReference; fileEncoding = 4; lastKnownFileType = sourcecode.cpp.cpp; path = blob_dump_utils.cc; sourceTree = "<group>"; };
		9D32F99224557EE7002DCDAB /* blob_transfer_utils.cc */ = {isa = PBXFileReference; fileEncoding = 4; lastKnownFileType = sourcecode.cpp.cpp; path = blob_transfer_utils.cc; sourceTree = "<group>"; };
		9D32F99424557EE7002DCDAB /* data_format_converter.h */ = {isa = PBXFileReference; fileEncoding = 4; lastKnownFileType = sourcecode.c.h; path = data_format_converter.h; sourceTree = "<group>"; };
		9D32F99524557EE7002DCDAB /* wingorad_generater.h */ = {isa = PBXFileReference; fileEncoding = 4; lastKnownFileType = sourcecode.c.h; path = wingorad_generater.h; sourceTree = "<group>"; };
		9D32F99624557EE7002DCDAB /* data_format_converter.cc */ = {isa = PBXFileReference; fileEncoding = 4; lastKnownFileType = sourcecode.cpp.cpp; path = data_format_converter.cc; sourceTree = "<group>"; };
		9D32F99724557EE7002DCDAB /* blob_converter_internal.h */ = {isa = PBXFileReference; fileEncoding = 4; lastKnownFileType = sourcecode.c.h; path = blob_converter_internal.h; sourceTree = "<group>"; };
		9D32F99824557EE7002DCDAB /* half.hpp */ = {isa = PBXFileReference; fileEncoding = 4; lastKnownFileType = sourcecode.cpp.h; path = half.hpp; sourceTree = "<group>"; };
		9D32F99924557EE7002DCDAB /* blob_converter_internal.cc */ = {isa = PBXFileReference; fileEncoding = 4; lastKnownFileType = sourcecode.cpp.cpp; path = blob_converter_internal.cc; sourceTree = "<group>"; };
		9D32F99A24557EE7002DCDAB /* dims_vector_utils.cc */ = {isa = PBXFileReference; fileEncoding = 4; lastKnownFileType = sourcecode.cpp.cpp; path = dims_vector_utils.cc; sourceTree = "<group>"; };
		9D32F99B24557EE7002DCDAB /* blob_memory_size_utils.cc */ = {isa = PBXFileReference; fileEncoding = 4; lastKnownFileType = sourcecode.cpp.cpp; path = blob_memory_size_utils.cc; sourceTree = "<group>"; };
		9D32F99C24557EE7002DCDAB /* wingorad_generater.cc */ = {isa = PBXFileReference; fileEncoding = 4; lastKnownFileType = sourcecode.cpp.cpp; path = wingorad_generater.cc; sourceTree = "<group>"; };
		9D32F99D24557EE7002DCDAB /* data_type_utils.cc */ = {isa = PBXFileReference; fileEncoding = 4; lastKnownFileType = sourcecode.cpp.cpp; path = data_type_utils.cc; sourceTree = "<group>"; };
		9D32F99E24557EE7002DCDAB /* split_utils.cc */ = {isa = PBXFileReference; fileEncoding = 4; lastKnownFileType = sourcecode.cpp.cpp; path = split_utils.cc; sourceTree = "<group>"; };
		9D32F99F24557EE7002DCDAB /* string_format.h */ = {isa = PBXFileReference; fileEncoding = 4; lastKnownFileType = sourcecode.c.h; path = string_format.h; sourceTree = "<group>"; };
		9D32F9A024557EE7002DCDAB /* pribox_generator_utils.h */ = {isa = PBXFileReference; fileEncoding = 4; lastKnownFileType = sourcecode.c.h; path = pribox_generator_utils.h; sourceTree = "<group>"; };
		9D32F9A124557EE7002DCDAB /* cpu_utils.cc */ = {isa = PBXFileReference; fileEncoding = 4; lastKnownFileType = sourcecode.cpp.cpp; path = cpu_utils.cc; sourceTree = "<group>"; };
		9D32F9A224557EE7002DCDAB /* pribox_generator_utils.cc */ = {isa = PBXFileReference; fileEncoding = 4; lastKnownFileType = sourcecode.cpp.cpp; path = pribox_generator_utils.cc; sourceTree = "<group>"; };
		9D32F9A424557EE7002DCDAB /* sigmoid_layer.cc */ = {isa = PBXFileReference; fileEncoding = 4; lastKnownFileType = sourcecode.cpp.cpp; path = sigmoid_layer.cc; sourceTree = "<group>"; };
		9D32F9A524557EE7002DCDAB /* pow_layer.cc */ = {isa = PBXFileReference; fileEncoding = 4; lastKnownFileType = sourcecode.cpp.cpp; path = pow_layer.cc; sourceTree = "<group>"; };
		9D32F9A624557EE7002DCDAB /* tanh_layer.cc */ = {isa = PBXFileReference; fileEncoding = 4; lastKnownFileType = sourcecode.cpp.cpp; path = tanh_layer.cc; sourceTree = "<group>"; };
		9D32F9A724557EE7002DCDAB /* sign_layer.cc */ = {isa = PBXFileReference; fileEncoding = 4; lastKnownFileType = sourcecode.cpp.cpp; path = sign_layer.cc; sourceTree = "<group>"; };
		9D32F9A824557EE7002DCDAB /* softplus_layer.cc */ = {isa = PBXFileReference; fileEncoding = 4; lastKnownFileType = sourcecode.cpp.cpp; path = softplus_layer.cc; sourceTree = "<group>"; };
		9D32F9A924557EE7002DCDAB /* tan_layer.cc */ = {isa = PBXFileReference; fileEncoding = 4; lastKnownFileType = sourcecode.cpp.cpp; path = tan_layer.cc; sourceTree = "<group>"; };
		9D32F9AA24557EE7002DCDAB /* reduce_prod_layer.cc */ = {isa = PBXFileReference; fileEncoding = 4; lastKnownFileType = sourcecode.cpp.cpp; path = reduce_prod_layer.cc; sourceTree = "<group>"; };
		9D32F9AB24557EE7002DCDAB /* reduce_sum_square_layer.cc */ = {isa = PBXFileReference; fileEncoding = 4; lastKnownFileType = sourcecode.cpp.cpp; path = reduce_sum_square_layer.cc; sourceTree = "<group>"; };
		9D32F9AC24557EE7002DCDAB /* add_layer.cc */ = {isa = PBXFileReference; fileEncoding = 4; lastKnownFileType = sourcecode.cpp.cpp; path = add_layer.cc; sourceTree = "<group>"; };
		9D32F9AD24557EE7002DCDAB /* exp_layer.cc */ = {isa = PBXFileReference; fileEncoding = 4; lastKnownFileType = sourcecode.cpp.cpp; path = exp_layer.cc; sourceTree = "<group>"; };
		9D32F9AE24557EE7002DCDAB /* base_layer.h */ = {isa = PBXFileReference; fileEncoding = 4; lastKnownFileType = sourcecode.c.h; path = base_layer.h; sourceTree = "<group>"; };
		9D32F9AF24557EE7002DCDAB /* shuffle_layer.cc */ = {isa = PBXFileReference; fileEncoding = 4; lastKnownFileType = sourcecode.cpp.cpp; path = shuffle_layer.cc; sourceTree = "<group>"; };
		9D32F9B024557EE7002DCDAB /* reduce_layer.h */ = {isa = PBXFileReference; fileEncoding = 4; lastKnownFileType = sourcecode.c.h; path = reduce_layer.h; sourceTree = "<group>"; };
		9D32F9B124557EE7002DCDAB /* sqrt_layer.cc */ = {isa = PBXFileReference; fileEncoding = 4; lastKnownFileType = sourcecode.cpp.cpp; path = sqrt_layer.cc; sourceTree = "<group>"; };
		9D32F9B224557EE7002DCDAB /* flatten_layer.cc */ = {isa = PBXFileReference; fileEncoding = 4; lastKnownFileType = sourcecode.cpp.cpp; path = flatten_layer.cc; sourceTree = "<group>"; };
		9D32F9B324557EE7002DCDAB /* pooling_3d_layer.cc */ = {isa = PBXFileReference; fileEncoding = 4; lastKnownFileType = sourcecode.cpp.cpp; path = pooling_3d_layer.cc; sourceTree = "<group>"; };
		9D32F9B424557EE7002DCDAB /* reshape_layer.cc */ = {isa = PBXFileReference; fileEncoding = 4; lastKnownFileType = sourcecode.cpp.cpp; path = reshape_layer.cc; sourceTree = "<group>"; };
		9D32F9B524557EE7002DCDAB /* elementwise_layer.cc */ = {isa = PBXFileReference; fileEncoding = 4; lastKnownFileType = sourcecode.cpp.cpp; path = elementwise_layer.cc; sourceTree = "<group>"; };
		9D32F9B624557EE7002DCDAB /* div_layer.cc */ = {isa = PBXFileReference; fileEncoding = 4; lastKnownFileType = sourcecode.cpp.cpp; path = div_layer.cc; sourceTree = "<group>"; };
		9D32F9B724557EE7002DCDAB /* inner_product_layer.cc */ = {isa = PBXFileReference; fileEncoding = 4; lastKnownFileType = sourcecode.cpp.cpp; path = inner_product_layer.cc; sourceTree = "<group>"; };
		9D32F9B824557EE7002DCDAB /* atan_layer.cc */ = {isa = PBXFileReference; fileEncoding = 4; lastKnownFileType = sourcecode.cpp.cpp; path = atan_layer.cc; sourceTree = "<group>"; };
		9D32F9B924557EE7002DCDAB /* sub_layer.cc */ = {isa = PBXFileReference; fileEncoding = 4; lastKnownFileType = sourcecode.cpp.cpp; path = sub_layer.cc; sourceTree = "<group>"; };
		9D32F9BA24557EE7002DCDAB /* elementwise_layer.h */ = {isa = PBXFileReference; fileEncoding = 4; lastKnownFileType = sourcecode.c.h; path = elementwise_layer.h; sourceTree = "<group>"; };
		9D32F9BB24557EE7002DCDAB /* reciprocal_layer.cc */ = {isa = PBXFileReference; fileEncoding = 4; lastKnownFileType = sourcecode.cpp.cpp; path = reciprocal_layer.cc; sourceTree = "<group>"; };
		9D32F9BC24557EE7002DCDAB /* floor_layer.cc */ = {isa = PBXFileReference; fileEncoding = 4; lastKnownFileType = sourcecode.cpp.cpp; path = floor_layer.cc; sourceTree = "<group>"; };
		9D32F9BD24557EE7002DCDAB /* detection_output_layer.cc */ = {isa = PBXFileReference; fileEncoding = 4; lastKnownFileType = sourcecode.cpp.cpp; path = detection_output_layer.cc; sourceTree = "<group>"; };
		9D32F9BE24557EE7002DCDAB /* splitv_layer.cc */ = {isa = PBXFileReference; fileEncoding = 4; lastKnownFileType = sourcecode.cpp.cpp; path = splitv_layer.cc; sourceTree = "<group>"; };
		9D32F9BF24557EE7002DCDAB /* instance_norm_layer.cc */ = {isa = PBXFileReference; fileEncoding = 4; lastKnownFileType = sourcecode.cpp.cpp; path = instance_norm_layer.cc; sourceTree = "<group>"; };
		9D32F9C024557EE7002DCDAB /* selu_layer.cc */ = {isa = PBXFileReference; fileEncoding = 4; lastKnownFileType = sourcecode.cpp.cpp; path = selu_layer.cc; sourceTree = "<group>"; };
		9D32F9C124557EE7002DCDAB /* prior_box_layer.cc */ = {isa = PBXFileReference; fileEncoding = 4; lastKnownFileType = sourcecode.cpp.cpp; path = prior_box_layer.cc; sourceTree = "<group>"; };
		9D32F9C224557EE7002DCDAB /* conv_layer.cc */ = {isa = PBXFileReference; fileEncoding = 4; lastKnownFileType = sourcecode.cpp.cpp; path = conv_layer.cc; sourceTree = "<group>"; };
		9D32F9C324557EE7002DCDAB /* conv3d_layer.cc */ = {isa = PBXFileReference; fileEncoding = 4; lastKnownFileType = sourcecode.cpp.cpp; path = conv3d_layer.cc; sourceTree = "<group>"; };
		9D32F9C424557EE7002DCDAB /* relu6_layer.cc */ = {isa = PBXFileReference; fileEncoding = 4; lastKnownFileType = sourcecode.cpp.cpp; path = relu6_layer.cc; sourceTree = "<group>"; };
		9D32F9C524557EE7002DCDAB /* prelu_layer.cc */ = {isa = PBXFileReference; fileEncoding = 4; lastKnownFileType = sourcecode.cpp.cpp; path = prelu_layer.cc; sourceTree = "<group>"; };
		9D32F9C624557EE7002DCDAB /* neg_layer.cc */ = {isa = PBXFileReference; fileEncoding = 4; lastKnownFileType = sourcecode.cpp.cpp; path = neg_layer.cc; sourceTree = "<group>"; };
		9D32F9C724557EE7002DCDAB /* softmax_layer.cc */ = {isa = PBXFileReference; fileEncoding = 4; lastKnownFileType = sourcecode.cpp.cpp; path = softmax_layer.cc; sourceTree = "<group>"; };
		9D32F9C824557EE7002DCDAB /* acos_layer.cc */ = {isa = PBXFileReference; fileEncoding = 4; lastKnownFileType = sourcecode.cpp.cpp; path = acos_layer.cc; sourceTree = "<group>"; };
		9D32F9C924557EE7002DCDAB /* clip_layer.cc */ = {isa = PBXFileReference; fileEncoding = 4; lastKnownFileType = sourcecode.cpp.cpp; path = clip_layer.cc; sourceTree = "<group>"; };
		9D32F9CA24557EE7002DCDAB /* multidir_broadcast_layer.h */ = {isa = PBXFileReference; fileEncoding = 4; lastKnownFileType = sourcecode.c.h; path = multidir_broadcast_layer.h; sourceTree = "<group>"; };
		9D32F9CB24557EE7002DCDAB /* reduce_mean_layer.cc */ = {isa = PBXFileReference; fileEncoding = 4; lastKnownFileType = sourcecode.cpp.cpp; path = reduce_mean_layer.cc; sourceTree = "<group>"; };
		9D32F9CC24557EE7002DCDAB /* reduce_sum_layer.cc */ = {isa = PBXFileReference; fileEncoding = 4; lastKnownFileType = sourcecode.cpp.cpp; path = reduce_sum_layer.cc; sourceTree = "<group>"; };
		9D32F9CD24557EE7002DCDAB /* pad_layer.cc */ = {isa = PBXFileReference; fileEncoding = 4; lastKnownFileType = sourcecode.cpp.cpp; path = pad_layer.cc; sourceTree = "<group>"; };
		9D32F9CE24557EE7002DCDAB /* abs_layer.cc */ = {isa = PBXFileReference; fileEncoding = 4; lastKnownFileType = sourcecode.cpp.cpp; path = abs_layer.cc; sourceTree = "<group>"; };
		9D32F9CF24557EE7002DCDAB /* min_layer.cc */ = {isa = PBXFileReference; fileEncoding = 4; lastKnownFileType = sourcecode.cpp.cpp; path = min_layer.cc; sourceTree = "<group>"; };
		9D32F9D024557EE7002DCDAB /* reduce_min_layer.cc */ = {isa = PBXFileReference; fileEncoding = 4; lastKnownFileType = sourcecode.cpp.cpp; path = reduce_min_layer.cc; sourceTree = "<group>"; };
		9D32F9D124557EE7002DCDAB /* sin_layer.cc */ = {isa = PBXFileReference; fileEncoding = 4; lastKnownFileType = sourcecode.cpp.cpp; path = sin_layer.cc; sourceTree = "<group>"; };
		9D32F9D224557EE7002DCDAB /* reformat_layer.cc */ = {isa = PBXFileReference; fileEncoding = 4; lastKnownFileType = sourcecode.cpp.cpp; path = reformat_layer.cc; sourceTree = "<group>"; };
		9D32F9D324557EE7002DCDAB /* concat_layer.cc */ = {isa = PBXFileReference; fileEncoding = 4; lastKnownFileType = sourcecode.cpp.cpp; path = concat_layer.cc; sourceTree = "<group>"; };
		9D32F9D424557EE7002DCDAB /* mul_layer.cc */ = {isa = PBXFileReference; fileEncoding = 4; lastKnownFileType = sourcecode.cpp.cpp; path = mul_layer.cc; sourceTree = "<group>"; };
		9D32F9D524557EE7002DCDAB /* base_layer.cc */ = {isa = PBXFileReference; fileEncoding = 4; lastKnownFileType = sourcecode.cpp.cpp; path = base_layer.cc; sourceTree = "<group>"; };
		9D32F9D624557EE7002DCDAB /* roi_pooling_layer.cc */ = {isa = PBXFileReference; fileEncoding = 4; lastKnownFileType = sourcecode.cpp.cpp; path = roi_pooling_layer.cc; sourceTree = "<group>"; };
		9D32F9D724557EE7002DCDAB /* hdrguide_layer.cc */ = {isa = PBXFileReference; fileEncoding = 4; lastKnownFileType = sourcecode.cpp.cpp; path = hdrguide_layer.cc; sourceTree = "<group>"; };
		9D32F9D824557EE7002DCDAB /* reduce_log_sum_exp_layer.cc */ = {isa = PBXFileReference; fileEncoding = 4; lastKnownFileType = sourcecode.cpp.cpp; path = reduce_log_sum_exp_layer.cc; sourceTree = "<group>"; };
		9D32F9D924557EE7002DCDAB /* reduce_l2_layer.cc */ = {isa = PBXFileReference; fileEncoding = 4; lastKnownFileType = sourcecode.cpp.cpp; path = reduce_l2_layer.cc; sourceTree = "<group>"; };
		9D32F9DA24557EE7002DCDAB /* normalize_layer.cc */ = {isa = PBXFileReference; fileEncoding = 4; lastKnownFileType = sourcecode.cpp.cpp; path = normalize_layer.cc; sourceTree = "<group>"; };
		9D32F9DB24557EE7002DCDAB /* pooling_layer.cc */ = {isa = PBXFileReference; fileEncoding = 4; lastKnownFileType = sourcecode.cpp.cpp; path = pooling_layer.cc; sourceTree = "<group>"; };
		9D32F9DC24557EE7002DCDAB /* elu_layer.cc */ = {isa = PBXFileReference; fileEncoding = 4; lastKnownFileType = sourcecode.cpp.cpp; path = elu_layer.cc; sourceTree = "<group>"; };
		9D32F9DD24557EE7002DCDAB /* log_layer.cc */ = {isa = PBXFileReference; fileEncoding = 4; lastKnownFileType = sourcecode.cpp.cpp; path = log_layer.cc; sourceTree = "<group>"; };
		9D32F9DE24557EE7002DCDAB /* scale_layer.cc */ = {isa = PBXFileReference; fileEncoding = 4; lastKnownFileType = sourcecode.cpp.cpp; path = scale_layer.cc; sourceTree = "<group>"; };
		9D32F9DF24557EE7002DCDAB /* hard_swish_layer.cc */ = {isa = PBXFileReference; fileEncoding = 4; lastKnownFileType = sourcecode.cpp.cpp; path = hard_swish_layer.cc; sourceTree = "<group>"; };
		9D32F9E024557EE7002DCDAB /* upsample_layer.cc */ = {isa = PBXFileReference; fileEncoding = 4; lastKnownFileType = sourcecode.cpp.cpp; path = upsample_layer.cc; sourceTree = "<group>"; };
		9D32F9E124557EE7002DCDAB /* reduce_layer.cc */ = {isa = PBXFileReference; fileEncoding = 4; lastKnownFileType = sourcecode.cpp.cpp; path = reduce_layer.cc; sourceTree = "<group>"; };
		9D32F9E224557EE7002DCDAB /* multidir_broadcast_layer.cc */ = {isa = PBXFileReference; fileEncoding = 4; lastKnownFileType = sourcecode.cpp.cpp; path = multidir_broadcast_layer.cc; sourceTree = "<group>"; };
		9D32F9E324557EE7002DCDAB /* cos_layer.cc */ = {isa = PBXFileReference; fileEncoding = 4; lastKnownFileType = sourcecode.cpp.cpp; path = cos_layer.cc; sourceTree = "<group>"; };
		9D32F9E424557EE7002DCDAB /* relu_layer.cc */ = {isa = PBXFileReference; fileEncoding = 4; lastKnownFileType = sourcecode.cpp.cpp; path = relu_layer.cc; sourceTree = "<group>"; };
		9D32F9E524557EE7002DCDAB /* asin_layer.cc */ = {isa = PBXFileReference; fileEncoding = 4; lastKnownFileType = sourcecode.cpp.cpp; path = asin_layer.cc; sourceTree = "<group>"; };
		9D32F9E624557EE7002DCDAB /* reorg_layer.cc */ = {isa = PBXFileReference; fileEncoding = 4; lastKnownFileType = sourcecode.cpp.cpp; path = reorg_layer.cc; sourceTree = "<group>"; };
		9D32F9E724557EE7002DCDAB /* batch_norm_layer.cc */ = {isa = PBXFileReference; fileEncoding = 4; lastKnownFileType = sourcecode.cpp.cpp; path = batch_norm_layer.cc; sourceTree = "<group>"; };
		9D32F9E824557EE7002DCDAB /* deconv_layer.cc */ = {isa = PBXFileReference; fileEncoding = 4; lastKnownFileType = sourcecode.cpp.cpp; path = deconv_layer.cc; sourceTree = "<group>"; };
		9D32F9E924557EE7002DCDAB /* stride_slice_layer.cc */ = {isa = PBXFileReference; fileEncoding = 4; lastKnownFileType = sourcecode.cpp.cpp; path = stride_slice_layer.cc; sourceTree = "<group>"; };
		9D32F9EA24557EE8002DCDAB /* split_layer.cc */ = {isa = PBXFileReference; fileEncoding = 4; lastKnownFileType = sourcecode.cpp.cpp; path = split_layer.cc; sourceTree = "<group>"; };
		9D32F9EB24557EE8002DCDAB /* log_sigmoid_layer.cc */ = {isa = PBXFileReference; fileEncoding = 4; lastKnownFileType = sourcecode.cpp.cpp; path = log_sigmoid_layer.cc; sourceTree = "<group>"; };
		9D32F9EC24557EE8002DCDAB /* lrn_layer.cc */ = {isa = PBXFileReference; fileEncoding = 4; lastKnownFileType = sourcecode.cpp.cpp; path = lrn_layer.cc; sourceTree = "<group>"; };
		9D32F9ED24557EE8002DCDAB /* permute_layer.cc */ = {isa = PBXFileReference; fileEncoding = 4; lastKnownFileType = sourcecode.cpp.cpp; path = permute_layer.cc; sourceTree = "<group>"; };
		9D32F9EE24557EE8002DCDAB /* reduce_log_sum_layer.cc */ = {isa = PBXFileReference; fileEncoding = 4; lastKnownFileType = sourcecode.cpp.cpp; path = reduce_log_sum_layer.cc; sourceTree = "<group>"; };
		9D32F9EF24557EE8002DCDAB /* hard_sigmoid_layer.cc */ = {isa = PBXFileReference; fileEncoding = 4; lastKnownFileType = sourcecode.cpp.cpp; path = hard_sigmoid_layer.cc; sourceTree = "<group>"; };
		9D32F9F024557EE8002DCDAB /* max_layer.cc */ = {isa = PBXFileReference; fileEncoding = 4; lastKnownFileType = sourcecode.cpp.cpp; path = max_layer.cc; sourceTree = "<group>"; };
		9D32F9F124557EE8002DCDAB /* reduce_max_layer.cc */ = {isa = PBXFileReference; fileEncoding = 4; lastKnownFileType = sourcecode.cpp.cpp; path = reduce_max_layer.cc; sourceTree = "<group>"; };
		9D32FBFB24557EEB002DCDAB /* default_model_interpreter.h */ = {isa = PBXFileReference; fileEncoding = 4; lastKnownFileType = sourcecode.c.h; path = default_model_interpreter.h; sourceTree = "<group>"; };
		9D32FBFC24557EEB002DCDAB /* layer_resource_generator.cc */ = {isa = PBXFileReference; fileEncoding = 4; lastKnownFileType = sourcecode.cpp.cpp; path = layer_resource_generator.cc; sourceTree = "<group>"; };
		9D32FBFD24557EEB002DCDAB /* layer_param.h */ = {isa = PBXFileReference; fileEncoding = 4; lastKnownFileType = sourcecode.c.h; path = layer_param.h; sourceTree = "<group>"; };
		9D32FBFE24557EEB002DCDAB /* default_model_interpreter.cc */ = {isa = PBXFileReference; fileEncoding = 4; lastKnownFileType = sourcecode.cpp.cpp; path = default_model_interpreter.cc; sourceTree = "<group>"; };
		9D32FBFF24557EEB002DCDAB /* net_resource.cc */ = {isa = PBXFileReference; fileEncoding = 4; lastKnownFileType = sourcecode.cpp.cpp; path = net_resource.cc; sourceTree = "<group>"; };
		9D32FC0124557EEB002DCDAB /* model_interpreter.h */ = {isa = PBXFileReference; fileEncoding = 4; lastKnownFileType = sourcecode.c.h; path = model_interpreter.h; sourceTree = "<group>"; };
		9D32FC0224557EEB002DCDAB /* model_packer.h */ = {isa = PBXFileReference; fileEncoding = 4; lastKnownFileType = sourcecode.c.h; path = model_packer.h; sourceTree = "<group>"; };
		9D32FC0324557EEB002DCDAB /* model_packer.cc */ = {isa = PBXFileReference; fileEncoding = 4; lastKnownFileType = sourcecode.cpp.cpp; path = model_packer.cc; sourceTree = "<group>"; };
		9D32FC0424557EEB002DCDAB /* objseri.h */ = {isa = PBXFileReference; fileEncoding = 4; lastKnownFileType = sourcecode.c.h; path = objseri.h; sourceTree = "<group>"; };
		9D32FC0524557EEB002DCDAB /* model_interpreter.cc */ = {isa = PBXFileReference; fileEncoding = 4; lastKnownFileType = sourcecode.cpp.cpp; path = model_interpreter.cc; sourceTree = "<group>"; };
		9D32FC0724557EEB002DCDAB /* batch_norm_layer_interpreter.cc */ = {isa = PBXFileReference; fileEncoding = 4; lastKnownFileType = sourcecode.cpp.cpp; path = batch_norm_layer_interpreter.cc; sourceTree = "<group>"; };
		9D32FC0824557EEB002DCDAB /* shuffle_layer_interpreter.cc */ = {isa = PBXFileReference; fileEncoding = 4; lastKnownFileType = sourcecode.cpp.cpp; path = shuffle_layer_interpreter.cc; sourceTree = "<group>"; };
		9D32FC0924557EEB002DCDAB /* conv_layer_interpreter.cc */ = {isa = PBXFileReference; fileEncoding = 4; lastKnownFileType = sourcecode.cpp.cpp; path = conv_layer_interpreter.cc; sourceTree = "<group>"; };
		9D32FC0A24557EEB002DCDAB /* flatten_layer_interpreter.cc */ = {isa = PBXFileReference; fileEncoding = 4; lastKnownFileType = sourcecode.cpp.cpp; path = flatten_layer_interpreter.cc; sourceTree = "<group>"; };
		9D32FC0B24557EEB002DCDAB /* unary_op_layer_interpreter.h */ = {isa = PBXFileReference; fileEncoding = 4; lastKnownFileType = sourcecode.c.h; path = unary_op_layer_interpreter.h; sourceTree = "<group>"; };
		9D32FC0C24557EEB002DCDAB /* detection_output_interpreter.cc */ = {isa = PBXFileReference; fileEncoding = 4; lastKnownFileType = sourcecode.cpp.cpp; path = detection_output_interpreter.cc; sourceTree = "<group>"; };
		9D32FC0D24557EEB002DCDAB /* reorg_layer_interpreter.cc */ = {isa = PBXFileReference; fileEncoding = 4; lastKnownFileType = sourcecode.cpp.cpp; path = reorg_layer_interpreter.cc; sourceTree = "<group>"; };
		9D32FC0E24557EEB002DCDAB /* prelu_layer_interpreter.cc */ = {isa = PBXFileReference; fileEncoding = 4; lastKnownFileType = sourcecode.cpp.cpp; path = prelu_layer_interpreter.cc; sourceTree = "<group>"; };
		9D32FC0F24557EEB002DCDAB /* clip_layer_interpreter.cc */ = {isa = PBXFileReference; fileEncoding = 4; lastKnownFileType = sourcecode.cpp.cpp; path = clip_layer_interpreter.cc; sourceTree = "<group>"; };
		9D32FC1024557EEB002DCDAB /* div_layer_interpreter.cc */ = {isa = PBXFileReference; fileEncoding = 4; lastKnownFileType = sourcecode.cpp.cpp; path = div_layer_interpreter.cc; sourceTree = "<group>"; };
		9D32FC1124557EEB002DCDAB /* stride_slice_layer_interpreter.cc */ = {isa = PBXFileReference; fileEncoding = 4; lastKnownFileType = sourcecode.cpp.cpp; path = stride_slice_layer_interpreter.cc; sourceTree = "<group>"; };
		9D32FC1224557EEB002DCDAB /* pooling_layer_interpreter.cc */ = {isa = PBXFileReference; fileEncoding = 4; lastKnownFileType = sourcecode.cpp.cpp; path = pooling_layer_interpreter.cc; sourceTree = "<group>"; };
		9D32FC1324557EEB002DCDAB /* pad_layer_interpreter.cc */ = {isa = PBXFileReference; fileEncoding = 4; lastKnownFileType = sourcecode.cpp.cpp; path = pad_layer_interpreter.cc; sourceTree = "<group>"; };
		9D32FC1424557EEB002DCDAB /* sub_layer_interpreter.cc */ = {isa = PBXFileReference; fileEncoding = 4; lastKnownFileType = sourcecode.cpp.cpp; path = sub_layer_interpreter.cc; sourceTree = "<group>"; };
		9D32FC1524557EEB002DCDAB /* normalize_layer_interpreter.cc */ = {isa = PBXFileReference; fileEncoding = 4; lastKnownFileType = sourcecode.cpp.cpp; path = normalize_layer_interpreter.cc; sourceTree = "<group>"; };
		9D32FC1624557EEB002DCDAB /* abstract_layer_interpreter.h */ = {isa = PBXFileReference; fileEncoding = 4; lastKnownFileType = sourcecode.c.h; path = abstract_layer_interpreter.h; sourceTree = "<group>"; };
		9D32FC1724557EEB002DCDAB /* upsample_layer_interpreter.cc */ = {isa = PBXFileReference; fileEncoding = 4; lastKnownFileType = sourcecode.cpp.cpp; path = upsample_layer_interpreter.cc; sourceTree = "<group>"; };
		9D32FC1824557EEB002DCDAB /* max_layer_interpreter.cc */ = {isa = PBXFileReference; fileEncoding = 4; lastKnownFileType = sourcecode.cpp.cpp; path = max_layer_interpreter.cc; sourceTree = "<group>"; };
		9D32FC1924557EEB002DCDAB /* add_layer_interpreter.cc */ = {isa = PBXFileReference; fileEncoding = 4; lastKnownFileType = sourcecode.cpp.cpp; path = add_layer_interpreter.cc; sourceTree = "<group>"; };
		9D32FC1A24557EEB002DCDAB /* permute_layer_interpreter.cc */ = {isa = PBXFileReference; fileEncoding = 4; lastKnownFileType = sourcecode.cpp.cpp; path = permute_layer_interpreter.cc; sourceTree = "<group>"; };
		9D32FC1B24557EEB002DCDAB /* hard_swish_layer_interpreter.cc */ = {isa = PBXFileReference; fileEncoding = 4; lastKnownFileType = sourcecode.cpp.cpp; path = hard_swish_layer_interpreter.cc; sourceTree = "<group>"; };
		9D32FC1C24557EEB002DCDAB /* elu_layer_interpreter.cc */ = {isa = PBXFileReference; fileEncoding = 4; lastKnownFileType = sourcecode.cpp.cpp; path = elu_layer_interpreter.cc; sourceTree = "<group>"; };
		9D32FC1D24557EEB002DCDAB /* selu_layer_interpreter.cc */ = {isa = PBXFileReference; fileEncoding = 4; lastKnownFileType = sourcecode.cpp.cpp; path = selu_layer_interpreter.cc; sourceTree = "<group>"; };
		9D32FC1E24557EEB002DCDAB /* lrn_layer_interpreter.cc */ = {isa = PBXFileReference; fileEncoding = 4; lastKnownFileType = sourcecode.cpp.cpp; path = lrn_layer_interpreter.cc; sourceTree = "<group>"; };
		9D32FC1F24557EEB002DCDAB /* roi_pooling_layer_interpreter.cc */ = {isa = PBXFileReference; fileEncoding = 4; lastKnownFileType = sourcecode.cpp.cpp; path = roi_pooling_layer_interpreter.cc; sourceTree = "<group>"; };
		9D32FC2024557EEB002DCDAB /* hard_sigmoid_layer_interpreter.cc */ = {isa = PBXFileReference; fileEncoding = 4; lastKnownFileType = sourcecode.cpp.cpp; path = hard_sigmoid_layer_interpreter.cc; sourceTree = "<group>"; };
		9D32FC2124557EEB002DCDAB /* softmax_layer_interpreter.cc */ = {isa = PBXFileReference; fileEncoding = 4; lastKnownFileType = sourcecode.cpp.cpp; path = softmax_layer_interpreter.cc; sourceTree = "<group>"; };
		9D32FC2224557EEB002DCDAB /* pow_layer_interpreter.cc */ = {isa = PBXFileReference; fileEncoding = 4; lastKnownFileType = sourcecode.cpp.cpp; path = pow_layer_interpreter.cc; sourceTree = "<group>"; };
		9D32FC2324557EEB002DCDAB /* pooling_3d_layer_interpreter.cc */ = {isa = PBXFileReference; fileEncoding = 4; lastKnownFileType = sourcecode.cpp.cpp; path = pooling_3d_layer_interpreter.cc; sourceTree = "<group>"; };
		9D32FC2424557EEB002DCDAB /* blob_scale_layer_interpreter.cc */ = {isa = PBXFileReference; fileEncoding = 4; lastKnownFileType = sourcecode.cpp.cpp; path = blob_scale_layer_interpreter.cc; sourceTree = "<group>"; };
		9D32FC2524557EEB002DCDAB /* mul_layer_interpreter.cc */ = {isa = PBXFileReference; fileEncoding = 4; lastKnownFileType = sourcecode.cpp.cpp; path = mul_layer_interpreter.cc; sourceTree = "<group>"; };
		9D32FC2624557EEB002DCDAB /* reduce_op_interpreter.cc */ = {isa = PBXFileReference; fileEncoding = 4; lastKnownFileType = sourcecode.cpp.cpp; path = reduce_op_interpreter.cc; sourceTree = "<group>"; };
		9D32FC2724557EEB002DCDAB /* hdrguide_layer_interpreter.cc */ = {isa = PBXFileReference; fileEncoding = 4; lastKnownFileType = sourcecode.cpp.cpp; path = hdrguide_layer_interpreter.cc; sourceTree = "<group>"; };
		9D32FC2824557EEB002DCDAB /* prior_box_layer_interpreter.cc */ = {isa = PBXFileReference; fileEncoding = 4; lastKnownFileType = sourcecode.cpp.cpp; path = prior_box_layer_interpreter.cc; sourceTree = "<group>"; };
		9D32FC2924557EEB002DCDAB /* reshape_layer_interpreter.cc */ = {isa = PBXFileReference; fileEncoding = 4; lastKnownFileType = sourcecode.cpp.cpp; path = reshape_layer_interpreter.cc; sourceTree = "<group>"; };
		9D32FC2A24557EEB002DCDAB /* instance_norm_layer_interpreter.cc */ = {isa = PBXFileReference; fileEncoding = 4; lastKnownFileType = sourcecode.cpp.cpp; path = instance_norm_layer_interpreter.cc; sourceTree = "<group>"; };
		9D32FC2B24557EEB002DCDAB /* splitv_layer_interpreter.cc */ = {isa = PBXFileReference; fileEncoding = 4; lastKnownFileType = sourcecode.cpp.cpp; path = splitv_layer_interpreter.cc; sourceTree = "<group>"; };
		9D32FC2C24557EEB002DCDAB /* min_layer_interpreter.cc */ = {isa = PBXFileReference; fileEncoding = 4; lastKnownFileType = sourcecode.cpp.cpp; path = min_layer_interpreter.cc; sourceTree = "<group>"; };
		9D32FC2D24557EEB002DCDAB /* inner_product_layer_interpreter.cc */ = {isa = PBXFileReference; fileEncoding = 4; lastKnownFileType = sourcecode.cpp.cpp; path = inner_product_layer_interpreter.cc; sourceTree = "<group>"; };
		9D32FC2E24557EEB002DCDAB /* concat_layer_interpreter.cc */ = {isa = PBXFileReference; fileEncoding = 4; lastKnownFileType = sourcecode.cpp.cpp; path = concat_layer_interpreter.cc; sourceTree = "<group>"; };
		9D32FC2F24557EEB002DCDAB /* conv_3d_layer_interpreter.cc */ = {isa = PBXFileReference; fileEncoding = 4; lastKnownFileType = sourcecode.cpp.cpp; path = conv_3d_layer_interpreter.cc; sourceTree = "<group>"; };
		9D32FC3024557EEB002DCDAB /* unary_op_layer_interpreter.cc */ = {isa = PBXFileReference; fileEncoding = 4; lastKnownFileType = sourcecode.cpp.cpp; path = unary_op_layer_interpreter.cc; sourceTree = "<group>"; };
		9D32FC3124557EEB002DCDAB /* scale_layer_interpreter.cc */ = {isa = PBXFileReference; fileEncoding = 4; lastKnownFileType = sourcecode.cpp.cpp; path = scale_layer_interpreter.cc; sourceTree = "<group>"; };
		9D32FC3224557EEB002DCDAB /* reduce_op_interpreter.h */ = {isa = PBXFileReference; fileEncoding = 4; lastKnownFileType = sourcecode.c.h; path = reduce_op_interpreter.h; sourceTree = "<group>"; };
		9D32FC3324557EEB002DCDAB /* layer_interpreter.h */ = {isa = PBXFileReference; fileEncoding = 4; lastKnownFileType = sourcecode.c.h; path = layer_interpreter.h; sourceTree = "<group>"; };
		9D32FC3424557EEB002DCDAB /* raw_buffer.h */ = {isa = PBXFileReference; fileEncoding = 4; lastKnownFileType = sourcecode.c.h; path = raw_buffer.h; sourceTree = "<group>"; };
		9D32FC3524557EEB002DCDAB /* default_model_packer.h */ = {isa = PBXFileReference; fileEncoding = 4; lastKnownFileType = sourcecode.c.h; path = default_model_packer.h; sourceTree = "<group>"; };
		9D32FC3624557EEB002DCDAB /* layer_resource.h */ = {isa = PBXFileReference; fileEncoding = 4; lastKnownFileType = sourcecode.c.h; path = layer_resource.h; sourceTree = "<group>"; };
		9D32FC3724557EEB002DCDAB /* net_resource.h */ = {isa = PBXFileReference; fileEncoding = 4; lastKnownFileType = sourcecode.c.h; path = net_resource.h; sourceTree = "<group>"; };
		9D32FC3824557EEB002DCDAB /* default_model_packer.cc */ = {isa = PBXFileReference; fileEncoding = 4; lastKnownFileType = sourcecode.cpp.cpp; path = default_model_packer.cc; sourceTree = "<group>"; };
		9D32FC3924557EEB002DCDAB /* abstract_model_interpreter.h */ = {isa = PBXFileReference; fileEncoding = 4; lastKnownFileType = sourcecode.c.h; path = abstract_model_interpreter.h; sourceTree = "<group>"; };
		9D32FC3A24557EEB002DCDAB /* net_structure.cc */ = {isa = PBXFileReference; fileEncoding = 4; lastKnownFileType = sourcecode.cpp.cpp; path = net_structure.cc; sourceTree = "<group>"; };
		9D32FC3B24557EEB002DCDAB /* raw_buffer.cc */ = {isa = PBXFileReference; fileEncoding = 4; lastKnownFileType = sourcecode.cpp.cpp; path = raw_buffer.cc; sourceTree = "<group>"; };
		9D32FC3C24557EEB002DCDAB /* abstract_model_interpreter.cc */ = {isa = PBXFileReference; fileEncoding = 4; lastKnownFileType = sourcecode.cpp.cpp; path = abstract_model_interpreter.cc; sourceTree = "<group>"; };
		9D32FC3E24557EEB002DCDAB /* ncnn_model_interpreter.cc */ = {isa = PBXFileReference; fileEncoding = 4; lastKnownFileType = sourcecode.cpp.cpp; path = ncnn_model_interpreter.cc; sourceTree = "<group>"; };
		9D32FC4024557EEB002DCDAB /* ncnn_optimizer.h */ = {isa = PBXFileReference; fileEncoding = 4; lastKnownFileType = sourcecode.c.h; path = ncnn_optimizer.h; sourceTree = "<group>"; };
		9D32FC4124557EEB002DCDAB /* memory_data_optimizer.cc */ = {isa = PBXFileReference; fileEncoding = 4; lastKnownFileType = sourcecode.cpp.cpp; path = memory_data_optimizer.cc; sourceTree = "<group>"; };
		9D32FC4224557EEB002DCDAB /* ncnn_optimizer_manager.cc */ = {isa = PBXFileReference; fileEncoding = 4; lastKnownFileType = sourcecode.cpp.cpp; path = ncnn_optimizer_manager.cc; sourceTree = "<group>"; };
		9D32FC4324557EEB002DCDAB /* expand_slice_optimizer.cc */ = {isa = PBXFileReference; fileEncoding = 4; lastKnownFileType = sourcecode.cpp.cpp; path = expand_slice_optimizer.cc; sourceTree = "<group>"; };
		9D32FC4424557EEB002DCDAB /* ncnn_optimizer_manager.h */ = {isa = PBXFileReference; fileEncoding = 4; lastKnownFileType = sourcecode.c.h; path = ncnn_optimizer_manager.h; sourceTree = "<group>"; };
		9D32FC4524557EEB002DCDAB /* ncnn_param_utils.cc */ = {isa = PBXFileReference; fileEncoding = 4; lastKnownFileType = sourcecode.cpp.cpp; path = ncnn_param_utils.cc; sourceTree = "<group>"; };
		9D32FC4624557EEB002DCDAB /* ncnn_layer_type.h */ = {isa = PBXFileReference; fileEncoding = 4; lastKnownFileType = sourcecode.c.h; path = ncnn_layer_type.h; sourceTree = "<group>"; };
		9D32FC4724557EEB002DCDAB /* serializer.h */ = {isa = PBXFileReference; fileEncoding = 4; lastKnownFileType = sourcecode.c.h; path = serializer.h; sourceTree = "<group>"; };
		9D32FC4824557EEB002DCDAB /* ncnn_layer_type.cc */ = {isa = PBXFileReference; fileEncoding = 4; lastKnownFileType = sourcecode.cpp.cpp; path = ncnn_layer_type.cc; sourceTree = "<group>"; };
		9D32FC4924557EEB002DCDAB /* ncnn_model_interpreter.h */ = {isa = PBXFileReference; fileEncoding = 4; lastKnownFileType = sourcecode.c.h; path = ncnn_model_interpreter.h; sourceTree = "<group>"; };
		9D32FC4A24557EEB002DCDAB /* ncnn_param_utils.h */ = {isa = PBXFileReference; fileEncoding = 4; lastKnownFileType = sourcecode.c.h; path = ncnn_param_utils.h; sourceTree = "<group>"; };
		9D32FC4C24557EEB002DCDAB /* batch_norm_layer_interpreter.cc */ = {isa = PBXFileReference; fileEncoding = 4; lastKnownFileType = sourcecode.cpp.cpp; path = batch_norm_layer_interpreter.cc; sourceTree = "<group>"; };
		9D32FC4D24557EEB002DCDAB /* conv_layer_interpreter.cc */ = {isa = PBXFileReference; fileEncoding = 4; lastKnownFileType = sourcecode.cpp.cpp; path = conv_layer_interpreter.cc; sourceTree = "<group>"; };
		9D32FC4E24557EEB002DCDAB /* memory_data_layer_interpreter.cc */ = {isa = PBXFileReference; fileEncoding = 4; lastKnownFileType = sourcecode.cpp.cpp; path = memory_data_layer_interpreter.cc; sourceTree = "<group>"; };
		9D32FC4F24557EEB002DCDAB /* default_layer_interpreter.cc */ = {isa = PBXFileReference; fileEncoding = 4; lastKnownFileType = sourcecode.cpp.cpp; path = default_layer_interpreter.cc; sourceTree = "<group>"; };
		9D32FC5024557EEB002DCDAB /* pooling_layer_interpreter.cc */ = {isa = PBXFileReference; fileEncoding = 4; lastKnownFileType = sourcecode.cpp.cpp; path = pooling_layer_interpreter.cc; sourceTree = "<group>"; };
		9D32FC5124557EEB002DCDAB /* abstract_layer_interpreter.h */ = {isa = PBXFileReference; fileEncoding = 4; lastKnownFileType = sourcecode.c.h; path = abstract_layer_interpreter.h; sourceTree = "<group>"; };
		9D32FC5224557EEB002DCDAB /* slice_layer_interpreter.cc */ = {isa = PBXFileReference; fileEncoding = 4; lastKnownFileType = sourcecode.cpp.cpp; path = slice_layer_interpreter.cc; sourceTree = "<group>"; };
		9D32FC5324557EEB002DCDAB /* permute_layer_interpreter.cc */ = {isa = PBXFileReference; fileEncoding = 4; lastKnownFileType = sourcecode.cpp.cpp; path = permute_layer_interpreter.cc; sourceTree = "<group>"; };
		9D32FC5424557EEB002DCDAB /* binary_op_interpreter.cc */ = {isa = PBXFileReference; fileEncoding = 4; lastKnownFileType = sourcecode.cpp.cpp; path = binary_op_interpreter.cc; sourceTree = "<group>"; };
		9D32FC5524557EEB002DCDAB /* hard_swish_layer_interpreter.cc */ = {isa = PBXFileReference; fileEncoding = 4; lastKnownFileType = sourcecode.cpp.cpp; path = hard_swish_layer_interpreter.cc; sourceTree = "<group>"; };
		9D32FC5624557EEB002DCDAB /* lrn_layer_interpreter.cc */ = {isa = PBXFileReference; fileEncoding = 4; lastKnownFileType = sourcecode.cpp.cpp; path = lrn_layer_interpreter.cc; sourceTree = "<group>"; };
		9D32FC5724557EEB002DCDAB /* hard_sigmoid_layer_interpreter.cc */ = {isa = PBXFileReference; fileEncoding = 4; lastKnownFileType = sourcecode.cpp.cpp; path = hard_sigmoid_layer_interpreter.cc; sourceTree = "<group>"; };
		9D32FC5824557EEB002DCDAB /* softmax_layer_interpreter.cc */ = {isa = PBXFileReference; fileEncoding = 4; lastKnownFileType = sourcecode.cpp.cpp; path = softmax_layer_interpreter.cc; sourceTree = "<group>"; };
		9D32FC5924557EEB002DCDAB /* eltwise_layer_interpreter.cc */ = {isa = PBXFileReference; fileEncoding = 4; lastKnownFileType = sourcecode.cpp.cpp; path = eltwise_layer_interpreter.cc; sourceTree = "<group>"; };
		9D32FC5A24557EEB002DCDAB /* reshape_layer_interpreter.cc */ = {isa = PBXFileReference; fileEncoding = 4; lastKnownFileType = sourcecode.cpp.cpp; path = reshape_layer_interpreter.cc; sourceTree = "<group>"; };
		9D32FC5B24557EEB002DCDAB /* relu_layer_interpreter.cc */ = {isa = PBXFileReference; fileEncoding = 4; lastKnownFileType = sourcecode.cpp.cpp; path = relu_layer_interpreter.cc; sourceTree = "<group>"; };
		9D32FC5C24557EEB002DCDAB /* deconv_layer_interpreter.cc */ = {isa = PBXFileReference; fileEncoding = 4; lastKnownFileType = sourcecode.cpp.cpp; path = deconv_layer_interpreter.cc; sourceTree = "<group>"; };
		9D32FC5D24557EEB002DCDAB /* interp_layer_interpreter.cc */ = {isa = PBXFileReference; fileEncoding = 4; lastKnownFileType = sourcecode.cpp.cpp; path = interp_layer_interpreter.cc; sourceTree = "<group>"; };
		9D32FC5E24557EEB002DCDAB /* inner_product_layer_interpreter.cc */ = {isa = PBXFileReference; fileEncoding = 4; lastKnownFileType = sourcecode.cpp.cpp; path = inner_product_layer_interpreter.cc; sourceTree = "<group>"; };
		9D32FC5F24557EEB002DCDAB /* concat_layer_interpreter.cc */ = {isa = PBXFileReference; fileEncoding = 4; lastKnownFileType = sourcecode.cpp.cpp; path = concat_layer_interpreter.cc; sourceTree = "<group>"; };
		9D32FC6024557EEB002DCDAB /* crop_layer_interpreter.cc */ = {isa = PBXFileReference; fileEncoding = 4; lastKnownFileType = sourcecode.cpp.cpp; path = crop_layer_interpreter.cc; sourceTree = "<group>"; };
		9D32FC6124557EEB002DCDAB /* shuffle_channel_layer_interpreter.cc */ = {isa = PBXFileReference; fileEncoding = 4; lastKnownFileType = sourcecode.cpp.cpp; path = shuffle_channel_layer_interpreter.cc; sourceTree = "<group>"; };
		9D32FC6224557EEB002DCDAB /* net_structure.h */ = {isa = PBXFileReference; fileEncoding = 4; lastKnownFileType = sourcecode.c.h; path = net_structure.h; sourceTree = "<group>"; };
		9D32FC6324557EEB002DCDAB /* layer_resource_generator.h */ = {isa = PBXFileReference; fileEncoding = 4; lastKnownFileType = sourcecode.c.h; path = layer_resource_generator.h; sourceTree = "<group>"; };
		9D32FC6524557EEB002DCDAB /* layer_type.cc */ = {isa = PBXFileReference; fileEncoding = 4; lastKnownFileType = sourcecode.cpp.cpp; path = layer_type.cc; sourceTree = "<group>"; };
		9D32FC6624557EEB002DCDAB /* abstract_network.cc */ = {isa = PBXFileReference; fileEncoding = 4; lastKnownFileType = sourcecode.cpp.cpp; path = abstract_network.cc; sourceTree = "<group>"; };
		9D32FC6724557EEB002DCDAB /* default_network.h */ = {isa = PBXFileReference; fileEncoding = 4; lastKnownFileType = sourcecode.c.h; path = default_network.h; sourceTree = "<group>"; };
		9D32FC6824557EEB002DCDAB /* tnn_impl.cc */ = {isa = PBXFileReference; fileEncoding = 4; lastKnownFileType = sourcecode.cpp.cpp; path = tnn_impl.cc; sourceTree = "<group>"; };
		9D32FC6924557EEB002DCDAB /* abstract_layer_acc.h */ = {isa = PBXFileReference; fileEncoding = 4; lastKnownFileType = sourcecode.c.h; path = abstract_layer_acc.h; sourceTree = "<group>"; };
		9D32FC6A24557EEB002DCDAB /* status.cc */ = {isa = PBXFileReference; fileEncoding = 4; lastKnownFileType = sourcecode.cpp.cpp; path = status.cc; sourceTree = "<group>"; };
		9D32FC6B24557EEB002DCDAB /* blob.cc */ = {isa = PBXFileReference; fileEncoding = 4; lastKnownFileType = sourcecode.cpp.cpp; path = blob.cc; sourceTree = "<group>"; };
		9D32FC6C24557EEB002DCDAB /* tnn_impl_default.h */ = {isa = PBXFileReference; fileEncoding = 4; lastKnownFileType = sourcecode.c.h; path = tnn_impl_default.h; sourceTree = "<group>"; };
		9D32FC6D24557EEB002DCDAB /* blob_int8.cc */ = {isa = PBXFileReference; fileEncoding = 4; lastKnownFileType = sourcecode.cpp.cpp; path = blob_int8.cc; sourceTree = "<group>"; };
		9D32FC6E24557EEB002DCDAB /* context.cc */ = {isa = PBXFileReference; fileEncoding = 4; lastKnownFileType = sourcecode.cpp.cpp; path = context.cc; sourceTree = "<group>"; };
		9D32FC6F24557EEB002DCDAB /* context.h */ = {isa = PBXFileReference; fileEncoding = 4; lastKnownFileType = sourcecode.c.h; path = context.h; sourceTree = "<group>"; };
		9D32FC7024557EEB002DCDAB /* tnn.cc */ = {isa = PBXFileReference; fileEncoding = 4; lastKnownFileType = sourcecode.cpp.cpp; path = tnn.cc; sourceTree = "<group>"; };
		9D32FC7124557EEB002DCDAB /* abstract_device.h */ = {isa = PBXFileReference; fileEncoding = 4; lastKnownFileType = sourcecode.c.h; path = abstract_device.h; sourceTree = "<group>"; };
		9D32FC7224557EEB002DCDAB /* tnn_impl_default.cc */ = {isa = PBXFileReference; fileEncoding = 4; lastKnownFileType = sourcecode.cpp.cpp; path = tnn_impl_default.cc; sourceTree = "<group>"; };
		9D32FC7324557EEB002DCDAB /* abstract_network.h */ = {isa = PBXFileReference; fileEncoding = 4; lastKnownFileType = sourcecode.c.h; path = abstract_network.h; sourceTree = "<group>"; };
		9D32FC7424557EEB002DCDAB /* abstract_device.cc */ = {isa = PBXFileReference; fileEncoding = 4; lastKnownFileType = sourcecode.cpp.cpp; path = abstract_device.cc; sourceTree = "<group>"; };
		9D32FC7524557EEB002DCDAB /* tnn_impl.h */ = {isa = PBXFileReference; fileEncoding = 4; lastKnownFileType = sourcecode.c.h; path = tnn_impl.h; sourceTree = "<group>"; };
		9D32FC7624557EEB002DCDAB /* abstract_layer_acc.cc */ = {isa = PBXFileReference; fileEncoding = 4; lastKnownFileType = sourcecode.cpp.cpp; path = abstract_layer_acc.cc; sourceTree = "<group>"; };
		9D32FC7724557EEB002DCDAB /* layer_type.h */ = {isa = PBXFileReference; fileEncoding = 4; lastKnownFileType = sourcecode.c.h; path = layer_type.h; sourceTree = "<group>"; };
		9D32FC7824557EEB002DCDAB /* instance.cc */ = {isa = PBXFileReference; fileEncoding = 4; lastKnownFileType = sourcecode.cpp.cpp; path = instance.cc; sourceTree = "<group>"; };
		9D32FC7924557EEB002DCDAB /* blob_manager.cc */ = {isa = PBXFileReference; fileEncoding = 4; lastKnownFileType = sourcecode.cpp.cpp; path = blob_manager.cc; sourceTree = "<group>"; };
		9D32FC7A24557EEB002DCDAB /* default_network.cc */ = {isa = PBXFileReference; fileEncoding = 4; lastKnownFileType = sourcecode.cpp.cpp; path = default_network.cc; sourceTree = "<group>"; };
		9D32FC7B24557EEB002DCDAB /* blob_int8.h */ = {isa = PBXFileReference; fileEncoding = 4; lastKnownFileType = sourcecode.c.h; path = blob_int8.h; sourceTree = "<group>"; };
		9D32FC7C24557EEB002DCDAB /* blob_manager.h */ = {isa = PBXFileReference; fileEncoding = 4; lastKnownFileType = sourcecode.c.h; path = blob_manager.h; sourceTree = "<group>"; };
		9D4C60C9246BF7A1006068D1 /* bbox_util.h */ = {isa = PBXFileReference; fileEncoding = 4; lastKnownFileType = sourcecode.c.h; path = bbox_util.h; sourceTree = "<group>"; };
		9D4C60CA246BF7A1006068D1 /* bbox_util.cc */ = {isa = PBXFileReference; fileEncoding = 4; lastKnownFileType = sourcecode.cpp.cpp; path = bbox_util.cc; sourceTree = "<group>"; };
		9D4C60CD246BF826006068D1 /* profile.cc */ = {isa = PBXFileReference; fileEncoding = 4; lastKnownFileType = sourcecode.cpp.cpp; path = profile.cc; sourceTree = "<group>"; };
		9D4C60CE246BF826006068D1 /* profile.h */ = {isa = PBXFileReference; fileEncoding = 4; lastKnownFileType = sourcecode.c.h; path = profile.h; sourceTree = "<group>"; };
		9D5B715E24BF0A300062DF64 /* metal_prior_box_layer_acc.metal */ = {isa = PBXFileReference; fileEncoding = 4; lastKnownFileType = sourcecode.metal; path = metal_prior_box_layer_acc.metal; sourceTree = "<group>"; };
		9D5B715F24BF0A300062DF64 /* metal_prior_box_layer_acc.mm */ = {isa = PBXFileReference; fileEncoding = 4; lastKnownFileType = sourcecode.cpp.objcpp; path = metal_prior_box_layer_acc.mm; sourceTree = "<group>"; };
		9D852BC924584E6A003F4E41 /* bfp16_utils.cc */ = {isa = PBXFileReference; fileEncoding = 4; lastKnownFileType = sourcecode.cpp.cpp; path = bfp16_utils.cc; sourceTree = "<group>"; };
		9D852BCA24584E6A003F4E41 /* bfp16.h */ = {isa = PBXFileReference; fileEncoding = 4; lastKnownFileType = sourcecode.c.h; path = bfp16.h; sourceTree = "<group>"; };
		9DB341FB249B0A9300F23F65 /* metal_cpu_adapter_acc.mm */ = {isa = PBXFileReference; fileEncoding = 4; lastKnownFileType = sourcecode.cpp.objcpp; path = metal_cpu_adapter_acc.mm; sourceTree = "<group>"; };
		9DD1FA8D247CE9BE00800139 /* coreml_network.mm */ = {isa = PBXFileReference; fileEncoding = 4; lastKnownFileType = sourcecode.cpp.objcpp; path = coreml_network.mm; sourceTree = "<group>"; };
		9DD1FA8F247CE9BE00800139 /* metal_command_queue.h */ = {isa = PBXFileReference; fileEncoding = 4; lastKnownFileType = sourcecode.c.h; path = metal_command_queue.h; sourceTree = "<group>"; };
		9DD1FA90247CE9BE00800139 /* coreml_network.h */ = {isa = PBXFileReference; fileEncoding = 4; lastKnownFileType = sourcecode.c.h; path = coreml_network.h; sourceTree = "<group>"; };
		9DD1FA91247CE9BE00800139 /* metal_device.mm */ = {isa = PBXFileReference; fileEncoding = 4; lastKnownFileType = sourcecode.cpp.objcpp; path = metal_device.mm; sourceTree = "<group>"; };
		9DD1FA92247CE9BE00800139 /* tnn_impl_coreml.h */ = {isa = PBXFileReference; fileEncoding = 4; lastKnownFileType = sourcecode.c.h; path = tnn_impl_coreml.h; sourceTree = "<group>"; };
		9DD1FA93247CE9BE00800139 /* metal_macro.h */ = {isa = PBXFileReference; fileEncoding = 4; lastKnownFileType = sourcecode.c.h; path = metal_macro.h; sourceTree = "<group>"; };
		9DD1FA94247CE9BE00800139 /* metal_blob_converter.mm */ = {isa = PBXFileReference; fileEncoding = 4; lastKnownFileType = sourcecode.cpp.objcpp; path = metal_blob_converter.mm; sourceTree = "<group>"; };
		9DD1FA95247CE9BE00800139 /* metal_blob_converter.metal */ = {isa = PBXFileReference; fileEncoding = 4; lastKnownFileType = sourcecode.metal; path = metal_blob_converter.metal; sourceTree = "<group>"; };
		9DD1FA96247CE9BE00800139 /* metal_device.h */ = {isa = PBXFileReference; fileEncoding = 4; lastKnownFileType = sourcecode.c.h; path = metal_device.h; sourceTree = "<group>"; };
		9DD1FA98247CE9BE00800139 /* metal_command_queue.mm */ = {isa = PBXFileReference; fileEncoding = 4; lastKnownFileType = sourcecode.cpp.objcpp; path = metal_command_queue.mm; sourceTree = "<group>"; };
		9DD1FA99247CE9BE00800139 /* metal_context.mm */ = {isa = PBXFileReference; fileEncoding = 4; lastKnownFileType = sourcecode.cpp.objcpp; path = metal_context.mm; sourceTree = "<group>"; };
		9DD1FA9A247CE9BE00800139 /* tnn_impl_coreml.mm */ = {isa = PBXFileReference; fileEncoding = 4; lastKnownFileType = sourcecode.cpp.objcpp; path = tnn_impl_coreml.mm; sourceTree = "<group>"; };
		9DD1FA9B247CE9BE00800139 /* metal_context.h */ = {isa = PBXFileReference; fileEncoding = 4; lastKnownFileType = sourcecode.c.h; path = metal_context.h; sourceTree = "<group>"; };
		9DD1FA9D247CE9BE00800139 /* metal_sigmoid_layer_acc.mm */ = {isa = PBXFileReference; fileEncoding = 4; lastKnownFileType = sourcecode.cpp.objcpp; path = metal_sigmoid_layer_acc.mm; sourceTree = "<group>"; };
		9DD1FA9E247CE9BE00800139 /* metal_permute_layer_acc.metal */ = {isa = PBXFileReference; fileEncoding = 4; lastKnownFileType = sourcecode.metal; path = metal_permute_layer_acc.metal; sourceTree = "<group>"; };
		9DD1FA9F247CE9BE00800139 /* metal_prelu_layer_acc.h */ = {isa = PBXFileReference; fileEncoding = 4; lastKnownFileType = sourcecode.c.h; path = metal_prelu_layer_acc.h; sourceTree = "<group>"; };
		9DD1FAA0247CE9BE00800139 /* metal_floor_layer_acc.mm */ = {isa = PBXFileReference; fileEncoding = 4; lastKnownFileType = sourcecode.cpp.objcpp; path = metal_floor_layer_acc.mm; sourceTree = "<group>"; };
		9DD1FAA1247CE9BE00800139 /* metal_relu_layer_acc.mm */ = {isa = PBXFileReference; fileEncoding = 4; lastKnownFileType = sourcecode.cpp.objcpp; path = metal_relu_layer_acc.mm; sourceTree = "<group>"; };
		9DD1FAA2247CE9BE00800139 /* metal_hard_swish_layer_acc.metal */ = {isa = PBXFileReference; fileEncoding = 4; lastKnownFileType = sourcecode.metal; path = metal_hard_swish_layer_acc.metal; sourceTree = "<group>"; };
		9DD1FAA3247CE9BE00800139 /* metal_unary_layer_acc.h */ = {isa = PBXFileReference; fileEncoding = 4; lastKnownFileType = sourcecode.c.h; path = metal_unary_layer_acc.h; sourceTree = "<group>"; };
		9DD1FAA4247CE9BE00800139 /* metal_multidir_broadcast_layer_acc.mm */ = {isa = PBXFileReference; fileEncoding = 4; lastKnownFileType = sourcecode.cpp.objcpp; path = metal_multidir_broadcast_layer_acc.mm; sourceTree = "<group>"; };
		9DD1FAA5247CE9BE00800139 /* metal_mul_layer_acc.mm */ = {isa = PBXFileReference; fileEncoding = 4; lastKnownFileType = sourcecode.cpp.objcpp; path = metal_mul_layer_acc.mm; sourceTree = "<group>"; };
		9DD1FAA6247CE9BE00800139 /* metal_ceil_layer_acc.metal */ = {isa = PBXFileReference; fileEncoding = 4; lastKnownFileType = sourcecode.metal; path = metal_ceil_layer_acc.metal; sourceTree = "<group>"; };
		9DD1FAA7247CE9BE00800139 /* metal_tan_layer_acc.metal */ = {isa = PBXFileReference; fileEncoding = 4; lastKnownFileType = sourcecode.metal; path = metal_tan_layer_acc.metal; sourceTree = "<group>"; };
		9DD1FAA8247CE9BE00800139 /* metal_stride_slice_layer_acc.mm */ = {isa = PBXFileReference; fileEncoding = 4; lastKnownFileType = sourcecode.cpp.objcpp; path = metal_stride_slice_layer_acc.mm; sourceTree = "<group>"; };
		9DD1FAA9247CE9BE00800139 /* metal_reduce_mean_layer_acc.mm */ = {isa = PBXFileReference; fileEncoding = 4; lastKnownFileType = sourcecode.cpp.objcpp; path = metal_reduce_mean_layer_acc.mm; sourceTree = "<group>"; };
		9DD1FAAA247CE9BE00800139 /* metal_common.metal */ = {isa = PBXFileReference; fileEncoding = 4; lastKnownFileType = sourcecode.metal; path = metal_common.metal; sourceTree = "<group>"; };
		9DD1FAAB247CE9BE00800139 /* metal_tanh_layer_acc.mm */ = {isa = PBXFileReference; fileEncoding = 4; lastKnownFileType = sourcecode.cpp.objcpp; path = metal_tanh_layer_acc.mm; sourceTree = "<group>"; };
		9DD1FAAC247CE9BE00800139 /* metal_instance_norm_layer_acc.mm */ = {isa = PBXFileReference; fileEncoding = 4; lastKnownFileType = sourcecode.cpp.objcpp; path = metal_instance_norm_layer_acc.mm; sourceTree = "<group>"; };
		9DD1FAAD247CE9BE00800139 /* metal_sin_layer_acc.mm */ = {isa = PBXFileReference; fileEncoding = 4; lastKnownFileType = sourcecode.cpp.objcpp; path = metal_sin_layer_acc.mm; sourceTree = "<group>"; };
		9DD1FAAE247CE9BE00800139 /* metal_sub_layer_acc.mm */ = {isa = PBXFileReference; fileEncoding = 4; lastKnownFileType = sourcecode.cpp.objcpp; path = metal_sub_layer_acc.mm; sourceTree = "<group>"; };
		9DD1FAB0247CE9BE00800139 /* metal_common.h */ = {isa = PBXFileReference; fileEncoding = 4; lastKnownFileType = sourcecode.c.h; path = metal_common.h; sourceTree = "<group>"; };
		9DD1FAB1247CE9BE00800139 /* metal_add_layer_acc.metal */ = {isa = PBXFileReference; fileEncoding = 4; lastKnownFileType = sourcecode.metal; path = metal_add_layer_acc.metal; sourceTree = "<group>"; };
		9DD1FAB2247CE9BE00800139 /* metal_sqrt_layer_acc.mm */ = {isa = PBXFileReference; fileEncoding = 4; lastKnownFileType = sourcecode.cpp.objcpp; path = metal_sqrt_layer_acc.mm; sourceTree = "<group>"; };
		9DD1FAB3247CE9BE00800139 /* metal_layer_acc.mm */ = {isa = PBXFileReference; fileEncoding = 4; lastKnownFileType = sourcecode.cpp.objcpp; path = metal_layer_acc.mm; sourceTree = "<group>"; };
		9DD1FAB4247CE9BE00800139 /* metal_reduce_sum_layer_acc.mm */ = {isa = PBXFileReference; fileEncoding = 4; lastKnownFileType = sourcecode.cpp.objcpp; path = metal_reduce_sum_layer_acc.mm; sourceTree = "<group>"; };
		9DD1FAB5247CE9BE00800139 /* metal_splitv_layer_acc.metal */ = {isa = PBXFileReference; fileEncoding = 4; lastKnownFileType = sourcecode.metal; path = metal_splitv_layer_acc.metal; sourceTree = "<group>"; };
		9DD1FAB6247CE9BE00800139 /* metal_hard_swish_layer_acc.mm */ = {isa = PBXFileReference; fileEncoding = 4; lastKnownFileType = sourcecode.cpp.objcpp; path = metal_hard_swish_layer_acc.mm; sourceTree = "<group>"; };
		9DD1FAB7247CE9BE00800139 /* metal_log_layer_acc.metal */ = {isa = PBXFileReference; fileEncoding = 4; lastKnownFileType = sourcecode.metal; path = metal_log_layer_acc.metal; sourceTree = "<group>"; };
		9DD1FAB8247CE9BE00800139 /* metal_reshape_layer_acc.mm */ = {isa = PBXFileReference; fileEncoding = 4; lastKnownFileType = sourcecode.cpp.objcpp; path = metal_reshape_layer_acc.mm; sourceTree = "<group>"; };
		9DD1FAB9247CE9BE00800139 /* metal_ceil_layer_acc.mm */ = {isa = PBXFileReference; fileEncoding = 4; lastKnownFileType = sourcecode.cpp.objcpp; path = metal_ceil_layer_acc.mm; sourceTree = "<group>"; };
		9DD1FABA247CE9BE00800139 /* metal_reduce_sum_square_layer_acc.mm */ = {isa = PBXFileReference; fileEncoding = 4; lastKnownFileType = sourcecode.cpp.objcpp; path = metal_reduce_sum_square_layer_acc.mm; sourceTree = "<group>"; };
		9DD1FABB247CE9BE00800139 /* metal_reduce_log_sum_layer_acc.mm */ = {isa = PBXFileReference; fileEncoding = 4; lastKnownFileType = sourcecode.cpp.objcpp; path = metal_reduce_log_sum_layer_acc.mm; sourceTree = "<group>"; };
		9DD1FABC247CE9BE00800139 /* metal_atan_layer_acc.metal */ = {isa = PBXFileReference; fileEncoding = 4; lastKnownFileType = sourcecode.metal; path = metal_atan_layer_acc.metal; sourceTree = "<group>"; };
		9DD1FABD247CE9BE00800139 /* metal_selu_layer_acc.metal */ = {isa = PBXFileReference; fileEncoding = 4; lastKnownFileType = sourcecode.metal; path = metal_selu_layer_acc.metal; sourceTree = "<group>"; };
		9DD1FABE247CE9BE00800139 /* metal_batch_norm_layer_acc.metal */ = {isa = PBXFileReference; fileEncoding = 4; lastKnownFileType = sourcecode.metal; path = metal_batch_norm_layer_acc.metal; sourceTree = "<group>"; };
		9DD1FABF247CE9BE00800139 /* metal_floor_layer_acc.metal */ = {isa = PBXFileReference; fileEncoding = 4; lastKnownFileType = sourcecode.metal; path = metal_floor_layer_acc.metal; sourceTree = "<group>"; };
		9DD1FAC0247CE9BE00800139 /* metal_reduce_max_layer_acc.mm */ = {isa = PBXFileReference; fileEncoding = 4; lastKnownFileType = sourcecode.cpp.objcpp; path = metal_reduce_max_layer_acc.mm; sourceTree = "<group>"; };
		9DD1FAC1247CE9BE00800139 /* metal_reduce_min_layer_acc.mm */ = {isa = PBXFileReference; fileEncoding = 4; lastKnownFileType = sourcecode.cpp.objcpp; path = metal_reduce_min_layer_acc.mm; sourceTree = "<group>"; };
		9DD1FAC2247CE9BE00800139 /* metal_tanh_layer_acc.metal */ = {isa = PBXFileReference; fileEncoding = 4; lastKnownFileType = sourcecode.metal; path = metal_tanh_layer_acc.metal; sourceTree = "<group>"; };
		9DD1FAC3247CE9BE00800139 /* metal_atan_layer_acc.mm */ = {isa = PBXFileReference; fileEncoding = 4; lastKnownFileType = sourcecode.cpp.objcpp; path = metal_atan_layer_acc.mm; sourceTree = "<group>"; };
		9DD1FAC4247CE9BE00800139 /* metal_elu_layer_acc.metal */ = {isa = PBXFileReference; fileEncoding = 4; lastKnownFileType = sourcecode.metal; path = metal_elu_layer_acc.metal; sourceTree = "<group>"; };
		9DD1FAC5247CE9BE00800139 /* metal_neg_layer_acc.metal */ = {isa = PBXFileReference; fileEncoding = 4; lastKnownFileType = sourcecode.metal; path = metal_neg_layer_acc.metal; sourceTree = "<group>"; };
		9DD1FAC6247CE9BE00800139 /* metal_prelu_layer_acc.mm */ = {isa = PBXFileReference; fileEncoding = 4; lastKnownFileType = sourcecode.cpp.objcpp; path = metal_prelu_layer_acc.mm; sourceTree = "<group>"; };
		9DD1FAC7247CE9BE00800139 /* metal_reduce_l1_layer_acc.mm */ = {isa = PBXFileReference; fileEncoding = 4; lastKnownFileType = sourcecode.cpp.objcpp; path = metal_reduce_l1_layer_acc.mm; sourceTree = "<group>"; };
		9DD1FAC8247CE9BE00800139 /* metal_abs_layer_acc.metal */ = {isa = PBXFileReference; fileEncoding = 4; lastKnownFileType = sourcecode.metal; path = metal_abs_layer_acc.metal; sourceTree = "<group>"; };
		9DD1FAC9247CE9BE00800139 /* metal_reduce_layer_acc.mm */ = {isa = PBXFileReference; fileEncoding = 4; lastKnownFileType = sourcecode.cpp.objcpp; path = metal_reduce_layer_acc.mm; sourceTree = "<group>"; };
		9DD1FACA247CE9BE00800139 /* metal_hard_sigmoid_layer_acc.metal */ = {isa = PBXFileReference; fileEncoding = 4; lastKnownFileType = sourcecode.metal; path = metal_hard_sigmoid_layer_acc.metal; sourceTree = "<group>"; };
		9DD1FACC247CE9BE00800139 /* metal_acos_layer_acc.mm */ = {isa = PBXFileReference; fileEncoding = 4; lastKnownFileType = sourcecode.cpp.objcpp; path = metal_acos_layer_acc.mm; sourceTree = "<group>"; };
		9DD1FACD247CE9BE00800139 /* metal_selu_layer_acc.mm */ = {isa = PBXFileReference; fileEncoding = 4; lastKnownFileType = sourcecode.cpp.objcpp; path = metal_selu_layer_acc.mm; sourceTree = "<group>"; };
		9DD1FACE247CE9BE00800139 /* metal_batch_norm_layer_acc.mm */ = {isa = PBXFileReference; fileEncoding = 4; lastKnownFileType = sourcecode.cpp.objcpp; path = metal_batch_norm_layer_acc.mm; sourceTree = "<group>"; };
		9DD1FAD0247CE9BE00800139 /* metal_deconv_layer_common.mm */ = {isa = PBXFileReference; fileEncoding = 4; lastKnownFileType = sourcecode.cpp.objcpp; path = metal_deconv_layer_common.mm; sourceTree = "<group>"; };
		9DD1FAD1247CE9BE00800139 /* metal_deconv_layer_acc.h */ = {isa = PBXFileReference; fileEncoding = 4; lastKnownFileType = sourcecode.c.h; path = metal_deconv_layer_acc.h; sourceTree = "<group>"; };
		9DD1FAD2247CE9BE00800139 /* metal_deconv_layer_common.metal */ = {isa = PBXFileReference; fileEncoding = 4; lastKnownFileType = sourcecode.metal; path = metal_deconv_layer_common.metal; sourceTree = "<group>"; };
		9DD1FAD3247CE9BE00800139 /* metal_deconv_layer_depthwise.h */ = {isa = PBXFileReference; fileEncoding = 4; lastKnownFileType = sourcecode.c.h; path = metal_deconv_layer_depthwise.h; sourceTree = "<group>"; };
		9DD1FAD4247CE9BE00800139 /* metal_deconv_layer_depthwise.mm */ = {isa = PBXFileReference; fileEncoding = 4; lastKnownFileType = sourcecode.cpp.objcpp; path = metal_deconv_layer_depthwise.mm; sourceTree = "<group>"; };
		9DD1FAD5247CE9BE00800139 /* metal_deconv_layer_acc.mm */ = {isa = PBXFileReference; fileEncoding = 4; lastKnownFileType = sourcecode.cpp.objcpp; path = metal_deconv_layer_acc.mm; sourceTree = "<group>"; };
		9DD1FAD6247CE9BE00800139 /* metal_deconv_layer_common.h */ = {isa = PBXFileReference; fileEncoding = 4; lastKnownFileType = sourcecode.c.h; path = metal_deconv_layer_common.h; sourceTree = "<group>"; };
		9DD1FAD7247CE9BE00800139 /* metal_deconv_layer_depthwise.metal */ = {isa = PBXFileReference; fileEncoding = 4; lastKnownFileType = sourcecode.metal; path = metal_deconv_layer_depthwise.metal; sourceTree = "<group>"; };
		9DD1FAD8247CE9BE00800139 /* metal_splitv_layer_acc.mm */ = {isa = PBXFileReference; fileEncoding = 4; lastKnownFileType = sourcecode.cpp.objcpp; path = metal_splitv_layer_acc.mm; sourceTree = "<group>"; };
		9DD1FAD9247CE9BE00800139 /* metal_sign_layer_acc.mm */ = {isa = PBXFileReference; fileEncoding = 4; lastKnownFileType = sourcecode.cpp.objcpp; path = metal_sign_layer_acc.mm; sourceTree = "<group>"; };
		9DD1FADA247CE9BE00800139 /* metal_softplus_layer_acc.metal */ = {isa = PBXFileReference; fileEncoding = 4; lastKnownFileType = sourcecode.metal; path = metal_softplus_layer_acc.metal; sourceTree = "<group>"; };
		9DD1FADB247CE9BE00800139 /* metal_relu6_layer_acc.metal */ = {isa = PBXFileReference; fileEncoding = 4; lastKnownFileType = sourcecode.metal; path = metal_relu6_layer_acc.metal; sourceTree = "<group>"; };
		9DD1FADC247CE9BE00800139 /* metal_reciprocal_layer_acc.metal */ = {isa = PBXFileReference; fileEncoding = 4; lastKnownFileType = sourcecode.metal; path = metal_reciprocal_layer_acc.metal; sourceTree = "<group>"; };
		9DD1FADD247CE9BE00800139 /* metal_log_sigmoid_layer_acc.mm */ = {isa = PBXFileReference; fileEncoding = 4; lastKnownFileType = sourcecode.cpp.objcpp; path = metal_log_sigmoid_layer_acc.mm; sourceTree = "<group>"; };
		9DD1FADE247CE9BE00800139 /* metal_shuffle_layer_acc.metal */ = {isa = PBXFileReference; fileEncoding = 4; lastKnownFileType = sourcecode.metal; path = metal_shuffle_layer_acc.metal; sourceTree = "<group>"; };
		9DD1FADF247CE9BE00800139 /* metal_reduce_layer_acc.h */ = {isa = PBXFileReference; fileEncoding = 4; lastKnownFileType = sourcecode.c.h; path = metal_reduce_layer_acc.h; sourceTree = "<group>"; };
		9DD1FAE0247CE9BE00800139 /* metal_div_layer_acc.mm */ = {isa = PBXFileReference; fileEncoding = 4; lastKnownFileType = sourcecode.cpp.objcpp; path = metal_div_layer_acc.mm; sourceTree = "<group>"; };
		9DD1FAE1247CE9BE00800139 /* metal_exp_layer_acc.mm */ = {isa = PBXFileReference; fileEncoding = 4; lastKnownFileType = sourcecode.cpp.objcpp; path = metal_exp_layer_acc.mm; sourceTree = "<group>"; };
		9DD1FAE2247CE9BE00800139 /* metal_reduce_prod_layer_acc.mm */ = {isa = PBXFileReference; fileEncoding = 4; lastKnownFileType = sourcecode.cpp.objcpp; path = metal_reduce_prod_layer_acc.mm; sourceTree = "<group>"; };
		9DD1FAE3247CE9BE00800139 /* metal_min_layer_acc.metal */ = {isa = PBXFileReference; fileEncoding = 4; lastKnownFileType = sourcecode.metal; path = metal_min_layer_acc.metal; sourceTree = "<group>"; };
		9DD1FAE4247CE9BE00800139 /* metal_hdrguide_layer_acc.metal */ = {isa = PBXFileReference; fileEncoding = 4; lastKnownFileType = sourcecode.metal; path = metal_hdrguide_layer_acc.metal; sourceTree = "<group>"; };
		9DD1FAE5247CE9BE00800139 /* metal_sin_layer_acc.metal */ = {isa = PBXFileReference; fileEncoding = 4; lastKnownFileType = sourcecode.metal; path = metal_sin_layer_acc.metal; sourceTree = "<group>"; };
		9DD1FAE6247CE9BE00800139 /* metal_pow_layer_acc.mm */ = {isa = PBXFileReference; fileEncoding = 4; lastKnownFileType = sourcecode.cpp.objcpp; path = metal_pow_layer_acc.mm; sourceTree = "<group>"; };
		9DD1FAE7247CE9BE00800139 /* metal_softmax_layer_acc.mm */ = {isa = PBXFileReference; fileEncoding = 4; lastKnownFileType = sourcecode.cpp.objcpp; path = metal_softmax_layer_acc.mm; sourceTree = "<group>"; };
		9DD1FAE8247CE9BE00800139 /* metal_lrn_layer_acc.metal */ = {isa = PBXFileReference; fileEncoding = 4; lastKnownFileType = sourcecode.metal; path = metal_lrn_layer_acc.metal; sourceTree = "<group>"; };
		9DD1FAE9247CE9BE00800139 /* metal_mul_layer_acc.metal */ = {isa = PBXFileReference; fileEncoding = 4; lastKnownFileType = sourcecode.metal; path = metal_mul_layer_acc.metal; sourceTree = "<group>"; };
		9DD1FAEA247CE9BE00800139 /* metal_normalize_layer_acc.mm */ = {isa = PBXFileReference; fileEncoding = 4; lastKnownFileType = sourcecode.cpp.objcpp; path = metal_normalize_layer_acc.mm; sourceTree = "<group>"; };
		9DD1FAEB247CE9BE00800139 /* metal_reduce_l2_layer_acc.mm */ = {isa = PBXFileReference; fileEncoding = 4; lastKnownFileType = sourcecode.cpp.objcpp; path = metal_reduce_l2_layer_acc.mm; sourceTree = "<group>"; };
		9DD1FAEC247CE9BE00800139 /* metal_elu_layer_acc.mm */ = {isa = PBXFileReference; fileEncoding = 4; lastKnownFileType = sourcecode.cpp.objcpp; path = metal_elu_layer_acc.mm; sourceTree = "<group>"; };
		9DD1FAED247CE9BE00800139 /* metal_abs_layer_acc.mm */ = {isa = PBXFileReference; fileEncoding = 4; lastKnownFileType = sourcecode.cpp.objcpp; path = metal_abs_layer_acc.mm; sourceTree = "<group>"; };
		9DD1FAEE247CE9BE00800139 /* metal_concat_layer_acc.mm */ = {isa = PBXFileReference; fileEncoding = 4; lastKnownFileType = sourcecode.cpp.objcpp; path = metal_concat_layer_acc.mm; sourceTree = "<group>"; };
		9DD1FAEF247CE9BE00800139 /* metal_concat_layer_acc.metal */ = {isa = PBXFileReference; fileEncoding = 4; lastKnownFileType = sourcecode.metal; path = metal_concat_layer_acc.metal; sourceTree = "<group>"; };
		9DD1FAF0247CE9BE00800139 /* metal_tan_layer_acc.mm */ = {isa = PBXFileReference; fileEncoding = 4; lastKnownFileType = sourcecode.cpp.objcpp; path = metal_tan_layer_acc.mm; sourceTree = "<group>"; };
		9DD1FAF1247CE9BE00800139 /* metal_clip_layer_acc.metal */ = {isa = PBXFileReference; fileEncoding = 4; lastKnownFileType = sourcecode.metal; path = metal_clip_layer_acc.metal; sourceTree = "<group>"; };
		9DD1FAF2247CE9BE00800139 /* metal_cos_layer_acc.mm */ = {isa = PBXFileReference; fileEncoding = 4; lastKnownFileType = sourcecode.cpp.objcpp; path = metal_cos_layer_acc.mm; sourceTree = "<group>"; };
		9DD1FAF3247CE9BE00800139 /* metal_min_layer_acc.mm */ = {isa = PBXFileReference; fileEncoding = 4; lastKnownFileType = sourcecode.cpp.objcpp; path = metal_min_layer_acc.mm; sourceTree = "<group>"; };
		9DD1FAF4247CE9BE00800139 /* metal_normalize_layer_acc.metal */ = {isa = PBXFileReference; fileEncoding = 4; lastKnownFileType = sourcecode.metal; path = metal_normalize_layer_acc.metal; sourceTree = "<group>"; };
		9DD1FAF5247CE9BE00800139 /* metal_relu_layer_acc.metal */ = {isa = PBXFileReference; fileEncoding = 4; lastKnownFileType = sourcecode.metal; path = metal_relu_layer_acc.metal; sourceTree = "<group>"; };
		9DD1FAF6247CE9BE00800139 /* metal_softmax_layer_acc.metal */ = {isa = PBXFileReference; fileEncoding = 4; lastKnownFileType = sourcecode.metal; path = metal_softmax_layer_acc.metal; sourceTree = "<group>"; };
		9DD1FAF7247CE9BE00800139 /* metal_clip_layer_acc.mm */ = {isa = PBXFileReference; fileEncoding = 4; lastKnownFileType = sourcecode.cpp.objcpp; path = metal_clip_layer_acc.mm; sourceTree = "<group>"; };
		9DD1FAF8247CE9BE00800139 /* metal_exp_layer_acc.metal */ = {isa = PBXFileReference; fileEncoding = 4; lastKnownFileType = sourcecode.metal; path = metal_exp_layer_acc.metal; sourceTree = "<group>"; };
		9DD1FAF9247CE9BE00800139 /* metal_max_layer_acc.mm */ = {isa = PBXFileReference; fileEncoding = 4; lastKnownFileType = sourcecode.cpp.objcpp; path = metal_max_layer_acc.mm; sourceTree = "<group>"; };
		9DD1FAFA247CE9BE00800139 /* metal_sigmoid_layer_acc.metal */ = {isa = PBXFileReference; fileEncoding = 4; lastKnownFileType = sourcecode.metal; path = metal_sigmoid_layer_acc.metal; sourceTree = "<group>"; };
		9DD1FAFB247CE9BE00800139 /* metal_softplus_layer_acc.mm */ = {isa = PBXFileReference; fileEncoding = 4; lastKnownFileType = sourcecode.cpp.objcpp; path = metal_softplus_layer_acc.mm; sourceTree = "<group>"; };
		9DD1FAFC247CE9BE00800139 /* metal_div_layer_acc.metal */ = {isa = PBXFileReference; fileEncoding = 4; lastKnownFileType = sourcecode.metal; path = metal_div_layer_acc.metal; sourceTree = "<group>"; };
		9DD1FAFD247CE9BE00800139 /* metal_cos_layer_acc.metal */ = {isa = PBXFileReference; fileEncoding = 4; lastKnownFileType = sourcecode.metal; path = metal_cos_layer_acc.metal; sourceTree = "<group>"; };
		9DD1FAFE247CE9BE00800139 /* metal_reduce_layer_acc.metal */ = {isa = PBXFileReference; fileEncoding = 4; lastKnownFileType = sourcecode.metal; path = metal_reduce_layer_acc.metal; sourceTree = "<group>"; };
		9DD1FAFF247CE9BE00800139 /* metal_prelu_layer_acc.metal */ = {isa = PBXFileReference; fileEncoding = 4; lastKnownFileType = sourcecode.metal; path = metal_prelu_layer_acc.metal; sourceTree = "<group>"; };
		9DD1FB00247CE9BE00800139 /* metal_pad_layer_acc.mm */ = {isa = PBXFileReference; fileEncoding = 4; lastKnownFileType = sourcecode.cpp.objcpp; path = metal_pad_layer_acc.mm; sourceTree = "<group>"; };
		9DD1FB01247CE9BE00800139 /* metal_relu6_layer_acc.mm */ = {isa = PBXFileReference; fileEncoding = 4; lastKnownFileType = sourcecode.cpp.objcpp; path = metal_relu6_layer_acc.mm; sourceTree = "<group>"; };
		9DD1FB02247CE9BE00800139 /* metal_stride_slice_layer_acc.metal */ = {isa = PBXFileReference; fileEncoding = 4; lastKnownFileType = sourcecode.metal; path = metal_stride_slice_layer_acc.metal; sourceTree = "<group>"; };
		9DD1FB04247CE9BE00800139 /* metal_pad_layer_acc.metal */ = {isa = PBXFileReference; fileEncoding = 4; lastKnownFileType = sourcecode.metal; path = metal_pad_layer_acc.metal; sourceTree = "<group>"; };
		9DD1FB05247CE9BE00800139 /* metal_add_layer_acc.mm */ = {isa = PBXFileReference; fileEncoding = 4; lastKnownFileType = sourcecode.cpp.objcpp; path = metal_add_layer_acc.mm; sourceTree = "<group>"; };
		9DD1FB06247CE9BE00800139 /* metal_hdrguide_layer_acc.mm */ = {isa = PBXFileReference; fileEncoding = 4; lastKnownFileType = sourcecode.cpp.objcpp; path = metal_hdrguide_layer_acc.mm; sourceTree = "<group>"; };
		9DD1FB07247CE9BE00800139 /* metal_reshape_layer_acc.metal */ = {isa = PBXFileReference; fileEncoding = 4; lastKnownFileType = sourcecode.metal; path = metal_reshape_layer_acc.metal; sourceTree = "<group>"; };
		9DD1FB08247CE9BE00800139 /* metal_multidir_broadcast_layer_acc.h */ = {isa = PBXFileReference; fileEncoding = 4; lastKnownFileType = sourcecode.c.h; path = metal_multidir_broadcast_layer_acc.h; sourceTree = "<group>"; };
		9DD1FB09247CE9BE00800139 /* metal_instance_norm_layer_acc.metal */ = {isa = PBXFileReference; fileEncoding = 4; lastKnownFileType = sourcecode.metal; path = metal_instance_norm_layer_acc.metal; sourceTree = "<group>"; };
		9DD1FB0A247CE9BE00800139 /* metal_sign_layer_acc.metal */ = {isa = PBXFileReference; fileEncoding = 4; lastKnownFileType = sourcecode.metal; path = metal_sign_layer_acc.metal; sourceTree = "<group>"; };
		9DD1FB0B247CE9BE00800139 /* metal_hard_sigmoid_layer_acc.mm */ = {isa = PBXFileReference; fileEncoding = 4; lastKnownFileType = sourcecode.cpp.objcpp; path = metal_hard_sigmoid_layer_acc.mm; sourceTree = "<group>"; };
		9DD1FB0C247CE9BE00800139 /* metal_reciprocal_layer_acc.mm */ = {isa = PBXFileReference; fileEncoding = 4; lastKnownFileType = sourcecode.cpp.objcpp; path = metal_reciprocal_layer_acc.mm; sourceTree = "<group>"; };
		9DD1FB0D247CE9BE00800139 /* metal_permute_layer_acc.mm */ = {isa = PBXFileReference; fileEncoding = 4; lastKnownFileType = sourcecode.cpp.objcpp; path = metal_permute_layer_acc.mm; sourceTree = "<group>"; };
		9DD1FB0E247CE9BE00800139 /* metal_asin_layer_acc.metal */ = {isa = PBXFileReference; fileEncoding = 4; lastKnownFileType = sourcecode.metal; path = metal_asin_layer_acc.metal; sourceTree = "<group>"; };
		9DD1FB0F247CE9BE00800139 /* metal_reduce_log_sum_exp_layer_acc.mm */ = {isa = PBXFileReference; fileEncoding = 4; lastKnownFileType = sourcecode.cpp.objcpp; path = metal_reduce_log_sum_exp_layer_acc.mm; sourceTree = "<group>"; };
		9DD1FB10247CE9BE00800139 /* metal_max_layer_acc.metal */ = {isa = PBXFileReference; fileEncoding = 4; lastKnownFileType = sourcecode.metal; path = metal_max_layer_acc.metal; sourceTree = "<group>"; };
		9DD1FB11247CE9BE00800139 /* metal_asin_layer_acc.mm */ = {isa = PBXFileReference; fileEncoding = 4; lastKnownFileType = sourcecode.cpp.objcpp; path = metal_asin_layer_acc.mm; sourceTree = "<group>"; };
		9DD1FB13247CE9BE00800139 /* metal_conv_layer_common.mm */ = {isa = PBXFileReference; fileEncoding = 4; lastKnownFileType = sourcecode.cpp.objcpp; path = metal_conv_layer_common.mm; sourceTree = "<group>"; };
		9DD1FB14247CE9BE00800139 /* metal_conv_layer_common.h */ = {isa = PBXFileReference; fileEncoding = 4; lastKnownFileType = sourcecode.c.h; path = metal_conv_layer_common.h; sourceTree = "<group>"; };
		9DD1FB15247CE9BE00800139 /* metal_inner_product_layer_acc.mm */ = {isa = PBXFileReference; fileEncoding = 4; lastKnownFileType = sourcecode.cpp.objcpp; path = metal_inner_product_layer_acc.mm; sourceTree = "<group>"; };
		9DD1FB16247CE9BE00800139 /* metal_conv_layer_winograd.h */ = {isa = PBXFileReference; fileEncoding = 4; lastKnownFileType = sourcecode.c.h; path = metal_conv_layer_winograd.h; sourceTree = "<group>"; };
		9DD1FB17247CE9BE00800139 /* metal_conv_layer_acc.h */ = {isa = PBXFileReference; fileEncoding = 4; lastKnownFileType = sourcecode.c.h; path = metal_conv_layer_acc.h; sourceTree = "<group>"; };
		9DD1FB18247CE9BE00800139 /* metal_conv_layer_depthwise.h */ = {isa = PBXFileReference; fileEncoding = 4; lastKnownFileType = sourcecode.c.h; path = metal_conv_layer_depthwise.h; sourceTree = "<group>"; };
		9DD1FB19247CE9BE00800139 /* metal_conv_layer_depthwise.mm */ = {isa = PBXFileReference; fileEncoding = 4; lastKnownFileType = sourcecode.cpp.objcpp; path = metal_conv_layer_depthwise.mm; sourceTree = "<group>"; };
		9DD1FB1A247CE9BE00800139 /* metal_conv_layer_common.metal */ = {isa = PBXFileReference; fileEncoding = 4; lastKnownFileType = sourcecode.metal; path = metal_conv_layer_common.metal; sourceTree = "<group>"; };
		9DD1FB1B247CE9BE00800139 /* metal_conv_layer_1x1.h */ = {isa = PBXFileReference; fileEncoding = 4; lastKnownFileType = sourcecode.c.h; path = metal_conv_layer_1x1.h; sourceTree = "<group>"; };
		9DD1FB1C247CE9BE00800139 /* metal_conv_layer_1x1.mm */ = {isa = PBXFileReference; fileEncoding = 4; lastKnownFileType = sourcecode.cpp.objcpp; path = metal_conv_layer_1x1.mm; sourceTree = "<group>"; };
		9DD1FB1D247CE9BE00800139 /* metal_inner_product_layer_acc.h */ = {isa = PBXFileReference; fileEncoding = 4; lastKnownFileType = sourcecode.c.h; path = metal_inner_product_layer_acc.h; sourceTree = "<group>"; };
		9DD1FB1E247CE9BE00800139 /* metal_conv_layer_winograd.metal */ = {isa = PBXFileReference; fileEncoding = 4; lastKnownFileType = sourcecode.metal; path = metal_conv_layer_winograd.metal; sourceTree = "<group>"; };
		9DD1FB1F247CE9BE00800139 /* metal_conv_layer_1x1.metal */ = {isa = PBXFileReference; fileEncoding = 4; lastKnownFileType = sourcecode.metal; path = metal_conv_layer_1x1.metal; sourceTree = "<group>"; };
		9DD1FB20247CE9BE00800139 /* metal_inner_product_layer_acc.metal */ = {isa = PBXFileReference; fileEncoding = 4; lastKnownFileType = sourcecode.metal; path = metal_inner_product_layer_acc.metal; sourceTree = "<group>"; };
		9DD1FB21247CE9BE00800139 /* metal_conv_layer_depthwise.metal */ = {isa = PBXFileReference; fileEncoding = 4; lastKnownFileType = sourcecode.metal; path = metal_conv_layer_depthwise.metal; sourceTree = "<group>"; };
		9DD1FB22247CE9BE00800139 /* metal_conv_layer_winograd.mm */ = {isa = PBXFileReference; fileEncoding = 4; lastKnownFileType = sourcecode.cpp.objcpp; path = metal_conv_layer_winograd.mm; sourceTree = "<group>"; };
		9DD1FB23247CE9BE00800139 /* metal_conv_layer_acc.mm */ = {isa = PBXFileReference; fileEncoding = 4; lastKnownFileType = sourcecode.cpp.objcpp; path = metal_conv_layer_acc.mm; sourceTree = "<group>"; };
		9DD1FB24247CE9BE00800139 /* metal_unary_layer_acc.mm */ = {isa = PBXFileReference; fileEncoding = 4; lastKnownFileType = sourcecode.cpp.objcpp; path = metal_unary_layer_acc.mm; sourceTree = "<group>"; };
		9DD1FB25247CE9BE00800139 /* metal_upsample_layer_acc.mm */ = {isa = PBXFileReference; fileEncoding = 4; lastKnownFileType = sourcecode.cpp.objcpp; path = metal_upsample_layer_acc.mm; sourceTree = "<group>"; };
		9DD1FB26247CE9BE00800139 /* metal_upsample_layer_acc.metal */ = {isa = PBXFileReference; fileEncoding = 4; lastKnownFileType = sourcecode.metal; path = metal_upsample_layer_acc.metal; sourceTree = "<group>"; };
		9DD1FB27247CE9BE00800139 /* metal_sqrt_layer_acc.metal */ = {isa = PBXFileReference; fileEncoding = 4; lastKnownFileType = sourcecode.metal; path = metal_sqrt_layer_acc.metal; sourceTree = "<group>"; };
		9DD1FB28247CE9BE00800139 /* metal_layer_acc.h */ = {isa = PBXFileReference; fileEncoding = 4; lastKnownFileType = sourcecode.c.h; path = metal_layer_acc.h; sourceTree = "<group>"; };
		9DD1FB29247CE9BE00800139 /* metal_lrn_layer_acc.mm */ = {isa = PBXFileReference; fileEncoding = 4; lastKnownFileType = sourcecode.cpp.objcpp; path = metal_lrn_layer_acc.mm; sourceTree = "<group>"; };
		9DD1FB2A247CE9BE00800139 /* metal_shuffle_layer_acc.mm */ = {isa = PBXFileReference; fileEncoding = 4; lastKnownFileType = sourcecode.cpp.objcpp; path = metal_shuffle_layer_acc.mm; sourceTree = "<group>"; };
		9DD1FB2B247CE9BE00800139 /* metal_pow_layer_acc.metal */ = {isa = PBXFileReference; fileEncoding = 4; lastKnownFileType = sourcecode.metal; path = metal_pow_layer_acc.metal; sourceTree = "<group>"; };
		9DD1FB2C247CE9BE00800139 /* metal_neg_layer_acc.mm */ = {isa = PBXFileReference; fileEncoding = 4; lastKnownFileType = sourcecode.cpp.objcpp; path = metal_neg_layer_acc.mm; sourceTree = "<group>"; };
		9DD1FB2D247CE9BE00800139 /* metal_log_sigmoid_layer_acc.metal */ = {isa = PBXFileReference; fileEncoding = 4; lastKnownFileType = sourcecode.metal; path = metal_log_sigmoid_layer_acc.metal; sourceTree = "<group>"; };
		9DD1FB2E247CE9BE00800139 /* metal_log_layer_acc.mm */ = {isa = PBXFileReference; fileEncoding = 4; lastKnownFileType = sourcecode.cpp.objcpp; path = metal_log_layer_acc.mm; sourceTree = "<group>"; };
		9DD1FB2F247CE9BE00800139 /* metal_sub_layer_acc.metal */ = {isa = PBXFileReference; fileEncoding = 4; lastKnownFileType = sourcecode.metal; path = metal_sub_layer_acc.metal; sourceTree = "<group>"; };
		9DD1FB30247CE9BE00800139 /* metal_acos_layer_acc.metal */ = {isa = PBXFileReference; fileEncoding = 4; lastKnownFileType = sourcecode.metal; path = metal_acos_layer_acc.metal; sourceTree = "<group>"; };
		9DD1FBD2247CEA1200800139 /* arm_util.cc */ = {isa = PBXFileReference; fileEncoding = 4; lastKnownFileType = sourcecode.cpp.cpp; path = arm_util.cc; sourceTree = "<group>"; };
		9DD1FBD3247CEA1200800139 /* arm_util.h */ = {isa = PBXFileReference; fileEncoding = 4; lastKnownFileType = sourcecode.c.h; path = arm_util.h; sourceTree = "<group>"; };
		9DD1FBD4247CEA1200800139 /* arm_context.cc */ = {isa = PBXFileReference; fileEncoding = 4; lastKnownFileType = sourcecode.cpp.cpp; path = arm_context.cc; sourceTree = "<group>"; };
		9DD1FBD5247CEA1200800139 /* arm_context.h */ = {isa = PBXFileReference; fileEncoding = 4; lastKnownFileType = sourcecode.c.h; path = arm_context.h; sourceTree = "<group>"; };
		9DD1FBD6247CEA1300800139 /* arm_common.h */ = {isa = PBXFileReference; fileEncoding = 4; lastKnownFileType = sourcecode.c.h; path = arm_common.h; sourceTree = "<group>"; };
		9DD1FBD8247CEA1300800139 /* arm_sqrt_layer_acc.cc */ = {isa = PBXFileReference; fileEncoding = 4; lastKnownFileType = sourcecode.cpp.cpp; path = arm_sqrt_layer_acc.cc; sourceTree = "<group>"; };
		9DD1FBD9247CEA1300800139 /* arm_sigmoid_layer_acc.cc */ = {isa = PBXFileReference; fileEncoding = 4; lastKnownFileType = sourcecode.cpp.cpp; path = arm_sigmoid_layer_acc.cc; sourceTree = "<group>"; };
		9DD1FBDA247CEA1300800139 /* arm_unary_layer_acc.cc */ = {isa = PBXFileReference; fileEncoding = 4; lastKnownFileType = sourcecode.cpp.cpp; path = arm_unary_layer_acc.cc; sourceTree = "<group>"; };
		9DD1FBDB247CEA1300800139 /* arm_sub_layer_acc.cc */ = {isa = PBXFileReference; fileEncoding = 4; lastKnownFileType = sourcecode.cpp.cpp; path = arm_sub_layer_acc.cc; sourceTree = "<group>"; };
		9DD1FBDC247CEA1300800139 /* arm_log_acc_layer_acc.cc */ = {isa = PBXFileReference; fileEncoding = 4; lastKnownFileType = sourcecode.cpp.cpp; path = arm_log_acc_layer_acc.cc; sourceTree = "<group>"; };
		9DD1FBDD247CEA1300800139 /* arm_reduce_log_sum_exp_layer_acc.cc */ = {isa = PBXFileReference; fileEncoding = 4; lastKnownFileType = sourcecode.cpp.cpp; path = arm_reduce_log_sum_exp_layer_acc.cc; sourceTree = "<group>"; };
		9DD1FBDE247CEA1300800139 /* arm_splitv_layer_acc.cc */ = {isa = PBXFileReference; fileEncoding = 4; lastKnownFileType = sourcecode.cpp.cpp; path = arm_splitv_layer_acc.cc; sourceTree = "<group>"; };
		9DD1FBDF247CEA1300800139 /* arm_reduce_prod_layer_acc.cc */ = {isa = PBXFileReference; fileEncoding = 4; lastKnownFileType = sourcecode.cpp.cpp; path = arm_reduce_prod_layer_acc.cc; sourceTree = "<group>"; };
		9DD1FBE0247CEA1300800139 /* arm_nchw_layer_acc.h */ = {isa = PBXFileReference; fileEncoding = 4; lastKnownFileType = sourcecode.c.h; path = arm_nchw_layer_acc.h; sourceTree = "<group>"; };
		9DD1FBE1247CEA1300800139 /* arm_scale_layer_acc.cc */ = {isa = PBXFileReference; fileEncoding = 4; lastKnownFileType = sourcecode.cpp.cpp; path = arm_scale_layer_acc.cc; sourceTree = "<group>"; };
		9DD1FBE2247CEA1300800139 /* arm_instance_norm_layer_acc.cc */ = {isa = PBXFileReference; fileEncoding = 4; lastKnownFileType = sourcecode.cpp.cpp; path = arm_instance_norm_layer_acc.cc; sourceTree = "<group>"; };
		9DD1FBE3247CEA1300800139 /* arm_inner_product_layer_acc.cc */ = {isa = PBXFileReference; fileEncoding = 4; lastKnownFileType = sourcecode.cpp.cpp; path = arm_inner_product_layer_acc.cc; sourceTree = "<group>"; };
		9DD1FBE4247CEA1300800139 /* arm_reduce_l2_layer_acc.cc */ = {isa = PBXFileReference; fileEncoding = 4; lastKnownFileType = sourcecode.cpp.cpp; path = arm_reduce_l2_layer_acc.cc; sourceTree = "<group>"; };
		9DD1FBE5247CEA1300800139 /* arm_reduce_layer_acc.cc */ = {isa = PBXFileReference; fileEncoding = 4; lastKnownFileType = sourcecode.cpp.cpp; path = arm_reduce_layer_acc.cc; sourceTree = "<group>"; };
		9DD1FBE6247CEA1300800139 /* arm_relu_layer_acc.cc */ = {isa = PBXFileReference; fileEncoding = 4; lastKnownFileType = sourcecode.cpp.cpp; path = arm_relu_layer_acc.cc; sourceTree = "<group>"; };
		9DD1FBE7247CEA1300800139 /* arm_mul_layer_acc.cc */ = {isa = PBXFileReference; fileEncoding = 4; lastKnownFileType = sourcecode.cpp.cpp; path = arm_mul_layer_acc.cc; sourceTree = "<group>"; };
		9DD1FBE8247CEA1300800139 /* arm_normalize_layer_acc.cc */ = {isa = PBXFileReference; fileEncoding = 4; lastKnownFileType = sourcecode.cpp.cpp; path = arm_normalize_layer_acc.cc; sourceTree = "<group>"; };
		9DD1FBE9247CEA1300800139 /* arm_binary_layer_acc.h */ = {isa = PBXFileReference; fileEncoding = 4; lastKnownFileType = sourcecode.c.h; path = arm_binary_layer_acc.h; sourceTree = "<group>"; };
		9DD1FBEA247CEA1300800139 /* arm_reshape_layer_acc.cc */ = {isa = PBXFileReference; fileEncoding = 4; lastKnownFileType = sourcecode.cpp.cpp; path = arm_reshape_layer_acc.cc; sourceTree = "<group>"; };
		9DD1FBEB247CEA1300800139 /* arm_sign_layer_acc.cc */ = {isa = PBXFileReference; fileEncoding = 4; lastKnownFileType = sourcecode.cpp.cpp; path = arm_sign_layer_acc.cc; sourceTree = "<group>"; };
		9DD1FBEC247CEA1300800139 /* arm_reformat_layer_acc.cc */ = {isa = PBXFileReference; fileEncoding = 4; lastKnownFileType = sourcecode.cpp.cpp; path = arm_reformat_layer_acc.cc; sourceTree = "<group>"; };
		9DD1FBED247CEA1300800139 /* arm_unary_layer_acc.h */ = {isa = PBXFileReference; fileEncoding = 4; lastKnownFileType = sourcecode.c.h; path = arm_unary_layer_acc.h; sourceTree = "<group>"; };
		9DD1FBEE247CEA1300800139 /* arm_selu_layer_acc.cc */ = {isa = PBXFileReference; fileEncoding = 4; lastKnownFileType = sourcecode.cpp.cpp; path = arm_selu_layer_acc.cc; sourceTree = "<group>"; };
		9DD1FBEF247CEA1300800139 /* arm_relu6_layer_acc.cc */ = {isa = PBXFileReference; fileEncoding = 4; lastKnownFileType = sourcecode.cpp.cpp; path = arm_relu6_layer_acc.cc; sourceTree = "<group>"; };
		9DD1FBF0247CEA1300800139 /* arm_trig_layer_acc.cc */ = {isa = PBXFileReference; fileEncoding = 4; lastKnownFileType = sourcecode.cpp.cpp; path = arm_trig_layer_acc.cc; sourceTree = "<group>"; };
		9DD1FBF1247CEA1300800139 /* arm_reduce_log_sum_layer_acc.cc */ = {isa = PBXFileReference; fileEncoding = 4; lastKnownFileType = sourcecode.cpp.cpp; path = arm_reduce_log_sum_layer_acc.cc; sourceTree = "<group>"; };
		9DD1FBF2247CEA1300800139 /* arm_reformat_layer_acc.h */ = {isa = PBXFileReference; fileEncoding = 4; lastKnownFileType = sourcecode.c.h; path = arm_reformat_layer_acc.h; sourceTree = "<group>"; };
		9DD1FBF3247CEA1300800139 /* arm_reciprocal_layer_acc.cc */ = {isa = PBXFileReference; fileEncoding = 4; lastKnownFileType = sourcecode.cpp.cpp; path = arm_reciprocal_layer_acc.cc; sourceTree = "<group>"; };
		9DD1FBF5247CEA1300800139 /* arm_deconv_layer_acc.cc */ = {isa = PBXFileReference; fileEncoding = 4; lastKnownFileType = sourcecode.cpp.cpp; path = arm_deconv_layer_acc.cc; sourceTree = "<group>"; };
		9DD1FBF6247CEA1300800139 /* arm_deconv_layer_depthwise.cc */ = {isa = PBXFileReference; fileEncoding = 4; lastKnownFileType = sourcecode.cpp.cpp; path = arm_deconv_layer_depthwise.cc; sourceTree = "<group>"; };
		9DD1FBF7247CEA1300800139 /* arm_deconv_layer_common.cc */ = {isa = PBXFileReference; fileEncoding = 4; lastKnownFileType = sourcecode.cpp.cpp; path = arm_deconv_layer_common.cc; sourceTree = "<group>"; };
		9DD1FBF8247CEA1300800139 /* arm_deconv_layer_acc.h */ = {isa = PBXFileReference; fileEncoding = 4; lastKnownFileType = sourcecode.c.h; path = arm_deconv_layer_acc.h; sourceTree = "<group>"; };
		9DD1FBF9247CEA1300800139 /* arm_deconv_layer_depthwise.h */ = {isa = PBXFileReference; fileEncoding = 4; lastKnownFileType = sourcecode.c.h; path = arm_deconv_layer_depthwise.h; sourceTree = "<group>"; };
		9DD1FBFA247CEA1300800139 /* arm_deconv_layer_common.h */ = {isa = PBXFileReference; fileEncoding = 4; lastKnownFileType = sourcecode.c.h; path = arm_deconv_layer_common.h; sourceTree = "<group>"; };
		9DD1FBFB247CEA1300800139 /* arm_hard_swish_acc.h */ = {isa = PBXFileReference; fileEncoding = 4; lastKnownFileType = sourcecode.c.h; path = arm_hard_swish_acc.h; sourceTree = "<group>"; };
		9DD1FBFC247CEA1300800139 /* arm_reorg_layer_acc.cc */ = {isa = PBXFileReference; fileEncoding = 4; lastKnownFileType = sourcecode.cpp.cpp; path = arm_reorg_layer_acc.cc; sourceTree = "<group>"; };
		9DD1FBFD247CEA1300800139 /* arm_hard_sigmoid_acc.cc */ = {isa = PBXFileReference; fileEncoding = 4; lastKnownFileType = sourcecode.cpp.cpp; path = arm_hard_sigmoid_acc.cc; sourceTree = "<group>"; };
		9DD1FBFE247CEA1300800139 /* arm_reduce_mean_layer_acc.cc */ = {isa = PBXFileReference; fileEncoding = 4; lastKnownFileType = sourcecode.cpp.cpp; path = arm_reduce_mean_layer_acc.cc; sourceTree = "<group>"; };
		9DD1FBFF247CEA1300800139 /* arm_pool_layer_acc.h */ = {isa = PBXFileReference; fileEncoding = 4; lastKnownFileType = sourcecode.c.h; path = arm_pool_layer_acc.h; sourceTree = "<group>"; };
		9DD1FC00247CEA1300800139 /* arm_min_layer_acc.cc */ = {isa = PBXFileReference; fileEncoding = 4; lastKnownFileType = sourcecode.cpp.cpp; path = arm_min_layer_acc.cc; sourceTree = "<group>"; };
		9DD1FC01247CEA1300800139 /* arm_max_layer_acc.cc */ = {isa = PBXFileReference; fileEncoding = 4; lastKnownFileType = sourcecode.cpp.cpp; path = arm_max_layer_acc.cc; sourceTree = "<group>"; };
		9DD1FC02247CEA1300800139 /* arm_softmax_layer_acc.cc */ = {isa = PBXFileReference; fileEncoding = 4; lastKnownFileType = sourcecode.cpp.cpp; path = arm_softmax_layer_acc.cc; sourceTree = "<group>"; };
		9DD1FC03247CEA1300800139 /* arm_pool_layer_acc.cc */ = {isa = PBXFileReference; fileEncoding = 4; lastKnownFileType = sourcecode.cpp.cpp; path = arm_pool_layer_acc.cc; sourceTree = "<group>"; };
		9DD1FC04247CEA1300800139 /* arm_add_layer_acc.h */ = {isa = PBXFileReference; fileEncoding = 4; lastKnownFileType = sourcecode.c.h; path = arm_add_layer_acc.h; sourceTree = "<group>"; };
		9DD1FC05247CEA1300800139 /* arm_clip_layer_acc.cc */ = {isa = PBXFileReference; fileEncoding = 4; lastKnownFileType = sourcecode.cpp.cpp; path = arm_clip_layer_acc.cc; sourceTree = "<group>"; };
		9DD1FC06247CEA1300800139 /* arm_pad_layer_acc.cc */ = {isa = PBXFileReference; fileEncoding = 4; lastKnownFileType = sourcecode.cpp.cpp; path = arm_pad_layer_acc.cc; sourceTree = "<group>"; };
		9DD1FC08247CEA1300800139 /* compute.cc */ = {isa = PBXFileReference; fileEncoding = 4; lastKnownFileType = sourcecode.cpp.cpp; path = compute.cc; sourceTree = "<group>"; };
		9DD1FC09247CEA1300800139 /* winograd_function.cc */ = {isa = PBXFileReference; fileEncoding = 4; lastKnownFileType = sourcecode.cpp.cpp; path = winograd_function.cc; sourceTree = "<group>"; };
		9DD1FC0A247CEA1300800139 /* compute.h */ = {isa = PBXFileReference; fileEncoding = 4; lastKnownFileType = sourcecode.c.h; path = compute.h; sourceTree = "<group>"; };
		9DD1FC0B247CEA1300800139 /* compute_int8.cc */ = {isa = PBXFileReference; fileEncoding = 4; lastKnownFileType = sourcecode.cpp.cpp; path = compute_int8.cc; sourceTree = "<group>"; };
		9DD1FC0D247CEA1300800139 /* CONV_BFP16_O4.S */ = {isa = PBXFileReference; fileEncoding = 4; lastKnownFileType = sourcecode.asm; path = CONV_BFP16_O4.S; sourceTree = "<group>"; };
		9DD1FC0E247CEA1300800139 /* GEMM_BFP16_N4.S */ = {isa = PBXFileReference; fileEncoding = 4; lastKnownFileType = sourcecode.asm; path = GEMM_BFP16_N4.S; sourceTree = "<group>"; };
		9DD1FC0F247CEA1300800139 /* CONV_FLOAT_SLIDEW_C3.S */ = {isa = PBXFileReference; fileEncoding = 4; lastKnownFileType = sourcecode.asm; path = CONV_FLOAT_SLIDEW_C3.S; sourceTree = "<group>"; };
		9DD1FC10247CEA1300800139 /* CONV_DW_5X5_BFP16_SLIDEW.S */ = {isa = PBXFileReference; fileEncoding = 4; lastKnownFileType = sourcecode.asm; path = CONV_DW_5X5_BFP16_SLIDEW.S; sourceTree = "<group>"; };
		9DD1FC11247CEA1300800139 /* DECONV_FLOAT_O4.S */ = {isa = PBXFileReference; fileEncoding = 4; lastKnownFileType = sourcecode.asm; path = DECONV_FLOAT_O4.S; sourceTree = "<group>"; };
		9DD1FC12247CEA1300800139 /* CONV_DW_3X3_FLOAT_SLIDEW.S */ = {isa = PBXFileReference; fileEncoding = 4; lastKnownFileType = sourcecode.asm; path = CONV_DW_3X3_FLOAT_SLIDEW.S; sourceTree = "<group>"; };
		9DD1FC13247CEA1300800139 /* GEMM_INT8_4X4.S */ = {isa = PBXFileReference; fileEncoding = 4; lastKnownFileType = sourcecode.asm; path = GEMM_INT8_4X4.S; sourceTree = "<group>"; };
		9DD1FC14247CEA1300800139 /* CONV_DW_3X3_BFP16_SLIDEW.S */ = {isa = PBXFileReference; fileEncoding = 4; lastKnownFileType = sourcecode.asm; path = CONV_DW_3X3_BFP16_SLIDEW.S; sourceTree = "<group>"; };
		9DD1FC15247CEA1300800139 /* CONV_BFP16_SLIDEW_C3.S */ = {isa = PBXFileReference; fileEncoding = 4; lastKnownFileType = sourcecode.asm; path = CONV_BFP16_SLIDEW_C3.S; sourceTree = "<group>"; };
		9DD1FC16247CEA1300800139 /* CONV_DW_5X5_FLOAT_SLIDEW.S */ = {isa = PBXFileReference; fileEncoding = 4; lastKnownFileType = sourcecode.asm; path = CONV_DW_5X5_FLOAT_SLIDEW.S; sourceTree = "<group>"; };
		9DD1FC17247CEA1300800139 /* CONV_FLOAT_O4.S */ = {isa = PBXFileReference; fileEncoding = 4; lastKnownFileType = sourcecode.asm; path = CONV_FLOAT_O4.S; sourceTree = "<group>"; };
		9DD1FC18247CEA1300800139 /* GEMM_FLOAT_N4.S */ = {isa = PBXFileReference; fileEncoding = 4; lastKnownFileType = sourcecode.asm; path = GEMM_FLOAT_N4.S; sourceTree = "<group>"; };
		9DD1FC19247CEA1300800139 /* gemm_function.h */ = {isa = PBXFileReference; fileEncoding = 4; lastKnownFileType = sourcecode.c.h; path = gemm_function.h; sourceTree = "<group>"; };
		9DD1FC1A247CEA1300800139 /* asm_func_name.S */ = {isa = PBXFileReference; fileEncoding = 4; lastKnownFileType = sourcecode.asm; path = asm_func_name.S; sourceTree = "<group>"; };
		9DD1FC1B247CEA1300800139 /* winograd_function.h */ = {isa = PBXFileReference; fileEncoding = 4; lastKnownFileType = sourcecode.c.h; path = winograd_function.h; sourceTree = "<group>"; };
		9DD1FC1C247CEA1300800139 /* compute_int8.h */ = {isa = PBXFileReference; fileEncoding = 4; lastKnownFileType = sourcecode.c.h; path = compute_int8.h; sourceTree = "<group>"; };
		9DD1FC1E247CEA1300800139 /* CONV_BFP16_O4.S */ = {isa = PBXFileReference; fileEncoding = 4; lastKnownFileType = sourcecode.asm; path = CONV_BFP16_O4.S; sourceTree = "<group>"; };
		9DD1FC1F247CEA1300800139 /* CONV_FLOAT_SLIDEW_C3.S */ = {isa = PBXFileReference; fileEncoding = 4; lastKnownFileType = sourcecode.asm; path = CONV_FLOAT_SLIDEW_C3.S; sourceTree = "<group>"; };
		9DD1FC20247CEA1300800139 /* CONV_DW_5x5_BFP16_SLIDEW.S */ = {isa = PBXFileReference; fileEncoding = 4; lastKnownFileType = sourcecode.asm; path = CONV_DW_5x5_BFP16_SLIDEW.S; sourceTree = "<group>"; };
		9DD1FC21247CEA1300800139 /* DECONV_FLOAT_O4.S */ = {isa = PBXFileReference; fileEncoding = 4; lastKnownFileType = sourcecode.asm; path = DECONV_FLOAT_O4.S; sourceTree = "<group>"; };
		9DD1FC22247CEA1300800139 /* GEMM_FLOAT_N8.S */ = {isa = PBXFileReference; fileEncoding = 4; lastKnownFileType = sourcecode.asm; path = GEMM_FLOAT_N8.S; sourceTree = "<group>"; };
		9DD1FC23247CEA1300800139 /* CONV_DW_3X3_FLOAT_SLIDEW.S */ = {isa = PBXFileReference; fileEncoding = 4; lastKnownFileType = sourcecode.asm; path = CONV_DW_3X3_FLOAT_SLIDEW.S; sourceTree = "<group>"; };
		9DD1FC24247CEA1300800139 /* GEMM_BFP16_N8.S */ = {isa = PBXFileReference; fileEncoding = 4; lastKnownFileType = sourcecode.asm; path = GEMM_BFP16_N8.S; sourceTree = "<group>"; };
		9DD1FC25247CEA1300800139 /* GEMM_INT8_4X4.S */ = {isa = PBXFileReference; fileEncoding = 4; lastKnownFileType = sourcecode.asm; path = GEMM_INT8_4X4.S; sourceTree = "<group>"; };
		9DD1FC26247CEA1300800139 /* CONV_DW_3x3_BFP16_SLIDEW.S */ = {isa = PBXFileReference; fileEncoding = 4; lastKnownFileType = sourcecode.asm; path = CONV_DW_3x3_BFP16_SLIDEW.S; sourceTree = "<group>"; };
		9DD1FC27247CEA1300800139 /* CONV_BFP16_SLIDEW_C3.S */ = {isa = PBXFileReference; fileEncoding = 4; lastKnownFileType = sourcecode.asm; path = CONV_BFP16_SLIDEW_C3.S; sourceTree = "<group>"; };
		9DD1FC28247CEA1300800139 /* CONV_DW_5X5_FLOAT_SLIDEW.S */ = {isa = PBXFileReference; fileEncoding = 4; lastKnownFileType = sourcecode.asm; path = CONV_DW_5X5_FLOAT_SLIDEW.S; sourceTree = "<group>"; };
		9DD1FC29247CEA1300800139 /* CONV_FLOAT_O4.S */ = {isa = PBXFileReference; fileEncoding = 4; lastKnownFileType = sourcecode.asm; path = CONV_FLOAT_O4.S; sourceTree = "<group>"; };
		9DD1FC2A247CEA1300800139 /* gemm_function.cc */ = {isa = PBXFileReference; fileEncoding = 4; lastKnownFileType = sourcecode.cpp.cpp; path = gemm_function.cc; sourceTree = "<group>"; };
		9DD1FC2B247CEA1300800139 /* arm_layer_acc.h */ = {isa = PBXFileReference; fileEncoding = 4; lastKnownFileType = sourcecode.c.h; path = arm_layer_acc.h; sourceTree = "<group>"; };
		9DD1FC2C247CEA1300800139 /* arm_div_layer_acc.cc */ = {isa = PBXFileReference; fileEncoding = 4; lastKnownFileType = sourcecode.cpp.cpp; path = arm_div_layer_acc.cc; sourceTree = "<group>"; };
		9DD1FC2D247CEA1300800139 /* arm_exp_layer_acc.cc */ = {isa = PBXFileReference; fileEncoding = 4; lastKnownFileType = sourcecode.cpp.cpp; path = arm_exp_layer_acc.cc; sourceTree = "<group>"; };
		9DD1FC2E247CEA1300800139 /* arm_detection_output_layer_acc.cc */ = {isa = PBXFileReference; fileEncoding = 4; lastKnownFileType = sourcecode.cpp.cpp; path = arm_detection_output_layer_acc.cc; sourceTree = "<group>"; };
		9DD1FC2F247CEA1300800139 /* arm_layer_acc.cc */ = {isa = PBXFileReference; fileEncoding = 4; lastKnownFileType = sourcecode.cpp.cpp; path = arm_layer_acc.cc; sourceTree = "<group>"; };
		9DD1FC30247CEA1300800139 /* neon_mathfun.h */ = {isa = PBXFileReference; fileEncoding = 4; lastKnownFileType = sourcecode.c.h; path = neon_mathfun.h; sourceTree = "<group>"; };
		9DD1FC31247CEA1300800139 /* arm_hard_swish_acc.cc */ = {isa = PBXFileReference; fileEncoding = 4; lastKnownFileType = sourcecode.cpp.cpp; path = arm_hard_swish_acc.cc; sourceTree = "<group>"; };
		9DD1FC32247CEA1300800139 /* arm_pow_layer_acc.cc */ = {isa = PBXFileReference; fileEncoding = 4; lastKnownFileType = sourcecode.cpp.cpp; path = arm_pow_layer_acc.cc; sourceTree = "<group>"; };
		9DD1FC33247CEA1300800139 /* arm_binary_layer_acc.cc */ = {isa = PBXFileReference; fileEncoding = 4; lastKnownFileType = sourcecode.cpp.cpp; path = arm_binary_layer_acc.cc; sourceTree = "<group>"; };
		9DD1FC34247CEA1300800139 /* arm_elu_layer_acc.cc */ = {isa = PBXFileReference; fileEncoding = 4; lastKnownFileType = sourcecode.cpp.cpp; path = arm_elu_layer_acc.cc; sourceTree = "<group>"; };
		9DD1FC35247CEA1300800139 /* arm_upsample_layer_acc.cc */ = {isa = PBXFileReference; fileEncoding = 4; lastKnownFileType = sourcecode.cpp.cpp; path = arm_upsample_layer_acc.cc; sourceTree = "<group>"; };
		9DD1FC36247CEA1300800139 /* arm_abs_layer_acc.cc */ = {isa = PBXFileReference; fileEncoding = 4; lastKnownFileType = sourcecode.cpp.cpp; path = arm_abs_layer_acc.cc; sourceTree = "<group>"; };
		9DD1FC37247CEA1300800139 /* arm_nchw_layer_acc.cc */ = {isa = PBXFileReference; fileEncoding = 4; lastKnownFileType = sourcecode.cpp.cpp; path = arm_nchw_layer_acc.cc; sourceTree = "<group>"; };
		9DD1FC38247CEA1300800139 /* arm_prelu_layer_acc.cc */ = {isa = PBXFileReference; fileEncoding = 4; lastKnownFileType = sourcecode.cpp.cpp; path = arm_prelu_layer_acc.cc; sourceTree = "<group>"; };
		9DD1FC39247CEA1300800139 /* arm_stride_slice_layer_acc.cc */ = {isa = PBXFileReference; fileEncoding = 4; lastKnownFileType = sourcecode.cpp.cpp; path = arm_stride_slice_layer_acc.cc; sourceTree = "<group>"; };
		9DD1FC3A247CEA1300800139 /* arm_inner_product_layer_acc.h */ = {isa = PBXFileReference; fileEncoding = 4; lastKnownFileType = sourcecode.c.h; path = arm_inner_product_layer_acc.h; sourceTree = "<group>"; };
		9DD1FC3B247CEA1300800139 /* Float4.h */ = {isa = PBXFileReference; fileEncoding = 4; lastKnownFileType = sourcecode.c.h; path = Float4.h; sourceTree = "<group>"; };
		9DD1FC3C247CEA1300800139 /* arm_batch_norm_layer_acc.cc */ = {isa = PBXFileReference; fileEncoding = 4; lastKnownFileType = sourcecode.cpp.cpp; path = arm_batch_norm_layer_acc.cc; sourceTree = "<group>"; };
		9DD1FC3D247CEA1300800139 /* arm_permute_layer_acc.cc */ = {isa = PBXFileReference; fileEncoding = 4; lastKnownFileType = sourcecode.cpp.cpp; path = arm_permute_layer_acc.cc; sourceTree = "<group>"; };
		9DD1FC3E247CEA1300800139 /* arm_neg_layer_acc.cc */ = {isa = PBXFileReference; fileEncoding = 4; lastKnownFileType = sourcecode.cpp.cpp; path = arm_neg_layer_acc.cc; sourceTree = "<group>"; };
		9DD1FC3F247CEA1300800139 /* arm_reduce_sum_square_layer_acc.cc */ = {isa = PBXFileReference; fileEncoding = 4; lastKnownFileType = sourcecode.cpp.cpp; path = arm_reduce_sum_square_layer_acc.cc; sourceTree = "<group>"; };
		9DD1FC40247CEA1300800139 /* arm_log_sigmoid_layer_acc.cc */ = {isa = PBXFileReference; fileEncoding = 4; lastKnownFileType = sourcecode.cpp.cpp; path = arm_log_sigmoid_layer_acc.cc; sourceTree = "<group>"; };
		9DD1FC41247CEA1300800139 /* arm_reduce_l1_layer_acc.cc */ = {isa = PBXFileReference; fileEncoding = 4; lastKnownFileType = sourcecode.cpp.cpp; path = arm_reduce_l1_layer_acc.cc; sourceTree = "<group>"; };
		9DD1FC42247CEA1300800139 /* arm_priorbox_layer_acc.cc */ = {isa = PBXFileReference; fileEncoding = 4; lastKnownFileType = sourcecode.cpp.cpp; path = arm_priorbox_layer_acc.cc; sourceTree = "<group>"; };
		9DD1FC44247CEA1300800139 /* arm_conv_int8_layer_depthwise.cc */ = {isa = PBXFileReference; fileEncoding = 4; lastKnownFileType = sourcecode.cpp.cpp; path = arm_conv_int8_layer_depthwise.cc; sourceTree = "<group>"; };
		9DD1FC45247CEA1300800139 /* arm_conv_layer_depthwise_s1.h */ = {isa = PBXFileReference; fileEncoding = 4; lastKnownFileType = sourcecode.c.h; path = arm_conv_layer_depthwise_s1.h; sourceTree = "<group>"; };
		9DD1FC46247CEA1300800139 /* arm_conv_layer_common.cc */ = {isa = PBXFileReference; fileEncoding = 4; lastKnownFileType = sourcecode.cpp.cpp; path = arm_conv_layer_common.cc; sourceTree = "<group>"; };
		9DD1FC47247CEA1300800139 /* arm_conv_layer_1x1.h */ = {isa = PBXFileReference; fileEncoding = 4; lastKnownFileType = sourcecode.c.h; path = arm_conv_layer_1x1.h; sourceTree = "<group>"; };
		9DD1FC48247CEA1300800139 /* arm_conv_layer_common.h */ = {isa = PBXFileReference; fileEncoding = 4; lastKnownFileType = sourcecode.c.h; path = arm_conv_layer_common.h; sourceTree = "<group>"; };
		9DD1FC49247CEA1300800139 /* arm_conv_layer_c3.h */ = {isa = PBXFileReference; fileEncoding = 4; lastKnownFileType = sourcecode.c.h; path = arm_conv_layer_c3.h; sourceTree = "<group>"; };
		9DD1FC4A247CEA1300800139 /* arm_conv_int8_layer_common.h */ = {isa = PBXFileReference; fileEncoding = 4; lastKnownFileType = sourcecode.c.h; path = arm_conv_int8_layer_common.h; sourceTree = "<group>"; };
		9DD1FC4B247CEA1300800139 /* arm_conv_layer_1x1.cc */ = {isa = PBXFileReference; fileEncoding = 4; lastKnownFileType = sourcecode.cpp.cpp; path = arm_conv_layer_1x1.cc; sourceTree = "<group>"; };
		9DD1FC4C247CEA1300800139 /* arm_conv_layer_acc.h */ = {isa = PBXFileReference; fileEncoding = 4; lastKnownFileType = sourcecode.c.h; path = arm_conv_layer_acc.h; sourceTree = "<group>"; };
		9DD1FC4D247CEA1300800139 /* arm_conv_layer_3x3.cc */ = {isa = PBXFileReference; fileEncoding = 4; lastKnownFileType = sourcecode.cpp.cpp; path = arm_conv_layer_3x3.cc; sourceTree = "<group>"; };
		9DD1FC4E247CEA1300800139 /* arm_conv_layer_depthwise.cc */ = {isa = PBXFileReference; fileEncoding = 4; lastKnownFileType = sourcecode.cpp.cpp; path = arm_conv_layer_depthwise.cc; sourceTree = "<group>"; };
		9DD1FC4F247CEA1300800139 /* arm_conv_int8_layer_common.cc */ = {isa = PBXFileReference; fileEncoding = 4; lastKnownFileType = sourcecode.cpp.cpp; path = arm_conv_int8_layer_common.cc; sourceTree = "<group>"; };
		9DD1FC50247CEA1300800139 /* arm_conv_layer_3x3.h */ = {isa = PBXFileReference; fileEncoding = 4; lastKnownFileType = sourcecode.c.h; path = arm_conv_layer_3x3.h; sourceTree = "<group>"; };
		9DD1FC51247CEA1300800139 /* arm_conv_layer_c3.cc */ = {isa = PBXFileReference; fileEncoding = 4; lastKnownFileType = sourcecode.cpp.cpp; path = arm_conv_layer_c3.cc; sourceTree = "<group>"; };
		9DD1FC52247CEA1300800139 /* arm_conv_int8_layer_depthwise.h */ = {isa = PBXFileReference; fileEncoding = 4; lastKnownFileType = sourcecode.c.h; path = arm_conv_int8_layer_depthwise.h; sourceTree = "<group>"; };
		9DD1FC53247CEA1300800139 /* arm_conv_layer_acc.cc */ = {isa = PBXFileReference; fileEncoding = 4; lastKnownFileType = sourcecode.cpp.cpp; path = arm_conv_layer_acc.cc; sourceTree = "<group>"; };
		9DD1FC54247CEA1300800139 /* arm_conv_layer_depthwise.h */ = {isa = PBXFileReference; fileEncoding = 4; lastKnownFileType = sourcecode.c.h; path = arm_conv_layer_depthwise.h; sourceTree = "<group>"; };
		9DD1FC55247CEA1300800139 /* arm_conv_layer_depthwise_s1.cc */ = {isa = PBXFileReference; fileEncoding = 4; lastKnownFileType = sourcecode.cpp.cpp; path = arm_conv_layer_depthwise_s1.cc; sourceTree = "<group>"; };
		9DD1FC56247CEA1300800139 /* arm_reduce_layer_acc.h */ = {isa = PBXFileReference; fileEncoding = 4; lastKnownFileType = sourcecode.c.h; path = arm_reduce_layer_acc.h; sourceTree = "<group>"; };
		9DD1FC57247CEA1300800139 /* arm_concat_layer_acc.cc */ = {isa = PBXFileReference; fileEncoding = 4; lastKnownFileType = sourcecode.cpp.cpp; path = arm_concat_layer_acc.cc; sourceTree = "<group>"; };
		9DD1FC58247CEA1300800139 /* arm_add_layer_acc.cc */ = {isa = PBXFileReference; fileEncoding = 4; lastKnownFileType = sourcecode.cpp.cpp; path = arm_add_layer_acc.cc; sourceTree = "<group>"; };
		9DD1FC59247CEA1300800139 /* arm_reduce_max_layer_acc.cc */ = {isa = PBXFileReference; fileEncoding = 4; lastKnownFileType = sourcecode.cpp.cpp; path = arm_reduce_max_layer_acc.cc; sourceTree = "<group>"; };
		9DD1FC5A247CEA1300800139 /* arm_reduce_min_layer_acc.cc */ = {isa = PBXFileReference; fileEncoding = 4; lastKnownFileType = sourcecode.cpp.cpp; path = arm_reduce_min_layer_acc.cc; sourceTree = "<group>"; };
		9DD1FC5B247CEA1300800139 /* arm_floor_layer_acc.cc */ = {isa = PBXFileReference; fileEncoding = 4; lastKnownFileType = sourcecode.cpp.cpp; path = arm_floor_layer_acc.cc; sourceTree = "<group>"; };
		9DD1FC5C247CEA1300800139 /* arm_shuffle_layer_acc.cc */ = {isa = PBXFileReference; fileEncoding = 4; lastKnownFileType = sourcecode.cpp.cpp; path = arm_shuffle_layer_acc.cc; sourceTree = "<group>"; };
		9DD1FC5D247CEA1300800139 /* arm_softplus_layer_acc.cc */ = {isa = PBXFileReference; fileEncoding = 4; lastKnownFileType = sourcecode.cpp.cpp; path = arm_softplus_layer_acc.cc; sourceTree = "<group>"; };
		9DD1FC5E247CEA1300800139 /* arm_reduce_sum_layer_acc.cc */ = {isa = PBXFileReference; fileEncoding = 4; lastKnownFileType = sourcecode.cpp.cpp; path = arm_reduce_sum_layer_acc.cc; sourceTree = "<group>"; };
		9DD1FC5F247CEA1300800139 /* arm_softmax_layer_acc.h */ = {isa = PBXFileReference; fileEncoding = 4; lastKnownFileType = sourcecode.c.h; path = arm_softmax_layer_acc.h; sourceTree = "<group>"; };
		9DD1FC60247CEA1300800139 /* arm_batch_norm_layer_acc.h */ = {isa = PBXFileReference; fileEncoding = 4; lastKnownFileType = sourcecode.c.h; path = arm_batch_norm_layer_acc.h; sourceTree = "<group>"; };
		9DD1FC61247CEA1400800139 /* arm_blob_converter.h */ = {isa = PBXFileReference; fileEncoding = 4; lastKnownFileType = sourcecode.c.h; path = arm_blob_converter.h; sourceTree = "<group>"; };
		9DD1FC62247CEA1400800139 /* arm_blob_converter.cc */ = {isa = PBXFileReference; fileEncoding = 4; lastKnownFileType = sourcecode.cpp.cpp; path = arm_blob_converter.cc; sourceTree = "<group>"; };
		9DD1FC63247CEA1400800139 /* arm_device.h */ = {isa = PBXFileReference; fileEncoding = 4; lastKnownFileType = sourcecode.c.h; path = arm_device.h; sourceTree = "<group>"; };
		9DD1FC64247CEA1400800139 /* arm_device.cc */ = {isa = PBXFileReference; fileEncoding = 4; lastKnownFileType = sourcecode.cpp.cpp; path = arm_device.cc; sourceTree = "<group>"; };
		9DDA7081241F99E600F17A1C /* version.h */ = {isa = PBXFileReference; fileEncoding = 4; lastKnownFileType = sourcecode.c.h; path = version.h; sourceTree = "<group>"; };
		9DDA709D241F99F800F17A1C /* utils */ = {isa = PBXFileReference; lastKnownFileType = folder; path = utils; sourceTree = "<group>"; };
		9DDA709E241F99F800F17A1C /* core */ = {isa = PBXFileReference; lastKnownFileType = folder; path = core; sourceTree = "<group>"; };
		9DF19E9D24A1FE8E00E1376D /* metal_pooling_layer_acc.metal */ = {isa = PBXFileReference; fileEncoding = 4; lastKnownFileType = sourcecode.metal; path = metal_pooling_layer_acc.metal; sourceTree = "<group>"; };
		9DF19E9E24A1FE8E00E1376D /* metal_pooling_layer_acc.mm */ = {isa = PBXFileReference; fileEncoding = 4; lastKnownFileType = sourcecode.cpp.objcpp; path = metal_pooling_layer_acc.mm; sourceTree = "<group>"; };
		9DF19EA124A200AC00E1376D /* metal_cpu_adapter_acc.h */ = {isa = PBXFileReference; fileEncoding = 4; lastKnownFileType = sourcecode.c.h; path = metal_cpu_adapter_acc.h; sourceTree = "<group>"; };
		9DF26BD724645EA500F22F0D /* naive_compute.cc */ = {isa = PBXFileReference; fileEncoding = 4; lastKnownFileType = sourcecode.cpp.cpp; path = naive_compute.cc; sourceTree = "<group>"; };
		9DF26BD824645EA500F22F0D /* naive_compute.h */ = {isa = PBXFileReference; fileEncoding = 4; lastKnownFileType = sourcecode.c.h; path = naive_compute.h; sourceTree = "<group>"; };
<<<<<<< HEAD
		EC2CF7802511F80500EE3899 /* metal_arg_max_or_min_layer_acc.mm */ = {isa = PBXFileReference; fileEncoding = 4; lastKnownFileType = sourcecode.cpp.objcpp; path = metal_arg_max_or_min_layer_acc.mm; sourceTree = "<group>"; };
		EC2CF7812511F80500EE3899 /* metal_arg_max_or_min_layer_acc.metal */ = {isa = PBXFileReference; fileEncoding = 4; lastKnownFileType = sourcecode.metal; path = metal_arg_max_or_min_layer_acc.metal; sourceTree = "<group>"; };
=======
		EC2CF72325078C1200EE3899 /* metal_mat_converter.mm */ = {isa = PBXFileReference; fileEncoding = 4; lastKnownFileType = sourcecode.cpp.objcpp; path = metal_mat_converter.mm; sourceTree = "<group>"; };
		EC2CF72425078C1200EE3899 /* metal_mat_converter.metal */ = {isa = PBXFileReference; fileEncoding = 4; lastKnownFileType = sourcecode.metal; path = metal_mat_converter.metal; sourceTree = "<group>"; };
		ECEC5D6024FCDBA40044DDF1 /* arm_mat_converter.cc */ = {isa = PBXFileReference; fileEncoding = 4; lastKnownFileType = sourcecode.cpp.cpp; path = arm_mat_converter.cc; sourceTree = "<group>"; };
		ECEC5D6124FCDBA40044DDF1 /* arm_mat_util.h */ = {isa = PBXFileReference; fileEncoding = 4; lastKnownFileType = sourcecode.c.h; path = arm_mat_util.h; sourceTree = "<group>"; };
		ECEC5D6224FCDBA40044DDF1 /* arm_mat_converter.h */ = {isa = PBXFileReference; fileEncoding = 4; lastKnownFileType = sourcecode.c.h; path = arm_mat_converter.h; sourceTree = "<group>"; };
		ECEC5D6324FCDBA50044DDF1 /* arm_mat_util.cc */ = {isa = PBXFileReference; fileEncoding = 4; lastKnownFileType = sourcecode.cpp.cpp; path = arm_mat_util.cc; sourceTree = "<group>"; };
		ECEC5D6824FCE0780044DDF1 /* mat_converter_acc.cc */ = {isa = PBXFileReference; fileEncoding = 4; lastKnownFileType = sourcecode.cpp.cpp; path = mat_converter_acc.cc; sourceTree = "<group>"; };
		ECEC5D6924FCE0780044DDF1 /* mat_converter_acc.h */ = {isa = PBXFileReference; fileEncoding = 4; lastKnownFileType = sourcecode.c.h; path = mat_converter_acc.h; sourceTree = "<group>"; };
		ECEC5D6A24FCE0780044DDF1 /* mat_utils.cc */ = {isa = PBXFileReference; fileEncoding = 4; lastKnownFileType = sourcecode.cpp.cpp; path = mat_utils.cc; sourceTree = "<group>"; };
		ECEC5D8C24FF97DF0044DDF1 /* mat.cc */ = {isa = PBXFileReference; fileEncoding = 4; lastKnownFileType = sourcecode.cpp.cpp; path = mat.cc; sourceTree = "<group>"; };
		ECEC5DA724FFC6FD0044DDF1 /* mat.cc */ = {isa = PBXFileReference; fileEncoding = 4; lastKnownFileType = sourcecode.cpp.cpp; path = mat.cc; sourceTree = "<group>"; };
		EC2CF74E2508A99C00EE3899 /* arm_deconv_layer_stride.h */ = {isa = PBXFileReference; fileEncoding = 4; lastKnownFileType = sourcecode.c.h; path = arm_deconv_layer_stride.h; sourceTree = "<group>"; };
		EC2CF74F2508A99C00EE3899 /* arm_deconv_layer_stride.cc */ = {isa = PBXFileReference; fileEncoding = 4; lastKnownFileType = sourcecode.cpp.cpp; path = arm_deconv_layer_stride.cc; sourceTree = "<group>"; };
>>>>>>> 6fc95fa1
/* End PBXFileReference section */

/* Begin PBXFrameworksBuildPhase section */
		9D2DB1CE22D759C8000C508F /* Frameworks */ = {
			isa = PBXFrameworksBuildPhase;
			buildActionMask = 2147483647;
			files = (
				9D31636023169B1600531250 /* CoreML.framework in Frameworks */,
				9D29E25122DC89310050DC63 /* Foundation.framework in Frameworks */,
			);
			runOnlyForDeploymentPostprocessing = 0;
		};
/* End PBXFrameworksBuildPhase section */

/* Begin PBXGroup section */
		9D203E5522D75AB20019CAAA /* include */ = {
			isa = PBXGroup;
			children = (
				9DDA7080241F99E600F17A1C /* tnn */,
			);
			name = include;
			path = ../../../include;
			sourceTree = "<group>";
		};
		9D203E5D22D75AB20019CAAA /* source */ = {
			isa = PBXGroup;
			children = (
				9DDA70A5241F9E9400F17A1C /* tnn */,
			);
			name = source;
			path = ../../../source;
			sourceTree = "<group>";
		};
		9D29E24F22DC89300050DC63 /* Frameworks */ = {
			isa = PBXGroup;
			children = (
				9D31635F23169B1600531250 /* CoreML.framework */,
				9D29E25022DC89300050DC63 /* Foundation.framework */,
			);
			name = Frameworks;
			sourceTree = "<group>";
		};
		9D2DB1C722D759C8000C508F = {
			isa = PBXGroup;
			children = (
				9D2DB1D322D759C8000C508F /* tnn */,
				9D2DB1D222D759C8000C508F /* Products */,
				9D29E24F22DC89300050DC63 /* Frameworks */,
				9D24B9562351FFE1000E1F04 /* tnn copy-Info.plist */,
			);
			sourceTree = "<group>";
		};
		9D2DB1D222D759C8000C508F /* Products */ = {
			isa = PBXGroup;
			children = (
				9D2DB1D122D759C8000C508F /* tnn.framework */,
			);
			name = Products;
			sourceTree = "<group>";
		};
		9D2DB1D322D759C8000C508F /* tnn */ = {
			isa = PBXGroup;
			children = (
				9D203E5522D75AB20019CAAA /* include */,
				9D203E5D22D75AB20019CAAA /* source */,
				9D2DB1D422D759C8000C508F /* tnn.h */,
				9D2DB1D522D759C8000C508F /* Info.plist */,
			);
			path = tnn;
			sourceTree = "<group>";
		};
		9D32F95D24557EE7002DCDAB /* optimizer */ = {
			isa = PBXGroup;
			children = (
				9D32F95E24557EE7002DCDAB /* net_optimizer_fuse_conv_relu.cc */,
				9D32F95F24557EE7002DCDAB /* net_optimizer_remove_layers.h */,
				9D32F96024557EE7002DCDAB /* net_optimizer_fuse_conv_relu.h */,
				9D32F96124557EE7002DCDAB /* net_optimizer_insert_reformat.h */,
				9D32F96224557EE7002DCDAB /* net_optimizer.h */,
				9D32F96324557EE7002DCDAB /* net_optimizer_insert_reformat.cc */,
				9D32F96424557EE7002DCDAB /* optimizer_const.h */,
				9D32F96524557EE7002DCDAB /* net_optimizer_manager.h */,
				9D32F96624557EE7002DCDAB /* net_optimizer_remove_layers.cc */,
				9D32F96724557EE7002DCDAB /* net_optimizer_manager.cc */,
			);
			path = optimizer;
			sourceTree = "<group>";
		};
		9D32F96824557EE7002DCDAB /* memory_manager */ = {
			isa = PBXGroup;
			children = (
				9D32F96924557EE7002DCDAB /* blob_2d_memory_pool.h */,
				9D32F96A24557EE7002DCDAB /* others_memory_mode_state.cc */,
				9D32F96B24557EE7002DCDAB /* blob_memory_size_info.cc */,
				9D32F96C24557EE7002DCDAB /* shared_memory_manager.h */,
				9D32F96D24557EE7002DCDAB /* memory_unify_assign_strategy.cc */,
				9D32F96E24557EE7002DCDAB /* blob_1d_memory_pool.h */,
				9D32F96F24557EE7002DCDAB /* blob_1d_memory.cc */,
				9D32F97024557EE7002DCDAB /* blob_memory_pool.cc */,
				9D32F97124557EE7002DCDAB /* shared_memory_manager.cc */,
				9D32F97224557EE7002DCDAB /* blob_2d_memory_pool.cc */,
				9D32F97324557EE7002DCDAB /* blob_memory_pool_factory.h */,
				9D32F97424557EE7002DCDAB /* blob_memory.cc */,
				9D32F97524557EE7002DCDAB /* memory_mode_state.cc */,
				9D32F97624557EE7002DCDAB /* memory_seperate_assign_strategy.cc */,
				9D32F97724557EE7002DCDAB /* blob_1d_memory.h */,
				9D32F97824557EE7002DCDAB /* blob_memory_size_info.h */,
				9D32F97924557EE7002DCDAB /* blob_memory.h */,
				9D32F97A24557EE7002DCDAB /* memory_assign_strategy.h */,
				9D32F97B24557EE7002DCDAB /* memory_mode_state_factory.h */,
				9D32F97C24557EE7002DCDAB /* others_memory_mode_state.h */,
				9D32F97D24557EE7002DCDAB /* blob_2d_memory.h */,
				9D32F97E24557EE7002DCDAB /* blob_2d_memory.cc */,
				9D32F97F24557EE7002DCDAB /* memory_unify_assign_strategy.h */,
				9D32F98024557EE7002DCDAB /* share_one_thread_memory_mode_state.cc */,
				9D32F98124557EE7002DCDAB /* memory_mode_state_factory.cc */,
				9D32F98224557EE7002DCDAB /* memory_mode_state.h */,
				9D32F98324557EE7002DCDAB /* share_one_thread_memory_mode_state.h */,
				9D32F98424557EE7002DCDAB /* blob_memory_pool.h */,
				9D32F98524557EE7002DCDAB /* blob_memory_pool_factory.cc */,
				9D32F98624557EE7002DCDAB /* memory_seperate_assign_strategy.h */,
				9D32F98724557EE7002DCDAB /* blob_1d_memory_pool.cc */,
			);
			path = memory_manager;
			sourceTree = "<group>";
		};
		9D32F98824557EE7002DCDAB /* utils */ = {
			isa = PBXGroup;
			children = (
				ECEC5D6824FCE0780044DDF1 /* mat_converter_acc.cc */,
				ECEC5D6924FCE0780044DDF1 /* mat_converter_acc.h */,
				ECEC5D6A24FCE0780044DDF1 /* mat_utils.cc */,
				9D4C60CA246BF7A1006068D1 /* bbox_util.cc */,
				9D4C60C9246BF7A1006068D1 /* bbox_util.h */,
				9D852BC924584E6A003F4E41 /* bfp16_utils.cc */,
				9D852BCA24584E6A003F4E41 /* bfp16.h */,
				9D32F99924557EE7002DCDAB /* blob_converter_internal.cc */,
				9D32F99724557EE7002DCDAB /* blob_converter_internal.h */,
				9D32F98924557EE7002DCDAB /* blob_dump_utils.h */,
				9D32F99B24557EE7002DCDAB /* blob_memory_size_utils.cc */,
				9D32F98C24557EE7002DCDAB /* blob_memory_size_utils.h */,
				9D32F99124557EE7002DCDAB /* blob_dump_utils.cc */,
				9D32F99224557EE7002DCDAB /* blob_transfer_utils.cc */,
				9D32F98E24557EE7002DCDAB /* blob_transfer_utils.h */,
				9D32F9A124557EE7002DCDAB /* cpu_utils.cc */,
				9D32F99624557EE7002DCDAB /* data_format_converter.cc */,
				9D32F99424557EE7002DCDAB /* data_format_converter.h */,
				9D32F99D24557EE7002DCDAB /* data_type_utils.cc */,
				9D32F99A24557EE7002DCDAB /* dims_vector_utils.cc */,
				9D32F98B24557EE7002DCDAB /* half_utils.cc */,
				9D32F99824557EE7002DCDAB /* half.hpp */,
				9DF26BD724645EA500F22F0D /* naive_compute.cc */,
				9DF26BD824645EA500F22F0D /* naive_compute.h */,
				9D32F98A24557EE7002DCDAB /* omp_utils.h */,
				9D32F9A224557EE7002DCDAB /* pribox_generator_utils.cc */,
				9D32F9A024557EE7002DCDAB /* pribox_generator_utils.h */,
				9D32F99E24557EE7002DCDAB /* split_utils.cc */,
				9D32F98F24557EE7002DCDAB /* split_utils.h */,
				9D32F99024557EE7002DCDAB /* string_format.cc */,
				9D32F99F24557EE7002DCDAB /* string_format.h */,
				9D32F98D24557EE7002DCDAB /* string_utils_inner.h */,
				9D32F99C24557EE7002DCDAB /* wingorad_generater.cc */,
				9D32F99524557EE7002DCDAB /* wingorad_generater.h */,
			);
			path = utils;
			sourceTree = "<group>";
		};
		9D32F9A324557EE7002DCDAB /* layer */ = {
			isa = PBXGroup;
			children = (
				9D32F9CE24557EE7002DCDAB /* abs_layer.cc */,
				9D32F9C824557EE7002DCDAB /* acos_layer.cc */,
				9D32F9AC24557EE7002DCDAB /* add_layer.cc */,
				9D32F9E524557EE7002DCDAB /* asin_layer.cc */,
				9D32F9B824557EE7002DCDAB /* atan_layer.cc */,
				9D32F9D524557EE7002DCDAB /* base_layer.cc */,
				9D32F9AE24557EE7002DCDAB /* base_layer.h */,
				9D32F9E724557EE7002DCDAB /* batch_norm_layer.cc */,
				9D32F9C924557EE7002DCDAB /* clip_layer.cc */,
				9D32F9D324557EE7002DCDAB /* concat_layer.cc */,
				9D32F9C224557EE7002DCDAB /* conv_layer.cc */,
				9D32F9C324557EE7002DCDAB /* conv3d_layer.cc */,
				9D32F9E324557EE7002DCDAB /* cos_layer.cc */,
				9D32F9E824557EE7002DCDAB /* deconv_layer.cc */,
				9D32F9BD24557EE7002DCDAB /* detection_output_layer.cc */,
				9D32F9B624557EE7002DCDAB /* div_layer.cc */,
				9D32F9B524557EE7002DCDAB /* elementwise_layer.cc */,
				9D32F9BA24557EE7002DCDAB /* elementwise_layer.h */,
				9D32F9DC24557EE7002DCDAB /* elu_layer.cc */,
				9D32F9AD24557EE7002DCDAB /* exp_layer.cc */,
				9D32F9B224557EE7002DCDAB /* flatten_layer.cc */,
				9D32F9BC24557EE7002DCDAB /* floor_layer.cc */,
				9D32F9EF24557EE8002DCDAB /* hard_sigmoid_layer.cc */,
				9D32F9DF24557EE7002DCDAB /* hard_swish_layer.cc */,
				9D32F9D724557EE7002DCDAB /* hdrguide_layer.cc */,
				9D32F9B724557EE7002DCDAB /* inner_product_layer.cc */,
				9D32F9BF24557EE7002DCDAB /* instance_norm_layer.cc */,
				9D32F9DD24557EE7002DCDAB /* log_layer.cc */,
				9D32F9EB24557EE8002DCDAB /* log_sigmoid_layer.cc */,
				9D32F9EC24557EE8002DCDAB /* lrn_layer.cc */,
				9D32F9F024557EE8002DCDAB /* max_layer.cc */,
				9D32F9CF24557EE7002DCDAB /* min_layer.cc */,
				9D32F9D424557EE7002DCDAB /* mul_layer.cc */,
				9D32F9E224557EE7002DCDAB /* multidir_broadcast_layer.cc */,
				9D32F9CA24557EE7002DCDAB /* multidir_broadcast_layer.h */,
				9D32F9C624557EE7002DCDAB /* neg_layer.cc */,
				9D32F9DA24557EE7002DCDAB /* normalize_layer.cc */,
				9D32F9CD24557EE7002DCDAB /* pad_layer.cc */,
				9D32F9ED24557EE8002DCDAB /* permute_layer.cc */,
				9D32F9B324557EE7002DCDAB /* pooling_3d_layer.cc */,
				9D32F9DB24557EE7002DCDAB /* pooling_layer.cc */,
				9D32F9A524557EE7002DCDAB /* pow_layer.cc */,
				9D32F9C524557EE7002DCDAB /* prelu_layer.cc */,
				9D32F9C124557EE7002DCDAB /* prior_box_layer.cc */,
				9D32F9BB24557EE7002DCDAB /* reciprocal_layer.cc */,
				9D32F9D924557EE7002DCDAB /* reduce_l2_layer.cc */,
				9D32F9E124557EE7002DCDAB /* reduce_layer.cc */,
				9D32F9B024557EE7002DCDAB /* reduce_layer.h */,
				9D32F9D824557EE7002DCDAB /* reduce_log_sum_exp_layer.cc */,
				9D32F9EE24557EE8002DCDAB /* reduce_log_sum_layer.cc */,
				9D32F9F124557EE8002DCDAB /* reduce_max_layer.cc */,
				9D32F9CB24557EE7002DCDAB /* reduce_mean_layer.cc */,
				9D32F9D024557EE7002DCDAB /* reduce_min_layer.cc */,
				9D32F9AA24557EE7002DCDAB /* reduce_prod_layer.cc */,
				9D32F9CC24557EE7002DCDAB /* reduce_sum_layer.cc */,
				9D32F9AB24557EE7002DCDAB /* reduce_sum_square_layer.cc */,
				9D32F9D224557EE7002DCDAB /* reformat_layer.cc */,
				9D32F9E424557EE7002DCDAB /* relu_layer.cc */,
				9D32F9C424557EE7002DCDAB /* relu6_layer.cc */,
				9D32F9E624557EE7002DCDAB /* reorg_layer.cc */,
				9D32F9B424557EE7002DCDAB /* reshape_layer.cc */,
				9D32F9D624557EE7002DCDAB /* roi_pooling_layer.cc */,
				9D32F9DE24557EE7002DCDAB /* scale_layer.cc */,
				9D32F9C024557EE7002DCDAB /* selu_layer.cc */,
				9D32F9AF24557EE7002DCDAB /* shuffle_layer.cc */,
				9D32F9A424557EE7002DCDAB /* sigmoid_layer.cc */,
				9D32F9A724557EE7002DCDAB /* sign_layer.cc */,
				9D32F9D124557EE7002DCDAB /* sin_layer.cc */,
				9D32F9C724557EE7002DCDAB /* softmax_layer.cc */,
				9D32F9A824557EE7002DCDAB /* softplus_layer.cc */,
				9D32F9EA24557EE8002DCDAB /* split_layer.cc */,
				9D32F9BE24557EE7002DCDAB /* splitv_layer.cc */,
				9D32F9B124557EE7002DCDAB /* sqrt_layer.cc */,
				9D32F9E924557EE7002DCDAB /* stride_slice_layer.cc */,
				9D32F9B924557EE7002DCDAB /* sub_layer.cc */,
				9D32F9A924557EE7002DCDAB /* tan_layer.cc */,
				9D32F9A624557EE7002DCDAB /* tanh_layer.cc */,
				9D32F9E024557EE7002DCDAB /* upsample_layer.cc */,
			);
			path = layer;
			sourceTree = "<group>";
		};
		9D32F9F224557EE8002DCDAB /* device */ = {
			isa = PBXGroup;
			children = (
				9DD1FA8C247CE9BE00800139 /* metal */,
				9D32FB7E24557EEA002DCDAB /* arm */,
			);
			path = device;
			sourceTree = "<group>";
		};
		9D32FB7E24557EEA002DCDAB /* arm */ = {
			isa = PBXGroup;
			children = (
				ECEC5D6024FCDBA40044DDF1 /* arm_mat_converter.cc */,
				ECEC5D6224FCDBA40044DDF1 /* arm_mat_converter.h */,
				ECEC5D6324FCDBA50044DDF1 /* arm_mat_util.cc */,
				ECEC5D6124FCDBA40044DDF1 /* arm_mat_util.h */,
				9DD1FBD7247CEA1300800139 /* acc */,
				9DD1FC62247CEA1400800139 /* arm_blob_converter.cc */,
				9DD1FC61247CEA1400800139 /* arm_blob_converter.h */,
				9DD1FBD6247CEA1300800139 /* arm_common.h */,
				9DD1FBD4247CEA1200800139 /* arm_context.cc */,
				9DD1FBD5247CEA1200800139 /* arm_context.h */,
				9DD1FC64247CEA1400800139 /* arm_device.cc */,
				9DD1FC63247CEA1400800139 /* arm_device.h */,
				9DD1FBD2247CEA1200800139 /* arm_util.cc */,
				9DD1FBD3247CEA1200800139 /* arm_util.h */,
			);
			path = arm;
			sourceTree = "<group>";
		};
		9D32FBFA24557EEB002DCDAB /* interpreter */ = {
			isa = PBXGroup;
			children = (
				9D32FBFB24557EEB002DCDAB /* default_model_interpreter.h */,
				9D32FBFC24557EEB002DCDAB /* layer_resource_generator.cc */,
				9D32FBFD24557EEB002DCDAB /* layer_param.h */,
				9D32FBFE24557EEB002DCDAB /* default_model_interpreter.cc */,
				9D32FBFF24557EEB002DCDAB /* net_resource.cc */,
				9D32FC0024557EEB002DCDAB /* tnn */,
				9D32FC3424557EEB002DCDAB /* raw_buffer.h */,
				9D32FC3524557EEB002DCDAB /* default_model_packer.h */,
				9D32FC3624557EEB002DCDAB /* layer_resource.h */,
				9D32FC3724557EEB002DCDAB /* net_resource.h */,
				9D32FC3824557EEB002DCDAB /* default_model_packer.cc */,
				9D32FC3924557EEB002DCDAB /* abstract_model_interpreter.h */,
				9D32FC3A24557EEB002DCDAB /* net_structure.cc */,
				9D32FC3B24557EEB002DCDAB /* raw_buffer.cc */,
				9D32FC3C24557EEB002DCDAB /* abstract_model_interpreter.cc */,
				9D32FC3D24557EEB002DCDAB /* ncnn */,
				9D32FC6224557EEB002DCDAB /* net_structure.h */,
				9D32FC6324557EEB002DCDAB /* layer_resource_generator.h */,
			);
			path = interpreter;
			sourceTree = "<group>";
		};
		9D32FC0024557EEB002DCDAB /* tnn */ = {
			isa = PBXGroup;
			children = (
				9D32FC0124557EEB002DCDAB /* model_interpreter.h */,
				9D32FC0224557EEB002DCDAB /* model_packer.h */,
				9D32FC0324557EEB002DCDAB /* model_packer.cc */,
				9D32FC0424557EEB002DCDAB /* objseri.h */,
				9D32FC0524557EEB002DCDAB /* model_interpreter.cc */,
				9D32FC0624557EEB002DCDAB /* layer_interpreter */,
			);
			path = tnn;
			sourceTree = "<group>";
		};
		9D32FC0624557EEB002DCDAB /* layer_interpreter */ = {
			isa = PBXGroup;
			children = (
				9D32FC0724557EEB002DCDAB /* batch_norm_layer_interpreter.cc */,
				9D32FC0824557EEB002DCDAB /* shuffle_layer_interpreter.cc */,
				9D32FC0924557EEB002DCDAB /* conv_layer_interpreter.cc */,
				9D32FC0A24557EEB002DCDAB /* flatten_layer_interpreter.cc */,
				9D32FC0B24557EEB002DCDAB /* unary_op_layer_interpreter.h */,
				9D32FC0C24557EEB002DCDAB /* detection_output_interpreter.cc */,
				9D32FC0D24557EEB002DCDAB /* reorg_layer_interpreter.cc */,
				9D32FC0E24557EEB002DCDAB /* prelu_layer_interpreter.cc */,
				9D32FC0F24557EEB002DCDAB /* clip_layer_interpreter.cc */,
				9D32FC1024557EEB002DCDAB /* div_layer_interpreter.cc */,
				9D32FC1124557EEB002DCDAB /* stride_slice_layer_interpreter.cc */,
				9D32FC1224557EEB002DCDAB /* pooling_layer_interpreter.cc */,
				9D32FC1324557EEB002DCDAB /* pad_layer_interpreter.cc */,
				9D32FC1424557EEB002DCDAB /* sub_layer_interpreter.cc */,
				9D32FC1524557EEB002DCDAB /* normalize_layer_interpreter.cc */,
				9D32FC1624557EEB002DCDAB /* abstract_layer_interpreter.h */,
				9D32FC1724557EEB002DCDAB /* upsample_layer_interpreter.cc */,
				9D32FC1824557EEB002DCDAB /* max_layer_interpreter.cc */,
				9D32FC1924557EEB002DCDAB /* add_layer_interpreter.cc */,
				9D32FC1A24557EEB002DCDAB /* permute_layer_interpreter.cc */,
				9D32FC1B24557EEB002DCDAB /* hard_swish_layer_interpreter.cc */,
				9D32FC1C24557EEB002DCDAB /* elu_layer_interpreter.cc */,
				9D32FC1D24557EEB002DCDAB /* selu_layer_interpreter.cc */,
				9D32FC1E24557EEB002DCDAB /* lrn_layer_interpreter.cc */,
				9D32FC1F24557EEB002DCDAB /* roi_pooling_layer_interpreter.cc */,
				9D32FC2024557EEB002DCDAB /* hard_sigmoid_layer_interpreter.cc */,
				9D32FC2124557EEB002DCDAB /* softmax_layer_interpreter.cc */,
				9D32FC2224557EEB002DCDAB /* pow_layer_interpreter.cc */,
				9D32FC2324557EEB002DCDAB /* pooling_3d_layer_interpreter.cc */,
				9D32FC2424557EEB002DCDAB /* blob_scale_layer_interpreter.cc */,
				9D32FC2524557EEB002DCDAB /* mul_layer_interpreter.cc */,
				9D32FC2624557EEB002DCDAB /* reduce_op_interpreter.cc */,
				9D32FC2724557EEB002DCDAB /* hdrguide_layer_interpreter.cc */,
				9D32FC2824557EEB002DCDAB /* prior_box_layer_interpreter.cc */,
				9D32FC2924557EEB002DCDAB /* reshape_layer_interpreter.cc */,
				9D32FC2A24557EEB002DCDAB /* instance_norm_layer_interpreter.cc */,
				9D32FC2B24557EEB002DCDAB /* splitv_layer_interpreter.cc */,
				9D32FC2C24557EEB002DCDAB /* min_layer_interpreter.cc */,
				9D32FC2D24557EEB002DCDAB /* inner_product_layer_interpreter.cc */,
				9D32FC2E24557EEB002DCDAB /* concat_layer_interpreter.cc */,
				9D32FC2F24557EEB002DCDAB /* conv_3d_layer_interpreter.cc */,
				9D32FC3024557EEB002DCDAB /* unary_op_layer_interpreter.cc */,
				9D32FC3124557EEB002DCDAB /* scale_layer_interpreter.cc */,
				9D32FC3224557EEB002DCDAB /* reduce_op_interpreter.h */,
				9D32FC3324557EEB002DCDAB /* layer_interpreter.h */,
			);
			path = layer_interpreter;
			sourceTree = "<group>";
		};
		9D32FC3D24557EEB002DCDAB /* ncnn */ = {
			isa = PBXGroup;
			children = (
				9D32FC3E24557EEB002DCDAB /* ncnn_model_interpreter.cc */,
				9D32FC3F24557EEB002DCDAB /* optimizer */,
				9D32FC4524557EEB002DCDAB /* ncnn_param_utils.cc */,
				9D32FC4624557EEB002DCDAB /* ncnn_layer_type.h */,
				9D32FC4724557EEB002DCDAB /* serializer.h */,
				9D32FC4824557EEB002DCDAB /* ncnn_layer_type.cc */,
				9D32FC4924557EEB002DCDAB /* ncnn_model_interpreter.h */,
				9D32FC4A24557EEB002DCDAB /* ncnn_param_utils.h */,
				9D32FC4B24557EEB002DCDAB /* layer_interpreter */,
			);
			path = ncnn;
			sourceTree = "<group>";
		};
		9D32FC3F24557EEB002DCDAB /* optimizer */ = {
			isa = PBXGroup;
			children = (
				9D32FC4024557EEB002DCDAB /* ncnn_optimizer.h */,
				9D32FC4124557EEB002DCDAB /* memory_data_optimizer.cc */,
				9D32FC4224557EEB002DCDAB /* ncnn_optimizer_manager.cc */,
				9D32FC4324557EEB002DCDAB /* expand_slice_optimizer.cc */,
				9D32FC4424557EEB002DCDAB /* ncnn_optimizer_manager.h */,
			);
			path = optimizer;
			sourceTree = "<group>";
		};
		9D32FC4B24557EEB002DCDAB /* layer_interpreter */ = {
			isa = PBXGroup;
			children = (
				9D32FC4C24557EEB002DCDAB /* batch_norm_layer_interpreter.cc */,
				9D32FC4D24557EEB002DCDAB /* conv_layer_interpreter.cc */,
				9D32FC4E24557EEB002DCDAB /* memory_data_layer_interpreter.cc */,
				9D32FC4F24557EEB002DCDAB /* default_layer_interpreter.cc */,
				9D32FC5024557EEB002DCDAB /* pooling_layer_interpreter.cc */,
				9D32FC5124557EEB002DCDAB /* abstract_layer_interpreter.h */,
				9D32FC5224557EEB002DCDAB /* slice_layer_interpreter.cc */,
				9D32FC5324557EEB002DCDAB /* permute_layer_interpreter.cc */,
				9D32FC5424557EEB002DCDAB /* binary_op_interpreter.cc */,
				9D32FC5524557EEB002DCDAB /* hard_swish_layer_interpreter.cc */,
				9D32FC5624557EEB002DCDAB /* lrn_layer_interpreter.cc */,
				9D32FC5724557EEB002DCDAB /* hard_sigmoid_layer_interpreter.cc */,
				9D32FC5824557EEB002DCDAB /* softmax_layer_interpreter.cc */,
				9D32FC5924557EEB002DCDAB /* eltwise_layer_interpreter.cc */,
				9D32FC5A24557EEB002DCDAB /* reshape_layer_interpreter.cc */,
				9D32FC5B24557EEB002DCDAB /* relu_layer_interpreter.cc */,
				9D32FC5C24557EEB002DCDAB /* deconv_layer_interpreter.cc */,
				9D32FC5D24557EEB002DCDAB /* interp_layer_interpreter.cc */,
				9D32FC5E24557EEB002DCDAB /* inner_product_layer_interpreter.cc */,
				9D32FC5F24557EEB002DCDAB /* concat_layer_interpreter.cc */,
				9D32FC6024557EEB002DCDAB /* crop_layer_interpreter.cc */,
				9D32FC6124557EEB002DCDAB /* shuffle_channel_layer_interpreter.cc */,
			);
			path = layer_interpreter;
			sourceTree = "<group>";
		};
		9D32FC6424557EEB002DCDAB /* core */ = {
			isa = PBXGroup;
			children = (
				ECEC5DA724FFC6FD0044DDF1 /* mat.cc */,
				9D32FC7424557EEB002DCDAB /* abstract_device.cc */,
				9D32FC7124557EEB002DCDAB /* abstract_device.h */,
				9D32FC7624557EEB002DCDAB /* abstract_layer_acc.cc */,
				ECEC5D8C24FF97DF0044DDF1 /* mat.cc */,
				9D32FC6924557EEB002DCDAB /* abstract_layer_acc.h */,
				9D32FC6624557EEB002DCDAB /* abstract_network.cc */,
				9D32FC7324557EEB002DCDAB /* abstract_network.h */,
				9D32FC6D24557EEB002DCDAB /* blob_int8.cc */,
				9D32FC7B24557EEB002DCDAB /* blob_int8.h */,
				9D32FC7924557EEB002DCDAB /* blob_manager.cc */,
				9D32FC7C24557EEB002DCDAB /* blob_manager.h */,
				9D32FC6B24557EEB002DCDAB /* blob.cc */,
				9D32FC6E24557EEB002DCDAB /* context.cc */,
				9D32FC6F24557EEB002DCDAB /* context.h */,
				9D32FC7A24557EEB002DCDAB /* default_network.cc */,
				9D32FC6724557EEB002DCDAB /* default_network.h */,
				9D32FC7824557EEB002DCDAB /* instance.cc */,
				9D32FC6524557EEB002DCDAB /* layer_type.cc */,
				9D32FC7724557EEB002DCDAB /* layer_type.h */,
				9D4C60CD246BF826006068D1 /* profile.cc */,
				9D4C60CE246BF826006068D1 /* profile.h */,
				9D32FC6A24557EEB002DCDAB /* status.cc */,
				9D32FC7224557EEB002DCDAB /* tnn_impl_default.cc */,
				9D32FC6C24557EEB002DCDAB /* tnn_impl_default.h */,
				9D32FC6824557EEB002DCDAB /* tnn_impl.cc */,
				9D32FC7524557EEB002DCDAB /* tnn_impl.h */,
				9D32FC7024557EEB002DCDAB /* tnn.cc */,
			);
			path = core;
			sourceTree = "<group>";
		};
		9DD1FA8C247CE9BE00800139 /* metal */ = {
			isa = PBXGroup;
			children = (
				EC2CF72425078C1200EE3899 /* metal_mat_converter.metal */,
				EC2CF72325078C1200EE3899 /* metal_mat_converter.mm */,
				9DD1FA8D247CE9BE00800139 /* coreml_network.mm */,
				9DD1FA8F247CE9BE00800139 /* metal_command_queue.h */,
				9DD1FA90247CE9BE00800139 /* coreml_network.h */,
				9DD1FA91247CE9BE00800139 /* metal_device.mm */,
				9DD1FA92247CE9BE00800139 /* tnn_impl_coreml.h */,
				9DD1FA93247CE9BE00800139 /* metal_macro.h */,
				9DD1FA94247CE9BE00800139 /* metal_blob_converter.mm */,
				9DD1FA95247CE9BE00800139 /* metal_blob_converter.metal */,
				9DD1FA96247CE9BE00800139 /* metal_device.h */,
				9DD1FA98247CE9BE00800139 /* metal_command_queue.mm */,
				9DD1FA99247CE9BE00800139 /* metal_context.mm */,
				9DD1FA9A247CE9BE00800139 /* tnn_impl_coreml.mm */,
				9DD1FA9B247CE9BE00800139 /* metal_context.h */,
				9DD1FA9C247CE9BE00800139 /* acc */,
			);
			path = metal;
			sourceTree = "<group>";
		};
		9DD1FA9C247CE9BE00800139 /* acc */ = {
			isa = PBXGroup;
			children = (
<<<<<<< HEAD
				EC2CF7812511F80500EE3899 /* metal_arg_max_or_min_layer_acc.metal */,
				EC2CF7802511F80500EE3899 /* metal_arg_max_or_min_layer_acc.mm */,
				9DF19E9D24A1FE8E00E1376D /* metal_pooling_layer_acc.metal */,
				9DF19E9E24A1FE8E00E1376D /* metal_pooling_layer_acc.mm */,
=======
				9DD1FB12247CE9BE00800139 /* convolution */,
				9DD1FACF247CE9BE00800139 /* deconvolution */,
				9DD1FAC8247CE9BE00800139 /* metal_abs_layer_acc.metal */,
				9DD1FAED247CE9BE00800139 /* metal_abs_layer_acc.mm */,
				9DD1FB30247CE9BE00800139 /* metal_acos_layer_acc.metal */,
				9DD1FACC247CE9BE00800139 /* metal_acos_layer_acc.mm */,
				9DD1FAB1247CE9BE00800139 /* metal_add_layer_acc.metal */,
				9DD1FB05247CE9BE00800139 /* metal_add_layer_acc.mm */,
				9DD1FB0E247CE9BE00800139 /* metal_asin_layer_acc.metal */,
				9DD1FB11247CE9BE00800139 /* metal_asin_layer_acc.mm */,
				9DD1FABC247CE9BE00800139 /* metal_atan_layer_acc.metal */,
				9DD1FAC3247CE9BE00800139 /* metal_atan_layer_acc.mm */,
				9DD1FABE247CE9BE00800139 /* metal_batch_norm_layer_acc.metal */,
				9D5B715E24BF0A300062DF64 /* metal_prior_box_layer_acc.metal */,
				9D5B715F24BF0A300062DF64 /* metal_prior_box_layer_acc.mm */,
				9DD1FACE247CE9BE00800139 /* metal_batch_norm_layer_acc.mm */,
				9DD1FAA6247CE9BE00800139 /* metal_ceil_layer_acc.metal */,
				9DD1FAB9247CE9BE00800139 /* metal_ceil_layer_acc.mm */,
				9DD1FAF1247CE9BE00800139 /* metal_clip_layer_acc.metal */,
				9DD1FAF7247CE9BE00800139 /* metal_clip_layer_acc.mm */,
				9DD1FAB0247CE9BE00800139 /* metal_common.h */,
				9DD1FAAA247CE9BE00800139 /* metal_common.metal */,
				9DD1FAEF247CE9BE00800139 /* metal_concat_layer_acc.metal */,
				9DD1FAEE247CE9BE00800139 /* metal_concat_layer_acc.mm */,
				9DD1FAFD247CE9BE00800139 /* metal_cos_layer_acc.metal */,
				9DD1FAF2247CE9BE00800139 /* metal_cos_layer_acc.mm */,
>>>>>>> 6fc95fa1
				9DF19EA124A200AC00E1376D /* metal_cpu_adapter_acc.h */,
				9DB341FB249B0A9300F23F65 /* metal_cpu_adapter_acc.mm */,
				9DD1FAFC247CE9BE00800139 /* metal_div_layer_acc.metal */,
				9DD1FAE0247CE9BE00800139 /* metal_div_layer_acc.mm */,
				9DD1FAC4247CE9BE00800139 /* metal_elu_layer_acc.metal */,
				9DD1FAEC247CE9BE00800139 /* metal_elu_layer_acc.mm */,
				9DD1FAF8247CE9BE00800139 /* metal_exp_layer_acc.metal */,
				9DD1FAE1247CE9BE00800139 /* metal_exp_layer_acc.mm */,
				9DD1FABF247CE9BE00800139 /* metal_floor_layer_acc.metal */,
				9DD1FAA0247CE9BE00800139 /* metal_floor_layer_acc.mm */,
				9DD1FACA247CE9BE00800139 /* metal_hard_sigmoid_layer_acc.metal */,
				9DD1FB0B247CE9BE00800139 /* metal_hard_sigmoid_layer_acc.mm */,
				9DD1FAA2247CE9BE00800139 /* metal_hard_swish_layer_acc.metal */,
				9DD1FAB6247CE9BE00800139 /* metal_hard_swish_layer_acc.mm */,
				9DD1FAE4247CE9BE00800139 /* metal_hdrguide_layer_acc.metal */,
				9DD1FB06247CE9BE00800139 /* metal_hdrguide_layer_acc.mm */,
				9DD1FB09247CE9BE00800139 /* metal_instance_norm_layer_acc.metal */,
				9DD1FAAC247CE9BE00800139 /* metal_instance_norm_layer_acc.mm */,
				9DD1FB28247CE9BE00800139 /* metal_layer_acc.h */,
				9DD1FAB3247CE9BE00800139 /* metal_layer_acc.mm */,
				9DD1FAB7247CE9BE00800139 /* metal_log_layer_acc.metal */,
				9DD1FB2E247CE9BE00800139 /* metal_log_layer_acc.mm */,
				9DD1FB2D247CE9BE00800139 /* metal_log_sigmoid_layer_acc.metal */,
				9DD1FADD247CE9BE00800139 /* metal_log_sigmoid_layer_acc.mm */,
				9DD1FAE8247CE9BE00800139 /* metal_lrn_layer_acc.metal */,
				9DD1FB29247CE9BE00800139 /* metal_lrn_layer_acc.mm */,
				9DD1FB10247CE9BE00800139 /* metal_max_layer_acc.metal */,
				9DD1FAF9247CE9BE00800139 /* metal_max_layer_acc.mm */,
				9DD1FAE3247CE9BE00800139 /* metal_min_layer_acc.metal */,
				9DD1FAF3247CE9BE00800139 /* metal_min_layer_acc.mm */,
				9DD1FAE9247CE9BE00800139 /* metal_mul_layer_acc.metal */,
				9DD1FAA5247CE9BE00800139 /* metal_mul_layer_acc.mm */,
				9DD1FB08247CE9BE00800139 /* metal_multidir_broadcast_layer_acc.h */,
				9DD1FAA4247CE9BE00800139 /* metal_multidir_broadcast_layer_acc.mm */,
				9DD1FAC5247CE9BE00800139 /* metal_neg_layer_acc.metal */,
				9DD1FB2C247CE9BE00800139 /* metal_neg_layer_acc.mm */,
				9DD1FAF4247CE9BE00800139 /* metal_normalize_layer_acc.metal */,
				9DD1FAEA247CE9BE00800139 /* metal_normalize_layer_acc.mm */,
				9DD1FB04247CE9BE00800139 /* metal_pad_layer_acc.metal */,
				9DD1FB00247CE9BE00800139 /* metal_pad_layer_acc.mm */,
				9DD1FA9E247CE9BE00800139 /* metal_permute_layer_acc.metal */,
				9DD1FB0D247CE9BE00800139 /* metal_permute_layer_acc.mm */,
				9DF19E9D24A1FE8E00E1376D /* metal_pooling_layer_acc.metal */,
				9DF19E9E24A1FE8E00E1376D /* metal_pooling_layer_acc.mm */,
				9DD1FB2B247CE9BE00800139 /* metal_pow_layer_acc.metal */,
				9DD1FAE6247CE9BE00800139 /* metal_pow_layer_acc.mm */,
				9DD1FA9F247CE9BE00800139 /* metal_prelu_layer_acc.h */,
				9DD1FAFF247CE9BE00800139 /* metal_prelu_layer_acc.metal */,
				9DD1FAC6247CE9BE00800139 /* metal_prelu_layer_acc.mm */,
				9DD1FADC247CE9BE00800139 /* metal_reciprocal_layer_acc.metal */,
				9DD1FB0C247CE9BE00800139 /* metal_reciprocal_layer_acc.mm */,
				9DD1FAC7247CE9BE00800139 /* metal_reduce_l1_layer_acc.mm */,
				9DD1FAEB247CE9BE00800139 /* metal_reduce_l2_layer_acc.mm */,
				9DD1FADF247CE9BE00800139 /* metal_reduce_layer_acc.h */,
				9DD1FAFE247CE9BE00800139 /* metal_reduce_layer_acc.metal */,
				9DD1FAC9247CE9BE00800139 /* metal_reduce_layer_acc.mm */,
				9DD1FB0F247CE9BE00800139 /* metal_reduce_log_sum_exp_layer_acc.mm */,
				9DD1FABB247CE9BE00800139 /* metal_reduce_log_sum_layer_acc.mm */,
				9DD1FAC0247CE9BE00800139 /* metal_reduce_max_layer_acc.mm */,
				9DD1FAA9247CE9BE00800139 /* metal_reduce_mean_layer_acc.mm */,
				9DD1FAC1247CE9BE00800139 /* metal_reduce_min_layer_acc.mm */,
				9DD1FAE2247CE9BE00800139 /* metal_reduce_prod_layer_acc.mm */,
				9DD1FAB4247CE9BE00800139 /* metal_reduce_sum_layer_acc.mm */,
				9DD1FABA247CE9BE00800139 /* metal_reduce_sum_square_layer_acc.mm */,
				9DD1FAF5247CE9BE00800139 /* metal_relu_layer_acc.metal */,
				9DD1FAA1247CE9BE00800139 /* metal_relu_layer_acc.mm */,
				9DD1FADB247CE9BE00800139 /* metal_relu6_layer_acc.metal */,
				9DD1FB01247CE9BE00800139 /* metal_relu6_layer_acc.mm */,
				9DD1FB07247CE9BE00800139 /* metal_reshape_layer_acc.metal */,
				9DD1FAB8247CE9BE00800139 /* metal_reshape_layer_acc.mm */,
				9DD1FABD247CE9BE00800139 /* metal_selu_layer_acc.metal */,
				9DD1FACD247CE9BE00800139 /* metal_selu_layer_acc.mm */,
				9DD1FADE247CE9BE00800139 /* metal_shuffle_layer_acc.metal */,
				9DD1FB2A247CE9BE00800139 /* metal_shuffle_layer_acc.mm */,
				9DD1FAFA247CE9BE00800139 /* metal_sigmoid_layer_acc.metal */,
				9DD1FA9D247CE9BE00800139 /* metal_sigmoid_layer_acc.mm */,
				9DD1FB0A247CE9BE00800139 /* metal_sign_layer_acc.metal */,
				9DD1FAD9247CE9BE00800139 /* metal_sign_layer_acc.mm */,
				9DD1FAE5247CE9BE00800139 /* metal_sin_layer_acc.metal */,
				9DD1FAAD247CE9BE00800139 /* metal_sin_layer_acc.mm */,
				9DD1FAF6247CE9BE00800139 /* metal_softmax_layer_acc.metal */,
				9DD1FAE7247CE9BE00800139 /* metal_softmax_layer_acc.mm */,
				9DD1FADA247CE9BE00800139 /* metal_softplus_layer_acc.metal */,
				9DD1FAFB247CE9BE00800139 /* metal_softplus_layer_acc.mm */,
				9DD1FAB5247CE9BE00800139 /* metal_splitv_layer_acc.metal */,
				9DD1FAD8247CE9BE00800139 /* metal_splitv_layer_acc.mm */,
				9DD1FB27247CE9BE00800139 /* metal_sqrt_layer_acc.metal */,
				9DD1FAB2247CE9BE00800139 /* metal_sqrt_layer_acc.mm */,
				9DD1FB02247CE9BE00800139 /* metal_stride_slice_layer_acc.metal */,
				9DD1FAA8247CE9BE00800139 /* metal_stride_slice_layer_acc.mm */,
				9DD1FB2F247CE9BE00800139 /* metal_sub_layer_acc.metal */,
				9DD1FAAE247CE9BE00800139 /* metal_sub_layer_acc.mm */,
				9DD1FAA7247CE9BE00800139 /* metal_tan_layer_acc.metal */,
				9DD1FAF0247CE9BE00800139 /* metal_tan_layer_acc.mm */,
				9DD1FAC2247CE9BE00800139 /* metal_tanh_layer_acc.metal */,
				9DD1FAAB247CE9BE00800139 /* metal_tanh_layer_acc.mm */,
				9DD1FAA3247CE9BE00800139 /* metal_unary_layer_acc.h */,
				9DD1FB24247CE9BE00800139 /* metal_unary_layer_acc.mm */,
				9DD1FB26247CE9BE00800139 /* metal_upsample_layer_acc.metal */,
				9DD1FB25247CE9BE00800139 /* metal_upsample_layer_acc.mm */,
			);
			path = acc;
			sourceTree = "<group>";
		};
		9DD1FACF247CE9BE00800139 /* deconvolution */ = {
			isa = PBXGroup;
			children = (
				9DD1FAD0247CE9BE00800139 /* metal_deconv_layer_common.mm */,
				9DD1FAD1247CE9BE00800139 /* metal_deconv_layer_acc.h */,
				9DD1FAD2247CE9BE00800139 /* metal_deconv_layer_common.metal */,
				9DD1FAD3247CE9BE00800139 /* metal_deconv_layer_depthwise.h */,
				9DD1FAD4247CE9BE00800139 /* metal_deconv_layer_depthwise.mm */,
				9DD1FAD5247CE9BE00800139 /* metal_deconv_layer_acc.mm */,
				9DD1FAD6247CE9BE00800139 /* metal_deconv_layer_common.h */,
				9DD1FAD7247CE9BE00800139 /* metal_deconv_layer_depthwise.metal */,
			);
			path = deconvolution;
			sourceTree = "<group>";
		};
		9DD1FB12247CE9BE00800139 /* convolution */ = {
			isa = PBXGroup;
			children = (
				9DD1FB13247CE9BE00800139 /* metal_conv_layer_common.mm */,
				9DD1FB14247CE9BE00800139 /* metal_conv_layer_common.h */,
				9DD1FB15247CE9BE00800139 /* metal_inner_product_layer_acc.mm */,
				9DD1FB16247CE9BE00800139 /* metal_conv_layer_winograd.h */,
				9DD1FB17247CE9BE00800139 /* metal_conv_layer_acc.h */,
				9DD1FB18247CE9BE00800139 /* metal_conv_layer_depthwise.h */,
				9DD1FB19247CE9BE00800139 /* metal_conv_layer_depthwise.mm */,
				9DD1FB1A247CE9BE00800139 /* metal_conv_layer_common.metal */,
				9DD1FB1B247CE9BE00800139 /* metal_conv_layer_1x1.h */,
				9DD1FB1C247CE9BE00800139 /* metal_conv_layer_1x1.mm */,
				9DD1FB1D247CE9BE00800139 /* metal_inner_product_layer_acc.h */,
				9DD1FB1E247CE9BE00800139 /* metal_conv_layer_winograd.metal */,
				9DD1FB1F247CE9BE00800139 /* metal_conv_layer_1x1.metal */,
				9DD1FB20247CE9BE00800139 /* metal_inner_product_layer_acc.metal */,
				9DD1FB21247CE9BE00800139 /* metal_conv_layer_depthwise.metal */,
				9DD1FB22247CE9BE00800139 /* metal_conv_layer_winograd.mm */,
				9DD1FB23247CE9BE00800139 /* metal_conv_layer_acc.mm */,
			);
			path = convolution;
			sourceTree = "<group>";
		};
		9DD1FBD7247CEA1300800139 /* acc */ = {
			isa = PBXGroup;
			children = (
				9DD1FC36247CEA1300800139 /* arm_abs_layer_acc.cc */,
				9DD1FC58247CEA1300800139 /* arm_add_layer_acc.cc */,
				9DD1FC04247CEA1300800139 /* arm_add_layer_acc.h */,
				9DD1FC3C247CEA1300800139 /* arm_batch_norm_layer_acc.cc */,
				9DD1FC60247CEA1300800139 /* arm_batch_norm_layer_acc.h */,
				9DD1FC33247CEA1300800139 /* arm_binary_layer_acc.cc */,
				9DD1FBE9247CEA1300800139 /* arm_binary_layer_acc.h */,
				9DD1FC05247CEA1300800139 /* arm_clip_layer_acc.cc */,
				9DD1FC57247CEA1300800139 /* arm_concat_layer_acc.cc */,
				9DD1FC2E247CEA1300800139 /* arm_detection_output_layer_acc.cc */,
				9DD1FC2C247CEA1300800139 /* arm_div_layer_acc.cc */,
				9DD1FC34247CEA1300800139 /* arm_elu_layer_acc.cc */,
				9DD1FC2D247CEA1300800139 /* arm_exp_layer_acc.cc */,
				9DD1FC5B247CEA1300800139 /* arm_floor_layer_acc.cc */,
				9DD1FBFD247CEA1300800139 /* arm_hard_sigmoid_acc.cc */,
				9DD1FC31247CEA1300800139 /* arm_hard_swish_acc.cc */,
				9DD1FBFB247CEA1300800139 /* arm_hard_swish_acc.h */,
				9DD1FBE3247CEA1300800139 /* arm_inner_product_layer_acc.cc */,
				9DD1FC3A247CEA1300800139 /* arm_inner_product_layer_acc.h */,
				9DD1FBE2247CEA1300800139 /* arm_instance_norm_layer_acc.cc */,
				9DD1FC2F247CEA1300800139 /* arm_layer_acc.cc */,
				9DD1FC2B247CEA1300800139 /* arm_layer_acc.h */,
				9DD1FBDC247CEA1300800139 /* arm_log_acc_layer_acc.cc */,
				9DD1FC40247CEA1300800139 /* arm_log_sigmoid_layer_acc.cc */,
				9DD1FC01247CEA1300800139 /* arm_max_layer_acc.cc */,
				9DD1FC00247CEA1300800139 /* arm_min_layer_acc.cc */,
				9DD1FBE7247CEA1300800139 /* arm_mul_layer_acc.cc */,
				9DD1FC37247CEA1300800139 /* arm_nchw_layer_acc.cc */,
				9DD1FBE0247CEA1300800139 /* arm_nchw_layer_acc.h */,
				9DD1FC3E247CEA1300800139 /* arm_neg_layer_acc.cc */,
				9DD1FBE8247CEA1300800139 /* arm_normalize_layer_acc.cc */,
				9DD1FC06247CEA1300800139 /* arm_pad_layer_acc.cc */,
				9DD1FC3D247CEA1300800139 /* arm_permute_layer_acc.cc */,
				9DD1FC03247CEA1300800139 /* arm_pool_layer_acc.cc */,
				9DD1FBFF247CEA1300800139 /* arm_pool_layer_acc.h */,
				9DD1FC32247CEA1300800139 /* arm_pow_layer_acc.cc */,
				9DD1FC38247CEA1300800139 /* arm_prelu_layer_acc.cc */,
				9DD1FC42247CEA1300800139 /* arm_priorbox_layer_acc.cc */,
				9DD1FBF3247CEA1300800139 /* arm_reciprocal_layer_acc.cc */,
				9DD1FC41247CEA1300800139 /* arm_reduce_l1_layer_acc.cc */,
				9DD1FBE4247CEA1300800139 /* arm_reduce_l2_layer_acc.cc */,
				9DD1FBE5247CEA1300800139 /* arm_reduce_layer_acc.cc */,
				9DD1FC56247CEA1300800139 /* arm_reduce_layer_acc.h */,
				9DD1FBDD247CEA1300800139 /* arm_reduce_log_sum_exp_layer_acc.cc */,
				9DD1FBF1247CEA1300800139 /* arm_reduce_log_sum_layer_acc.cc */,
				9DD1FC59247CEA1300800139 /* arm_reduce_max_layer_acc.cc */,
				9DD1FBFE247CEA1300800139 /* arm_reduce_mean_layer_acc.cc */,
				9DD1FC5A247CEA1300800139 /* arm_reduce_min_layer_acc.cc */,
				9DD1FBDF247CEA1300800139 /* arm_reduce_prod_layer_acc.cc */,
				9DD1FC5E247CEA1300800139 /* arm_reduce_sum_layer_acc.cc */,
				9DD1FC3F247CEA1300800139 /* arm_reduce_sum_square_layer_acc.cc */,
				9DD1FBEC247CEA1300800139 /* arm_reformat_layer_acc.cc */,
				9DD1FBF2247CEA1300800139 /* arm_reformat_layer_acc.h */,
				9DD1FBE6247CEA1300800139 /* arm_relu_layer_acc.cc */,
				9DD1FBEF247CEA1300800139 /* arm_relu6_layer_acc.cc */,
				9DD1FBFC247CEA1300800139 /* arm_reorg_layer_acc.cc */,
				9DD1FBEA247CEA1300800139 /* arm_reshape_layer_acc.cc */,
				9DD1FBE1247CEA1300800139 /* arm_scale_layer_acc.cc */,
				9DD1FBEE247CEA1300800139 /* arm_selu_layer_acc.cc */,
				9DD1FC5C247CEA1300800139 /* arm_shuffle_layer_acc.cc */,
				9DD1FBD9247CEA1300800139 /* arm_sigmoid_layer_acc.cc */,
				9DD1FBEB247CEA1300800139 /* arm_sign_layer_acc.cc */,
				9DD1FC02247CEA1300800139 /* arm_softmax_layer_acc.cc */,
				9DD1FC5F247CEA1300800139 /* arm_softmax_layer_acc.h */,
				9DD1FC5D247CEA1300800139 /* arm_softplus_layer_acc.cc */,
				9DD1FBDE247CEA1300800139 /* arm_splitv_layer_acc.cc */,
				9DD1FBD8247CEA1300800139 /* arm_sqrt_layer_acc.cc */,
				9DD1FC39247CEA1300800139 /* arm_stride_slice_layer_acc.cc */,
				9DD1FBDB247CEA1300800139 /* arm_sub_layer_acc.cc */,
				9DD1FBF0247CEA1300800139 /* arm_trig_layer_acc.cc */,
				9DD1FBDA247CEA1300800139 /* arm_unary_layer_acc.cc */,
				9DD1FBED247CEA1300800139 /* arm_unary_layer_acc.h */,
				9DD1FC35247CEA1300800139 /* arm_upsample_layer_acc.cc */,
				9DD1FC07247CEA1300800139 /* compute */,
				9DD1FC43247CEA1300800139 /* convolution */,
				9DD1FBF4247CEA1300800139 /* deconvolution */,
				9DD1FC3B247CEA1300800139 /* Float4.h */,
				9DD1FC30247CEA1300800139 /* neon_mathfun.h */,
			);
			path = acc;
			sourceTree = "<group>";
		};
		9DD1FBF4247CEA1300800139 /* deconvolution */ = {
			isa = PBXGroup;
			children = (
				EC2CF74F2508A99C00EE3899 /* arm_deconv_layer_stride.cc */,
				EC2CF74E2508A99C00EE3899 /* arm_deconv_layer_stride.h */,
				9DD1FBF5247CEA1300800139 /* arm_deconv_layer_acc.cc */,
				9DD1FBF6247CEA1300800139 /* arm_deconv_layer_depthwise.cc */,
				9DD1FBF7247CEA1300800139 /* arm_deconv_layer_common.cc */,
				9DD1FBF8247CEA1300800139 /* arm_deconv_layer_acc.h */,
				9DD1FBF9247CEA1300800139 /* arm_deconv_layer_depthwise.h */,
				9DD1FBFA247CEA1300800139 /* arm_deconv_layer_common.h */,
			);
			path = deconvolution;
			sourceTree = "<group>";
		};
		9DD1FC07247CEA1300800139 /* compute */ = {
			isa = PBXGroup;
			children = (
				9DD1FC08247CEA1300800139 /* compute.cc */,
				9DD1FC09247CEA1300800139 /* winograd_function.cc */,
				9DD1FC0A247CEA1300800139 /* compute.h */,
				9DD1FC0B247CEA1300800139 /* compute_int8.cc */,
				9DD1FC0C247CEA1300800139 /* arm32 */,
				9DD1FC19247CEA1300800139 /* gemm_function.h */,
				9DD1FC1A247CEA1300800139 /* asm_func_name.S */,
				9DD1FC1B247CEA1300800139 /* winograd_function.h */,
				9DD1FC1C247CEA1300800139 /* compute_int8.h */,
				9DD1FC1D247CEA1300800139 /* arm64 */,
				9DD1FC2A247CEA1300800139 /* gemm_function.cc */,
			);
			path = compute;
			sourceTree = "<group>";
		};
		9DD1FC0C247CEA1300800139 /* arm32 */ = {
			isa = PBXGroup;
			children = (
				9DD1FC0D247CEA1300800139 /* CONV_BFP16_O4.S */,
				9DD1FC0E247CEA1300800139 /* GEMM_BFP16_N4.S */,
				9DD1FC0F247CEA1300800139 /* CONV_FLOAT_SLIDEW_C3.S */,
				9DD1FC10247CEA1300800139 /* CONV_DW_5X5_BFP16_SLIDEW.S */,
				9DD1FC11247CEA1300800139 /* DECONV_FLOAT_O4.S */,
				9DD1FC12247CEA1300800139 /* CONV_DW_3X3_FLOAT_SLIDEW.S */,
				9DD1FC13247CEA1300800139 /* GEMM_INT8_4X4.S */,
				9DD1FC14247CEA1300800139 /* CONV_DW_3X3_BFP16_SLIDEW.S */,
				9DD1FC15247CEA1300800139 /* CONV_BFP16_SLIDEW_C3.S */,
				9DD1FC16247CEA1300800139 /* CONV_DW_5X5_FLOAT_SLIDEW.S */,
				9DD1FC17247CEA1300800139 /* CONV_FLOAT_O4.S */,
				9DD1FC18247CEA1300800139 /* GEMM_FLOAT_N4.S */,
			);
			path = arm32;
			sourceTree = "<group>";
		};
		9DD1FC1D247CEA1300800139 /* arm64 */ = {
			isa = PBXGroup;
			children = (
				9DD1FC1E247CEA1300800139 /* CONV_BFP16_O4.S */,
				9DD1FC1F247CEA1300800139 /* CONV_FLOAT_SLIDEW_C3.S */,
				9DD1FC20247CEA1300800139 /* CONV_DW_5x5_BFP16_SLIDEW.S */,
				9DD1FC21247CEA1300800139 /* DECONV_FLOAT_O4.S */,
				9DD1FC22247CEA1300800139 /* GEMM_FLOAT_N8.S */,
				9DD1FC23247CEA1300800139 /* CONV_DW_3X3_FLOAT_SLIDEW.S */,
				9DD1FC24247CEA1300800139 /* GEMM_BFP16_N8.S */,
				9DD1FC25247CEA1300800139 /* GEMM_INT8_4X4.S */,
				9DD1FC26247CEA1300800139 /* CONV_DW_3x3_BFP16_SLIDEW.S */,
				9DD1FC27247CEA1300800139 /* CONV_BFP16_SLIDEW_C3.S */,
				9DD1FC28247CEA1300800139 /* CONV_DW_5X5_FLOAT_SLIDEW.S */,
				9DD1FC29247CEA1300800139 /* CONV_FLOAT_O4.S */,
			);
			path = arm64;
			sourceTree = "<group>";
		};
		9DD1FC43247CEA1300800139 /* convolution */ = {
			isa = PBXGroup;
			children = (
				9DD1FC44247CEA1300800139 /* arm_conv_int8_layer_depthwise.cc */,
				9DD1FC45247CEA1300800139 /* arm_conv_layer_depthwise_s1.h */,
				9DD1FC46247CEA1300800139 /* arm_conv_layer_common.cc */,
				9DD1FC47247CEA1300800139 /* arm_conv_layer_1x1.h */,
				9DD1FC48247CEA1300800139 /* arm_conv_layer_common.h */,
				9DD1FC49247CEA1300800139 /* arm_conv_layer_c3.h */,
				9DD1FC4A247CEA1300800139 /* arm_conv_int8_layer_common.h */,
				9DD1FC4B247CEA1300800139 /* arm_conv_layer_1x1.cc */,
				9DD1FC4C247CEA1300800139 /* arm_conv_layer_acc.h */,
				9DD1FC4D247CEA1300800139 /* arm_conv_layer_3x3.cc */,
				9DD1FC4E247CEA1300800139 /* arm_conv_layer_depthwise.cc */,
				9DD1FC4F247CEA1300800139 /* arm_conv_int8_layer_common.cc */,
				9DD1FC50247CEA1300800139 /* arm_conv_layer_3x3.h */,
				9DD1FC51247CEA1300800139 /* arm_conv_layer_c3.cc */,
				9DD1FC52247CEA1300800139 /* arm_conv_int8_layer_depthwise.h */,
				9DD1FC53247CEA1300800139 /* arm_conv_layer_acc.cc */,
				9DD1FC54247CEA1300800139 /* arm_conv_layer_depthwise.h */,
				9DD1FC55247CEA1300800139 /* arm_conv_layer_depthwise_s1.cc */,
				1FC98D8B25039D5F00A81D79 /* arm_conv_layer_group.cc */,
				1FC98D8C25039D6000A81D79 /* arm_conv_layer_group.h */,
			);
			path = convolution;
			sourceTree = "<group>";
		};
		9DDA7080241F99E600F17A1C /* tnn */ = {
			isa = PBXGroup;
			children = (
				9DDA709E241F99F800F17A1C /* core */,
				9DDA709D241F99F800F17A1C /* utils */,
				9DDA7081241F99E600F17A1C /* version.h */,
			);
			path = tnn;
			sourceTree = "<group>";
		};
		9DDA70A5241F9E9400F17A1C /* tnn */ = {
			isa = PBXGroup;
			children = (
				9D32FC6424557EEB002DCDAB /* core */,
				9D32F9F224557EE8002DCDAB /* device */,
				9D32FBFA24557EEB002DCDAB /* interpreter */,
				9D32F9A324557EE7002DCDAB /* layer */,
				9D32F96824557EE7002DCDAB /* memory_manager */,
				9D32F95D24557EE7002DCDAB /* optimizer */,
				9D32F98824557EE7002DCDAB /* utils */,
			);
			path = tnn;
			sourceTree = "<group>";
		};
/* End PBXGroup section */

/* Begin PBXHeadersBuildPhase section */
		9D2DB1CC22D759C8000C508F /* Headers */ = {
			isa = PBXHeadersBuildPhase;
			buildActionMask = 2147483647;
			files = (
				9D32FCCC24557EEC002DCDAB /* reduce_layer.h in Headers */,
				9DD1FCD9247CEA1500800139 /* arm_conv_layer_acc.h in Headers */,
				9D32FF4924557EED002DCDAB /* serializer.h in Headers */,
				9D32FF7324557EED002DCDAB /* abstract_network.h in Headers */,
				9DD1FBB7247CE9BE00800139 /* metal_conv_layer_winograd.h in Headers */,
				9D32FF0924557EED002DCDAB /* objseri.h in Headers */,
				9DD1FCC8247CEA1500800139 /* arm_inner_product_layer_acc.h in Headers */,
				9D32FCA424557EEC002DCDAB /* memory_seperate_assign_strategy.h in Headers */,
				9DD1FCBE247CEA1400800139 /* neon_mathfun.h in Headers */,
				9D32FF3A24557EED002DCDAB /* layer_resource.h in Headers */,
				9DD1FC95247CEA1400800139 /* arm_add_layer_acc.h in Headers */,
				9D32FCA024557EEC002DCDAB /* memory_mode_state.h in Headers */,
				9D32FCBD24557EEC002DCDAB /* pribox_generator_utils.h in Headers */,
				9DD1FC68247CEA1400800139 /* arm_context.h in Headers */,
				9DD1FC69247CEA1400800139 /* arm_common.h in Headers */,
				ECEC5D6C24FCE0780044DDF1 /* mat_converter_acc.h in Headers */,
				9DD1FBC9247CE9BE00800139 /* metal_layer_acc.h in Headers */,
				9DD1FB46247CE9BE00800139 /* metal_unary_layer_acc.h in Headers */,
				9DD1FCD4247CEA1500800139 /* arm_conv_layer_1x1.h in Headers */,
				9D32FCB124557EEC002DCDAB /* data_format_converter.h in Headers */,
				9D32FC8424557EEC002DCDAB /* net_optimizer_manager.h in Headers */,
				9DDA70A1241F9A0300F17A1C /* core in Headers */,
				9DD1FCD7247CEA1500800139 /* arm_conv_int8_layer_common.h in Headers */,
				9DD1FB3A247CE9BE00800139 /* metal_device.h in Headers */,
				9D32FF6F24557EED002DCDAB /* context.h in Headers */,
				9DD1FCAB247CEA1400800139 /* compute_int8.h in Headers */,
				9D32FF7524557EED002DCDAB /* tnn_impl.h in Headers */,
				9DD1FCDD247CEA1500800139 /* arm_conv_layer_3x3.h in Headers */,
				9DD1FC84247CEA1400800139 /* arm_reformat_layer_acc.h in Headers */,
				9DD1FCED247CEA1500800139 /* arm_batch_norm_layer_acc.h in Headers */,
				9DD1FCD6247CEA1500800139 /* arm_conv_layer_c3.h in Headers */,
				9D32FF1A24557EED002DCDAB /* abstract_layer_interpreter.h in Headers */,
				9DD1FC7B247CEA1400800139 /* arm_binary_layer_acc.h in Headers */,
				9DD1FC9A247CEA1400800139 /* compute.h in Headers */,
				9D32FC8A24557EEC002DCDAB /* shared_memory_manager.h in Headers */,
				ECEC5D6524FCDBA50044DDF1 /* arm_mat_util.h in Headers */,
				9D852BCC24584E6A003F4E41 /* bfp16.h in Headers */,
				9D32FC9824557EEC002DCDAB /* memory_assign_strategy.h in Headers */,
				9D32FC8C24557EEC002DCDAB /* blob_1d_memory_pool.h in Headers */,
				9D32FCA924557EEC002DCDAB /* blob_memory_size_utils.h in Headers */,
				9D32FCCA24557EEC002DCDAB /* base_layer.h in Headers */,
				9DDA70A2241F9A0300F17A1C /* utils in Headers */,
				9DD1FB53247CE9BE00800139 /* metal_common.h in Headers */,
				9DD1FCEC247CEA1500800139 /* arm_softmax_layer_acc.h in Headers */,
				ECEC5D6624FCDBA50044DDF1 /* arm_mat_converter.h in Headers */,
				9D32FCD624557EEC002DCDAB /* elementwise_layer.h in Headers */,
				9DD1FC66247CEA1400800139 /* arm_util.h in Headers */,
				9DD1FBB9247CE9BE00800139 /* metal_conv_layer_depthwise.h in Headers */,
				9D32FF3D24557EED002DCDAB /* abstract_model_interpreter.h in Headers */,
				9DDA7090241F99E700F17A1C /* version.h in Headers */,
				9DD1FCE3247CEA1500800139 /* arm_reduce_layer_acc.h in Headers */,
				9D32FCB424557EEC002DCDAB /* blob_converter_internal.h in Headers */,
				9D32FC9D24557EEC002DCDAB /* memory_unify_assign_strategy.h in Headers */,
				9DD1FCC9247CEA1500800139 /* Float4.h in Headers */,
				9D32FF6424557EED002DCDAB /* layer_resource_generator.h in Headers */,
				9DD1FCA8247CEA1400800139 /* gemm_function.h in Headers */,
				9DD1FC90247CEA1400800139 /* arm_pool_layer_acc.h in Headers */,
				9D32FC7F24557EEB002DCDAB /* net_optimizer_fuse_conv_relu.h in Headers */,
				9D32FC8024557EEB002DCDAB /* net_optimizer_insert_reformat.h in Headers */,
				9DD1FB3F247CE9BE00800139 /* metal_context.h in Headers */,
				9DD1FC72247CEA1400800139 /* arm_nchw_layer_acc.h in Headers */,
				9D32FF0624557EED002DCDAB /* model_interpreter.h in Headers */,
				9D32FF6924557EED002DCDAB /* abstract_layer_acc.h in Headers */,
				9D32FC8724557EEC002DCDAB /* blob_2d_memory_pool.h in Headers */,
				9DF19EA224A200AC00E1376D /* metal_cpu_adapter_acc.h in Headers */,
				9DD1FB78247CE9BE00800139 /* metal_deconv_layer_common.h in Headers */,
				9DD1FB33247CE9BE00800139 /* metal_command_queue.h in Headers */,
				9D32FF7C24557EED002DCDAB /* blob_manager.h in Headers */,
				9D32FF0F24557EED002DCDAB /* unary_op_layer_interpreter.h in Headers */,
				9DD1FB42247CE9BE00800139 /* metal_prelu_layer_acc.h in Headers */,
				9DD1FBB8247CE9BE00800139 /* metal_conv_layer_acc.h in Headers */,
				9DF26BDA24645EA500F22F0D /* naive_compute.h in Headers */,
				9DD1FB36247CE9BE00800139 /* tnn_impl_coreml.h in Headers */,
				9D32FC9924557EEC002DCDAB /* memory_mode_state_factory.h in Headers */,
				9D4C60CB246BF7A1006068D1 /* bbox_util.h in Headers */,
				9D32FF4824557EED002DCDAB /* ncnn_layer_type.h in Headers */,
				9D32FF3624557EED002DCDAB /* reduce_op_interpreter.h in Headers */,
				9D32FF0724557EED002DCDAB /* model_packer.h in Headers */,
				9D32FC9624557EEC002DCDAB /* blob_memory_size_info.h in Headers */,
				9D32FCA224557EEC002DCDAB /* blob_memory_pool.h in Headers */,
				9D32FF4224557EED002DCDAB /* ncnn_optimizer.h in Headers */,
				9DD1FB37247CE9BE00800139 /* metal_macro.h in Headers */,
				9D32FC9724557EEC002DCDAB /* blob_memory.h in Headers */,
				9D32FF4B24557EED002DCDAB /* ncnn_model_interpreter.h in Headers */,
				9D32FCE624557EEC002DCDAB /* multidir_broadcast_layer.h in Headers */,
				9DD1FBAA247CE9BE00800139 /* metal_multidir_broadcast_layer_acc.h in Headers */,
				9D32FC9A24557EEC002DCDAB /* others_memory_mode_state.h in Headers */,
				9D32FF0124557EED002DCDAB /* default_model_interpreter.h in Headers */,
				9D32FC9B24557EEC002DCDAB /* blob_2d_memory.h in Headers */,
				9D32FF4624557EED002DCDAB /* ncnn_optimizer_manager.h in Headers */,
				9DD1FB34247CE9BE00800139 /* coreml_network.h in Headers */,
				1FC98D8E25039D6000A81D79 /* arm_conv_layer_group.h in Headers */,
				9DD1FC89247CEA1400800139 /* arm_deconv_layer_acc.h in Headers */,
				9DD1FC8A247CEA1400800139 /* arm_deconv_layer_depthwise.h in Headers */,
				9DD1FB73247CE9BE00800139 /* metal_deconv_layer_acc.h in Headers */,
				9D32FF6324557EED002DCDAB /* net_structure.h in Headers */,
				9D32FCB224557EEC002DCDAB /* wingorad_generater.h in Headers */,
				9D32FF3824557EED002DCDAB /* raw_buffer.h in Headers */,
				9DD1FB81247CE9BE00800139 /* metal_reduce_layer_acc.h in Headers */,
				9DD1FBB5247CE9BE00800139 /* metal_conv_layer_common.h in Headers */,
				9D32FCA124557EEC002DCDAB /* share_one_thread_memory_mode_state.h in Headers */,
				9D32FC9124557EEC002DCDAB /* blob_memory_pool_factory.h in Headers */,
				9D32FCA724557EEC002DCDAB /* omp_utils.h in Headers */,
				9DD1FCAA247CEA1400800139 /* winograd_function.h in Headers */,
				9D32FF6C24557EED002DCDAB /* tnn_impl_default.h in Headers */,
				9D32FC9524557EEC002DCDAB /* blob_1d_memory.h in Headers */,
				9D32FF6724557EED002DCDAB /* default_network.h in Headers */,
				9DD1FBBC247CE9BE00800139 /* metal_conv_layer_1x1.h in Headers */,
				9D4C60D0246BF826006068D1 /* profile.h in Headers */,
				9D32FF7124557EED002DCDAB /* abstract_device.h in Headers */,
				9D32FF7724557EED002DCDAB /* layer_type.h in Headers */,
				9DD1FCD2247CEA1500800139 /* arm_conv_layer_depthwise_s1.h in Headers */,
				9D32FF5224557EED002DCDAB /* abstract_layer_interpreter.h in Headers */,
				9D32FF0324557EED002DCDAB /* layer_param.h in Headers */,
				9D32FF7B24557EED002DCDAB /* blob_int8.h in Headers */,
				9D32FF4C24557EED002DCDAB /* ncnn_param_utils.h in Headers */,
				9D32FCA624557EEC002DCDAB /* blob_dump_utils.h in Headers */,
				9D32FF3924557EED002DCDAB /* default_model_packer.h in Headers */,
				EC2CF7502508A99C00EE3899 /* arm_deconv_layer_stride.h in Headers */,
				9D2DB1D622D759C8000C508F /* tnn.h in Headers */,
				9D32FF3724557EED002DCDAB /* layer_interpreter.h in Headers */,
				9D32FC8124557EEC002DCDAB /* net_optimizer.h in Headers */,
				9DD1FCB9247CEA1400800139 /* arm_layer_acc.h in Headers */,
				9DD1FCD5247CEA1500800139 /* arm_conv_layer_common.h in Headers */,
				9D32FCAA24557EEC002DCDAB /* string_utils_inner.h in Headers */,
				9D32FC8324557EEC002DCDAB /* optimizer_const.h in Headers */,
				9DD1FC7F247CEA1400800139 /* arm_unary_layer_acc.h in Headers */,
				9D32FF3B24557EED002DCDAB /* net_resource.h in Headers */,
				9D32FC7E24557EEB002DCDAB /* net_optimizer_remove_layers.h in Headers */,
				9DD1FBBE247CE9BE00800139 /* metal_inner_product_layer_acc.h in Headers */,
				9D32FCB524557EEC002DCDAB /* half.hpp in Headers */,
				9DD1FCDF247CEA1500800139 /* arm_conv_int8_layer_depthwise.h in Headers */,
				9DD1FC8B247CEA1400800139 /* arm_deconv_layer_common.h in Headers */,
				9D32FCAB24557EEC002DCDAB /* blob_transfer_utils.h in Headers */,
				9DD1FC8C247CEA1400800139 /* arm_hard_swish_acc.h in Headers */,
				9DD1FCF0247CEA1500800139 /* arm_device.h in Headers */,
				9DD1FB75247CE9BE00800139 /* metal_deconv_layer_depthwise.h in Headers */,
				9DD1FCEE247CEA1500800139 /* arm_blob_converter.h in Headers */,
				9D32FCAC24557EEC002DCDAB /* split_utils.h in Headers */,
				9D32FCBC24557EEC002DCDAB /* string_format.h in Headers */,
				9DD1FCE1247CEA1500800139 /* arm_conv_layer_depthwise.h in Headers */,
			);
			runOnlyForDeploymentPostprocessing = 0;
		};
/* End PBXHeadersBuildPhase section */

/* Begin PBXNativeTarget section */
		9D2DB1D022D759C8000C508F /* tnn */ = {
			isa = PBXNativeTarget;
			buildConfigurationList = 9D2DB1D922D759C8000C508F /* Build configuration list for PBXNativeTarget "tnn" */;
			buildPhases = (
				9D2DB1CC22D759C8000C508F /* Headers */,
				9D2DB1CD22D759C8000C508F /* Sources */,
				9D2DB1CE22D759C8000C508F /* Frameworks */,
				9D2DB1CF22D759C8000C508F /* Resources */,
			);
			buildRules = (
			);
			dependencies = (
			);
			name = tnn;
			productName = tnn;
			productReference = 9D2DB1D122D759C8000C508F /* tnn.framework */;
			productType = "com.apple.product-type.framework";
		};
/* End PBXNativeTarget section */

/* Begin PBXProject section */
		9D2DB1C822D759C8000C508F /* Project object */ = {
			isa = PBXProject;
			attributes = {
				LastUpgradeCheck = 1020;
				ORGANIZATIONNAME = tencent;
				TargetAttributes = {
					9D2DB1D022D759C8000C508F = {
						CreatedOnToolsVersion = 10.2.1;
					};
				};
			};
			buildConfigurationList = 9D2DB1CB22D759C8000C508F /* Build configuration list for PBXProject "tnn" */;
			compatibilityVersion = "Xcode 9.3";
			developmentRegion = en;
			hasScannedForEncodings = 0;
			knownRegions = (
				en,
			);
			mainGroup = 9D2DB1C722D759C8000C508F;
			productRefGroup = 9D2DB1D222D759C8000C508F /* Products */;
			projectDirPath = "";
			projectRoot = "";
			targets = (
				9D2DB1D022D759C8000C508F /* tnn */,
			);
		};
/* End PBXProject section */

/* Begin PBXResourcesBuildPhase section */
		9D2DB1CF22D759C8000C508F /* Resources */ = {
			isa = PBXResourcesBuildPhase;
			buildActionMask = 2147483647;
			files = (
			);
			runOnlyForDeploymentPostprocessing = 0;
		};
/* End PBXResourcesBuildPhase section */

/* Begin PBXSourcesBuildPhase section */
		9D2DB1CD22D759C8000C508F /* Sources */ = {
			isa = PBXSourcesBuildPhase;
			buildActionMask = 2147483647;
			files = (
				9D32FCF824557EEC002DCDAB /* elu_layer.cc in Sources */,
				1FC98D8D25039D6000A81D79 /* arm_conv_layer_group.cc in Sources */,
				9DD1FB4D247CE9BE00800139 /* metal_common.metal in Sources */,
				9DD1FC9B247CEA1400800139 /* compute_int8.cc in Sources */,
				9D32FF2724557EED002DCDAB /* pooling_3d_layer_interpreter.cc in Sources */,
				9D32FCC624557EEC002DCDAB /* reduce_prod_layer.cc in Sources */,
				9DD1FCE6247CEA1500800139 /* arm_reduce_max_layer_acc.cc in Sources */,
				9D32FF1F24557EED002DCDAB /* hard_swish_layer_interpreter.cc in Sources */,
				9DD1FB5E247CE9BE00800139 /* metal_reduce_log_sum_layer_acc.mm in Sources */,
				9D32FCC924557EEC002DCDAB /* exp_layer.cc in Sources */,
				9D32FF6A24557EED002DCDAB /* status.cc in Sources */,
				9DD1FBA2247CE9BE00800139 /* metal_pad_layer_acc.mm in Sources */,
				9DD1FCE7247CEA1500800139 /* arm_reduce_min_layer_acc.cc in Sources */,
				9DD1FB55247CE9BE00800139 /* metal_sqrt_layer_acc.mm in Sources */,
				9DD1FB6A247CE9BE00800139 /* metal_reduce_l1_layer_acc.mm in Sources */,
				9DD1FCA5247CEA1400800139 /* CONV_DW_5X5_FLOAT_SLIDEW.S in Sources */,
				9D32FF2324557EED002DCDAB /* roi_pooling_layer_interpreter.cc in Sources */,
				9DD1FCBC247CEA1400800139 /* arm_detection_output_layer_acc.cc in Sources */,
				9D32FC9E24557EEC002DCDAB /* share_one_thread_memory_mode_state.cc in Sources */,
				9DD1FC98247CEA1400800139 /* compute.cc in Sources */,
				9D32FCDC24557EEC002DCDAB /* selu_layer.cc in Sources */,
				9DF19EA024A1FE8E00E1376D /* metal_pooling_layer_acc.mm in Sources */,
				9DD1FCA4247CEA1400800139 /* CONV_BFP16_SLIDEW_C3.S in Sources */,
				9DD1FCA0247CEA1400800139 /* DECONV_FLOAT_O4.S in Sources */,
				9DD1FCE0247CEA1500800139 /* arm_conv_layer_acc.cc in Sources */,
				9DD1FB50247CE9BE00800139 /* metal_sin_layer_acc.mm in Sources */,
				9DD1FB58247CE9BE00800139 /* metal_splitv_layer_acc.metal in Sources */,
				9D32FF1824557EED002DCDAB /* sub_layer_interpreter.cc in Sources */,
				9D32FF0224557EED002DCDAB /* layer_resource_generator.cc in Sources */,
				9DD1FBA6247CE9BE00800139 /* metal_pad_layer_acc.metal in Sources */,
				9DD1FB70247CE9BE00800139 /* metal_selu_layer_acc.mm in Sources */,
				9DD1FCBA247CEA1400800139 /* arm_div_layer_acc.cc in Sources */,
				9D32FF1624557EED002DCDAB /* pooling_layer_interpreter.cc in Sources */,
				9D32FF1924557EED002DCDAB /* normalize_layer_interpreter.cc in Sources */,
				9DD1FB64247CE9BE00800139 /* metal_reduce_min_layer_acc.mm in Sources */,
				9DD1FCA1247CEA1400800139 /* CONV_DW_3X3_FLOAT_SLIDEW.S in Sources */,
				9D32FF0B24557EED002DCDAB /* batch_norm_layer_interpreter.cc in Sources */,
				9D32FF5124557EED002DCDAB /* pooling_layer_interpreter.cc in Sources */,
				9D32FCC724557EEC002DCDAB /* reduce_sum_square_layer.cc in Sources */,
				9D32FCB924557EEC002DCDAB /* wingorad_generater.cc in Sources */,
				9D32FF2024557EED002DCDAB /* elu_layer_interpreter.cc in Sources */,
				9D32FF1524557EED002DCDAB /* stride_slice_layer_interpreter.cc in Sources */,
				9DD1FC6E247CEA1400800139 /* arm_log_acc_layer_acc.cc in Sources */,
				9DD1FCBD247CEA1400800139 /* arm_layer_acc.cc in Sources */,
				9D32FF4124557EED002DCDAB /* ncnn_model_interpreter.cc in Sources */,
				9DD1FC79247CEA1400800139 /* arm_mul_layer_acc.cc in Sources */,
				9DD1FCEA247CEA1500800139 /* arm_softplus_layer_acc.cc in Sources */,
				9DD1FCB0247CEA1400800139 /* GEMM_FLOAT_N8.S in Sources */,
				9DD1FB7A247CE9BE00800139 /* metal_splitv_layer_acc.mm in Sources */,
				9DD1FCC0247CEA1400800139 /* arm_pow_layer_acc.cc in Sources */,
				9D32FF6B24557EED002DCDAB /* blob.cc in Sources */,
				9D32FCC124557EEC002DCDAB /* pow_layer.cc in Sources */,
				9D32FF5E24557EED002DCDAB /* interp_layer_interpreter.cc in Sources */,
				9DD1FBD1247CE9BF00800139 /* metal_acos_layer_acc.metal in Sources */,
				9D32FCC824557EEC002DCDAB /* add_layer.cc in Sources */,
				9D32FF1124557EED002DCDAB /* reorg_layer_interpreter.cc in Sources */,
				9DD1FB74247CE9BE00800139 /* metal_deconv_layer_common.metal in Sources */,
				9D32FCEF24557EEC002DCDAB /* concat_layer.cc in Sources */,
				9DD1FB4A247CE9BE00800139 /* metal_tan_layer_acc.metal in Sources */,
				9D32FCD524557EEC002DCDAB /* sub_layer.cc in Sources */,
				9DD1FC94247CEA1400800139 /* arm_pool_layer_acc.cc in Sources */,
				9DD1FBCF247CE9BF00800139 /* metal_log_layer_acc.mm in Sources */,
				9D32FC8D24557EEC002DCDAB /* blob_1d_memory.cc in Sources */,
				9DD1FCBB247CEA1400800139 /* arm_exp_layer_acc.cc in Sources */,
				9DD1FBC6247CE9BE00800139 /* metal_upsample_layer_acc.mm in Sources */,
				9DD1FBA9247CE9BE00800139 /* metal_reshape_layer_acc.metal in Sources */,
				9DD1FCA2247CEA1400800139 /* GEMM_INT8_4X4.S in Sources */,
				9D32FF7924557EED002DCDAB /* blob_manager.cc in Sources */,
				9DD1FC75247CEA1400800139 /* arm_inner_product_layer_acc.cc in Sources */,
				9D32FD0824557EEC002DCDAB /* lrn_layer.cc in Sources */,
				9DD1FC9C247CEA1400800139 /* CONV_BFP16_O4.S in Sources */,
				9DD1FC7A247CEA1400800139 /* arm_normalize_layer_acc.cc in Sources */,
				9DD1FC65247CEA1400800139 /* arm_util.cc in Sources */,
				9D32FCB824557EEC002DCDAB /* blob_memory_size_utils.cc in Sources */,
				9DD1FB9E247CE9BE00800139 /* metal_div_layer_acc.metal in Sources */,
				9D32FF2624557EED002DCDAB /* pow_layer_interpreter.cc in Sources */,
				9D32FF3024557EED002DCDAB /* min_layer_interpreter.cc in Sources */,
				9DD1FBB0247CE9BE00800139 /* metal_asin_layer_acc.metal in Sources */,
				9D32FCD124557EEC002DCDAB /* elementwise_layer.cc in Sources */,
				9DD1FB67247CE9BE00800139 /* metal_elu_layer_acc.metal in Sources */,
				9DD1FBC0247CE9BE00800139 /* metal_conv_layer_1x1.metal in Sources */,
				9D32FCFC24557EEC002DCDAB /* upsample_layer.cc in Sources */,
				9D32FC9F24557EEC002DCDAB /* memory_mode_state_factory.cc in Sources */,
				9DD1FCE5247CEA1500800139 /* arm_add_layer_acc.cc in Sources */,
				9D32FCCE24557EEC002DCDAB /* flatten_layer.cc in Sources */,
				9DD1FC9D247CEA1400800139 /* GEMM_BFP16_N4.S in Sources */,
				9DD1FB95247CE9BE00800139 /* metal_min_layer_acc.mm in Sources */,
				9D32FF5F24557EED002DCDAB /* inner_product_layer_interpreter.cc in Sources */,
				9DD1FB84247CE9BE00800139 /* metal_reduce_prod_layer_acc.mm in Sources */,
				9D32FC9024557EEC002DCDAB /* blob_2d_memory_pool.cc in Sources */,
				9D32FF7624557EED002DCDAB /* abstract_layer_acc.cc in Sources */,
				9DD1FBAF247CE9BE00800139 /* metal_permute_layer_acc.mm in Sources */,
				9D32FF0A24557EED002DCDAB /* model_interpreter.cc in Sources */,
				9DD1FB99247CE9BE00800139 /* metal_clip_layer_acc.mm in Sources */,
				9D32FCD824557EEC002DCDAB /* floor_layer.cc in Sources */,
				9D32FD0A24557EEC002DCDAB /* reduce_log_sum_layer.cc in Sources */,
				9DD1FB4E247CE9BE00800139 /* metal_tanh_layer_acc.mm in Sources */,
				9D32FF4424557EED002DCDAB /* ncnn_optimizer_manager.cc in Sources */,
				9D32FF4724557EED002DCDAB /* ncnn_param_utils.cc in Sources */,
				9D32FCE024557EEC002DCDAB /* relu6_layer.cc in Sources */,
				9D32FCAD24557EEC002DCDAB /* string_format.cc in Sources */,
				9D32FCD324557EEC002DCDAB /* inner_product_layer.cc in Sources */,
				9D32FF3E24557EED002DCDAB /* net_structure.cc in Sources */,
				9D32FCA824557EEC002DCDAB /* half_utils.cc in Sources */,
				9D32FCFA24557EEC002DCDAB /* scale_layer.cc in Sources */,
				9D32FCBF24557EEC002DCDAB /* pribox_generator_utils.cc in Sources */,
				9D32FF5A24557EED002DCDAB /* eltwise_layer_interpreter.cc in Sources */,
				9D32FF6624557EED002DCDAB /* abstract_network.cc in Sources */,
				9DD1FCAD247CEA1400800139 /* CONV_FLOAT_SLIDEW_C3.S in Sources */,
				9D32FCEE24557EEC002DCDAB /* reformat_layer.cc in Sources */,
				9D32FD0424557EEC002DCDAB /* deconv_layer.cc in Sources */,
				9DD1FBB3247CE9BE00800139 /* metal_asin_layer_acc.mm in Sources */,
				9D32FCC324557EEC002DCDAB /* sign_layer.cc in Sources */,
				9D32FF2524557EED002DCDAB /* softmax_layer_interpreter.cc in Sources */,
				9DD1FC6B247CEA1400800139 /* arm_sigmoid_layer_acc.cc in Sources */,
				9DD1FBAC247CE9BE00800139 /* metal_sign_layer_acc.metal in Sources */,
				9DD1FC77247CEA1400800139 /* arm_reduce_layer_acc.cc in Sources */,
				9D32FF2E24557EED002DCDAB /* instance_norm_layer_interpreter.cc in Sources */,
				9DD1FB8C247CE9BE00800139 /* metal_normalize_layer_acc.mm in Sources */,
				9DD1FC92247CEA1400800139 /* arm_max_layer_acc.cc in Sources */,
				9D32FC8B24557EEC002DCDAB /* memory_unify_assign_strategy.cc in Sources */,
				9D32FCF724557EEC002DCDAB /* pooling_layer.cc in Sources */,
				9DD1FB66247CE9BE00800139 /* metal_atan_layer_acc.mm in Sources */,
				9D32FF3324557EED002DCDAB /* conv_3d_layer_interpreter.cc in Sources */,
				9D32FCCD24557EEC002DCDAB /* sqrt_layer.cc in Sources */,
				ECEC5D6B24FCE0780044DDF1 /* mat_converter_acc.cc in Sources */,
				9DD1FBC3247CE9BE00800139 /* metal_conv_layer_winograd.mm in Sources */,
				9DD1FCC1247CEA1400800139 /* arm_binary_layer_acc.cc in Sources */,
				9DD1FBC5247CE9BE00800139 /* metal_unary_layer_acc.mm in Sources */,
				9D32FF1024557EED002DCDAB /* detection_output_interpreter.cc in Sources */,
				9D32FCDB24557EEC002DCDAB /* instance_norm_layer.cc in Sources */,
				9DD1FC70247CEA1400800139 /* arm_splitv_layer_acc.cc in Sources */,
				9D32FF4024557EED002DCDAB /* abstract_model_interpreter.cc in Sources */,
				9DD1FB5A247CE9BE00800139 /* metal_log_layer_acc.metal in Sources */,
				9D32FC9424557EEC002DCDAB /* memory_seperate_assign_strategy.cc in Sources */,
				9D32FF5C24557EED002DCDAB /* relu_layer_interpreter.cc in Sources */,
				9DD1FBD0247CE9BF00800139 /* metal_sub_layer_acc.metal in Sources */,
				9D32FF6524557EED002DCDAB /* layer_type.cc in Sources */,
				9DD1FCC5247CEA1400800139 /* arm_nchw_layer_acc.cc in Sources */,
				9D32FF0D24557EED002DCDAB /* conv_layer_interpreter.cc in Sources */,
				9D32FCD424557EEC002DCDAB /* atan_layer.cc in Sources */,
				9DD1FC97247CEA1400800139 /* arm_pad_layer_acc.cc in Sources */,
				9D32FF2124557EED002DCDAB /* selu_layer_interpreter.cc in Sources */,
				9D32FF2224557EED002DCDAB /* lrn_layer_interpreter.cc in Sources */,
				9DD1FB83247CE9BE00800139 /* metal_exp_layer_acc.mm in Sources */,
				9DD1FB88247CE9BE00800139 /* metal_pow_layer_acc.mm in Sources */,
				9D32FF5B24557EED002DCDAB /* reshape_layer_interpreter.cc in Sources */,
				9D32FF5624557EED002DCDAB /* hard_swish_layer_interpreter.cc in Sources */,
				9DD1FB38247CE9BE00800139 /* metal_blob_converter.mm in Sources */,
				9DD1FC8E247CEA1400800139 /* arm_hard_sigmoid_acc.cc in Sources */,
				9DF19E9F24A1FE8E00E1376D /* metal_pooling_layer_acc.metal in Sources */,
				9DD1FCB2247CEA1400800139 /* GEMM_BFP16_N8.S in Sources */,
				9DD1FCE8247CEA1500800139 /* arm_floor_layer_acc.cc in Sources */,
				9D32FCDF24557EEC002DCDAB /* conv3d_layer.cc in Sources */,
				9D32FC8524557EEC002DCDAB /* net_optimizer_remove_layers.cc in Sources */,
				9D32FF2D24557EED002DCDAB /* reshape_layer_interpreter.cc in Sources */,
				9DD1FC8D247CEA1400800139 /* arm_reorg_layer_acc.cc in Sources */,
				ECEC5D6424FCDBA50044DDF1 /* arm_mat_converter.cc in Sources */,
				9DD1FB31247CE9BE00800139 /* coreml_network.mm in Sources */,
				9D32FF7424557EED002DCDAB /* abstract_device.cc in Sources */,
				9D32FCD224557EEC002DCDAB /* div_layer.cc in Sources */,
				9DD1FB87247CE9BE00800139 /* metal_sin_layer_acc.metal in Sources */,
				9DD1FB8B247CE9BE00800139 /* metal_mul_layer_acc.metal in Sources */,
				9D32FCEC24557EEC002DCDAB /* reduce_min_layer.cc in Sources */,
				9DD1FBB2247CE9BE00800139 /* metal_max_layer_acc.metal in Sources */,
				9DD1FCA9247CEA1400800139 /* asm_func_name.S in Sources */,
				9DD1FB91247CE9BE00800139 /* metal_concat_layer_acc.metal in Sources */,
				9D32FC8F24557EEC002DCDAB /* shared_memory_manager.cc in Sources */,
				9D32FCF024557EEC002DCDAB /* mul_layer.cc in Sources */,
				9D32FF2B24557EED002DCDAB /* hdrguide_layer_interpreter.cc in Sources */,
				9DD1FC78247CEA1400800139 /* arm_relu_layer_acc.cc in Sources */,
				9DD1FB9D247CE9BE00800139 /* metal_softplus_layer_acc.mm in Sources */,
				9DD1FCB6247CEA1400800139 /* CONV_DW_5X5_FLOAT_SLIDEW.S in Sources */,
				9DD1FB48247CE9BE00800139 /* metal_mul_layer_acc.mm in Sources */,
				9DD1FC67247CEA1400800139 /* arm_context.cc in Sources */,
				9DD1FCCE247CEA1500800139 /* arm_log_sigmoid_layer_acc.cc in Sources */,
				9D32FC9224557EEC002DCDAB /* blob_memory.cc in Sources */,
				9DD1FB76247CE9BE00800139 /* metal_deconv_layer_depthwise.mm in Sources */,
				9DD1FC76247CEA1400800139 /* arm_reduce_l2_layer_acc.cc in Sources */,
				9D32FF5424557EED002DCDAB /* permute_layer_interpreter.cc in Sources */,
				9D32FD0124557EEC002DCDAB /* asin_layer.cc in Sources */,
				9D32FF3424557EED002DCDAB /* unary_op_layer_interpreter.cc in Sources */,
				9DD1FCCF247CEA1500800139 /* arm_reduce_l1_layer_acc.cc in Sources */,
				9DD1FB54247CE9BE00800139 /* metal_add_layer_acc.metal in Sources */,
				9DD1FC71247CEA1400800139 /* arm_reduce_prod_layer_acc.cc in Sources */,
				9DD1FCB7247CEA1400800139 /* CONV_FLOAT_O4.S in Sources */,
				9DD1FB5D247CE9BE00800139 /* metal_reduce_sum_square_layer_acc.mm in Sources */,
				9D32FF4E24557EED002DCDAB /* conv_layer_interpreter.cc in Sources */,
				9DD1FB82247CE9BE00800139 /* metal_div_layer_acc.mm in Sources */,
				9DD1FCD8247CEA1500800139 /* arm_conv_layer_1x1.cc in Sources */,
				9DD1FCD3247CEA1500800139 /* arm_conv_layer_common.cc in Sources */,
				9D32FF1C24557EED002DCDAB /* max_layer_interpreter.cc in Sources */,
				9DD1FB65247CE9BE00800139 /* metal_tanh_layer_acc.metal in Sources */,
				9D32FD0924557EEC002DCDAB /* permute_layer.cc in Sources */,
				9DD1FBCC247CE9BF00800139 /* metal_pow_layer_acc.metal in Sources */,
				9DD1FC99247CEA1400800139 /* winograd_function.cc in Sources */,
				9DD1FCDC247CEA1500800139 /* arm_conv_int8_layer_common.cc in Sources */,
				9DD1FB4B247CE9BE00800139 /* metal_stride_slice_layer_acc.mm in Sources */,
				9D32FF4F24557EED002DCDAB /* memory_data_layer_interpreter.cc in Sources */,
				9D32FCF224557EEC002DCDAB /* roi_pooling_layer.cc in Sources */,
				9DD1FBA3247CE9BE00800139 /* metal_relu6_layer_acc.mm in Sources */,
				9DD1FB39247CE9BE00800139 /* metal_blob_converter.metal in Sources */,
				9DD1FBBD247CE9BE00800139 /* metal_conv_layer_1x1.mm in Sources */,
				9DD1FBC2247CE9BE00800139 /* metal_conv_layer_depthwise.metal in Sources */,
				ECEC5D6724FCDBA50044DDF1 /* arm_mat_util.cc in Sources */,
				9DD1FB47247CE9BE00800139 /* metal_multidir_broadcast_layer_acc.mm in Sources */,
				9D32FCCB24557EEC002DCDAB /* shuffle_layer.cc in Sources */,
				EC2CF72525078C1200EE3899 /* metal_mat_converter.mm in Sources */,
				9D32FD0B24557EEC002DCDAB /* hard_sigmoid_layer.cc in Sources */,
				9DD1FCEB247CEA1500800139 /* arm_reduce_sum_layer_acc.cc in Sources */,
				9D32FCD024557EEC002DCDAB /* reshape_layer.cc in Sources */,
				9D32FF5324557EED002DCDAB /* slice_layer_interpreter.cc in Sources */,
				9DD1FB71247CE9BE00800139 /* metal_batch_norm_layer_acc.mm in Sources */,
				EC2CF7512508A99C00EE3899 /* arm_deconv_layer_stride.cc in Sources */,
				9DD1FBAD247CE9BE00800139 /* metal_hard_sigmoid_layer_acc.mm in Sources */,
				9DD1FC7D247CEA1400800139 /* arm_sign_layer_acc.cc in Sources */,
				9DD1FBAB247CE9BE00800139 /* metal_instance_norm_layer_acc.metal in Sources */,
				9DB341FD249B0A9300F23F65 /* metal_cpu_adapter_acc.mm in Sources */,
				9DD1FB51247CE9BE00800139 /* metal_sub_layer_acc.mm in Sources */,
				9D32FF1D24557EED002DCDAB /* add_layer_interpreter.cc in Sources */,
				9D32FCAF24557EEC002DCDAB /* blob_transfer_utils.cc in Sources */,
				9DD1FB9B247CE9BE00800139 /* metal_max_layer_acc.mm in Sources */,
				9DD1FCB1247CEA1400800139 /* CONV_DW_3X3_FLOAT_SLIDEW.S in Sources */,
				9DD1FB92247CE9BE00800139 /* metal_tan_layer_acc.mm in Sources */,
				9DD1FB8E247CE9BE00800139 /* metal_elu_layer_acc.mm in Sources */,
				9D32FCD724557EEC002DCDAB /* reciprocal_layer.cc in Sources */,
				9D32FC9324557EEC002DCDAB /* memory_mode_state.cc in Sources */,
				9DD1FC6C247CEA1400800139 /* arm_unary_layer_acc.cc in Sources */,
				9D32FF4D24557EED002DCDAB /* batch_norm_layer_interpreter.cc in Sources */,
				9D4C60CF246BF826006068D1 /* profile.cc in Sources */,
				9D32FCE124557EEC002DCDAB /* prelu_layer.cc in Sources */,
				9D32FCA524557EEC002DCDAB /* blob_1d_memory_pool.cc in Sources */,
				9D32FC8824557EEC002DCDAB /* others_memory_mode_state.cc in Sources */,
				9D32FF2424557EED002DCDAB /* hard_sigmoid_layer_interpreter.cc in Sources */,
				9DD1FB72247CE9BE00800139 /* metal_deconv_layer_common.mm in Sources */,
				9DD1FC6A247CEA1400800139 /* arm_sqrt_layer_acc.cc in Sources */,
				9D32FCB724557EEC002DCDAB /* dims_vector_utils.cc in Sources */,
				9DD1FCE2247CEA1500800139 /* arm_conv_layer_depthwise_s1.cc in Sources */,
				9D32FF3F24557EED002DCDAB /* raw_buffer.cc in Sources */,
				9DD1FBA4247CE9BE00800139 /* metal_stride_slice_layer_acc.metal in Sources */,
				9D32FF7A24557EED002DCDAB /* default_network.cc in Sources */,
				9DD1FB77247CE9BE00800139 /* metal_deconv_layer_acc.mm in Sources */,
				ECEC5DA824FFC6FE0044DDF1 /* mat.cc in Sources */,
				9D32FF1324557EED002DCDAB /* clip_layer_interpreter.cc in Sources */,
				9D32FF0824557EED002DCDAB /* model_packer.cc in Sources */,
				9DD1FB9A247CE9BE00800139 /* metal_exp_layer_acc.metal in Sources */,
				9D32FCBA24557EEC002DCDAB /* data_type_utils.cc in Sources */,
				9D32FCE824557EEC002DCDAB /* reduce_sum_layer.cc in Sources */,
				9D32FCE424557EEC002DCDAB /* acos_layer.cc in Sources */,
				9D32FF5024557EED002DCDAB /* default_layer_interpreter.cc in Sources */,
				9DD1FCAF247CEA1400800139 /* DECONV_FLOAT_O4.S in Sources */,
				9DD1FB94247CE9BE00800139 /* metal_cos_layer_acc.mm in Sources */,
				9DD1FBBF247CE9BE00800139 /* metal_conv_layer_winograd.metal in Sources */,
				9DD1FB43247CE9BE00800139 /* metal_floor_layer_acc.mm in Sources */,
				9DD1FCB4247CEA1400800139 /* CONV_DW_3x3_BFP16_SLIDEW.S in Sources */,
				9DD1FBC8247CE9BE00800139 /* metal_sqrt_layer_acc.metal in Sources */,
				9D32FCFF24557EEC002DCDAB /* cos_layer.cc in Sources */,
				9DD1FB98247CE9BE00800139 /* metal_softmax_layer_acc.metal in Sources */,
				9D32FF6824557EED002DCDAB /* tnn_impl.cc in Sources */,
				9DD1FB8D247CE9BE00800139 /* metal_reduce_l2_layer_acc.mm in Sources */,
				9DD1FBCA247CE9BE00800139 /* metal_lrn_layer_acc.mm in Sources */,
				9D32FCB624557EEC002DCDAB /* blob_converter_internal.cc in Sources */,
				9DD1FB4F247CE9BE00800139 /* metal_instance_norm_layer_acc.mm in Sources */,
				9DD1FCAE247CEA1400800139 /* CONV_DW_5x5_BFP16_SLIDEW.S in Sources */,
				9D32FC9C24557EEC002DCDAB /* blob_2d_memory.cc in Sources */,
				9D32FF6124557EED002DCDAB /* crop_layer_interpreter.cc in Sources */,
				9DD1FC7E247CEA1400800139 /* arm_reformat_layer_acc.cc in Sources */,
				9DD1FBCB247CE9BF00800139 /* metal_shuffle_layer_acc.mm in Sources */,
				9DD1FBAE247CE9BE00800139 /* metal_reciprocal_layer_acc.mm in Sources */,
				9DD1FB56247CE9BE00800139 /* metal_layer_acc.mm in Sources */,
				9DD1FB7C247CE9BE00800139 /* metal_softplus_layer_acc.metal in Sources */,
				9DD1FCF1247CEA1500800139 /* arm_device.cc in Sources */,
				9DD1FC91247CEA1400800139 /* arm_min_layer_acc.cc in Sources */,
				9DD1FCB5247CEA1400800139 /* CONV_BFP16_SLIDEW_C3.S in Sources */,
				9D32FCFD24557EEC002DCDAB /* reduce_layer.cc in Sources */,
				9DD1FB90247CE9BE00800139 /* metal_concat_layer_acc.mm in Sources */,
				9D32FF5D24557EED002DCDAB /* deconv_layer_interpreter.cc in Sources */,
				9DD1FCCB247CEA1500800139 /* arm_permute_layer_acc.cc in Sources */,
				9DD1FCC4247CEA1400800139 /* arm_abs_layer_acc.cc in Sources */,
				9D32FF2C24557EED002DCDAB /* prior_box_layer_interpreter.cc in Sources */,
				9DD1FCDA247CEA1500800139 /* arm_conv_layer_3x3.cc in Sources */,
				9D32FF1B24557EED002DCDAB /* upsample_layer_interpreter.cc in Sources */,
				9D32FF3224557EED002DCDAB /* concat_layer_interpreter.cc in Sources */,
				9DD1FC7C247CEA1400800139 /* arm_reshape_layer_acc.cc in Sources */,
				9DD1FCBF247CEA1400800139 /* arm_hard_swish_acc.cc in Sources */,
				9D32FCD924557EEC002DCDAB /* detection_output_layer.cc in Sources */,
				9DD1FBBB247CE9BE00800139 /* metal_conv_layer_common.metal in Sources */,
				9DD1FCD0247CEA1500800139 /* arm_priorbox_layer_acc.cc in Sources */,
				9D32FCE924557EEC002DCDAB /* pad_layer.cc in Sources */,
				9DD1FB7B247CE9BE00800139 /* metal_sign_layer_acc.mm in Sources */,
				9DD1FBB1247CE9BE00800139 /* metal_reduce_log_sum_exp_layer_acc.mm in Sources */,
				9D32FD0224557EEC002DCDAB /* reorg_layer.cc in Sources */,
				9D32FCF124557EEC002DCDAB /* base_layer.cc in Sources */,
				9D32FF2924557EED002DCDAB /* mul_layer_interpreter.cc in Sources */,
				9D32FF4324557EED002DCDAB /* memory_data_optimizer.cc in Sources */,
				9DD1FC6F247CEA1400800139 /* arm_reduce_log_sum_exp_layer_acc.cc in Sources */,
				9D32FD0724557EEC002DCDAB /* log_sigmoid_layer.cc in Sources */,
				9D32FCDA24557EEC002DCDAB /* splitv_layer.cc in Sources */,
				9D32FCEA24557EEC002DCDAB /* abs_layer.cc in Sources */,
				9DD1FCC6247CEA1400800139 /* arm_prelu_layer_acc.cc in Sources */,
				9D32FCB324557EEC002DCDAB /* data_format_converter.cc in Sources */,
				9D32FF4A24557EED002DCDAB /* ncnn_layer_type.cc in Sources */,
				9DD1FC83247CEA1400800139 /* arm_reduce_log_sum_layer_acc.cc in Sources */,
				9D32FD0C24557EEC002DCDAB /* max_layer.cc in Sources */,
				9D32FC8224557EEC002DCDAB /* net_optimizer_insert_reformat.cc in Sources */,
				9D32FD0324557EEC002DCDAB /* batch_norm_layer.cc in Sources */,
				9DD1FCEF247CEA1500800139 /* arm_blob_converter.cc in Sources */,
				EC2CF7832511F80500EE3899 /* metal_arg_max_or_min_layer_acc.metal in Sources */,
				9DD1FB49247CE9BE00800139 /* metal_ceil_layer_acc.metal in Sources */,
				9D32FF0424557EED002DCDAB /* default_model_interpreter.cc in Sources */,
				9DD1FB5F247CE9BE00800139 /* metal_atan_layer_acc.metal in Sources */,
				9DD1FC74247CEA1400800139 /* arm_instance_norm_layer_acc.cc in Sources */,
				9DD1FCC2247CEA1400800139 /* arm_elu_layer_acc.cc in Sources */,
				9D32FF6E24557EED002DCDAB /* context.cc in Sources */,
				9D32FF5724557EED002DCDAB /* lrn_layer_interpreter.cc in Sources */,
				9DD1FC6D247CEA1400800139 /* arm_sub_layer_acc.cc in Sources */,
				9DD1FC85247CEA1400800139 /* arm_reciprocal_layer_acc.cc in Sources */,
				9DD1FC81247CEA1400800139 /* arm_relu6_layer_acc.cc in Sources */,
				9DD1FB7F247CE9BE00800139 /* metal_log_sigmoid_layer_acc.mm in Sources */,
				9DF26BD924645EA500F22F0D /* naive_compute.cc in Sources */,
				9DD1FC88247CEA1400800139 /* arm_deconv_layer_common.cc in Sources */,
				9DD1FBC4247CE9BE00800139 /* metal_conv_layer_acc.mm in Sources */,
				9D32FCF524557EEC002DCDAB /* reduce_l2_layer.cc in Sources */,
				9D32FF0E24557EED002DCDAB /* flatten_layer_interpreter.cc in Sources */,
				9DD1FB7D247CE9BE00800139 /* metal_relu6_layer_acc.metal in Sources */,
				9D32FCBE24557EEC002DCDAB /* cpu_utils.cc in Sources */,
				9DD1FCB3247CEA1400800139 /* GEMM_INT8_4X4.S in Sources */,
				9DD1FB6F247CE9BE00800139 /* metal_acos_layer_acc.mm in Sources */,
				9D32FF3524557EED002DCDAB /* scale_layer_interpreter.cc in Sources */,
				9DD1FB59247CE9BE00800139 /* metal_hard_swish_layer_acc.mm in Sources */,
				9D5B716024BF0A300062DF64 /* metal_prior_box_layer_acc.metal in Sources */,
				9DD1FB6C247CE9BE00800139 /* metal_reduce_layer_acc.mm in Sources */,
				9D32FF0524557EED002DCDAB /* net_resource.cc in Sources */,
				9D32FCAE24557EEC002DCDAB /* blob_dump_utils.cc in Sources */,
				9DD1FBC1247CE9BE00800139 /* metal_inner_product_layer_acc.metal in Sources */,
				9DD1FB57247CE9BE00800139 /* metal_reduce_sum_layer_acc.mm in Sources */,
				9D32FCED24557EEC002DCDAB /* sin_layer.cc in Sources */,
				9DD1FCA3247CEA1400800139 /* CONV_DW_3X3_BFP16_SLIDEW.S in Sources */,
				9DD1FBCE247CE9BF00800139 /* metal_log_sigmoid_layer_acc.metal in Sources */,
				9D32FCC224557EEC002DCDAB /* tanh_layer.cc in Sources */,
				9D32FD0524557EEC002DCDAB /* stride_slice_layer.cc in Sources */,
				9D32FC7D24557EEB002DCDAB /* net_optimizer_fuse_conv_relu.cc in Sources */,
				9DD1FB9C247CE9BE00800139 /* metal_sigmoid_layer_acc.metal in Sources */,
				9D32FCBB24557EEC002DCDAB /* split_utils.cc in Sources */,
				9DD1FB63247CE9BE00800139 /* metal_reduce_max_layer_acc.mm in Sources */,
				9DD1FB89247CE9BE00800139 /* metal_softmax_layer_acc.mm in Sources */,
				9DD1FB96247CE9BE00800139 /* metal_normalize_layer_acc.metal in Sources */,
				9DD1FB5C247CE9BE00800139 /* metal_ceil_layer_acc.mm in Sources */,
				9DD1FB8A247CE9BE00800139 /* metal_lrn_layer_acc.metal in Sources */,
				9DD1FB9F247CE9BE00800139 /* metal_cos_layer_acc.metal in Sources */,
				9D32FC8924557EEC002DCDAB /* blob_memory_size_info.cc in Sources */,
				9D4C60CC246BF7A1006068D1 /* bbox_util.cc in Sources */,
				9DD1FBB4247CE9BE00800139 /* metal_conv_layer_common.mm in Sources */,
				9DD1FC86247CEA1400800139 /* arm_deconv_layer_acc.cc in Sources */,
				9DD1FBB6247CE9BE00800139 /* metal_inner_product_layer_acc.mm in Sources */,
				9DD1FB3D247CE9BE00800139 /* metal_context.mm in Sources */,
				9D32FF4524557EED002DCDAB /* expand_slice_optimizer.cc in Sources */,
				9D32FCFB24557EEC002DCDAB /* hard_swish_layer.cc in Sources */,
				9DD1FCE9247CEA1500800139 /* arm_shuffle_layer_acc.cc in Sources */,
				9D32FF1724557EED002DCDAB /* pad_layer_interpreter.cc in Sources */,
				9DD1FB35247CE9BE00800139 /* metal_device.mm in Sources */,
				9DD1FBBA247CE9BE00800139 /* metal_conv_layer_depthwise.mm in Sources */,
				9DD1FC9F247CEA1400800139 /* CONV_DW_5X5_BFP16_SLIDEW.S in Sources */,
				9DD1FB93247CE9BE00800139 /* metal_clip_layer_acc.metal in Sources */,
				9D32FCC424557EEC002DCDAB /* softplus_layer.cc in Sources */,
				ECEC5D6D24FCE0780044DDF1 /* mat_utils.cc in Sources */,
				9DD1FB3C247CE9BE00800139 /* metal_command_queue.mm in Sources */,
				9D32FCC024557EEC002DCDAB /* sigmoid_layer.cc in Sources */,
				9D32FCE724557EEC002DCDAB /* reduce_mean_layer.cc in Sources */,
				9DD1FC80247CEA1400800139 /* arm_selu_layer_acc.cc in Sources */,
				9DD1FB45247CE9BE00800139 /* metal_hard_swish_layer_acc.metal in Sources */,
				9DD1FC96247CEA1400800139 /* arm_clip_layer_acc.cc in Sources */,
				9D32FCEB24557EEC002DCDAB /* min_layer.cc in Sources */,
				9DD1FB4C247CE9BE00800139 /* metal_reduce_mean_layer_acc.mm in Sources */,
				9DD1FB69247CE9BE00800139 /* metal_prelu_layer_acc.mm in Sources */,
				9D32FC8624557EEC002DCDAB /* net_optimizer_manager.cc in Sources */,
				9D32FF1E24557EED002DCDAB /* permute_layer_interpreter.cc in Sources */,
				9DD1FB61247CE9BE00800139 /* metal_batch_norm_layer_acc.metal in Sources */,
				9DD1FB79247CE9BE00800139 /* metal_deconv_layer_depthwise.metal in Sources */,
				9D32FCDE24557EEC002DCDAB /* conv_layer.cc in Sources */,
				9D32FCF424557EEC002DCDAB /* reduce_log_sum_exp_layer.cc in Sources */,
				9D32FCF924557EEC002DCDAB /* log_layer.cc in Sources */,
				9D32FF6024557EED002DCDAB /* concat_layer_interpreter.cc in Sources */,
				9D32FF2F24557EED002DCDAB /* splitv_layer_interpreter.cc in Sources */,
				9DD1FB85247CE9BE00800139 /* metal_min_layer_acc.metal in Sources */,
				9DD1FCC7247CEA1400800139 /* arm_stride_slice_layer_acc.cc in Sources */,
				9D32FD0D24557EEC002DCDAB /* reduce_max_layer.cc in Sources */,
				9D32FF2824557EED002DCDAB /* blob_scale_layer_interpreter.cc in Sources */,
				9DD1FB8F247CE9BE00800139 /* metal_abs_layer_acc.mm in Sources */,
				9DD1FB6B247CE9BE00800139 /* metal_abs_layer_acc.metal in Sources */,
				9DD1FC8F247CEA1400800139 /* arm_reduce_mean_layer_acc.cc in Sources */,
				9DD1FB44247CE9BE00800139 /* metal_relu_layer_acc.mm in Sources */,
				9DD1FBA8247CE9BE00800139 /* metal_hdrguide_layer_acc.mm in Sources */,
				9DD1FB62247CE9BE00800139 /* metal_floor_layer_acc.metal in Sources */,
				9DD1FBA7247CE9BE00800139 /* metal_add_layer_acc.mm in Sources */,
				9D32FF7024557EED002DCDAB /* tnn.cc in Sources */,
				9DD1FBA1247CE9BE00800139 /* metal_prelu_layer_acc.metal in Sources */,
				9DD1FB41247CE9BE00800139 /* metal_permute_layer_acc.metal in Sources */,
				9D852BCB24584E6A003F4E41 /* bfp16_utils.cc in Sources */,
				9D32FF1424557EED002DCDAB /* div_layer_interpreter.cc in Sources */,
				9D32FCA324557EEC002DCDAB /* blob_memory_pool_factory.cc in Sources */,
				9DD1FC82247CEA1400800139 /* arm_trig_layer_acc.cc in Sources */,
				9DD1FCCA247CEA1500800139 /* arm_batch_norm_layer_acc.cc in Sources */,
				9D32FF6224557EED002DCDAB /* shuffle_channel_layer_interpreter.cc in Sources */,
				9D32FF3124557EED002DCDAB /* inner_product_layer_interpreter.cc in Sources */,
				9D32FD0024557EEC002DCDAB /* relu_layer.cc in Sources */,
				9DD1FB7E247CE9BE00800139 /* metal_reciprocal_layer_acc.metal in Sources */,
				9DD1FB80247CE9BE00800139 /* metal_shuffle_layer_acc.metal in Sources */,
				9D32FF5524557EED002DCDAB /* binary_op_interpreter.cc in Sources */,
				9D32FF7824557EED002DCDAB /* instance.cc in Sources */,
				9D32FF3C24557EED002DCDAB /* default_model_packer.cc in Sources */,
				9DD1FB60247CE9BE00800139 /* metal_selu_layer_acc.metal in Sources */,
				9DD1FC73247CEA1400800139 /* arm_scale_layer_acc.cc in Sources */,
				9DD1FCCC247CEA1500800139 /* arm_neg_layer_acc.cc in Sources */,
				9DD1FCA6247CEA1400800139 /* CONV_FLOAT_O4.S in Sources */,
				9DD1FB5B247CE9BE00800139 /* metal_reshape_layer_acc.mm in Sources */,
				9DD1FCC3247CEA1400800139 /* arm_upsample_layer_acc.cc in Sources */,
				9D32FF5924557EED002DCDAB /* softmax_layer_interpreter.cc in Sources */,
				9DD1FBA0247CE9BE00800139 /* metal_reduce_layer_acc.metal in Sources */,
				9DD1FCE4247CEA1500800139 /* arm_concat_layer_acc.cc in Sources */,
				9D32FCF624557EEC002DCDAB /* normalize_layer.cc in Sources */,
				EC2CF7822511F80500EE3899 /* metal_arg_max_or_min_layer_acc.mm in Sources */,
				9DD1FCDE247CEA1500800139 /* arm_conv_layer_c3.cc in Sources */,
				9D32FD0624557EEC002DCDAB /* split_layer.cc in Sources */,
				9D32FCFE24557EEC002DCDAB /* multidir_broadcast_layer.cc in Sources */,
				9D32FCE524557EEC002DCDAB /* clip_layer.cc in Sources */,
				9D32FF0C24557EED002DCDAB /* shuffle_layer_interpreter.cc in Sources */,
				9DD1FCD1247CEA1500800139 /* arm_conv_int8_layer_depthwise.cc in Sources */,
				ECEC5D8D24FF97DF0044DDF1 /* mat.cc in Sources */,
				9D32FCE324557EEC002DCDAB /* softmax_layer.cc in Sources */,
				9D32FF5824557EED002DCDAB /* hard_sigmoid_layer_interpreter.cc in Sources */,
				9D32FF2A24557EED002DCDAB /* reduce_op_interpreter.cc in Sources */,
				9DD1FCAC247CEA1400800139 /* CONV_BFP16_O4.S in Sources */,
				9DD1FBCD247CE9BF00800139 /* metal_neg_layer_acc.mm in Sources */,
				9DD1FCA7247CEA1400800139 /* GEMM_FLOAT_N4.S in Sources */,
				9D32FC8E24557EEC002DCDAB /* blob_memory_pool.cc in Sources */,
				9DD1FC9E247CEA1400800139 /* CONV_FLOAT_SLIDEW_C3.S in Sources */,
				9DD1FB40247CE9BE00800139 /* metal_sigmoid_layer_acc.mm in Sources */,
				9DD1FC87247CEA1400800139 /* arm_deconv_layer_depthwise.cc in Sources */,
				9DD1FB97247CE9BE00800139 /* metal_relu_layer_acc.metal in Sources */,
				9D32FF1224557EED002DCDAB /* prelu_layer_interpreter.cc in Sources */,
				9D32FCCF24557EEC002DCDAB /* pooling_3d_layer.cc in Sources */,
				9D32FF7224557EED002DCDAB /* tnn_impl_default.cc in Sources */,
				9D5B716124BF0A300062DF64 /* metal_prior_box_layer_acc.mm in Sources */,
				9DD1FBC7247CE9BE00800139 /* metal_upsample_layer_acc.metal in Sources */,
				9D32FCDD24557EEC002DCDAB /* prior_box_layer.cc in Sources */,
				9D32FCF324557EEC002DCDAB /* hdrguide_layer.cc in Sources */,
				9DD1FCB8247CEA1400800139 /* gemm_function.cc in Sources */,
				9DD1FB3E247CE9BE00800139 /* tnn_impl_coreml.mm in Sources */,
				9DD1FB68247CE9BE00800139 /* metal_neg_layer_acc.metal in Sources */,
				9DD1FCCD247CEA1500800139 /* arm_reduce_sum_square_layer_acc.cc in Sources */,
				9DD1FB6D247CE9BE00800139 /* metal_hard_sigmoid_layer_acc.metal in Sources */,
				9D32FCE224557EEC002DCDAB /* neg_layer.cc in Sources */,
				9D32FF6D24557EED002DCDAB /* blob_int8.cc in Sources */,
				9DD1FC93247CEA1400800139 /* arm_softmax_layer_acc.cc in Sources */,
				9D32FCC524557EEC002DCDAB /* tan_layer.cc in Sources */,
				9DD1FCDB247CEA1500800139 /* arm_conv_layer_depthwise.cc in Sources */,
				EC2CF72625078C1200EE3899 /* metal_mat_converter.metal in Sources */,
				9DD1FB86247CE9BE00800139 /* metal_hdrguide_layer_acc.metal in Sources */,
			);
			runOnlyForDeploymentPostprocessing = 0;
		};
/* End PBXSourcesBuildPhase section */

/* Begin XCBuildConfiguration section */
		9D2DB1D722D759C8000C508F /* Debug */ = {
			isa = XCBuildConfiguration;
			buildSettings = {
				ALWAYS_SEARCH_USER_PATHS = NO;
				CLANG_ANALYZER_NONNULL = YES;
				CLANG_ANALYZER_NUMBER_OBJECT_CONVERSION = YES_AGGRESSIVE;
				CLANG_CXX_LANGUAGE_STANDARD = "gnu++14";
				CLANG_CXX_LIBRARY = "libc++";
				CLANG_ENABLE_MODULES = YES;
				CLANG_ENABLE_OBJC_ARC = YES;
				CLANG_ENABLE_OBJC_WEAK = YES;
				CLANG_WARN_BLOCK_CAPTURE_AUTORELEASING = YES;
				CLANG_WARN_BOOL_CONVERSION = YES;
				CLANG_WARN_COMMA = YES;
				CLANG_WARN_CONSTANT_CONVERSION = YES;
				CLANG_WARN_DEPRECATED_OBJC_IMPLEMENTATIONS = YES;
				CLANG_WARN_DIRECT_OBJC_ISA_USAGE = YES_ERROR;
				CLANG_WARN_DOCUMENTATION_COMMENTS = YES;
				CLANG_WARN_EMPTY_BODY = YES;
				CLANG_WARN_ENUM_CONVERSION = YES;
				CLANG_WARN_INFINITE_RECURSION = YES;
				CLANG_WARN_INT_CONVERSION = YES;
				CLANG_WARN_NON_LITERAL_NULL_CONVERSION = YES;
				CLANG_WARN_OBJC_IMPLICIT_RETAIN_SELF = YES;
				CLANG_WARN_OBJC_LITERAL_CONVERSION = YES;
				CLANG_WARN_OBJC_ROOT_CLASS = YES_ERROR;
				CLANG_WARN_RANGE_LOOP_ANALYSIS = YES;
				CLANG_WARN_STRICT_PROTOTYPES = YES;
				CLANG_WARN_SUSPICIOUS_MOVE = YES;
				CLANG_WARN_UNGUARDED_AVAILABILITY = YES_AGGRESSIVE;
				CLANG_WARN_UNREACHABLE_CODE = YES;
				CLANG_WARN__DUPLICATE_METHOD_MATCH = YES;
				CODE_SIGN_IDENTITY = "-";
				COPY_PHASE_STRIP = NO;
				CURRENT_PROJECT_VERSION = 71;
				DEBUG_INFORMATION_FORMAT = dwarf;
				ENABLE_STRICT_OBJC_MSGSEND = YES;
				ENABLE_TESTABILITY = YES;
				GCC_C_LANGUAGE_STANDARD = gnu11;
				GCC_DYNAMIC_NO_PIC = NO;
				GCC_NO_COMMON_BLOCKS = YES;
				GCC_OPTIMIZATION_LEVEL = 0;
				GCC_PREPROCESSOR_DEFINITIONS = (
					"DEBUG=1",
					"$(inherited)",
				);
				GCC_WARN_64_TO_32_BIT_CONVERSION = YES;
				GCC_WARN_ABOUT_RETURN_TYPE = YES_ERROR;
				GCC_WARN_UNDECLARED_SELECTOR = YES;
				GCC_WARN_UNINITIALIZED_AUTOS = YES_AGGRESSIVE;
				GCC_WARN_UNUSED_FUNCTION = YES;
				GCC_WARN_UNUSED_VARIABLE = YES;
				MACOSX_DEPLOYMENT_TARGET = 10.14;
				MTL_ENABLE_DEBUG_INFO = INCLUDE_SOURCE;
				MTL_FAST_MATH = YES;
				ONLY_ACTIVE_ARCH = YES;
				SDKROOT = macosx;
				VERSIONING_SYSTEM = "apple-generic";
				VERSION_INFO_PREFIX = "";
			};
			name = Debug;
		};
		9D2DB1D822D759C8000C508F /* Release */ = {
			isa = XCBuildConfiguration;
			buildSettings = {
				ALWAYS_SEARCH_USER_PATHS = NO;
				CLANG_ANALYZER_NONNULL = YES;
				CLANG_ANALYZER_NUMBER_OBJECT_CONVERSION = YES_AGGRESSIVE;
				CLANG_CXX_LANGUAGE_STANDARD = "gnu++14";
				CLANG_CXX_LIBRARY = "libc++";
				CLANG_ENABLE_MODULES = YES;
				CLANG_ENABLE_OBJC_ARC = YES;
				CLANG_ENABLE_OBJC_WEAK = YES;
				CLANG_WARN_BLOCK_CAPTURE_AUTORELEASING = YES;
				CLANG_WARN_BOOL_CONVERSION = YES;
				CLANG_WARN_COMMA = YES;
				CLANG_WARN_CONSTANT_CONVERSION = YES;
				CLANG_WARN_DEPRECATED_OBJC_IMPLEMENTATIONS = YES;
				CLANG_WARN_DIRECT_OBJC_ISA_USAGE = YES_ERROR;
				CLANG_WARN_DOCUMENTATION_COMMENTS = YES;
				CLANG_WARN_EMPTY_BODY = YES;
				CLANG_WARN_ENUM_CONVERSION = YES;
				CLANG_WARN_INFINITE_RECURSION = YES;
				CLANG_WARN_INT_CONVERSION = YES;
				CLANG_WARN_NON_LITERAL_NULL_CONVERSION = YES;
				CLANG_WARN_OBJC_IMPLICIT_RETAIN_SELF = YES;
				CLANG_WARN_OBJC_LITERAL_CONVERSION = YES;
				CLANG_WARN_OBJC_ROOT_CLASS = YES_ERROR;
				CLANG_WARN_RANGE_LOOP_ANALYSIS = YES;
				CLANG_WARN_STRICT_PROTOTYPES = YES;
				CLANG_WARN_SUSPICIOUS_MOVE = YES;
				CLANG_WARN_UNGUARDED_AVAILABILITY = YES_AGGRESSIVE;
				CLANG_WARN_UNREACHABLE_CODE = YES;
				CLANG_WARN__DUPLICATE_METHOD_MATCH = YES;
				CODE_SIGN_IDENTITY = "-";
				COPY_PHASE_STRIP = NO;
				CURRENT_PROJECT_VERSION = 71;
				DEBUG_INFORMATION_FORMAT = "dwarf-with-dsym";
				ENABLE_NS_ASSERTIONS = NO;
				ENABLE_STRICT_OBJC_MSGSEND = YES;
				ENABLE_TESTABILITY = YES;
				GCC_C_LANGUAGE_STANDARD = gnu11;
				GCC_NO_COMMON_BLOCKS = YES;
				GCC_WARN_64_TO_32_BIT_CONVERSION = YES;
				GCC_WARN_ABOUT_RETURN_TYPE = YES_ERROR;
				GCC_WARN_UNDECLARED_SELECTOR = YES;
				GCC_WARN_UNINITIALIZED_AUTOS = YES_AGGRESSIVE;
				GCC_WARN_UNUSED_FUNCTION = YES;
				GCC_WARN_UNUSED_VARIABLE = YES;
				MACOSX_DEPLOYMENT_TARGET = 10.14;
				MTL_ENABLE_DEBUG_INFO = NO;
				MTL_FAST_MATH = YES;
				SDKROOT = macosx;
				VERSIONING_SYSTEM = "apple-generic";
				VERSION_INFO_PREFIX = "";
			};
			name = Release;
		};
		9D2DB1DA22D759C8000C508F /* Debug */ = {
			isa = XCBuildConfiguration;
			buildSettings = {
				CODE_SIGNING_REQUIRED = NO;
				CODE_SIGN_IDENTITY = "";
				CODE_SIGN_STYLE = Manual;
				COMBINE_HIDPI_IMAGES = YES;
				DEFINES_MODULE = YES;
				DEVELOPMENT_TEAM = "";
				DYLIB_COMPATIBILITY_VERSION = 1;
				DYLIB_CURRENT_VERSION = 71;
				DYLIB_INSTALL_NAME_BASE = "@rpath";
				ENABLE_BITCODE = YES;
				FRAMEWORK_VERSION = A;
				GCC_GENERATE_DEBUGGING_SYMBOLS = NO;
				GCC_INPUT_FILETYPE = automatic;
				GCC_OPTIMIZATION_LEVEL = s;
				HEADER_SEARCH_PATHS = (
					"\"$(SRCROOT)/../../source\"",
					"\"$(SRCROOT)/../../include\"",
					"\"$(SRCROOT)/../../include/core\"",
					"\"$(SRCROOT)/../../include/utils\"",
				);
				INFOPLIST_FILE = tnn/Info.plist;
				INSTALL_PATH = "$(LOCAL_LIBRARY_DIR)/Frameworks";
				IPHONEOS_DEPLOYMENT_TARGET = 9.0;
				LD_RUNPATH_SEARCH_PATHS = (
					"$(inherited)",
					"@executable_path/../Frameworks",
					"@loader_path/Frameworks",
				);
				MACH_O_TYPE = staticlib;
				MTL_HEADER_SEARCH_PATHS = "\"$(SRCROOT)/../../source/device/metal/acc\" \"$(SRCROOT)/../../source\"";
				MTL_LANGUAGE_REVISION = Metal11;
				MTL_OPTIMIZATION_LEVEL = s;
				ONLY_ACTIVE_ARCH = YES;
				OTHER_CFLAGS = (
					"-fvisibility=hidden",
					"-Wno-deprecated-declarations",
					"-Wno-ignored-attributes",
					"-Wno-unused-variable",
					"-Wno-pass-failed",
				);
				PRODUCT_BUNDLE_IDENTIFIER = com.tencent.youtu.tnn.tnn;
				PRODUCT_NAME = "$(TARGET_NAME:c99extidentifier)";
				PROVISIONING_PROFILE_SPECIFIER = "";
				"PROVISIONING_PROFILE_SPECIFIER[sdk=macosx*]" = "";
				SDKROOT = iphoneos;
				SKIP_INSTALL = YES;
				VALID_ARCHS = "x86_64 arm64 i386 armv7";
			};
			name = Debug;
		};
		9D2DB1DB22D759C8000C508F /* Release */ = {
			isa = XCBuildConfiguration;
			buildSettings = {
				CODE_SIGNING_REQUIRED = NO;
				CODE_SIGN_IDENTITY = "";
				CODE_SIGN_STYLE = Manual;
				COMBINE_HIDPI_IMAGES = YES;
				COPY_PHASE_STRIP = YES;
				DEFINES_MODULE = YES;
				DEVELOPMENT_TEAM = "";
				DYLIB_COMPATIBILITY_VERSION = 1;
				DYLIB_CURRENT_VERSION = 71;
				DYLIB_INSTALL_NAME_BASE = "@rpath";
				ENABLE_BITCODE = YES;
				FRAMEWORK_VERSION = A;
				GCC_GENERATE_DEBUGGING_SYMBOLS = NO;
				GCC_INPUT_FILETYPE = automatic;
				GCC_OPTIMIZATION_LEVEL = s;
				GCC_SYMBOLS_PRIVATE_EXTERN = YES;
				GENERATE_MASTER_OBJECT_FILE = YES;
				HEADER_SEARCH_PATHS = (
					"\"$(SRCROOT)/../../source\"",
					"\"$(SRCROOT)/../../include\"",
					"\"$(SRCROOT)/../../include/core\"",
					"\"$(SRCROOT)/../../include/utils\"",
				);
				INFOPLIST_FILE = tnn/Info.plist;
				INSTALL_PATH = "$(LOCAL_LIBRARY_DIR)/Frameworks";
				IPHONEOS_DEPLOYMENT_TARGET = 9.0;
				LD_RUNPATH_SEARCH_PATHS = (
					"$(inherited)",
					"@executable_path/../Frameworks",
					"@loader_path/Frameworks",
				);
				MACH_O_TYPE = staticlib;
				MTL_HEADER_SEARCH_PATHS = "\"$(SRCROOT)/../../source/device/metal/acc\" \"$(SRCROOT)/../../source\"";
				MTL_LANGUAGE_REVISION = Metal11;
				MTL_OPTIMIZATION_LEVEL = s;
				ONLY_ACTIVE_ARCH = NO;
				OTHER_CFLAGS = (
					"-fvisibility=hidden",
					"-Wno-deprecated-declarations",
					"-Wno-ignored-attributes",
					"-Wno-unused-variable",
					"-Wno-pass-failed",
				);
				PRODUCT_BUNDLE_IDENTIFIER = com.tencent.youtu.tnn.tnn;
				PRODUCT_NAME = "$(TARGET_NAME:c99extidentifier)";
				PROVISIONING_PROFILE_SPECIFIER = "";
				"PROVISIONING_PROFILE_SPECIFIER[sdk=macosx*]" = "";
				SDKROOT = iphoneos;
				SKIP_INSTALL = YES;
				STRIP_STYLE = "non-global";
				VALID_ARCHS = "x86_64 arm64 i386 armv7";
			};
			name = Release;
		};
/* End XCBuildConfiguration section */

/* Begin XCConfigurationList section */
		9D2DB1CB22D759C8000C508F /* Build configuration list for PBXProject "tnn" */ = {
			isa = XCConfigurationList;
			buildConfigurations = (
				9D2DB1D722D759C8000C508F /* Debug */,
				9D2DB1D822D759C8000C508F /* Release */,
			);
			defaultConfigurationIsVisible = 0;
			defaultConfigurationName = Release;
		};
		9D2DB1D922D759C8000C508F /* Build configuration list for PBXNativeTarget "tnn" */ = {
			isa = XCConfigurationList;
			buildConfigurations = (
				9D2DB1DA22D759C8000C508F /* Debug */,
				9D2DB1DB22D759C8000C508F /* Release */,
			);
			defaultConfigurationIsVisible = 0;
			defaultConfigurationName = Release;
		};
/* End XCConfigurationList section */
	};
	rootObject = 9D2DB1C822D759C8000C508F /* Project object */;
}<|MERGE_RESOLUTION|>--- conflicted
+++ resolved
@@ -594,12 +594,46 @@
 		9DF19EA224A200AC00E1376D /* metal_cpu_adapter_acc.h in Headers */ = {isa = PBXBuildFile; fileRef = 9DF19EA124A200AC00E1376D /* metal_cpu_adapter_acc.h */; };
 		9DF26BD924645EA500F22F0D /* naive_compute.cc in Sources */ = {isa = PBXBuildFile; fileRef = 9DF26BD724645EA500F22F0D /* naive_compute.cc */; };
 		9DF26BDA24645EA500F22F0D /* naive_compute.h in Headers */ = {isa = PBXBuildFile; fileRef = 9DF26BD824645EA500F22F0D /* naive_compute.h */; };
-<<<<<<< HEAD
+		EC0BE13725144B5E009BD69A /* detection_post_process_utils.h in Headers */ = {isa = PBXBuildFile; fileRef = EC0BE13425144B5D009BD69A /* detection_post_process_utils.h */; };
+		EC0BE13825144B5E009BD69A /* detection_post_process_utils.cc in Sources */ = {isa = PBXBuildFile; fileRef = EC0BE13525144B5D009BD69A /* detection_post_process_utils.cc */; };
+		EC0BE13925144B5E009BD69A /* string_utils.cc in Sources */ = {isa = PBXBuildFile; fileRef = EC0BE13625144B5D009BD69A /* string_utils.cc */; };
+		EC0BE14F25144BB8009BD69A /* reduce_l1_layer.cc in Sources */ = {isa = PBXBuildFile; fileRef = EC0BE14825144BB7009BD69A /* reduce_l1_layer.cc */; };
+		EC0BE15025144BB8009BD69A /* ceil_layer.cc in Sources */ = {isa = PBXBuildFile; fileRef = EC0BE14925144BB8009BD69A /* ceil_layer.cc */; };
+		EC0BE15125144BB8009BD69A /* signed_mul_layer.cc in Sources */ = {isa = PBXBuildFile; fileRef = EC0BE14A25144BB8009BD69A /* signed_mul_layer.cc */; };
+		EC0BE15225144BB8009BD69A /* squared_difference_layer.cc in Sources */ = {isa = PBXBuildFile; fileRef = EC0BE14B25144BB8009BD69A /* squared_difference_layer.cc */; };
+		EC0BE15325144BB8009BD69A /* detection_post_process_layer.cc in Sources */ = {isa = PBXBuildFile; fileRef = EC0BE14C25144BB8009BD69A /* detection_post_process_layer.cc */; };
+		EC0BE15425144BB8009BD69A /* arg_max_or_min_layer.cc in Sources */ = {isa = PBXBuildFile; fileRef = EC0BE14D25144BB8009BD69A /* arg_max_or_min_layer.cc */; };
+		EC0BE15525144BB8009BD69A /* rsqrt_layer.cc in Sources */ = {isa = PBXBuildFile; fileRef = EC0BE14E25144BB8009BD69A /* rsqrt_layer.cc */; };
+		EC0BE15E25144BE4009BD69A /* layer_interpreter_macro.h in Headers */ = {isa = PBXBuildFile; fileRef = EC0BE15825144BE3009BD69A /* layer_interpreter_macro.h */; };
+		EC0BE15F25144BE4009BD69A /* squared_difference_layer_interpreter.cc in Sources */ = {isa = PBXBuildFile; fileRef = EC0BE15925144BE4009BD69A /* squared_difference_layer_interpreter.cc */; };
+		EC0BE16025144BE4009BD69A /* detection_post_process_layer_interpreter.cc in Sources */ = {isa = PBXBuildFile; fileRef = EC0BE15A25144BE4009BD69A /* detection_post_process_layer_interpreter.cc */; };
+		EC0BE16125144BE4009BD69A /* squeeze_layer_interpreter.cc in Sources */ = {isa = PBXBuildFile; fileRef = EC0BE15B25144BE4009BD69A /* squeeze_layer_interpreter.cc */; };
+		EC0BE16225144BE4009BD69A /* signed_mul_layer_interpreter.cc in Sources */ = {isa = PBXBuildFile; fileRef = EC0BE15C25144BE4009BD69A /* signed_mul_layer_interpreter.cc */; };
+		EC0BE16325144BE4009BD69A /* arg_max_or_min_layer_interpreter.cc in Sources */ = {isa = PBXBuildFile; fileRef = EC0BE15D25144BE4009BD69A /* arg_max_or_min_layer_interpreter.cc */; };
+		EC0BE17225144C10009BD69A /* elu_layer_interpreter.cc in Sources */ = {isa = PBXBuildFile; fileRef = EC0BE16425144C0F009BD69A /* elu_layer_interpreter.cc */; };
+		EC0BE17325144C10009BD69A /* selu_layer_interpreter.cc in Sources */ = {isa = PBXBuildFile; fileRef = EC0BE16525144C0F009BD69A /* selu_layer_interpreter.cc */; };
+		EC0BE17425144C10009BD69A /* normalize_layer_interpreter.cc in Sources */ = {isa = PBXBuildFile; fileRef = EC0BE16625144C0F009BD69A /* normalize_layer_interpreter.cc */; };
+		EC0BE17525144C10009BD69A /* prior_box_layer_interpreter.cc in Sources */ = {isa = PBXBuildFile; fileRef = EC0BE16725144C0F009BD69A /* prior_box_layer_interpreter.cc */; };
+		EC0BE17625144C10009BD69A /* scale_layer_interpreter.cc in Sources */ = {isa = PBXBuildFile; fileRef = EC0BE16825144C0F009BD69A /* scale_layer_interpreter.cc */; };
+		EC0BE17725144C10009BD69A /* pad_layer_interpreter.cc in Sources */ = {isa = PBXBuildFile; fileRef = EC0BE16925144C0F009BD69A /* pad_layer_interpreter.cc */; };
+		EC0BE17825144C10009BD69A /* clip_layer_interpreter.cc in Sources */ = {isa = PBXBuildFile; fileRef = EC0BE16A25144C0F009BD69A /* clip_layer_interpreter.cc */; };
+		EC0BE17925144C10009BD69A /* reorg_layer_interpreter.cc in Sources */ = {isa = PBXBuildFile; fileRef = EC0BE16B25144C0F009BD69A /* reorg_layer_interpreter.cc */; };
+		EC0BE17A25144C10009BD69A /* detection_output_layer_interpreter.cc in Sources */ = {isa = PBXBuildFile; fileRef = EC0BE16C25144C0F009BD69A /* detection_output_layer_interpreter.cc */; };
+		EC0BE17B25144C10009BD69A /* reduce_op_layer_interpreter.cc in Sources */ = {isa = PBXBuildFile; fileRef = EC0BE16D25144C0F009BD69A /* reduce_op_layer_interpreter.cc */; };
+		EC0BE17C25144C10009BD69A /* instance_norm_layer_interpreter.cc in Sources */ = {isa = PBXBuildFile; fileRef = EC0BE16E25144C10009BD69A /* instance_norm_layer_interpreter.cc */; };
+		EC0BE17D25144C10009BD69A /* roi_pooling_layer_interpreter.cc in Sources */ = {isa = PBXBuildFile; fileRef = EC0BE16F25144C10009BD69A /* roi_pooling_layer_interpreter.cc */; };
+		EC0BE17E25144C10009BD69A /* prelu_layer_interpreter.cc in Sources */ = {isa = PBXBuildFile; fileRef = EC0BE17025144C10009BD69A /* prelu_layer_interpreter.cc */; };
+		EC0BE17F25144C10009BD69A /* unary_op_layer_interpreter.cc in Sources */ = {isa = PBXBuildFile; fileRef = EC0BE17125144C10009BD69A /* unary_op_layer_interpreter.cc */; };
+		EC0BE18425144C4F009BD69A /* arm_reshape_layer_acc.h in Headers */ = {isa = PBXBuildFile; fileRef = EC0BE18025144C4F009BD69A /* arm_reshape_layer_acc.h */; };
+		EC0BE18525144C4F009BD69A /* arm_arg_max_or_min_layer_acc.cc in Sources */ = {isa = PBXBuildFile; fileRef = EC0BE18125144C4F009BD69A /* arm_arg_max_or_min_layer_acc.cc */; };
+		EC0BE18625144C4F009BD69A /* arm_signed_mul_layer_acc.h in Headers */ = {isa = PBXBuildFile; fileRef = EC0BE18225144C4F009BD69A /* arm_signed_mul_layer_acc.h */; };
+		EC0BE18725144C4F009BD69A /* arm_signed_mul_layer_acc.cc in Sources */ = {isa = PBXBuildFile; fileRef = EC0BE18325144C4F009BD69A /* arm_signed_mul_layer_acc.cc */; };
+		EC2CF72525078C1200EE3899 /* metal_mat_converter.mm in Sources */ = {isa = PBXBuildFile; fileRef = EC2CF72325078C1200EE3899 /* metal_mat_converter.mm */; };
+		EC2CF72625078C1200EE3899 /* metal_mat_converter.metal in Sources */ = {isa = PBXBuildFile; fileRef = EC2CF72425078C1200EE3899 /* metal_mat_converter.metal */; };
+		EC2CF7502508A99C00EE3899 /* arm_deconv_layer_stride.h in Headers */ = {isa = PBXBuildFile; fileRef = EC2CF74E2508A99C00EE3899 /* arm_deconv_layer_stride.h */; };
+		EC2CF7512508A99C00EE3899 /* arm_deconv_layer_stride.cc in Sources */ = {isa = PBXBuildFile; fileRef = EC2CF74F2508A99C00EE3899 /* arm_deconv_layer_stride.cc */; };
 		EC2CF7822511F80500EE3899 /* metal_arg_max_or_min_layer_acc.mm in Sources */ = {isa = PBXBuildFile; fileRef = EC2CF7802511F80500EE3899 /* metal_arg_max_or_min_layer_acc.mm */; };
 		EC2CF7832511F80500EE3899 /* metal_arg_max_or_min_layer_acc.metal in Sources */ = {isa = PBXBuildFile; fileRef = EC2CF7812511F80500EE3899 /* metal_arg_max_or_min_layer_acc.metal */; };
-=======
-		EC2CF72525078C1200EE3899 /* metal_mat_converter.mm in Sources */ = {isa = PBXBuildFile; fileRef = EC2CF72325078C1200EE3899 /* metal_mat_converter.mm */; };
-		EC2CF72625078C1200EE3899 /* metal_mat_converter.metal in Sources */ = {isa = PBXBuildFile; fileRef = EC2CF72425078C1200EE3899 /* metal_mat_converter.metal */; };
 		ECEC5D6424FCDBA50044DDF1 /* arm_mat_converter.cc in Sources */ = {isa = PBXBuildFile; fileRef = ECEC5D6024FCDBA40044DDF1 /* arm_mat_converter.cc */; };
 		ECEC5D6524FCDBA50044DDF1 /* arm_mat_util.h in Headers */ = {isa = PBXBuildFile; fileRef = ECEC5D6124FCDBA40044DDF1 /* arm_mat_util.h */; };
 		ECEC5D6624FCDBA50044DDF1 /* arm_mat_converter.h in Headers */ = {isa = PBXBuildFile; fileRef = ECEC5D6224FCDBA40044DDF1 /* arm_mat_converter.h */; };
@@ -609,9 +643,6 @@
 		ECEC5D6D24FCE0780044DDF1 /* mat_utils.cc in Sources */ = {isa = PBXBuildFile; fileRef = ECEC5D6A24FCE0780044DDF1 /* mat_utils.cc */; };
 		ECEC5D8D24FF97DF0044DDF1 /* mat.cc in Sources */ = {isa = PBXBuildFile; fileRef = ECEC5D8C24FF97DF0044DDF1 /* mat.cc */; };
 		ECEC5DA824FFC6FE0044DDF1 /* mat.cc in Sources */ = {isa = PBXBuildFile; fileRef = ECEC5DA724FFC6FD0044DDF1 /* mat.cc */; };
-		EC2CF7502508A99C00EE3899 /* arm_deconv_layer_stride.h in Headers */ = {isa = PBXBuildFile; fileRef = EC2CF74E2508A99C00EE3899 /* arm_deconv_layer_stride.h */; };
-		EC2CF7512508A99C00EE3899 /* arm_deconv_layer_stride.cc in Sources */ = {isa = PBXBuildFile; fileRef = EC2CF74F2508A99C00EE3899 /* arm_deconv_layer_stride.cc */; };
->>>>>>> 6fc95fa1
 /* End PBXBuildFile section */
 
 /* Begin PBXFileReference section */
@@ -1205,12 +1236,46 @@
 		9DF19EA124A200AC00E1376D /* metal_cpu_adapter_acc.h */ = {isa = PBXFileReference; fileEncoding = 4; lastKnownFileType = sourcecode.c.h; path = metal_cpu_adapter_acc.h; sourceTree = "<group>"; };
 		9DF26BD724645EA500F22F0D /* naive_compute.cc */ = {isa = PBXFileReference; fileEncoding = 4; lastKnownFileType = sourcecode.cpp.cpp; path = naive_compute.cc; sourceTree = "<group>"; };
 		9DF26BD824645EA500F22F0D /* naive_compute.h */ = {isa = PBXFileReference; fileEncoding = 4; lastKnownFileType = sourcecode.c.h; path = naive_compute.h; sourceTree = "<group>"; };
-<<<<<<< HEAD
+		EC0BE13425144B5D009BD69A /* detection_post_process_utils.h */ = {isa = PBXFileReference; fileEncoding = 4; lastKnownFileType = sourcecode.c.h; path = detection_post_process_utils.h; sourceTree = "<group>"; };
+		EC0BE13525144B5D009BD69A /* detection_post_process_utils.cc */ = {isa = PBXFileReference; fileEncoding = 4; lastKnownFileType = sourcecode.cpp.cpp; path = detection_post_process_utils.cc; sourceTree = "<group>"; };
+		EC0BE13625144B5D009BD69A /* string_utils.cc */ = {isa = PBXFileReference; fileEncoding = 4; lastKnownFileType = sourcecode.cpp.cpp; path = string_utils.cc; sourceTree = "<group>"; };
+		EC0BE14825144BB7009BD69A /* reduce_l1_layer.cc */ = {isa = PBXFileReference; fileEncoding = 4; lastKnownFileType = sourcecode.cpp.cpp; path = reduce_l1_layer.cc; sourceTree = "<group>"; };
+		EC0BE14925144BB8009BD69A /* ceil_layer.cc */ = {isa = PBXFileReference; fileEncoding = 4; lastKnownFileType = sourcecode.cpp.cpp; path = ceil_layer.cc; sourceTree = "<group>"; };
+		EC0BE14A25144BB8009BD69A /* signed_mul_layer.cc */ = {isa = PBXFileReference; fileEncoding = 4; lastKnownFileType = sourcecode.cpp.cpp; path = signed_mul_layer.cc; sourceTree = "<group>"; };
+		EC0BE14B25144BB8009BD69A /* squared_difference_layer.cc */ = {isa = PBXFileReference; fileEncoding = 4; lastKnownFileType = sourcecode.cpp.cpp; path = squared_difference_layer.cc; sourceTree = "<group>"; };
+		EC0BE14C25144BB8009BD69A /* detection_post_process_layer.cc */ = {isa = PBXFileReference; fileEncoding = 4; lastKnownFileType = sourcecode.cpp.cpp; path = detection_post_process_layer.cc; sourceTree = "<group>"; };
+		EC0BE14D25144BB8009BD69A /* arg_max_or_min_layer.cc */ = {isa = PBXFileReference; fileEncoding = 4; lastKnownFileType = sourcecode.cpp.cpp; path = arg_max_or_min_layer.cc; sourceTree = "<group>"; };
+		EC0BE14E25144BB8009BD69A /* rsqrt_layer.cc */ = {isa = PBXFileReference; fileEncoding = 4; lastKnownFileType = sourcecode.cpp.cpp; path = rsqrt_layer.cc; sourceTree = "<group>"; };
+		EC0BE15825144BE3009BD69A /* layer_interpreter_macro.h */ = {isa = PBXFileReference; fileEncoding = 4; lastKnownFileType = sourcecode.c.h; path = layer_interpreter_macro.h; sourceTree = "<group>"; };
+		EC0BE15925144BE4009BD69A /* squared_difference_layer_interpreter.cc */ = {isa = PBXFileReference; fileEncoding = 4; lastKnownFileType = sourcecode.cpp.cpp; path = squared_difference_layer_interpreter.cc; sourceTree = "<group>"; };
+		EC0BE15A25144BE4009BD69A /* detection_post_process_layer_interpreter.cc */ = {isa = PBXFileReference; fileEncoding = 4; lastKnownFileType = sourcecode.cpp.cpp; path = detection_post_process_layer_interpreter.cc; sourceTree = "<group>"; };
+		EC0BE15B25144BE4009BD69A /* squeeze_layer_interpreter.cc */ = {isa = PBXFileReference; fileEncoding = 4; lastKnownFileType = sourcecode.cpp.cpp; path = squeeze_layer_interpreter.cc; sourceTree = "<group>"; };
+		EC0BE15C25144BE4009BD69A /* signed_mul_layer_interpreter.cc */ = {isa = PBXFileReference; fileEncoding = 4; lastKnownFileType = sourcecode.cpp.cpp; path = signed_mul_layer_interpreter.cc; sourceTree = "<group>"; };
+		EC0BE15D25144BE4009BD69A /* arg_max_or_min_layer_interpreter.cc */ = {isa = PBXFileReference; fileEncoding = 4; lastKnownFileType = sourcecode.cpp.cpp; path = arg_max_or_min_layer_interpreter.cc; sourceTree = "<group>"; };
+		EC0BE16425144C0F009BD69A /* elu_layer_interpreter.cc */ = {isa = PBXFileReference; fileEncoding = 4; lastKnownFileType = sourcecode.cpp.cpp; path = elu_layer_interpreter.cc; sourceTree = "<group>"; };
+		EC0BE16525144C0F009BD69A /* selu_layer_interpreter.cc */ = {isa = PBXFileReference; fileEncoding = 4; lastKnownFileType = sourcecode.cpp.cpp; path = selu_layer_interpreter.cc; sourceTree = "<group>"; };
+		EC0BE16625144C0F009BD69A /* normalize_layer_interpreter.cc */ = {isa = PBXFileReference; fileEncoding = 4; lastKnownFileType = sourcecode.cpp.cpp; path = normalize_layer_interpreter.cc; sourceTree = "<group>"; };
+		EC0BE16725144C0F009BD69A /* prior_box_layer_interpreter.cc */ = {isa = PBXFileReference; fileEncoding = 4; lastKnownFileType = sourcecode.cpp.cpp; path = prior_box_layer_interpreter.cc; sourceTree = "<group>"; };
+		EC0BE16825144C0F009BD69A /* scale_layer_interpreter.cc */ = {isa = PBXFileReference; fileEncoding = 4; lastKnownFileType = sourcecode.cpp.cpp; path = scale_layer_interpreter.cc; sourceTree = "<group>"; };
+		EC0BE16925144C0F009BD69A /* pad_layer_interpreter.cc */ = {isa = PBXFileReference; fileEncoding = 4; lastKnownFileType = sourcecode.cpp.cpp; path = pad_layer_interpreter.cc; sourceTree = "<group>"; };
+		EC0BE16A25144C0F009BD69A /* clip_layer_interpreter.cc */ = {isa = PBXFileReference; fileEncoding = 4; lastKnownFileType = sourcecode.cpp.cpp; path = clip_layer_interpreter.cc; sourceTree = "<group>"; };
+		EC0BE16B25144C0F009BD69A /* reorg_layer_interpreter.cc */ = {isa = PBXFileReference; fileEncoding = 4; lastKnownFileType = sourcecode.cpp.cpp; path = reorg_layer_interpreter.cc; sourceTree = "<group>"; };
+		EC0BE16C25144C0F009BD69A /* detection_output_layer_interpreter.cc */ = {isa = PBXFileReference; fileEncoding = 4; lastKnownFileType = sourcecode.cpp.cpp; path = detection_output_layer_interpreter.cc; sourceTree = "<group>"; };
+		EC0BE16D25144C0F009BD69A /* reduce_op_layer_interpreter.cc */ = {isa = PBXFileReference; fileEncoding = 4; lastKnownFileType = sourcecode.cpp.cpp; path = reduce_op_layer_interpreter.cc; sourceTree = "<group>"; };
+		EC0BE16E25144C10009BD69A /* instance_norm_layer_interpreter.cc */ = {isa = PBXFileReference; fileEncoding = 4; lastKnownFileType = sourcecode.cpp.cpp; path = instance_norm_layer_interpreter.cc; sourceTree = "<group>"; };
+		EC0BE16F25144C10009BD69A /* roi_pooling_layer_interpreter.cc */ = {isa = PBXFileReference; fileEncoding = 4; lastKnownFileType = sourcecode.cpp.cpp; path = roi_pooling_layer_interpreter.cc; sourceTree = "<group>"; };
+		EC0BE17025144C10009BD69A /* prelu_layer_interpreter.cc */ = {isa = PBXFileReference; fileEncoding = 4; lastKnownFileType = sourcecode.cpp.cpp; path = prelu_layer_interpreter.cc; sourceTree = "<group>"; };
+		EC0BE17125144C10009BD69A /* unary_op_layer_interpreter.cc */ = {isa = PBXFileReference; fileEncoding = 4; lastKnownFileType = sourcecode.cpp.cpp; path = unary_op_layer_interpreter.cc; sourceTree = "<group>"; };
+		EC0BE18025144C4F009BD69A /* arm_reshape_layer_acc.h */ = {isa = PBXFileReference; fileEncoding = 4; lastKnownFileType = sourcecode.c.h; path = arm_reshape_layer_acc.h; sourceTree = "<group>"; };
+		EC0BE18125144C4F009BD69A /* arm_arg_max_or_min_layer_acc.cc */ = {isa = PBXFileReference; fileEncoding = 4; lastKnownFileType = sourcecode.cpp.cpp; path = arm_arg_max_or_min_layer_acc.cc; sourceTree = "<group>"; };
+		EC0BE18225144C4F009BD69A /* arm_signed_mul_layer_acc.h */ = {isa = PBXFileReference; fileEncoding = 4; lastKnownFileType = sourcecode.c.h; path = arm_signed_mul_layer_acc.h; sourceTree = "<group>"; };
+		EC0BE18325144C4F009BD69A /* arm_signed_mul_layer_acc.cc */ = {isa = PBXFileReference; fileEncoding = 4; lastKnownFileType = sourcecode.cpp.cpp; path = arm_signed_mul_layer_acc.cc; sourceTree = "<group>"; };
+		EC2CF72325078C1200EE3899 /* metal_mat_converter.mm */ = {isa = PBXFileReference; fileEncoding = 4; lastKnownFileType = sourcecode.cpp.objcpp; path = metal_mat_converter.mm; sourceTree = "<group>"; };
+		EC2CF72425078C1200EE3899 /* metal_mat_converter.metal */ = {isa = PBXFileReference; fileEncoding = 4; lastKnownFileType = sourcecode.metal; path = metal_mat_converter.metal; sourceTree = "<group>"; };
+		EC2CF74E2508A99C00EE3899 /* arm_deconv_layer_stride.h */ = {isa = PBXFileReference; fileEncoding = 4; lastKnownFileType = sourcecode.c.h; path = arm_deconv_layer_stride.h; sourceTree = "<group>"; };
+		EC2CF74F2508A99C00EE3899 /* arm_deconv_layer_stride.cc */ = {isa = PBXFileReference; fileEncoding = 4; lastKnownFileType = sourcecode.cpp.cpp; path = arm_deconv_layer_stride.cc; sourceTree = "<group>"; };
 		EC2CF7802511F80500EE3899 /* metal_arg_max_or_min_layer_acc.mm */ = {isa = PBXFileReference; fileEncoding = 4; lastKnownFileType = sourcecode.cpp.objcpp; path = metal_arg_max_or_min_layer_acc.mm; sourceTree = "<group>"; };
 		EC2CF7812511F80500EE3899 /* metal_arg_max_or_min_layer_acc.metal */ = {isa = PBXFileReference; fileEncoding = 4; lastKnownFileType = sourcecode.metal; path = metal_arg_max_or_min_layer_acc.metal; sourceTree = "<group>"; };
-=======
-		EC2CF72325078C1200EE3899 /* metal_mat_converter.mm */ = {isa = PBXFileReference; fileEncoding = 4; lastKnownFileType = sourcecode.cpp.objcpp; path = metal_mat_converter.mm; sourceTree = "<group>"; };
-		EC2CF72425078C1200EE3899 /* metal_mat_converter.metal */ = {isa = PBXFileReference; fileEncoding = 4; lastKnownFileType = sourcecode.metal; path = metal_mat_converter.metal; sourceTree = "<group>"; };
 		ECEC5D6024FCDBA40044DDF1 /* arm_mat_converter.cc */ = {isa = PBXFileReference; fileEncoding = 4; lastKnownFileType = sourcecode.cpp.cpp; path = arm_mat_converter.cc; sourceTree = "<group>"; };
 		ECEC5D6124FCDBA40044DDF1 /* arm_mat_util.h */ = {isa = PBXFileReference; fileEncoding = 4; lastKnownFileType = sourcecode.c.h; path = arm_mat_util.h; sourceTree = "<group>"; };
 		ECEC5D6224FCDBA40044DDF1 /* arm_mat_converter.h */ = {isa = PBXFileReference; fileEncoding = 4; lastKnownFileType = sourcecode.c.h; path = arm_mat_converter.h; sourceTree = "<group>"; };
@@ -1220,9 +1285,6 @@
 		ECEC5D6A24FCE0780044DDF1 /* mat_utils.cc */ = {isa = PBXFileReference; fileEncoding = 4; lastKnownFileType = sourcecode.cpp.cpp; path = mat_utils.cc; sourceTree = "<group>"; };
 		ECEC5D8C24FF97DF0044DDF1 /* mat.cc */ = {isa = PBXFileReference; fileEncoding = 4; lastKnownFileType = sourcecode.cpp.cpp; path = mat.cc; sourceTree = "<group>"; };
 		ECEC5DA724FFC6FD0044DDF1 /* mat.cc */ = {isa = PBXFileReference; fileEncoding = 4; lastKnownFileType = sourcecode.cpp.cpp; path = mat.cc; sourceTree = "<group>"; };
-		EC2CF74E2508A99C00EE3899 /* arm_deconv_layer_stride.h */ = {isa = PBXFileReference; fileEncoding = 4; lastKnownFileType = sourcecode.c.h; path = arm_deconv_layer_stride.h; sourceTree = "<group>"; };
-		EC2CF74F2508A99C00EE3899 /* arm_deconv_layer_stride.cc */ = {isa = PBXFileReference; fileEncoding = 4; lastKnownFileType = sourcecode.cpp.cpp; path = arm_deconv_layer_stride.cc; sourceTree = "<group>"; };
->>>>>>> 6fc95fa1
 /* End PBXFileReference section */
 
 /* Begin PBXFrameworksBuildPhase section */
@@ -1352,6 +1414,9 @@
 		9D32F98824557EE7002DCDAB /* utils */ = {
 			isa = PBXGroup;
 			children = (
+				EC0BE13525144B5D009BD69A /* detection_post_process_utils.cc */,
+				EC0BE13425144B5D009BD69A /* detection_post_process_utils.h */,
+				EC0BE13625144B5D009BD69A /* string_utils.cc */,
 				ECEC5D6824FCE0780044DDF1 /* mat_converter_acc.cc */,
 				ECEC5D6924FCE0780044DDF1 /* mat_converter_acc.h */,
 				ECEC5D6A24FCE0780044DDF1 /* mat_utils.cc */,
@@ -1393,6 +1458,13 @@
 		9D32F9A324557EE7002DCDAB /* layer */ = {
 			isa = PBXGroup;
 			children = (
+				EC0BE14D25144BB8009BD69A /* arg_max_or_min_layer.cc */,
+				EC0BE14925144BB8009BD69A /* ceil_layer.cc */,
+				EC0BE14C25144BB8009BD69A /* detection_post_process_layer.cc */,
+				EC0BE14825144BB7009BD69A /* reduce_l1_layer.cc */,
+				EC0BE14E25144BB8009BD69A /* rsqrt_layer.cc */,
+				EC0BE14A25144BB8009BD69A /* signed_mul_layer.cc */,
+				EC0BE14B25144BB8009BD69A /* squared_difference_layer.cc */,
 				9D32F9CE24557EE7002DCDAB /* abs_layer.cc */,
 				9D32F9C824557EE7002DCDAB /* acos_layer.cc */,
 				9D32F9AC24557EE7002DCDAB /* add_layer.cc */,
@@ -1546,6 +1618,12 @@
 		9D32FC0624557EEB002DCDAB /* layer_interpreter */ = {
 			isa = PBXGroup;
 			children = (
+				EC0BE15D25144BE4009BD69A /* arg_max_or_min_layer_interpreter.cc */,
+				EC0BE15A25144BE4009BD69A /* detection_post_process_layer_interpreter.cc */,
+				EC0BE15825144BE3009BD69A /* layer_interpreter_macro.h */,
+				EC0BE15C25144BE4009BD69A /* signed_mul_layer_interpreter.cc */,
+				EC0BE15925144BE4009BD69A /* squared_difference_layer_interpreter.cc */,
+				EC0BE15B25144BE4009BD69A /* squeeze_layer_interpreter.cc */,
 				9D32FC0724557EEB002DCDAB /* batch_norm_layer_interpreter.cc */,
 				9D32FC0824557EEB002DCDAB /* shuffle_layer_interpreter.cc */,
 				9D32FC0924557EEB002DCDAB /* conv_layer_interpreter.cc */,
@@ -1626,6 +1704,20 @@
 		9D32FC4B24557EEB002DCDAB /* layer_interpreter */ = {
 			isa = PBXGroup;
 			children = (
+				EC0BE16A25144C0F009BD69A /* clip_layer_interpreter.cc */,
+				EC0BE16C25144C0F009BD69A /* detection_output_layer_interpreter.cc */,
+				EC0BE16425144C0F009BD69A /* elu_layer_interpreter.cc */,
+				EC0BE16E25144C10009BD69A /* instance_norm_layer_interpreter.cc */,
+				EC0BE16625144C0F009BD69A /* normalize_layer_interpreter.cc */,
+				EC0BE16925144C0F009BD69A /* pad_layer_interpreter.cc */,
+				EC0BE17025144C10009BD69A /* prelu_layer_interpreter.cc */,
+				EC0BE16725144C0F009BD69A /* prior_box_layer_interpreter.cc */,
+				EC0BE16D25144C0F009BD69A /* reduce_op_layer_interpreter.cc */,
+				EC0BE16B25144C0F009BD69A /* reorg_layer_interpreter.cc */,
+				EC0BE16F25144C10009BD69A /* roi_pooling_layer_interpreter.cc */,
+				EC0BE16825144C0F009BD69A /* scale_layer_interpreter.cc */,
+				EC0BE16525144C0F009BD69A /* selu_layer_interpreter.cc */,
+				EC0BE17125144C10009BD69A /* unary_op_layer_interpreter.cc */,
 				9D32FC4C24557EEB002DCDAB /* batch_norm_layer_interpreter.cc */,
 				9D32FC4D24557EEB002DCDAB /* conv_layer_interpreter.cc */,
 				9D32FC4E24557EEB002DCDAB /* memory_data_layer_interpreter.cc */,
@@ -1713,12 +1805,8 @@
 		9DD1FA9C247CE9BE00800139 /* acc */ = {
 			isa = PBXGroup;
 			children = (
-<<<<<<< HEAD
 				EC2CF7812511F80500EE3899 /* metal_arg_max_or_min_layer_acc.metal */,
 				EC2CF7802511F80500EE3899 /* metal_arg_max_or_min_layer_acc.mm */,
-				9DF19E9D24A1FE8E00E1376D /* metal_pooling_layer_acc.metal */,
-				9DF19E9E24A1FE8E00E1376D /* metal_pooling_layer_acc.mm */,
-=======
 				9DD1FB12247CE9BE00800139 /* convolution */,
 				9DD1FACF247CE9BE00800139 /* deconvolution */,
 				9DD1FAC8247CE9BE00800139 /* metal_abs_layer_acc.metal */,
@@ -1745,7 +1833,6 @@
 				9DD1FAEE247CE9BE00800139 /* metal_concat_layer_acc.mm */,
 				9DD1FAFD247CE9BE00800139 /* metal_cos_layer_acc.metal */,
 				9DD1FAF2247CE9BE00800139 /* metal_cos_layer_acc.mm */,
->>>>>>> 6fc95fa1
 				9DF19EA124A200AC00E1376D /* metal_cpu_adapter_acc.h */,
 				9DB341FB249B0A9300F23F65 /* metal_cpu_adapter_acc.mm */,
 				9DD1FAFC247CE9BE00800139 /* metal_div_layer_acc.metal */,
@@ -1892,6 +1979,10 @@
 		9DD1FBD7247CEA1300800139 /* acc */ = {
 			isa = PBXGroup;
 			children = (
+				EC0BE18125144C4F009BD69A /* arm_arg_max_or_min_layer_acc.cc */,
+				EC0BE18025144C4F009BD69A /* arm_reshape_layer_acc.h */,
+				EC0BE18325144C4F009BD69A /* arm_signed_mul_layer_acc.cc */,
+				EC0BE18225144C4F009BD69A /* arm_signed_mul_layer_acc.h */,
 				9DD1FC36247CEA1300800139 /* arm_abs_layer_acc.cc */,
 				9DD1FC58247CEA1300800139 /* arm_add_layer_acc.cc */,
 				9DD1FC04247CEA1300800139 /* arm_add_layer_acc.h */,
@@ -2134,6 +2225,7 @@
 				9DD1FC84247CEA1400800139 /* arm_reformat_layer_acc.h in Headers */,
 				9DD1FCED247CEA1500800139 /* arm_batch_norm_layer_acc.h in Headers */,
 				9DD1FCD6247CEA1500800139 /* arm_conv_layer_c3.h in Headers */,
+				EC0BE15E25144BE4009BD69A /* layer_interpreter_macro.h in Headers */,
 				9D32FF1A24557EED002DCDAB /* abstract_layer_interpreter.h in Headers */,
 				9DD1FC7B247CEA1400800139 /* arm_binary_layer_acc.h in Headers */,
 				9DD1FC9A247CEA1400800139 /* compute.h in Headers */,
@@ -2156,6 +2248,7 @@
 				9DD1FCE3247CEA1500800139 /* arm_reduce_layer_acc.h in Headers */,
 				9D32FCB424557EEC002DCDAB /* blob_converter_internal.h in Headers */,
 				9D32FC9D24557EEC002DCDAB /* memory_unify_assign_strategy.h in Headers */,
+				EC0BE18425144C4F009BD69A /* arm_reshape_layer_acc.h in Headers */,
 				9DD1FCC9247CEA1500800139 /* Float4.h in Headers */,
 				9D32FF6424557EED002DCDAB /* layer_resource_generator.h in Headers */,
 				9DD1FCA8247CEA1400800139 /* gemm_function.h in Headers */,
@@ -2181,6 +2274,7 @@
 				9D32FF4824557EED002DCDAB /* ncnn_layer_type.h in Headers */,
 				9D32FF3624557EED002DCDAB /* reduce_op_interpreter.h in Headers */,
 				9D32FF0724557EED002DCDAB /* model_packer.h in Headers */,
+				EC0BE13725144B5E009BD69A /* detection_post_process_utils.h in Headers */,
 				9D32FC9624557EEC002DCDAB /* blob_memory_size_info.h in Headers */,
 				9D32FCA224557EEC002DCDAB /* blob_memory_pool.h in Headers */,
 				9D32FF4224557EED002DCDAB /* ncnn_optimizer.h in Headers */,
@@ -2243,6 +2337,7 @@
 				9DD1FCEE247CEA1500800139 /* arm_blob_converter.h in Headers */,
 				9D32FCAC24557EEC002DCDAB /* split_utils.h in Headers */,
 				9D32FCBC24557EEC002DCDAB /* string_format.h in Headers */,
+				EC0BE18625144C4F009BD69A /* arm_signed_mul_layer_acc.h in Headers */,
 				9DD1FCE1247CEA1500800139 /* arm_conv_layer_depthwise.h in Headers */,
 			);
 			runOnlyForDeploymentPostprocessing = 0;
@@ -2339,6 +2434,7 @@
 				9DD1FCA4247CEA1400800139 /* CONV_BFP16_SLIDEW_C3.S in Sources */,
 				9DD1FCA0247CEA1400800139 /* DECONV_FLOAT_O4.S in Sources */,
 				9DD1FCE0247CEA1500800139 /* arm_conv_layer_acc.cc in Sources */,
+				EC0BE15225144BB8009BD69A /* squared_difference_layer.cc in Sources */,
 				9DD1FB50247CE9BE00800139 /* metal_sin_layer_acc.mm in Sources */,
 				9DD1FB58247CE9BE00800139 /* metal_splitv_layer_acc.metal in Sources */,
 				9D32FF1824557EED002DCDAB /* sub_layer_interpreter.cc in Sources */,
@@ -2375,6 +2471,7 @@
 				9DD1FB4A247CE9BE00800139 /* metal_tan_layer_acc.metal in Sources */,
 				9D32FCD524557EEC002DCDAB /* sub_layer.cc in Sources */,
 				9DD1FC94247CEA1400800139 /* arm_pool_layer_acc.cc in Sources */,
+				EC0BE17425144C10009BD69A /* normalize_layer_interpreter.cc in Sources */,
 				9DD1FBCF247CE9BF00800139 /* metal_log_layer_acc.mm in Sources */,
 				9D32FC8D24557EEC002DCDAB /* blob_1d_memory.cc in Sources */,
 				9DD1FCBB247CEA1400800139 /* arm_exp_layer_acc.cc in Sources */,
@@ -2392,7 +2489,9 @@
 				9D32FF2624557EED002DCDAB /* pow_layer_interpreter.cc in Sources */,
 				9D32FF3024557EED002DCDAB /* min_layer_interpreter.cc in Sources */,
 				9DD1FBB0247CE9BE00800139 /* metal_asin_layer_acc.metal in Sources */,
+				EC0BE14F25144BB8009BD69A /* reduce_l1_layer.cc in Sources */,
 				9D32FCD124557EEC002DCDAB /* elementwise_layer.cc in Sources */,
+				EC0BE16125144BE4009BD69A /* squeeze_layer_interpreter.cc in Sources */,
 				9DD1FB67247CE9BE00800139 /* metal_elu_layer_acc.metal in Sources */,
 				9DD1FBC0247CE9BE00800139 /* metal_conv_layer_1x1.metal in Sources */,
 				9D32FCFC24557EEC002DCDAB /* upsample_layer.cc in Sources */,
@@ -2422,6 +2521,7 @@
 				9D32FCBF24557EEC002DCDAB /* pribox_generator_utils.cc in Sources */,
 				9D32FF5A24557EED002DCDAB /* eltwise_layer_interpreter.cc in Sources */,
 				9D32FF6624557EED002DCDAB /* abstract_network.cc in Sources */,
+				EC0BE17225144C10009BD69A /* elu_layer_interpreter.cc in Sources */,
 				9DD1FCAD247CEA1400800139 /* CONV_FLOAT_SLIDEW_C3.S in Sources */,
 				9D32FCEE24557EEC002DCDAB /* reformat_layer.cc in Sources */,
 				9D32FD0424557EEC002DCDAB /* deconv_layer.cc in Sources */,
@@ -2435,6 +2535,8 @@
 				9DD1FB8C247CE9BE00800139 /* metal_normalize_layer_acc.mm in Sources */,
 				9DD1FC92247CEA1400800139 /* arm_max_layer_acc.cc in Sources */,
 				9D32FC8B24557EEC002DCDAB /* memory_unify_assign_strategy.cc in Sources */,
+				EC0BE17B25144C10009BD69A /* reduce_op_layer_interpreter.cc in Sources */,
+				EC0BE15125144BB8009BD69A /* signed_mul_layer.cc in Sources */,
 				9D32FCF724557EEC002DCDAB /* pooling_layer.cc in Sources */,
 				9DD1FB66247CE9BE00800139 /* metal_atan_layer_acc.mm in Sources */,
 				9D32FF3324557EED002DCDAB /* conv_3d_layer_interpreter.cc in Sources */,
@@ -2459,12 +2561,14 @@
 				9D32FF2124557EED002DCDAB /* selu_layer_interpreter.cc in Sources */,
 				9D32FF2224557EED002DCDAB /* lrn_layer_interpreter.cc in Sources */,
 				9DD1FB83247CE9BE00800139 /* metal_exp_layer_acc.mm in Sources */,
+				EC0BE17A25144C10009BD69A /* detection_output_layer_interpreter.cc in Sources */,
 				9DD1FB88247CE9BE00800139 /* metal_pow_layer_acc.mm in Sources */,
 				9D32FF5B24557EED002DCDAB /* reshape_layer_interpreter.cc in Sources */,
 				9D32FF5624557EED002DCDAB /* hard_swish_layer_interpreter.cc in Sources */,
 				9DD1FB38247CE9BE00800139 /* metal_blob_converter.mm in Sources */,
 				9DD1FC8E247CEA1400800139 /* arm_hard_sigmoid_acc.cc in Sources */,
 				9DF19E9F24A1FE8E00E1376D /* metal_pooling_layer_acc.metal in Sources */,
+				EC0BE18725144C4F009BD69A /* arm_signed_mul_layer_acc.cc in Sources */,
 				9DD1FCB2247CEA1400800139 /* GEMM_BFP16_N8.S in Sources */,
 				9DD1FCE8247CEA1500800139 /* arm_floor_layer_acc.cc in Sources */,
 				9D32FCDF24557EEC002DCDAB /* conv3d_layer.cc in Sources */,
@@ -2472,12 +2576,15 @@
 				9D32FF2D24557EED002DCDAB /* reshape_layer_interpreter.cc in Sources */,
 				9DD1FC8D247CEA1400800139 /* arm_reorg_layer_acc.cc in Sources */,
 				ECEC5D6424FCDBA50044DDF1 /* arm_mat_converter.cc in Sources */,
+				EC0BE17825144C10009BD69A /* clip_layer_interpreter.cc in Sources */,
 				9DD1FB31247CE9BE00800139 /* coreml_network.mm in Sources */,
 				9D32FF7424557EED002DCDAB /* abstract_device.cc in Sources */,
+				EC0BE16325144BE4009BD69A /* arg_max_or_min_layer_interpreter.cc in Sources */,
 				9D32FCD224557EEC002DCDAB /* div_layer.cc in Sources */,
 				9DD1FB87247CE9BE00800139 /* metal_sin_layer_acc.metal in Sources */,
 				9DD1FB8B247CE9BE00800139 /* metal_mul_layer_acc.metal in Sources */,
 				9D32FCEC24557EEC002DCDAB /* reduce_min_layer.cc in Sources */,
+				EC0BE15F25144BE4009BD69A /* squared_difference_layer_interpreter.cc in Sources */,
 				9DD1FBB2247CE9BE00800139 /* metal_max_layer_acc.metal in Sources */,
 				9DD1FCA9247CEA1400800139 /* asm_func_name.S in Sources */,
 				9DD1FB91247CE9BE00800139 /* metal_concat_layer_acc.metal in Sources */,
@@ -2503,12 +2610,14 @@
 				9DD1FB5D247CE9BE00800139 /* metal_reduce_sum_square_layer_acc.mm in Sources */,
 				9D32FF4E24557EED002DCDAB /* conv_layer_interpreter.cc in Sources */,
 				9DD1FB82247CE9BE00800139 /* metal_div_layer_acc.mm in Sources */,
+				EC0BE17D25144C10009BD69A /* roi_pooling_layer_interpreter.cc in Sources */,
 				9DD1FCD8247CEA1500800139 /* arm_conv_layer_1x1.cc in Sources */,
 				9DD1FCD3247CEA1500800139 /* arm_conv_layer_common.cc in Sources */,
 				9D32FF1C24557EED002DCDAB /* max_layer_interpreter.cc in Sources */,
 				9DD1FB65247CE9BE00800139 /* metal_tanh_layer_acc.metal in Sources */,
 				9D32FD0924557EEC002DCDAB /* permute_layer.cc in Sources */,
 				9DD1FBCC247CE9BF00800139 /* metal_pow_layer_acc.metal in Sources */,
+				EC0BE17325144C10009BD69A /* selu_layer_interpreter.cc in Sources */,
 				9DD1FC99247CEA1400800139 /* winograd_function.cc in Sources */,
 				9DD1FCDC247CEA1500800139 /* arm_conv_int8_layer_common.cc in Sources */,
 				9DD1FB4B247CE9BE00800139 /* metal_stride_slice_layer_acc.mm in Sources */,
@@ -2522,6 +2631,7 @@
 				9DD1FB47247CE9BE00800139 /* metal_multidir_broadcast_layer_acc.mm in Sources */,
 				9D32FCCB24557EEC002DCDAB /* shuffle_layer.cc in Sources */,
 				EC2CF72525078C1200EE3899 /* metal_mat_converter.mm in Sources */,
+				EC0BE13925144B5E009BD69A /* string_utils.cc in Sources */,
 				9D32FD0B24557EEC002DCDAB /* hard_sigmoid_layer.cc in Sources */,
 				9DD1FCEB247CEA1500800139 /* arm_reduce_sum_layer_acc.cc in Sources */,
 				9D32FCD024557EEC002DCDAB /* reshape_layer.cc in Sources */,
@@ -2544,6 +2654,7 @@
 				9DD1FC6C247CEA1400800139 /* arm_unary_layer_acc.cc in Sources */,
 				9D32FF4D24557EED002DCDAB /* batch_norm_layer_interpreter.cc in Sources */,
 				9D4C60CF246BF826006068D1 /* profile.cc in Sources */,
+				EC0BE15425144BB8009BD69A /* arg_max_or_min_layer.cc in Sources */,
 				9D32FCE124557EEC002DCDAB /* prelu_layer.cc in Sources */,
 				9D32FCA524557EEC002DCDAB /* blob_1d_memory_pool.cc in Sources */,
 				9D32FC8824557EEC002DCDAB /* others_memory_mode_state.cc in Sources */,
@@ -2588,9 +2699,11 @@
 				9DD1FCF1247CEA1500800139 /* arm_device.cc in Sources */,
 				9DD1FC91247CEA1400800139 /* arm_min_layer_acc.cc in Sources */,
 				9DD1FCB5247CEA1400800139 /* CONV_BFP16_SLIDEW_C3.S in Sources */,
+				EC0BE16225144BE4009BD69A /* signed_mul_layer_interpreter.cc in Sources */,
 				9D32FCFD24557EEC002DCDAB /* reduce_layer.cc in Sources */,
 				9DD1FB90247CE9BE00800139 /* metal_concat_layer_acc.mm in Sources */,
 				9D32FF5D24557EED002DCDAB /* deconv_layer_interpreter.cc in Sources */,
+				EC0BE15025144BB8009BD69A /* ceil_layer.cc in Sources */,
 				9DD1FCCB247CEA1500800139 /* arm_permute_layer_acc.cc in Sources */,
 				9DD1FCC4247CEA1400800139 /* arm_abs_layer_acc.cc in Sources */,
 				9D32FF2C24557EED002DCDAB /* prior_box_layer_interpreter.cc in Sources */,
@@ -2615,6 +2728,7 @@
 				9D32FCEA24557EEC002DCDAB /* abs_layer.cc in Sources */,
 				9DD1FCC6247CEA1400800139 /* arm_prelu_layer_acc.cc in Sources */,
 				9D32FCB324557EEC002DCDAB /* data_format_converter.cc in Sources */,
+				EC0BE18525144C4F009BD69A /* arm_arg_max_or_min_layer_acc.cc in Sources */,
 				9D32FF4A24557EED002DCDAB /* ncnn_layer_type.cc in Sources */,
 				9DD1FC83247CEA1400800139 /* arm_reduce_log_sum_layer_acc.cc in Sources */,
 				9D32FD0C24557EEC002DCDAB /* max_layer.cc in Sources */,
@@ -2626,8 +2740,10 @@
 				9D32FF0424557EED002DCDAB /* default_model_interpreter.cc in Sources */,
 				9DD1FB5F247CE9BE00800139 /* metal_atan_layer_acc.metal in Sources */,
 				9DD1FC74247CEA1400800139 /* arm_instance_norm_layer_acc.cc in Sources */,
+				EC0BE17F25144C10009BD69A /* unary_op_layer_interpreter.cc in Sources */,
 				9DD1FCC2247CEA1400800139 /* arm_elu_layer_acc.cc in Sources */,
 				9D32FF6E24557EED002DCDAB /* context.cc in Sources */,
+				EC0BE17725144C10009BD69A /* pad_layer_interpreter.cc in Sources */,
 				9D32FF5724557EED002DCDAB /* lrn_layer_interpreter.cc in Sources */,
 				9DD1FC6D247CEA1400800139 /* arm_sub_layer_acc.cc in Sources */,
 				9DD1FC85247CEA1400800139 /* arm_reciprocal_layer_acc.cc in Sources */,
@@ -2638,6 +2754,7 @@
 				9DD1FBC4247CE9BE00800139 /* metal_conv_layer_acc.mm in Sources */,
 				9D32FCF524557EEC002DCDAB /* reduce_l2_layer.cc in Sources */,
 				9D32FF0E24557EED002DCDAB /* flatten_layer_interpreter.cc in Sources */,
+				EC0BE15525144BB8009BD69A /* rsqrt_layer.cc in Sources */,
 				9DD1FB7D247CE9BE00800139 /* metal_relu6_layer_acc.metal in Sources */,
 				9D32FCBE24557EEC002DCDAB /* cpu_utils.cc in Sources */,
 				9DD1FCB3247CEA1400800139 /* GEMM_INT8_4X4.S in Sources */,
@@ -2656,6 +2773,8 @@
 				9D32FCC224557EEC002DCDAB /* tanh_layer.cc in Sources */,
 				9D32FD0524557EEC002DCDAB /* stride_slice_layer.cc in Sources */,
 				9D32FC7D24557EEB002DCDAB /* net_optimizer_fuse_conv_relu.cc in Sources */,
+				EC0BE17525144C10009BD69A /* prior_box_layer_interpreter.cc in Sources */,
+				EC0BE15325144BB8009BD69A /* detection_post_process_layer.cc in Sources */,
 				9DD1FB9C247CE9BE00800139 /* metal_sigmoid_layer_acc.metal in Sources */,
 				9D32FCBB24557EEC002DCDAB /* split_utils.cc in Sources */,
 				9DD1FB63247CE9BE00800139 /* metal_reduce_max_layer_acc.mm in Sources */,
@@ -2670,6 +2789,7 @@
 				9DD1FC86247CEA1400800139 /* arm_deconv_layer_acc.cc in Sources */,
 				9DD1FBB6247CE9BE00800139 /* metal_inner_product_layer_acc.mm in Sources */,
 				9DD1FB3D247CE9BE00800139 /* metal_context.mm in Sources */,
+				EC0BE17E25144C10009BD69A /* prelu_layer_interpreter.cc in Sources */,
 				9D32FF4524557EED002DCDAB /* expand_slice_optimizer.cc in Sources */,
 				9D32FCFB24557EEC002DCDAB /* hard_swish_layer.cc in Sources */,
 				9DD1FCE9247CEA1500800139 /* arm_shuffle_layer_acc.cc in Sources */,
@@ -2683,6 +2803,7 @@
 				9DD1FB3C247CE9BE00800139 /* metal_command_queue.mm in Sources */,
 				9D32FCC024557EEC002DCDAB /* sigmoid_layer.cc in Sources */,
 				9D32FCE724557EEC002DCDAB /* reduce_mean_layer.cc in Sources */,
+				EC0BE17925144C10009BD69A /* reorg_layer_interpreter.cc in Sources */,
 				9DD1FC80247CEA1400800139 /* arm_selu_layer_acc.cc in Sources */,
 				9DD1FB45247CE9BE00800139 /* metal_hard_swish_layer_acc.metal in Sources */,
 				9DD1FC96247CEA1400800139 /* arm_clip_layer_acc.cc in Sources */,
@@ -2695,6 +2816,7 @@
 				9DD1FB79247CE9BE00800139 /* metal_deconv_layer_depthwise.metal in Sources */,
 				9D32FCDE24557EEC002DCDAB /* conv_layer.cc in Sources */,
 				9D32FCF424557EEC002DCDAB /* reduce_log_sum_exp_layer.cc in Sources */,
+				EC0BE13825144B5E009BD69A /* detection_post_process_utils.cc in Sources */,
 				9D32FCF924557EEC002DCDAB /* log_layer.cc in Sources */,
 				9D32FF6024557EED002DCDAB /* concat_layer_interpreter.cc in Sources */,
 				9D32FF2F24557EED002DCDAB /* splitv_layer_interpreter.cc in Sources */,
@@ -2722,6 +2844,7 @@
 				9D32FD0024557EEC002DCDAB /* relu_layer.cc in Sources */,
 				9DD1FB7E247CE9BE00800139 /* metal_reciprocal_layer_acc.metal in Sources */,
 				9DD1FB80247CE9BE00800139 /* metal_shuffle_layer_acc.metal in Sources */,
+				EC0BE17625144C10009BD69A /* scale_layer_interpreter.cc in Sources */,
 				9D32FF5524557EED002DCDAB /* binary_op_interpreter.cc in Sources */,
 				9D32FF7824557EED002DCDAB /* instance.cc in Sources */,
 				9D32FF3C24557EED002DCDAB /* default_model_packer.cc in Sources */,
@@ -2734,6 +2857,7 @@
 				9D32FF5924557EED002DCDAB /* softmax_layer_interpreter.cc in Sources */,
 				9DD1FBA0247CE9BE00800139 /* metal_reduce_layer_acc.metal in Sources */,
 				9DD1FCE4247CEA1500800139 /* arm_concat_layer_acc.cc in Sources */,
+				EC0BE16025144BE4009BD69A /* detection_post_process_layer_interpreter.cc in Sources */,
 				9D32FCF624557EEC002DCDAB /* normalize_layer.cc in Sources */,
 				EC2CF7822511F80500EE3899 /* metal_arg_max_or_min_layer_acc.mm in Sources */,
 				9DD1FCDE247CEA1500800139 /* arm_conv_layer_c3.cc in Sources */,
@@ -2771,6 +2895,7 @@
 				9DD1FC93247CEA1400800139 /* arm_softmax_layer_acc.cc in Sources */,
 				9D32FCC524557EEC002DCDAB /* tan_layer.cc in Sources */,
 				9DD1FCDB247CEA1500800139 /* arm_conv_layer_depthwise.cc in Sources */,
+				EC0BE17C25144C10009BD69A /* instance_norm_layer_interpreter.cc in Sources */,
 				EC2CF72625078C1200EE3899 /* metal_mat_converter.metal in Sources */,
 				9DD1FB86247CE9BE00800139 /* metal_hdrguide_layer_acc.metal in Sources */,
 			);
