--- conflicted
+++ resolved
@@ -633,39 +633,22 @@
 		EC2CF7512508A99C00EE3899 /* arm_deconv_layer_stride.cc in Sources */ = {isa = PBXBuildFile; fileRef = EC2CF74F2508A99C00EE3899 /* arm_deconv_layer_stride.cc */; };
 		EC2CF7822511F80500EE3899 /* metal_arg_max_or_min_layer_acc.mm in Sources */ = {isa = PBXBuildFile; fileRef = EC2CF7802511F80500EE3899 /* metal_arg_max_or_min_layer_acc.mm */; };
 		EC2CF7832511F80500EE3899 /* metal_arg_max_or_min_layer_acc.metal in Sources */ = {isa = PBXBuildFile; fileRef = EC2CF7812511F80500EE3899 /* metal_arg_max_or_min_layer_acc.metal */; };
-<<<<<<< HEAD
-		ECB85AB8254676C500ACAEB0 /* metal_reorg_layer_acc.mm in Sources */ = {isa = PBXBuildFile; fileRef = ECB85AB7254676C500ACAEB0 /* metal_reorg_layer_acc.mm */; };
-		ECB85ABC254676F100ACAEB0 /* metal_reorg_layer_acc.metal in Sources */ = {isa = PBXBuildFile; fileRef = ECB85ABB254676F100ACAEB0 /* metal_reorg_layer_acc.metal */; };
-		ECB85AC32546A1DC00ACAEB0 /* net_optimizer_insert_int8_reformat.cc in Sources */ = {isa = PBXBuildFile; fileRef = ECB85ABF2546A1DC00ACAEB0 /* net_optimizer_insert_int8_reformat.cc */; };
-		ECB85AC42546A1DC00ACAEB0 /* net_optimizer_insert_fp16_reformat.h in Headers */ = {isa = PBXBuildFile; fileRef = ECB85AC02546A1DC00ACAEB0 /* net_optimizer_insert_fp16_reformat.h */; };
-		ECB85AC52546A1DC00ACAEB0 /* net_optimizer_insert_fp16_reformat.cc in Sources */ = {isa = PBXBuildFile; fileRef = ECB85AC12546A1DC00ACAEB0 /* net_optimizer_insert_fp16_reformat.cc */; };
-		ECB85AC62546A1DC00ACAEB0 /* net_optimizer_insert_int8_reformat.h in Headers */ = {isa = PBXBuildFile; fileRef = ECB85AC22546A1DC00ACAEB0 /* net_optimizer_insert_int8_reformat.h */; };
-=======
-		ECD94591254ADC5900BF9214 /* net_optimizer_insert_int8_reformat.cc in Sources */ = {isa = PBXBuildFile; fileRef = ECD9458D254ADC5900BF9214 /* net_optimizer_insert_int8_reformat.cc */; };
-		ECD94592254ADC5900BF9214 /* net_optimizer_insert_fp16_reformat.h in Headers */ = {isa = PBXBuildFile; fileRef = ECD9458E254ADC5900BF9214 /* net_optimizer_insert_fp16_reformat.h */; };
-		ECD94593254ADC5900BF9214 /* net_optimizer_insert_fp16_reformat.cc in Sources */ = {isa = PBXBuildFile; fileRef = ECD9458F254ADC5900BF9214 /* net_optimizer_insert_fp16_reformat.cc */; };
-		ECD94594254ADC5900BF9214 /* net_optimizer_insert_int8_reformat.h in Headers */ = {isa = PBXBuildFile; fileRef = ECD94590254ADC5900BF9214 /* net_optimizer_insert_int8_reformat.h */; };
->>>>>>> b6ead753
 		ECD9459A254ADCF500BF9214 /* arm_conv_layer_acc_factory.cc in Sources */ = {isa = PBXBuildFile; fileRef = ECD94596254ADCF500BF9214 /* arm_conv_layer_acc_factory.cc */; };
 		ECD9459B254ADCF500BF9214 /* arm_conv_int8_layer_1x1.h in Headers */ = {isa = PBXBuildFile; fileRef = ECD94597254ADCF500BF9214 /* arm_conv_int8_layer_1x1.h */; };
 		ECD9459C254ADCF500BF9214 /* arm_conv_layer_acc_factory.h in Headers */ = {isa = PBXBuildFile; fileRef = ECD94598254ADCF500BF9214 /* arm_conv_layer_acc_factory.h */; };
 		ECD9459D254ADCF500BF9214 /* arm_conv_int8_layer_1x1.cc in Sources */ = {isa = PBXBuildFile; fileRef = ECD94599254ADCF500BF9214 /* arm_conv_int8_layer_1x1.cc */; };
 		ECD945A0254ADD2500BF9214 /* GEMM_INT8_4X8.S in Sources */ = {isa = PBXBuildFile; fileRef = ECD9459F254ADD2500BF9214 /* GEMM_INT8_4X8.S */; };
 		ECD945A3254ADD2F00BF9214 /* GEMM_INT8_8X8.S in Sources */ = {isa = PBXBuildFile; fileRef = ECD945A2254ADD2F00BF9214 /* GEMM_INT8_8X8.S */; };
-<<<<<<< HEAD
-=======
-		ECD945A6254ADD3D00BF9214 /* arm_pixel_shuffle_layer_acc.cc in Sources */ = {isa = PBXBuildFile; fileRef = ECD945A5254ADD3D00BF9214 /* arm_pixel_shuffle_layer_acc.cc */; };
->>>>>>> b6ead753
 		ECD945B0254ADD7100BF9214 /* metal_pixel_shuffle_layer_acc.mm in Sources */ = {isa = PBXBuildFile; fileRef = ECD945AC254ADD7100BF9214 /* metal_pixel_shuffle_layer_acc.mm */; };
 		ECD945B1254ADD7100BF9214 /* metal_signed_mul_layer_acc.metal in Sources */ = {isa = PBXBuildFile; fileRef = ECD945AD254ADD7100BF9214 /* metal_signed_mul_layer_acc.metal */; };
 		ECD945B2254ADD7100BF9214 /* metal_signed_mul_layer_acc.mm in Sources */ = {isa = PBXBuildFile; fileRef = ECD945AE254ADD7100BF9214 /* metal_signed_mul_layer_acc.mm */; };
 		ECD945B3254ADD7100BF9214 /* metal_pixel_shuffle_layer_acc.metal in Sources */ = {isa = PBXBuildFile; fileRef = ECD945AF254ADD7100BF9214 /* metal_pixel_shuffle_layer_acc.metal */; };
 		ECD945B6254ADD8400BF9214 /* pixel_shuffle_layer.cc in Sources */ = {isa = PBXBuildFile; fileRef = ECD945B5254ADD8400BF9214 /* pixel_shuffle_layer.cc */; };
 		ECD945B9254ADDA800BF9214 /* pixel_shuffle_layer_interpreter.cc in Sources */ = {isa = PBXBuildFile; fileRef = ECD945B8254ADDA800BF9214 /* pixel_shuffle_layer_interpreter.cc */; };
-<<<<<<< HEAD
-		ECD9463F2558EFFB00BF9214 /* arm_pixel_shuffle_layer_acc.cc in Sources */ = {isa = PBXBuildFile; fileRef = ECD9463E2558EFFB00BF9214 /* arm_pixel_shuffle_layer_acc.cc */; };
-=======
->>>>>>> b6ead753
+		ECD9464D2558F4CD00BF9214 /* net_optimizer_insert_int8_reformat.cc in Sources */ = {isa = PBXBuildFile; fileRef = ECD946492558F4CD00BF9214 /* net_optimizer_insert_int8_reformat.cc */; };
+		ECD9464E2558F4CD00BF9214 /* net_optimizer_insert_fp16_reformat.h in Headers */ = {isa = PBXBuildFile; fileRef = ECD9464A2558F4CD00BF9214 /* net_optimizer_insert_fp16_reformat.h */; };
+		ECD9464F2558F4CD00BF9214 /* net_optimizer_insert_int8_reformat.h in Headers */ = {isa = PBXBuildFile; fileRef = ECD9464B2558F4CD00BF9214 /* net_optimizer_insert_int8_reformat.h */; };
+		ECD946502558F4CD00BF9214 /* net_optimizer_insert_fp16_reformat.cc in Sources */ = {isa = PBXBuildFile; fileRef = ECD9464C2558F4CD00BF9214 /* net_optimizer_insert_fp16_reformat.cc */; };
 		ECEC5D6424FCDBA50044DDF1 /* arm_mat_converter.cc in Sources */ = {isa = PBXBuildFile; fileRef = ECEC5D6024FCDBA40044DDF1 /* arm_mat_converter.cc */; };
 		ECEC5D6524FCDBA50044DDF1 /* arm_mat_util.h in Headers */ = {isa = PBXBuildFile; fileRef = ECEC5D6124FCDBA40044DDF1 /* arm_mat_util.h */; };
 		ECEC5D6624FCDBA50044DDF1 /* arm_mat_converter.h in Headers */ = {isa = PBXBuildFile; fileRef = ECEC5D6224FCDBA40044DDF1 /* arm_mat_converter.h */; };
@@ -1306,39 +1289,23 @@
 		EC2CF74F2508A99C00EE3899 /* arm_deconv_layer_stride.cc */ = {isa = PBXFileReference; fileEncoding = 4; lastKnownFileType = sourcecode.cpp.cpp; path = arm_deconv_layer_stride.cc; sourceTree = "<group>"; };
 		EC2CF7802511F80500EE3899 /* metal_arg_max_or_min_layer_acc.mm */ = {isa = PBXFileReference; fileEncoding = 4; lastKnownFileType = sourcecode.cpp.objcpp; path = metal_arg_max_or_min_layer_acc.mm; sourceTree = "<group>"; };
 		EC2CF7812511F80500EE3899 /* metal_arg_max_or_min_layer_acc.metal */ = {isa = PBXFileReference; fileEncoding = 4; lastKnownFileType = sourcecode.metal; path = metal_arg_max_or_min_layer_acc.metal; sourceTree = "<group>"; };
-<<<<<<< HEAD
-		ECB85AB7254676C500ACAEB0 /* metal_reorg_layer_acc.mm */ = {isa = PBXFileReference; lastKnownFileType = sourcecode.cpp.objcpp; path = metal_reorg_layer_acc.mm; sourceTree = "<group>"; };
-		ECB85ABB254676F100ACAEB0 /* metal_reorg_layer_acc.metal */ = {isa = PBXFileReference; lastKnownFileType = sourcecode.metal; path = metal_reorg_layer_acc.metal; sourceTree = "<group>"; };
-		ECB85ABF2546A1DC00ACAEB0 /* net_optimizer_insert_int8_reformat.cc */ = {isa = PBXFileReference; fileEncoding = 4; lastKnownFileType = sourcecode.cpp.cpp; path = net_optimizer_insert_int8_reformat.cc; sourceTree = "<group>"; };
-		ECB85AC02546A1DC00ACAEB0 /* net_optimizer_insert_fp16_reformat.h */ = {isa = PBXFileReference; fileEncoding = 4; lastKnownFileType = sourcecode.c.h; path = net_optimizer_insert_fp16_reformat.h; sourceTree = "<group>"; };
-		ECB85AC12546A1DC00ACAEB0 /* net_optimizer_insert_fp16_reformat.cc */ = {isa = PBXFileReference; fileEncoding = 4; lastKnownFileType = sourcecode.cpp.cpp; path = net_optimizer_insert_fp16_reformat.cc; sourceTree = "<group>"; };
-		ECB85AC22546A1DC00ACAEB0 /* net_optimizer_insert_int8_reformat.h */ = {isa = PBXFileReference; fileEncoding = 4; lastKnownFileType = sourcecode.c.h; path = net_optimizer_insert_int8_reformat.h; sourceTree = "<group>"; };
-=======
-		ECD9458D254ADC5900BF9214 /* net_optimizer_insert_int8_reformat.cc */ = {isa = PBXFileReference; fileEncoding = 4; lastKnownFileType = sourcecode.cpp.cpp; path = net_optimizer_insert_int8_reformat.cc; sourceTree = "<group>"; };
-		ECD9458E254ADC5900BF9214 /* net_optimizer_insert_fp16_reformat.h */ = {isa = PBXFileReference; fileEncoding = 4; lastKnownFileType = sourcecode.c.h; path = net_optimizer_insert_fp16_reformat.h; sourceTree = "<group>"; };
-		ECD9458F254ADC5900BF9214 /* net_optimizer_insert_fp16_reformat.cc */ = {isa = PBXFileReference; fileEncoding = 4; lastKnownFileType = sourcecode.cpp.cpp; path = net_optimizer_insert_fp16_reformat.cc; sourceTree = "<group>"; };
-		ECD94590254ADC5900BF9214 /* net_optimizer_insert_int8_reformat.h */ = {isa = PBXFileReference; fileEncoding = 4; lastKnownFileType = sourcecode.c.h; path = net_optimizer_insert_int8_reformat.h; sourceTree = "<group>"; };
->>>>>>> b6ead753
 		ECD94596254ADCF500BF9214 /* arm_conv_layer_acc_factory.cc */ = {isa = PBXFileReference; fileEncoding = 4; lastKnownFileType = sourcecode.cpp.cpp; path = arm_conv_layer_acc_factory.cc; sourceTree = "<group>"; };
 		ECD94597254ADCF500BF9214 /* arm_conv_int8_layer_1x1.h */ = {isa = PBXFileReference; fileEncoding = 4; lastKnownFileType = sourcecode.c.h; path = arm_conv_int8_layer_1x1.h; sourceTree = "<group>"; };
 		ECD94598254ADCF500BF9214 /* arm_conv_layer_acc_factory.h */ = {isa = PBXFileReference; fileEncoding = 4; lastKnownFileType = sourcecode.c.h; path = arm_conv_layer_acc_factory.h; sourceTree = "<group>"; };
 		ECD94599254ADCF500BF9214 /* arm_conv_int8_layer_1x1.cc */ = {isa = PBXFileReference; fileEncoding = 4; lastKnownFileType = sourcecode.cpp.cpp; path = arm_conv_int8_layer_1x1.cc; sourceTree = "<group>"; };
 		ECD9459F254ADD2500BF9214 /* GEMM_INT8_4X8.S */ = {isa = PBXFileReference; fileEncoding = 4; lastKnownFileType = sourcecode.asm; path = GEMM_INT8_4X8.S; sourceTree = "<group>"; };
 		ECD945A2254ADD2F00BF9214 /* GEMM_INT8_8X8.S */ = {isa = PBXFileReference; fileEncoding = 4; lastKnownFileType = sourcecode.asm; path = GEMM_INT8_8X8.S; sourceTree = "<group>"; };
-<<<<<<< HEAD
-=======
 		ECD945A5254ADD3D00BF9214 /* arm_pixel_shuffle_layer_acc.cc */ = {isa = PBXFileReference; fileEncoding = 4; lastKnownFileType = sourcecode.cpp.cpp; path = arm_pixel_shuffle_layer_acc.cc; sourceTree = "<group>"; };
->>>>>>> b6ead753
 		ECD945AC254ADD7100BF9214 /* metal_pixel_shuffle_layer_acc.mm */ = {isa = PBXFileReference; fileEncoding = 4; lastKnownFileType = sourcecode.cpp.objcpp; path = metal_pixel_shuffle_layer_acc.mm; sourceTree = "<group>"; };
 		ECD945AD254ADD7100BF9214 /* metal_signed_mul_layer_acc.metal */ = {isa = PBXFileReference; fileEncoding = 4; lastKnownFileType = sourcecode.metal; path = metal_signed_mul_layer_acc.metal; sourceTree = "<group>"; };
 		ECD945AE254ADD7100BF9214 /* metal_signed_mul_layer_acc.mm */ = {isa = PBXFileReference; fileEncoding = 4; lastKnownFileType = sourcecode.cpp.objcpp; path = metal_signed_mul_layer_acc.mm; sourceTree = "<group>"; };
 		ECD945AF254ADD7100BF9214 /* metal_pixel_shuffle_layer_acc.metal */ = {isa = PBXFileReference; fileEncoding = 4; lastKnownFileType = sourcecode.metal; path = metal_pixel_shuffle_layer_acc.metal; sourceTree = "<group>"; };
 		ECD945B5254ADD8400BF9214 /* pixel_shuffle_layer.cc */ = {isa = PBXFileReference; fileEncoding = 4; lastKnownFileType = sourcecode.cpp.cpp; path = pixel_shuffle_layer.cc; sourceTree = "<group>"; };
 		ECD945B8254ADDA800BF9214 /* pixel_shuffle_layer_interpreter.cc */ = {isa = PBXFileReference; fileEncoding = 4; lastKnownFileType = sourcecode.cpp.cpp; path = pixel_shuffle_layer_interpreter.cc; sourceTree = "<group>"; };
-<<<<<<< HEAD
-		ECD9463E2558EFFB00BF9214 /* arm_pixel_shuffle_layer_acc.cc */ = {isa = PBXFileReference; fileEncoding = 4; lastKnownFileType = sourcecode.cpp.cpp; path = arm_pixel_shuffle_layer_acc.cc; sourceTree = "<group>"; };
-=======
->>>>>>> b6ead753
+		ECD946492558F4CD00BF9214 /* net_optimizer_insert_int8_reformat.cc */ = {isa = PBXFileReference; fileEncoding = 4; lastKnownFileType = sourcecode.cpp.cpp; path = net_optimizer_insert_int8_reformat.cc; sourceTree = "<group>"; };
+		ECD9464A2558F4CD00BF9214 /* net_optimizer_insert_fp16_reformat.h */ = {isa = PBXFileReference; fileEncoding = 4; lastKnownFileType = sourcecode.c.h; path = net_optimizer_insert_fp16_reformat.h; sourceTree = "<group>"; };
+		ECD9464B2558F4CD00BF9214 /* net_optimizer_insert_int8_reformat.h */ = {isa = PBXFileReference; fileEncoding = 4; lastKnownFileType = sourcecode.c.h; path = net_optimizer_insert_int8_reformat.h; sourceTree = "<group>"; };
+		ECD9464C2558F4CD00BF9214 /* net_optimizer_insert_fp16_reformat.cc */ = {isa = PBXFileReference; fileEncoding = 4; lastKnownFileType = sourcecode.cpp.cpp; path = net_optimizer_insert_fp16_reformat.cc; sourceTree = "<group>"; };
 		ECEC5D6024FCDBA40044DDF1 /* arm_mat_converter.cc */ = {isa = PBXFileReference; fileEncoding = 4; lastKnownFileType = sourcecode.cpp.cpp; path = arm_mat_converter.cc; sourceTree = "<group>"; };
 		ECEC5D6124FCDBA40044DDF1 /* arm_mat_util.h */ = {isa = PBXFileReference; fileEncoding = 4; lastKnownFileType = sourcecode.c.h; path = arm_mat_util.h; sourceTree = "<group>"; };
 		ECEC5D6224FCDBA40044DDF1 /* arm_mat_converter.h */ = {isa = PBXFileReference; fileEncoding = 4; lastKnownFileType = sourcecode.c.h; path = arm_mat_converter.h; sourceTree = "<group>"; };
@@ -1421,17 +1388,10 @@
 		9D32F95D24557EE7002DCDAB /* optimizer */ = {
 			isa = PBXGroup;
 			children = (
-<<<<<<< HEAD
-				ECB85AC12546A1DC00ACAEB0 /* net_optimizer_insert_fp16_reformat.cc */,
-				ECB85AC02546A1DC00ACAEB0 /* net_optimizer_insert_fp16_reformat.h */,
-				ECB85ABF2546A1DC00ACAEB0 /* net_optimizer_insert_int8_reformat.cc */,
-				ECB85AC22546A1DC00ACAEB0 /* net_optimizer_insert_int8_reformat.h */,
-=======
-				ECD9458F254ADC5900BF9214 /* net_optimizer_insert_fp16_reformat.cc */,
-				ECD9458E254ADC5900BF9214 /* net_optimizer_insert_fp16_reformat.h */,
-				ECD9458D254ADC5900BF9214 /* net_optimizer_insert_int8_reformat.cc */,
-				ECD94590254ADC5900BF9214 /* net_optimizer_insert_int8_reformat.h */,
->>>>>>> b6ead753
+				ECD9464C2558F4CD00BF9214 /* net_optimizer_insert_fp16_reformat.cc */,
+				ECD9464A2558F4CD00BF9214 /* net_optimizer_insert_fp16_reformat.h */,
+				ECD946492558F4CD00BF9214 /* net_optimizer_insert_int8_reformat.cc */,
+				ECD9464B2558F4CD00BF9214 /* net_optimizer_insert_int8_reformat.h */,
 				9D32F95E24557EE7002DCDAB /* net_optimizer_fuse_conv_relu.cc */,
 				9D32F95F24557EE7002DCDAB /* net_optimizer_remove_layers.h */,
 				9D32F96024557EE7002DCDAB /* net_optimizer_fuse_conv_relu.h */,
@@ -2011,8 +1971,6 @@
 				9DD1FB24247CE9BE00800139 /* metal_unary_layer_acc.mm */,
 				9DD1FB26247CE9BE00800139 /* metal_upsample_layer_acc.metal */,
 				9DD1FB25247CE9BE00800139 /* metal_upsample_layer_acc.mm */,
-				ECB85AB7254676C500ACAEB0 /* metal_reorg_layer_acc.mm */,
-				ECB85ABB254676F100ACAEB0 /* metal_reorg_layer_acc.metal */,
 			);
 			path = acc;
 			sourceTree = "<group>";
@@ -2059,11 +2017,7 @@
 		9DD1FBD7247CEA1300800139 /* acc */ = {
 			isa = PBXGroup;
 			children = (
-<<<<<<< HEAD
-				ECD9463E2558EFFB00BF9214 /* arm_pixel_shuffle_layer_acc.cc */,
-=======
 				ECD945A5254ADD3D00BF9214 /* arm_pixel_shuffle_layer_acc.cc */,
->>>>>>> b6ead753
 				EC0BE18125144C4F009BD69A /* arm_arg_max_or_min_layer_acc.cc */,
 				EC0BE18025144C4F009BD69A /* arm_reshape_layer_acc.h */,
 				EC0BE18325144C4F009BD69A /* arm_signed_mul_layer_acc.cc */,
@@ -2294,7 +2248,6 @@
 				9D32FCA424557EEC002DCDAB /* memory_seperate_assign_strategy.h in Headers */,
 				9DD1FCBE247CEA1400800139 /* neon_mathfun.h in Headers */,
 				9D32FF3A24557EED002DCDAB /* layer_resource.h in Headers */,
-				ECD94594254ADC5900BF9214 /* net_optimizer_insert_int8_reformat.h in Headers */,
 				9DD1FC95247CEA1400800139 /* arm_add_layer_acc.h in Headers */,
 				9D32FCA024557EEC002DCDAB /* memory_mode_state.h in Headers */,
 				9D32FCBD24557EEC002DCDAB /* pribox_generator_utils.h in Headers */,
@@ -2306,7 +2259,6 @@
 				9DD1FCD4247CEA1500800139 /* arm_conv_layer_1x1.h in Headers */,
 				9D32FCB124557EEC002DCDAB /* data_format_converter.h in Headers */,
 				9D32FC8424557EEC002DCDAB /* net_optimizer_manager.h in Headers */,
-				ECB85AC42546A1DC00ACAEB0 /* net_optimizer_insert_fp16_reformat.h in Headers */,
 				9DDA70A1241F9A0300F17A1C /* core in Headers */,
 				9DD1FCD7247CEA1500800139 /* arm_conv_int8_layer_common.h in Headers */,
 				9DD1FB3A247CE9BE00800139 /* metal_device.h in Headers */,
@@ -2317,6 +2269,7 @@
 				9DD1FC84247CEA1400800139 /* arm_reformat_layer_acc.h in Headers */,
 				9DD1FCED247CEA1500800139 /* arm_batch_norm_layer_acc.h in Headers */,
 				9DD1FCD6247CEA1500800139 /* arm_conv_layer_c3.h in Headers */,
+				ECD9464E2558F4CD00BF9214 /* net_optimizer_insert_fp16_reformat.h in Headers */,
 				EC0BE15E25144BE4009BD69A /* layer_interpreter_macro.h in Headers */,
 				9D32FF1A24557EED002DCDAB /* abstract_layer_interpreter.h in Headers */,
 				9DD1FC7B247CEA1400800139 /* arm_binary_layer_acc.h in Headers */,
@@ -2367,7 +2320,6 @@
 				9D32FF0724557EED002DCDAB /* model_packer.h in Headers */,
 				EC0BE13725144B5E009BD69A /* detection_post_process_utils.h in Headers */,
 				9D32FC9624557EEC002DCDAB /* blob_memory_size_info.h in Headers */,
-				ECB85AC62546A1DC00ACAEB0 /* net_optimizer_insert_int8_reformat.h in Headers */,
 				9D32FCA224557EEC002DCDAB /* blob_memory_pool.h in Headers */,
 				9D32FF4224557EED002DCDAB /* ncnn_optimizer.h in Headers */,
 				9DD1FB37247CE9BE00800139 /* metal_macro.h in Headers */,
@@ -2382,11 +2334,11 @@
 				9DD1FB34247CE9BE00800139 /* coreml_network.h in Headers */,
 				1FC98D8E25039D6000A81D79 /* arm_conv_layer_group.h in Headers */,
 				9DD1FC89247CEA1400800139 /* arm_deconv_layer_acc.h in Headers */,
-				ECD94592254ADC5900BF9214 /* net_optimizer_insert_fp16_reformat.h in Headers */,
 				9DD1FC8A247CEA1400800139 /* arm_deconv_layer_depthwise.h in Headers */,
 				9DD1FB73247CE9BE00800139 /* metal_deconv_layer_acc.h in Headers */,
 				9D32FF6324557EED002DCDAB /* net_structure.h in Headers */,
 				9D32FCB224557EEC002DCDAB /* wingorad_generater.h in Headers */,
+				ECD9464F2558F4CD00BF9214 /* net_optimizer_insert_int8_reformat.h in Headers */,
 				9D32FF3824557EED002DCDAB /* raw_buffer.h in Headers */,
 				9DD1FB81247CE9BE00800139 /* metal_reduce_layer_acc.h in Headers */,
 				9DD1FBB5247CE9BE00800139 /* metal_conv_layer_common.h in Headers */,
@@ -2535,10 +2487,6 @@
 				9D32FF1824557EED002DCDAB /* sub_layer_interpreter.cc in Sources */,
 				9D32FF0224557EED002DCDAB /* layer_resource_generator.cc in Sources */,
 				9DD1FBA6247CE9BE00800139 /* metal_pad_layer_acc.metal in Sources */,
-<<<<<<< HEAD
-=======
-				ECD94591254ADC5900BF9214 /* net_optimizer_insert_int8_reformat.cc in Sources */,
->>>>>>> b6ead753
 				ECD945B1254ADD7100BF9214 /* metal_signed_mul_layer_acc.metal in Sources */,
 				9DD1FB70247CE9BE00800139 /* metal_selu_layer_acc.mm in Sources */,
 				9DD1FCBA247CEA1400800139 /* arm_div_layer_acc.cc in Sources */,
@@ -2601,7 +2549,6 @@
 				9DD1FCE5247CEA1500800139 /* arm_add_layer_acc.cc in Sources */,
 				9D32FCCE24557EEC002DCDAB /* flatten_layer.cc in Sources */,
 				9DD1FC9D247CEA1400800139 /* GEMM_BFP16_N4.S in Sources */,
-				ECB85ABC254676F100ACAEB0 /* metal_reorg_layer_acc.metal in Sources */,
 				9DD1FB95247CE9BE00800139 /* metal_min_layer_acc.mm in Sources */,
 				9D32FF5F24557EED002DCDAB /* inner_product_layer_interpreter.cc in Sources */,
 				9DD1FB84247CE9BE00800139 /* metal_reduce_prod_layer_acc.mm in Sources */,
@@ -2620,7 +2567,6 @@
 				9D32FCD324557EEC002DCDAB /* inner_product_layer.cc in Sources */,
 				9D32FF3E24557EED002DCDAB /* net_structure.cc in Sources */,
 				9D32FCA824557EEC002DCDAB /* half_utils.cc in Sources */,
-				ECB85AB8254676C500ACAEB0 /* metal_reorg_layer_acc.mm in Sources */,
 				9D32FCFA24557EEC002DCDAB /* scale_layer.cc in Sources */,
 				9D32FCBF24557EEC002DCDAB /* pribox_generator_utils.cc in Sources */,
 				9D32FF5A24557EED002DCDAB /* eltwise_layer_interpreter.cc in Sources */,
@@ -2711,7 +2657,6 @@
 				9D32FF3424557EED002DCDAB /* unary_op_layer_interpreter.cc in Sources */,
 				9DD1FCCF247CEA1500800139 /* arm_reduce_l1_layer_acc.cc in Sources */,
 				9DD1FB54247CE9BE00800139 /* metal_add_layer_acc.metal in Sources */,
-				ECB85AC32546A1DC00ACAEB0 /* net_optimizer_insert_int8_reformat.cc in Sources */,
 				9DD1FC71247CEA1400800139 /* arm_reduce_prod_layer_acc.cc in Sources */,
 				9DD1FCB7247CEA1400800139 /* CONV_FLOAT_O4.S in Sources */,
 				9DD1FB5D247CE9BE00800139 /* metal_reduce_sum_square_layer_acc.mm in Sources */,
@@ -2766,6 +2711,7 @@
 				9D32FCE124557EEC002DCDAB /* prelu_layer.cc in Sources */,
 				9D32FCA524557EEC002DCDAB /* blob_1d_memory_pool.cc in Sources */,
 				9D32FC8824557EEC002DCDAB /* others_memory_mode_state.cc in Sources */,
+				ECD9464D2558F4CD00BF9214 /* net_optimizer_insert_int8_reformat.cc in Sources */,
 				9D32FF2424557EED002DCDAB /* hard_sigmoid_layer_interpreter.cc in Sources */,
 				9DD1FB72247CE9BE00800139 /* metal_deconv_layer_common.mm in Sources */,
 				9DD1FC6A247CEA1400800139 /* arm_sqrt_layer_acc.cc in Sources */,
@@ -2870,7 +2816,6 @@
 				9DD1FCB3247CEA1400800139 /* GEMM_INT8_4X4.S in Sources */,
 				9DD1FB6F247CE9BE00800139 /* metal_acos_layer_acc.mm in Sources */,
 				9D32FF3524557EED002DCDAB /* scale_layer_interpreter.cc in Sources */,
-				ECB85AC52546A1DC00ACAEB0 /* net_optimizer_insert_fp16_reformat.cc in Sources */,
 				9DD1FB59247CE9BE00800139 /* metal_hard_swish_layer_acc.mm in Sources */,
 				9D5B716024BF0A300062DF64 /* metal_prior_box_layer_acc.metal in Sources */,
 				9DD1FB6C247CE9BE00800139 /* metal_reduce_layer_acc.mm in Sources */,
@@ -2919,7 +2864,6 @@
 				9DD1FC80247CEA1400800139 /* arm_selu_layer_acc.cc in Sources */,
 				9DD1FB45247CE9BE00800139 /* metal_hard_swish_layer_acc.metal in Sources */,
 				9DD1FC96247CEA1400800139 /* arm_clip_layer_acc.cc in Sources */,
-				ECD9463F2558EFFB00BF9214 /* arm_pixel_shuffle_layer_acc.cc in Sources */,
 				9D32FCEB24557EEC002DCDAB /* min_layer.cc in Sources */,
 				9DD1FB4C247CE9BE00800139 /* metal_reduce_mean_layer_acc.mm in Sources */,
 				9DD1FB69247CE9BE00800139 /* metal_prelu_layer_acc.mm in Sources */,
@@ -2963,7 +2907,6 @@
 				9D32FF7824557EED002DCDAB /* instance.cc in Sources */,
 				9D32FF3C24557EED002DCDAB /* default_model_packer.cc in Sources */,
 				9DD1FB60247CE9BE00800139 /* metal_selu_layer_acc.metal in Sources */,
-				ECD94593254ADC5900BF9214 /* net_optimizer_insert_fp16_reformat.cc in Sources */,
 				9DD1FC73247CEA1400800139 /* arm_scale_layer_acc.cc in Sources */,
 				9DD1FCCC247CEA1500800139 /* arm_neg_layer_acc.cc in Sources */,
 				9DD1FCA6247CEA1400800139 /* CONV_FLOAT_O4.S in Sources */,
@@ -2971,6 +2914,7 @@
 				9DD1FCC3247CEA1400800139 /* arm_upsample_layer_acc.cc in Sources */,
 				9D32FF5924557EED002DCDAB /* softmax_layer_interpreter.cc in Sources */,
 				9DD1FBA0247CE9BE00800139 /* metal_reduce_layer_acc.metal in Sources */,
+				ECD946502558F4CD00BF9214 /* net_optimizer_insert_fp16_reformat.cc in Sources */,
 				9DD1FCE4247CEA1500800139 /* arm_concat_layer_acc.cc in Sources */,
 				EC0BE16025144BE4009BD69A /* detection_post_process_layer_interpreter.cc in Sources */,
 				9D32FCF624557EEC002DCDAB /* normalize_layer.cc in Sources */,
@@ -2982,7 +2926,6 @@
 				9D32FF0C24557EED002DCDAB /* shuffle_layer_interpreter.cc in Sources */,
 				9DD1FCD1247CEA1500800139 /* arm_conv_int8_layer_depthwise.cc in Sources */,
 				9D32FCE324557EEC002DCDAB /* softmax_layer.cc in Sources */,
-				ECD945A6254ADD3D00BF9214 /* arm_pixel_shuffle_layer_acc.cc in Sources */,
 				9D32FF5824557EED002DCDAB /* hard_sigmoid_layer_interpreter.cc in Sources */,
 				9D32FF2A24557EED002DCDAB /* reduce_op_interpreter.cc in Sources */,
 				9DD1FCAC247CEA1400800139 /* CONV_BFP16_O4.S in Sources */,
