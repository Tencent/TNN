// !$*UTF8*$!
{
	archiveVersion = 1;
	classes = {
	};
	objectVersion = 50;
	objects = {

/* Begin PBXBuildFile section */
		6178F34B2590AA8C00B4B153 /* winograd_generator.cc in Sources */ = {isa = PBXBuildFile; fileRef = 6178F3472590AA8C00B4B153 /* winograd_generator.cc */; };
		6178F34C2590AA8C00B4B153 /* winograd_generator.h in Headers */ = {isa = PBXBuildFile; fileRef = 6178F3482590AA8C00B4B153 /* winograd_generator.h */; };
		6178F34D2590AA8C00B4B153 /* md5.h in Headers */ = {isa = PBXBuildFile; fileRef = 6178F3492590AA8C00B4B153 /* md5.h */; };
		6178F34E2590AA8C00B4B153 /* md5.cc in Sources */ = {isa = PBXBuildFile; fileRef = 6178F34A2590AA8C00B4B153 /* md5.cc */; };
		9D29E25122DC89310050DC63 /* Foundation.framework in Frameworks */ = {isa = PBXBuildFile; fileRef = 9D29E25022DC89300050DC63 /* Foundation.framework */; };
		9D2DB1D622D759C8000C508F /* tnn.h in Headers */ = {isa = PBXBuildFile; fileRef = 9D2DB1D422D759C8000C508F /* tnn.h */; settings = {ATTRIBUTES = (Public, ); }; };
		9D31636023169B1600531250 /* CoreML.framework in Frameworks */ = {isa = PBXBuildFile; fileRef = 9D31635F23169B1600531250 /* CoreML.framework */; };
		9D32FC7E24557EEB002DCDAB /* net_optimizer_remove_layers.h in Headers */ = {isa = PBXBuildFile; fileRef = 9D32F95F24557EE7002DCDAB /* net_optimizer_remove_layers.h */; };
		9D32FC8124557EEC002DCDAB /* net_optimizer.h in Headers */ = {isa = PBXBuildFile; fileRef = 9D32F96224557EE7002DCDAB /* net_optimizer.h */; };
		9D32FC8324557EEC002DCDAB /* optimizer_const.h in Headers */ = {isa = PBXBuildFile; fileRef = 9D32F96424557EE7002DCDAB /* optimizer_const.h */; };
		9D32FC8424557EEC002DCDAB /* net_optimizer_manager.h in Headers */ = {isa = PBXBuildFile; fileRef = 9D32F96524557EE7002DCDAB /* net_optimizer_manager.h */; };
		9D32FC8524557EEC002DCDAB /* net_optimizer_remove_layers.cc in Sources */ = {isa = PBXBuildFile; fileRef = 9D32F96624557EE7002DCDAB /* net_optimizer_remove_layers.cc */; };
		9D32FC8624557EEC002DCDAB /* net_optimizer_manager.cc in Sources */ = {isa = PBXBuildFile; fileRef = 9D32F96724557EE7002DCDAB /* net_optimizer_manager.cc */; };
		9D32FC8724557EEC002DCDAB /* blob_2d_memory_pool.h in Headers */ = {isa = PBXBuildFile; fileRef = 9D32F96924557EE7002DCDAB /* blob_2d_memory_pool.h */; };
		9D32FC8824557EEC002DCDAB /* others_memory_mode_state.cc in Sources */ = {isa = PBXBuildFile; fileRef = 9D32F96A24557EE7002DCDAB /* others_memory_mode_state.cc */; };
		9D32FC8924557EEC002DCDAB /* blob_memory_size_info.cc in Sources */ = {isa = PBXBuildFile; fileRef = 9D32F96B24557EE7002DCDAB /* blob_memory_size_info.cc */; };
		9D32FC8A24557EEC002DCDAB /* shared_memory_manager.h in Headers */ = {isa = PBXBuildFile; fileRef = 9D32F96C24557EE7002DCDAB /* shared_memory_manager.h */; };
		9D32FC8B24557EEC002DCDAB /* memory_unify_assign_strategy.cc in Sources */ = {isa = PBXBuildFile; fileRef = 9D32F96D24557EE7002DCDAB /* memory_unify_assign_strategy.cc */; };
		9D32FC8C24557EEC002DCDAB /* blob_1d_memory_pool.h in Headers */ = {isa = PBXBuildFile; fileRef = 9D32F96E24557EE7002DCDAB /* blob_1d_memory_pool.h */; };
		9D32FC8D24557EEC002DCDAB /* blob_1d_memory.cc in Sources */ = {isa = PBXBuildFile; fileRef = 9D32F96F24557EE7002DCDAB /* blob_1d_memory.cc */; };
		9D32FC8E24557EEC002DCDAB /* blob_memory_pool.cc in Sources */ = {isa = PBXBuildFile; fileRef = 9D32F97024557EE7002DCDAB /* blob_memory_pool.cc */; };
		9D32FC8F24557EEC002DCDAB /* shared_memory_manager.cc in Sources */ = {isa = PBXBuildFile; fileRef = 9D32F97124557EE7002DCDAB /* shared_memory_manager.cc */; };
		9D32FC9024557EEC002DCDAB /* blob_2d_memory_pool.cc in Sources */ = {isa = PBXBuildFile; fileRef = 9D32F97224557EE7002DCDAB /* blob_2d_memory_pool.cc */; };
		9D32FC9124557EEC002DCDAB /* blob_memory_pool_factory.h in Headers */ = {isa = PBXBuildFile; fileRef = 9D32F97324557EE7002DCDAB /* blob_memory_pool_factory.h */; };
		9D32FC9224557EEC002DCDAB /* blob_memory.cc in Sources */ = {isa = PBXBuildFile; fileRef = 9D32F97424557EE7002DCDAB /* blob_memory.cc */; };
		9D32FC9324557EEC002DCDAB /* memory_mode_state.cc in Sources */ = {isa = PBXBuildFile; fileRef = 9D32F97524557EE7002DCDAB /* memory_mode_state.cc */; };
		9D32FC9424557EEC002DCDAB /* memory_seperate_assign_strategy.cc in Sources */ = {isa = PBXBuildFile; fileRef = 9D32F97624557EE7002DCDAB /* memory_seperate_assign_strategy.cc */; };
		9D32FC9524557EEC002DCDAB /* blob_1d_memory.h in Headers */ = {isa = PBXBuildFile; fileRef = 9D32F97724557EE7002DCDAB /* blob_1d_memory.h */; };
		9D32FC9624557EEC002DCDAB /* blob_memory_size_info.h in Headers */ = {isa = PBXBuildFile; fileRef = 9D32F97824557EE7002DCDAB /* blob_memory_size_info.h */; };
		9D32FC9724557EEC002DCDAB /* blob_memory.h in Headers */ = {isa = PBXBuildFile; fileRef = 9D32F97924557EE7002DCDAB /* blob_memory.h */; };
		9D32FC9824557EEC002DCDAB /* memory_assign_strategy.h in Headers */ = {isa = PBXBuildFile; fileRef = 9D32F97A24557EE7002DCDAB /* memory_assign_strategy.h */; };
		9D32FC9924557EEC002DCDAB /* memory_mode_state_factory.h in Headers */ = {isa = PBXBuildFile; fileRef = 9D32F97B24557EE7002DCDAB /* memory_mode_state_factory.h */; };
		9D32FC9A24557EEC002DCDAB /* others_memory_mode_state.h in Headers */ = {isa = PBXBuildFile; fileRef = 9D32F97C24557EE7002DCDAB /* others_memory_mode_state.h */; };
		9D32FC9B24557EEC002DCDAB /* blob_2d_memory.h in Headers */ = {isa = PBXBuildFile; fileRef = 9D32F97D24557EE7002DCDAB /* blob_2d_memory.h */; };
		9D32FC9C24557EEC002DCDAB /* blob_2d_memory.cc in Sources */ = {isa = PBXBuildFile; fileRef = 9D32F97E24557EE7002DCDAB /* blob_2d_memory.cc */; };
		9D32FC9D24557EEC002DCDAB /* memory_unify_assign_strategy.h in Headers */ = {isa = PBXBuildFile; fileRef = 9D32F97F24557EE7002DCDAB /* memory_unify_assign_strategy.h */; };
		9D32FC9E24557EEC002DCDAB /* share_one_thread_memory_mode_state.cc in Sources */ = {isa = PBXBuildFile; fileRef = 9D32F98024557EE7002DCDAB /* share_one_thread_memory_mode_state.cc */; };
		9D32FC9F24557EEC002DCDAB /* memory_mode_state_factory.cc in Sources */ = {isa = PBXBuildFile; fileRef = 9D32F98124557EE7002DCDAB /* memory_mode_state_factory.cc */; };
		9D32FCA024557EEC002DCDAB /* memory_mode_state.h in Headers */ = {isa = PBXBuildFile; fileRef = 9D32F98224557EE7002DCDAB /* memory_mode_state.h */; };
		9D32FCA124557EEC002DCDAB /* share_one_thread_memory_mode_state.h in Headers */ = {isa = PBXBuildFile; fileRef = 9D32F98324557EE7002DCDAB /* share_one_thread_memory_mode_state.h */; };
		9D32FCA224557EEC002DCDAB /* blob_memory_pool.h in Headers */ = {isa = PBXBuildFile; fileRef = 9D32F98424557EE7002DCDAB /* blob_memory_pool.h */; };
		9D32FCA324557EEC002DCDAB /* blob_memory_pool_factory.cc in Sources */ = {isa = PBXBuildFile; fileRef = 9D32F98524557EE7002DCDAB /* blob_memory_pool_factory.cc */; };
		9D32FCA424557EEC002DCDAB /* memory_seperate_assign_strategy.h in Headers */ = {isa = PBXBuildFile; fileRef = 9D32F98624557EE7002DCDAB /* memory_seperate_assign_strategy.h */; };
		9D32FCA524557EEC002DCDAB /* blob_1d_memory_pool.cc in Sources */ = {isa = PBXBuildFile; fileRef = 9D32F98724557EE7002DCDAB /* blob_1d_memory_pool.cc */; };
		9D32FCA624557EEC002DCDAB /* blob_dump_utils.h in Headers */ = {isa = PBXBuildFile; fileRef = 9D32F98924557EE7002DCDAB /* blob_dump_utils.h */; };
		9D32FCA724557EEC002DCDAB /* omp_utils.h in Headers */ = {isa = PBXBuildFile; fileRef = 9D32F98A24557EE7002DCDAB /* omp_utils.h */; };
		9D32FCA824557EEC002DCDAB /* half_utils.cc in Sources */ = {isa = PBXBuildFile; fileRef = 9D32F98B24557EE7002DCDAB /* half_utils.cc */; };
		9D32FCA924557EEC002DCDAB /* blob_memory_size_utils.h in Headers */ = {isa = PBXBuildFile; fileRef = 9D32F98C24557EE7002DCDAB /* blob_memory_size_utils.h */; };
		9D32FCAA24557EEC002DCDAB /* string_utils_inner.h in Headers */ = {isa = PBXBuildFile; fileRef = 9D32F98D24557EE7002DCDAB /* string_utils_inner.h */; };
		9D32FCAB24557EEC002DCDAB /* blob_transfer_utils.h in Headers */ = {isa = PBXBuildFile; fileRef = 9D32F98E24557EE7002DCDAB /* blob_transfer_utils.h */; };
		9D32FCAC24557EEC002DCDAB /* split_utils.h in Headers */ = {isa = PBXBuildFile; fileRef = 9D32F98F24557EE7002DCDAB /* split_utils.h */; };
		9D32FCAD24557EEC002DCDAB /* string_format.cc in Sources */ = {isa = PBXBuildFile; fileRef = 9D32F99024557EE7002DCDAB /* string_format.cc */; };
		9D32FCAE24557EEC002DCDAB /* blob_dump_utils.cc in Sources */ = {isa = PBXBuildFile; fileRef = 9D32F99124557EE7002DCDAB /* blob_dump_utils.cc */; };
		9D32FCAF24557EEC002DCDAB /* blob_transfer_utils.cc in Sources */ = {isa = PBXBuildFile; fileRef = 9D32F99224557EE7002DCDAB /* blob_transfer_utils.cc */; };
		9D32FCB124557EEC002DCDAB /* data_format_converter.h in Headers */ = {isa = PBXBuildFile; fileRef = 9D32F99424557EE7002DCDAB /* data_format_converter.h */; };
		9D32FCB324557EEC002DCDAB /* data_format_converter.cc in Sources */ = {isa = PBXBuildFile; fileRef = 9D32F99624557EE7002DCDAB /* data_format_converter.cc */; };
		9D32FCB424557EEC002DCDAB /* blob_converter_internal.h in Headers */ = {isa = PBXBuildFile; fileRef = 9D32F99724557EE7002DCDAB /* blob_converter_internal.h */; };
		9D32FCB624557EEC002DCDAB /* blob_converter_internal.cc in Sources */ = {isa = PBXBuildFile; fileRef = 9D32F99924557EE7002DCDAB /* blob_converter_internal.cc */; };
		9D32FCB724557EEC002DCDAB /* dims_vector_utils.cc in Sources */ = {isa = PBXBuildFile; fileRef = 9D32F99A24557EE7002DCDAB /* dims_vector_utils.cc */; };
		9D32FCB824557EEC002DCDAB /* blob_memory_size_utils.cc in Sources */ = {isa = PBXBuildFile; fileRef = 9D32F99B24557EE7002DCDAB /* blob_memory_size_utils.cc */; };
		9D32FCBA24557EEC002DCDAB /* data_type_utils.cc in Sources */ = {isa = PBXBuildFile; fileRef = 9D32F99D24557EE7002DCDAB /* data_type_utils.cc */; };
		9D32FCBB24557EEC002DCDAB /* split_utils.cc in Sources */ = {isa = PBXBuildFile; fileRef = 9D32F99E24557EE7002DCDAB /* split_utils.cc */; };
		9D32FCBC24557EEC002DCDAB /* string_format.h in Headers */ = {isa = PBXBuildFile; fileRef = 9D32F99F24557EE7002DCDAB /* string_format.h */; };
		9D32FCBD24557EEC002DCDAB /* pribox_generator_utils.h in Headers */ = {isa = PBXBuildFile; fileRef = 9D32F9A024557EE7002DCDAB /* pribox_generator_utils.h */; };
		9D32FCBE24557EEC002DCDAB /* cpu_utils.cc in Sources */ = {isa = PBXBuildFile; fileRef = 9D32F9A124557EE7002DCDAB /* cpu_utils.cc */; };
		9D32FCBF24557EEC002DCDAB /* pribox_generator_utils.cc in Sources */ = {isa = PBXBuildFile; fileRef = 9D32F9A224557EE7002DCDAB /* pribox_generator_utils.cc */; };
		9D32FCC024557EEC002DCDAB /* sigmoid_layer.cc in Sources */ = {isa = PBXBuildFile; fileRef = 9D32F9A424557EE7002DCDAB /* sigmoid_layer.cc */; };
		9D32FCC124557EEC002DCDAB /* pow_layer.cc in Sources */ = {isa = PBXBuildFile; fileRef = 9D32F9A524557EE7002DCDAB /* pow_layer.cc */; };
		9D32FCC224557EEC002DCDAB /* tanh_layer.cc in Sources */ = {isa = PBXBuildFile; fileRef = 9D32F9A624557EE7002DCDAB /* tanh_layer.cc */; };
		9D32FCC324557EEC002DCDAB /* sign_layer.cc in Sources */ = {isa = PBXBuildFile; fileRef = 9D32F9A724557EE7002DCDAB /* sign_layer.cc */; };
		9D32FCC424557EEC002DCDAB /* softplus_layer.cc in Sources */ = {isa = PBXBuildFile; fileRef = 9D32F9A824557EE7002DCDAB /* softplus_layer.cc */; };
		9D32FCC524557EEC002DCDAB /* tan_layer.cc in Sources */ = {isa = PBXBuildFile; fileRef = 9D32F9A924557EE7002DCDAB /* tan_layer.cc */; };
		9D32FCC624557EEC002DCDAB /* reduce_prod_layer.cc in Sources */ = {isa = PBXBuildFile; fileRef = 9D32F9AA24557EE7002DCDAB /* reduce_prod_layer.cc */; };
		9D32FCC724557EEC002DCDAB /* reduce_sum_square_layer.cc in Sources */ = {isa = PBXBuildFile; fileRef = 9D32F9AB24557EE7002DCDAB /* reduce_sum_square_layer.cc */; };
		9D32FCC824557EEC002DCDAB /* add_layer.cc in Sources */ = {isa = PBXBuildFile; fileRef = 9D32F9AC24557EE7002DCDAB /* add_layer.cc */; };
		9D32FCC924557EEC002DCDAB /* exp_layer.cc in Sources */ = {isa = PBXBuildFile; fileRef = 9D32F9AD24557EE7002DCDAB /* exp_layer.cc */; };
		9D32FCCA24557EEC002DCDAB /* base_layer.h in Headers */ = {isa = PBXBuildFile; fileRef = 9D32F9AE24557EE7002DCDAB /* base_layer.h */; };
		9D32FCCB24557EEC002DCDAB /* shuffle_layer.cc in Sources */ = {isa = PBXBuildFile; fileRef = 9D32F9AF24557EE7002DCDAB /* shuffle_layer.cc */; };
		9D32FCCC24557EEC002DCDAB /* reduce_layer.h in Headers */ = {isa = PBXBuildFile; fileRef = 9D32F9B024557EE7002DCDAB /* reduce_layer.h */; };
		9D32FCCD24557EEC002DCDAB /* sqrt_layer.cc in Sources */ = {isa = PBXBuildFile; fileRef = 9D32F9B124557EE7002DCDAB /* sqrt_layer.cc */; };
		9D32FCCE24557EEC002DCDAB /* flatten_layer.cc in Sources */ = {isa = PBXBuildFile; fileRef = 9D32F9B224557EE7002DCDAB /* flatten_layer.cc */; };
		9D32FCCF24557EEC002DCDAB /* pooling_3d_layer.cc in Sources */ = {isa = PBXBuildFile; fileRef = 9D32F9B324557EE7002DCDAB /* pooling_3d_layer.cc */; };
		9D32FCD024557EEC002DCDAB /* reshape_layer.cc in Sources */ = {isa = PBXBuildFile; fileRef = 9D32F9B424557EE7002DCDAB /* reshape_layer.cc */; };
		9D32FCD124557EEC002DCDAB /* elementwise_layer.cc in Sources */ = {isa = PBXBuildFile; fileRef = 9D32F9B524557EE7002DCDAB /* elementwise_layer.cc */; };
		9D32FCD224557EEC002DCDAB /* div_layer.cc in Sources */ = {isa = PBXBuildFile; fileRef = 9D32F9B624557EE7002DCDAB /* div_layer.cc */; };
		9D32FCD324557EEC002DCDAB /* inner_product_layer.cc in Sources */ = {isa = PBXBuildFile; fileRef = 9D32F9B724557EE7002DCDAB /* inner_product_layer.cc */; };
		9D32FCD424557EEC002DCDAB /* atan_layer.cc in Sources */ = {isa = PBXBuildFile; fileRef = 9D32F9B824557EE7002DCDAB /* atan_layer.cc */; };
		9D32FCD524557EEC002DCDAB /* sub_layer.cc in Sources */ = {isa = PBXBuildFile; fileRef = 9D32F9B924557EE7002DCDAB /* sub_layer.cc */; };
		9D32FCD624557EEC002DCDAB /* elementwise_layer.h in Headers */ = {isa = PBXBuildFile; fileRef = 9D32F9BA24557EE7002DCDAB /* elementwise_layer.h */; };
		9D32FCD724557EEC002DCDAB /* reciprocal_layer.cc in Sources */ = {isa = PBXBuildFile; fileRef = 9D32F9BB24557EE7002DCDAB /* reciprocal_layer.cc */; };
		9D32FCD824557EEC002DCDAB /* floor_layer.cc in Sources */ = {isa = PBXBuildFile; fileRef = 9D32F9BC24557EE7002DCDAB /* floor_layer.cc */; };
		9D32FCD924557EEC002DCDAB /* detection_output_layer.cc in Sources */ = {isa = PBXBuildFile; fileRef = 9D32F9BD24557EE7002DCDAB /* detection_output_layer.cc */; };
		9D32FCDA24557EEC002DCDAB /* splitv_layer.cc in Sources */ = {isa = PBXBuildFile; fileRef = 9D32F9BE24557EE7002DCDAB /* splitv_layer.cc */; };
		9D32FCDB24557EEC002DCDAB /* instance_norm_layer.cc in Sources */ = {isa = PBXBuildFile; fileRef = 9D32F9BF24557EE7002DCDAB /* instance_norm_layer.cc */; };
		9D32FCDC24557EEC002DCDAB /* selu_layer.cc in Sources */ = {isa = PBXBuildFile; fileRef = 9D32F9C024557EE7002DCDAB /* selu_layer.cc */; };
		9D32FCDD24557EEC002DCDAB /* prior_box_layer.cc in Sources */ = {isa = PBXBuildFile; fileRef = 9D32F9C124557EE7002DCDAB /* prior_box_layer.cc */; };
		9D32FCDE24557EEC002DCDAB /* conv_layer.cc in Sources */ = {isa = PBXBuildFile; fileRef = 9D32F9C224557EE7002DCDAB /* conv_layer.cc */; };
		9D32FCDF24557EEC002DCDAB /* conv3d_layer.cc in Sources */ = {isa = PBXBuildFile; fileRef = 9D32F9C324557EE7002DCDAB /* conv3d_layer.cc */; };
		9D32FCE024557EEC002DCDAB /* relu6_layer.cc in Sources */ = {isa = PBXBuildFile; fileRef = 9D32F9C424557EE7002DCDAB /* relu6_layer.cc */; };
		9D32FCE124557EEC002DCDAB /* prelu_layer.cc in Sources */ = {isa = PBXBuildFile; fileRef = 9D32F9C524557EE7002DCDAB /* prelu_layer.cc */; };
		9D32FCE224557EEC002DCDAB /* neg_layer.cc in Sources */ = {isa = PBXBuildFile; fileRef = 9D32F9C624557EE7002DCDAB /* neg_layer.cc */; };
		9D32FCE324557EEC002DCDAB /* softmax_layer.cc in Sources */ = {isa = PBXBuildFile; fileRef = 9D32F9C724557EE7002DCDAB /* softmax_layer.cc */; };
		9D32FCE424557EEC002DCDAB /* acos_layer.cc in Sources */ = {isa = PBXBuildFile; fileRef = 9D32F9C824557EE7002DCDAB /* acos_layer.cc */; };
		9D32FCE524557EEC002DCDAB /* clip_layer.cc in Sources */ = {isa = PBXBuildFile; fileRef = 9D32F9C924557EE7002DCDAB /* clip_layer.cc */; };
		9D32FCE624557EEC002DCDAB /* multidir_broadcast_layer.h in Headers */ = {isa = PBXBuildFile; fileRef = 9D32F9CA24557EE7002DCDAB /* multidir_broadcast_layer.h */; };
		9D32FCE724557EEC002DCDAB /* reduce_mean_layer.cc in Sources */ = {isa = PBXBuildFile; fileRef = 9D32F9CB24557EE7002DCDAB /* reduce_mean_layer.cc */; };
		9D32FCE824557EEC002DCDAB /* reduce_sum_layer.cc in Sources */ = {isa = PBXBuildFile; fileRef = 9D32F9CC24557EE7002DCDAB /* reduce_sum_layer.cc */; };
		9D32FCE924557EEC002DCDAB /* pad_layer.cc in Sources */ = {isa = PBXBuildFile; fileRef = 9D32F9CD24557EE7002DCDAB /* pad_layer.cc */; };
		9D32FCEA24557EEC002DCDAB /* abs_layer.cc in Sources */ = {isa = PBXBuildFile; fileRef = 9D32F9CE24557EE7002DCDAB /* abs_layer.cc */; };
		9D32FCEB24557EEC002DCDAB /* min_layer.cc in Sources */ = {isa = PBXBuildFile; fileRef = 9D32F9CF24557EE7002DCDAB /* min_layer.cc */; };
		9D32FCEC24557EEC002DCDAB /* reduce_min_layer.cc in Sources */ = {isa = PBXBuildFile; fileRef = 9D32F9D024557EE7002DCDAB /* reduce_min_layer.cc */; };
		9D32FCED24557EEC002DCDAB /* sin_layer.cc in Sources */ = {isa = PBXBuildFile; fileRef = 9D32F9D124557EE7002DCDAB /* sin_layer.cc */; };
		9D32FCEE24557EEC002DCDAB /* reformat_layer.cc in Sources */ = {isa = PBXBuildFile; fileRef = 9D32F9D224557EE7002DCDAB /* reformat_layer.cc */; };
		9D32FCEF24557EEC002DCDAB /* concat_layer.cc in Sources */ = {isa = PBXBuildFile; fileRef = 9D32F9D324557EE7002DCDAB /* concat_layer.cc */; };
		9D32FCF024557EEC002DCDAB /* mul_layer.cc in Sources */ = {isa = PBXBuildFile; fileRef = 9D32F9D424557EE7002DCDAB /* mul_layer.cc */; };
		9D32FCF124557EEC002DCDAB /* base_layer.cc in Sources */ = {isa = PBXBuildFile; fileRef = 9D32F9D524557EE7002DCDAB /* base_layer.cc */; };
		9D32FCF224557EEC002DCDAB /* roi_pooling_layer.cc in Sources */ = {isa = PBXBuildFile; fileRef = 9D32F9D624557EE7002DCDAB /* roi_pooling_layer.cc */; };
		9D32FCF324557EEC002DCDAB /* hdrguide_layer.cc in Sources */ = {isa = PBXBuildFile; fileRef = 9D32F9D724557EE7002DCDAB /* hdrguide_layer.cc */; };
		9D32FCF424557EEC002DCDAB /* reduce_log_sum_exp_layer.cc in Sources */ = {isa = PBXBuildFile; fileRef = 9D32F9D824557EE7002DCDAB /* reduce_log_sum_exp_layer.cc */; };
		9D32FCF524557EEC002DCDAB /* reduce_l2_layer.cc in Sources */ = {isa = PBXBuildFile; fileRef = 9D32F9D924557EE7002DCDAB /* reduce_l2_layer.cc */; };
		9D32FCF624557EEC002DCDAB /* normalize_layer.cc in Sources */ = {isa = PBXBuildFile; fileRef = 9D32F9DA24557EE7002DCDAB /* normalize_layer.cc */; };
		9D32FCF724557EEC002DCDAB /* pooling_layer.cc in Sources */ = {isa = PBXBuildFile; fileRef = 9D32F9DB24557EE7002DCDAB /* pooling_layer.cc */; };
		9D32FCF824557EEC002DCDAB /* elu_layer.cc in Sources */ = {isa = PBXBuildFile; fileRef = 9D32F9DC24557EE7002DCDAB /* elu_layer.cc */; };
		9D32FCF924557EEC002DCDAB /* log_layer.cc in Sources */ = {isa = PBXBuildFile; fileRef = 9D32F9DD24557EE7002DCDAB /* log_layer.cc */; };
		9D32FCFA24557EEC002DCDAB /* scale_layer.cc in Sources */ = {isa = PBXBuildFile; fileRef = 9D32F9DE24557EE7002DCDAB /* scale_layer.cc */; };
		9D32FCFB24557EEC002DCDAB /* hard_swish_layer.cc in Sources */ = {isa = PBXBuildFile; fileRef = 9D32F9DF24557EE7002DCDAB /* hard_swish_layer.cc */; };
		9D32FCFC24557EEC002DCDAB /* upsample_layer.cc in Sources */ = {isa = PBXBuildFile; fileRef = 9D32F9E024557EE7002DCDAB /* upsample_layer.cc */; };
		9D32FCFD24557EEC002DCDAB /* reduce_layer.cc in Sources */ = {isa = PBXBuildFile; fileRef = 9D32F9E124557EE7002DCDAB /* reduce_layer.cc */; };
		9D32FCFE24557EEC002DCDAB /* multidir_broadcast_layer.cc in Sources */ = {isa = PBXBuildFile; fileRef = 9D32F9E224557EE7002DCDAB /* multidir_broadcast_layer.cc */; };
		9D32FCFF24557EEC002DCDAB /* cos_layer.cc in Sources */ = {isa = PBXBuildFile; fileRef = 9D32F9E324557EE7002DCDAB /* cos_layer.cc */; };
		9D32FD0024557EEC002DCDAB /* relu_layer.cc in Sources */ = {isa = PBXBuildFile; fileRef = 9D32F9E424557EE7002DCDAB /* relu_layer.cc */; };
		9D32FD0124557EEC002DCDAB /* asin_layer.cc in Sources */ = {isa = PBXBuildFile; fileRef = 9D32F9E524557EE7002DCDAB /* asin_layer.cc */; };
		9D32FD0224557EEC002DCDAB /* reorg_layer.cc in Sources */ = {isa = PBXBuildFile; fileRef = 9D32F9E624557EE7002DCDAB /* reorg_layer.cc */; };
		9D32FD0324557EEC002DCDAB /* batch_norm_layer.cc in Sources */ = {isa = PBXBuildFile; fileRef = 9D32F9E724557EE7002DCDAB /* batch_norm_layer.cc */; };
		9D32FD0424557EEC002DCDAB /* deconv_layer.cc in Sources */ = {isa = PBXBuildFile; fileRef = 9D32F9E824557EE7002DCDAB /* deconv_layer.cc */; };
		9D32FD0524557EEC002DCDAB /* stride_slice_layer.cc in Sources */ = {isa = PBXBuildFile; fileRef = 9D32F9E924557EE7002DCDAB /* stride_slice_layer.cc */; };
		9D32FD0624557EEC002DCDAB /* split_layer.cc in Sources */ = {isa = PBXBuildFile; fileRef = 9D32F9EA24557EE8002DCDAB /* split_layer.cc */; };
		9D32FD0724557EEC002DCDAB /* log_sigmoid_layer.cc in Sources */ = {isa = PBXBuildFile; fileRef = 9D32F9EB24557EE8002DCDAB /* log_sigmoid_layer.cc */; };
		9D32FD0824557EEC002DCDAB /* lrn_layer.cc in Sources */ = {isa = PBXBuildFile; fileRef = 9D32F9EC24557EE8002DCDAB /* lrn_layer.cc */; };
		9D32FD0924557EEC002DCDAB /* permute_layer.cc in Sources */ = {isa = PBXBuildFile; fileRef = 9D32F9ED24557EE8002DCDAB /* permute_layer.cc */; };
		9D32FD0A24557EEC002DCDAB /* reduce_log_sum_layer.cc in Sources */ = {isa = PBXBuildFile; fileRef = 9D32F9EE24557EE8002DCDAB /* reduce_log_sum_layer.cc */; };
		9D32FD0B24557EEC002DCDAB /* hard_sigmoid_layer.cc in Sources */ = {isa = PBXBuildFile; fileRef = 9D32F9EF24557EE8002DCDAB /* hard_sigmoid_layer.cc */; };
		9D32FD0C24557EEC002DCDAB /* max_layer.cc in Sources */ = {isa = PBXBuildFile; fileRef = 9D32F9F024557EE8002DCDAB /* max_layer.cc */; };
		9D32FD0D24557EEC002DCDAB /* reduce_max_layer.cc in Sources */ = {isa = PBXBuildFile; fileRef = 9D32F9F124557EE8002DCDAB /* reduce_max_layer.cc */; };
		9D32FF0124557EED002DCDAB /* default_model_interpreter.h in Headers */ = {isa = PBXBuildFile; fileRef = 9D32FBFB24557EEB002DCDAB /* default_model_interpreter.h */; };
		9D32FF0224557EED002DCDAB /* layer_resource_generator.cc in Sources */ = {isa = PBXBuildFile; fileRef = 9D32FBFC24557EEB002DCDAB /* layer_resource_generator.cc */; };
		9D32FF0324557EED002DCDAB /* layer_param.h in Headers */ = {isa = PBXBuildFile; fileRef = 9D32FBFD24557EEB002DCDAB /* layer_param.h */; };
		9D32FF0424557EED002DCDAB /* default_model_interpreter.cc in Sources */ = {isa = PBXBuildFile; fileRef = 9D32FBFE24557EEB002DCDAB /* default_model_interpreter.cc */; };
		9D32FF0524557EED002DCDAB /* net_resource.cc in Sources */ = {isa = PBXBuildFile; fileRef = 9D32FBFF24557EEB002DCDAB /* net_resource.cc */; };
		9D32FF0624557EED002DCDAB /* model_interpreter.h in Headers */ = {isa = PBXBuildFile; fileRef = 9D32FC0124557EEB002DCDAB /* model_interpreter.h */; };
		9D32FF0724557EED002DCDAB /* model_packer.h in Headers */ = {isa = PBXBuildFile; fileRef = 9D32FC0224557EEB002DCDAB /* model_packer.h */; };
		9D32FF0824557EED002DCDAB /* model_packer.cc in Sources */ = {isa = PBXBuildFile; fileRef = 9D32FC0324557EEB002DCDAB /* model_packer.cc */; };
		9D32FF0924557EED002DCDAB /* objseri.h in Headers */ = {isa = PBXBuildFile; fileRef = 9D32FC0424557EEB002DCDAB /* objseri.h */; };
		9D32FF0A24557EED002DCDAB /* model_interpreter.cc in Sources */ = {isa = PBXBuildFile; fileRef = 9D32FC0524557EEB002DCDAB /* model_interpreter.cc */; };
		9D32FF0B24557EED002DCDAB /* batch_norm_layer_interpreter.cc in Sources */ = {isa = PBXBuildFile; fileRef = 9D32FC0724557EEB002DCDAB /* batch_norm_layer_interpreter.cc */; };
		9D32FF0C24557EED002DCDAB /* shuffle_layer_interpreter.cc in Sources */ = {isa = PBXBuildFile; fileRef = 9D32FC0824557EEB002DCDAB /* shuffle_layer_interpreter.cc */; };
		9D32FF0D24557EED002DCDAB /* conv_layer_interpreter.cc in Sources */ = {isa = PBXBuildFile; fileRef = 9D32FC0924557EEB002DCDAB /* conv_layer_interpreter.cc */; };
		9D32FF0E24557EED002DCDAB /* flatten_layer_interpreter.cc in Sources */ = {isa = PBXBuildFile; fileRef = 9D32FC0A24557EEB002DCDAB /* flatten_layer_interpreter.cc */; };
		9D32FF0F24557EED002DCDAB /* unary_op_layer_interpreter.h in Headers */ = {isa = PBXBuildFile; fileRef = 9D32FC0B24557EEB002DCDAB /* unary_op_layer_interpreter.h */; };
		9D32FF1024557EED002DCDAB /* detection_output_interpreter.cc in Sources */ = {isa = PBXBuildFile; fileRef = 9D32FC0C24557EEB002DCDAB /* detection_output_interpreter.cc */; };
		9D32FF1124557EED002DCDAB /* reorg_layer_interpreter.cc in Sources */ = {isa = PBXBuildFile; fileRef = 9D32FC0D24557EEB002DCDAB /* reorg_layer_interpreter.cc */; };
		9D32FF1224557EED002DCDAB /* prelu_layer_interpreter.cc in Sources */ = {isa = PBXBuildFile; fileRef = 9D32FC0E24557EEB002DCDAB /* prelu_layer_interpreter.cc */; };
		9D32FF1324557EED002DCDAB /* clip_layer_interpreter.cc in Sources */ = {isa = PBXBuildFile; fileRef = 9D32FC0F24557EEB002DCDAB /* clip_layer_interpreter.cc */; };
		9D32FF1424557EED002DCDAB /* div_layer_interpreter.cc in Sources */ = {isa = PBXBuildFile; fileRef = 9D32FC1024557EEB002DCDAB /* div_layer_interpreter.cc */; };
		9D32FF1524557EED002DCDAB /* stride_slice_layer_interpreter.cc in Sources */ = {isa = PBXBuildFile; fileRef = 9D32FC1124557EEB002DCDAB /* stride_slice_layer_interpreter.cc */; };
		9D32FF1624557EED002DCDAB /* pooling_layer_interpreter.cc in Sources */ = {isa = PBXBuildFile; fileRef = 9D32FC1224557EEB002DCDAB /* pooling_layer_interpreter.cc */; };
		9D32FF1724557EED002DCDAB /* pad_layer_interpreter.cc in Sources */ = {isa = PBXBuildFile; fileRef = 9D32FC1324557EEB002DCDAB /* pad_layer_interpreter.cc */; };
		9D32FF1824557EED002DCDAB /* sub_layer_interpreter.cc in Sources */ = {isa = PBXBuildFile; fileRef = 9D32FC1424557EEB002DCDAB /* sub_layer_interpreter.cc */; };
		9D32FF1924557EED002DCDAB /* normalize_layer_interpreter.cc in Sources */ = {isa = PBXBuildFile; fileRef = 9D32FC1524557EEB002DCDAB /* normalize_layer_interpreter.cc */; };
		9D32FF1A24557EED002DCDAB /* abstract_layer_interpreter.h in Headers */ = {isa = PBXBuildFile; fileRef = 9D32FC1624557EEB002DCDAB /* abstract_layer_interpreter.h */; };
		9D32FF1B24557EED002DCDAB /* upsample_layer_interpreter.cc in Sources */ = {isa = PBXBuildFile; fileRef = 9D32FC1724557EEB002DCDAB /* upsample_layer_interpreter.cc */; };
		9D32FF1C24557EED002DCDAB /* max_layer_interpreter.cc in Sources */ = {isa = PBXBuildFile; fileRef = 9D32FC1824557EEB002DCDAB /* max_layer_interpreter.cc */; };
		9D32FF1D24557EED002DCDAB /* add_layer_interpreter.cc in Sources */ = {isa = PBXBuildFile; fileRef = 9D32FC1924557EEB002DCDAB /* add_layer_interpreter.cc */; };
		9D32FF1E24557EED002DCDAB /* permute_layer_interpreter.cc in Sources */ = {isa = PBXBuildFile; fileRef = 9D32FC1A24557EEB002DCDAB /* permute_layer_interpreter.cc */; };
		9D32FF1F24557EED002DCDAB /* hard_swish_layer_interpreter.cc in Sources */ = {isa = PBXBuildFile; fileRef = 9D32FC1B24557EEB002DCDAB /* hard_swish_layer_interpreter.cc */; };
		9D32FF2024557EED002DCDAB /* elu_layer_interpreter.cc in Sources */ = {isa = PBXBuildFile; fileRef = 9D32FC1C24557EEB002DCDAB /* elu_layer_interpreter.cc */; };
		9D32FF2124557EED002DCDAB /* selu_layer_interpreter.cc in Sources */ = {isa = PBXBuildFile; fileRef = 9D32FC1D24557EEB002DCDAB /* selu_layer_interpreter.cc */; };
		9D32FF2224557EED002DCDAB /* lrn_layer_interpreter.cc in Sources */ = {isa = PBXBuildFile; fileRef = 9D32FC1E24557EEB002DCDAB /* lrn_layer_interpreter.cc */; };
		9D32FF2324557EED002DCDAB /* roi_pooling_layer_interpreter.cc in Sources */ = {isa = PBXBuildFile; fileRef = 9D32FC1F24557EEB002DCDAB /* roi_pooling_layer_interpreter.cc */; };
		9D32FF2424557EED002DCDAB /* hard_sigmoid_layer_interpreter.cc in Sources */ = {isa = PBXBuildFile; fileRef = 9D32FC2024557EEB002DCDAB /* hard_sigmoid_layer_interpreter.cc */; };
		9D32FF2524557EED002DCDAB /* softmax_layer_interpreter.cc in Sources */ = {isa = PBXBuildFile; fileRef = 9D32FC2124557EEB002DCDAB /* softmax_layer_interpreter.cc */; };
		9D32FF2624557EED002DCDAB /* pow_layer_interpreter.cc in Sources */ = {isa = PBXBuildFile; fileRef = 9D32FC2224557EEB002DCDAB /* pow_layer_interpreter.cc */; };
		9D32FF2724557EED002DCDAB /* pooling_3d_layer_interpreter.cc in Sources */ = {isa = PBXBuildFile; fileRef = 9D32FC2324557EEB002DCDAB /* pooling_3d_layer_interpreter.cc */; };
		9D32FF2824557EED002DCDAB /* blob_scale_layer_interpreter.cc in Sources */ = {isa = PBXBuildFile; fileRef = 9D32FC2424557EEB002DCDAB /* blob_scale_layer_interpreter.cc */; };
		9D32FF2924557EED002DCDAB /* mul_layer_interpreter.cc in Sources */ = {isa = PBXBuildFile; fileRef = 9D32FC2524557EEB002DCDAB /* mul_layer_interpreter.cc */; };
		9D32FF2A24557EED002DCDAB /* reduce_op_interpreter.cc in Sources */ = {isa = PBXBuildFile; fileRef = 9D32FC2624557EEB002DCDAB /* reduce_op_interpreter.cc */; };
		9D32FF2B24557EED002DCDAB /* hdrguide_layer_interpreter.cc in Sources */ = {isa = PBXBuildFile; fileRef = 9D32FC2724557EEB002DCDAB /* hdrguide_layer_interpreter.cc */; };
		9D32FF2C24557EED002DCDAB /* prior_box_layer_interpreter.cc in Sources */ = {isa = PBXBuildFile; fileRef = 9D32FC2824557EEB002DCDAB /* prior_box_layer_interpreter.cc */; };
		9D32FF2D24557EED002DCDAB /* reshape_layer_interpreter.cc in Sources */ = {isa = PBXBuildFile; fileRef = 9D32FC2924557EEB002DCDAB /* reshape_layer_interpreter.cc */; };
		9D32FF2E24557EED002DCDAB /* instance_norm_layer_interpreter.cc in Sources */ = {isa = PBXBuildFile; fileRef = 9D32FC2A24557EEB002DCDAB /* instance_norm_layer_interpreter.cc */; };
		9D32FF2F24557EED002DCDAB /* splitv_layer_interpreter.cc in Sources */ = {isa = PBXBuildFile; fileRef = 9D32FC2B24557EEB002DCDAB /* splitv_layer_interpreter.cc */; };
		9D32FF3024557EED002DCDAB /* min_layer_interpreter.cc in Sources */ = {isa = PBXBuildFile; fileRef = 9D32FC2C24557EEB002DCDAB /* min_layer_interpreter.cc */; };
		9D32FF3124557EED002DCDAB /* inner_product_layer_interpreter.cc in Sources */ = {isa = PBXBuildFile; fileRef = 9D32FC2D24557EEB002DCDAB /* inner_product_layer_interpreter.cc */; };
		9D32FF3224557EED002DCDAB /* concat_layer_interpreter.cc in Sources */ = {isa = PBXBuildFile; fileRef = 9D32FC2E24557EEB002DCDAB /* concat_layer_interpreter.cc */; };
		9D32FF3324557EED002DCDAB /* conv_3d_layer_interpreter.cc in Sources */ = {isa = PBXBuildFile; fileRef = 9D32FC2F24557EEB002DCDAB /* conv_3d_layer_interpreter.cc */; };
		9D32FF3424557EED002DCDAB /* unary_op_layer_interpreter.cc in Sources */ = {isa = PBXBuildFile; fileRef = 9D32FC3024557EEB002DCDAB /* unary_op_layer_interpreter.cc */; };
		9D32FF3524557EED002DCDAB /* scale_layer_interpreter.cc in Sources */ = {isa = PBXBuildFile; fileRef = 9D32FC3124557EEB002DCDAB /* scale_layer_interpreter.cc */; };
		9D32FF3624557EED002DCDAB /* reduce_op_interpreter.h in Headers */ = {isa = PBXBuildFile; fileRef = 9D32FC3224557EEB002DCDAB /* reduce_op_interpreter.h */; };
		9D32FF3724557EED002DCDAB /* layer_interpreter.h in Headers */ = {isa = PBXBuildFile; fileRef = 9D32FC3324557EEB002DCDAB /* layer_interpreter.h */; };
		9D32FF3824557EED002DCDAB /* raw_buffer.h in Headers */ = {isa = PBXBuildFile; fileRef = 9D32FC3424557EEB002DCDAB /* raw_buffer.h */; };
		9D32FF3924557EED002DCDAB /* default_model_packer.h in Headers */ = {isa = PBXBuildFile; fileRef = 9D32FC3524557EEB002DCDAB /* default_model_packer.h */; };
		9D32FF3A24557EED002DCDAB /* layer_resource.h in Headers */ = {isa = PBXBuildFile; fileRef = 9D32FC3624557EEB002DCDAB /* layer_resource.h */; };
		9D32FF3B24557EED002DCDAB /* net_resource.h in Headers */ = {isa = PBXBuildFile; fileRef = 9D32FC3724557EEB002DCDAB /* net_resource.h */; };
		9D32FF3C24557EED002DCDAB /* default_model_packer.cc in Sources */ = {isa = PBXBuildFile; fileRef = 9D32FC3824557EEB002DCDAB /* default_model_packer.cc */; };
		9D32FF3D24557EED002DCDAB /* abstract_model_interpreter.h in Headers */ = {isa = PBXBuildFile; fileRef = 9D32FC3924557EEB002DCDAB /* abstract_model_interpreter.h */; };
		9D32FF3E24557EED002DCDAB /* net_structure.cc in Sources */ = {isa = PBXBuildFile; fileRef = 9D32FC3A24557EEB002DCDAB /* net_structure.cc */; };
		9D32FF3F24557EED002DCDAB /* raw_buffer.cc in Sources */ = {isa = PBXBuildFile; fileRef = 9D32FC3B24557EEB002DCDAB /* raw_buffer.cc */; };
		9D32FF4024557EED002DCDAB /* abstract_model_interpreter.cc in Sources */ = {isa = PBXBuildFile; fileRef = 9D32FC3C24557EEB002DCDAB /* abstract_model_interpreter.cc */; };
		9D32FF4124557EED002DCDAB /* ncnn_model_interpreter.cc in Sources */ = {isa = PBXBuildFile; fileRef = 9D32FC3E24557EEB002DCDAB /* ncnn_model_interpreter.cc */; };
		9D32FF4224557EED002DCDAB /* ncnn_optimizer.h in Headers */ = {isa = PBXBuildFile; fileRef = 9D32FC4024557EEB002DCDAB /* ncnn_optimizer.h */; };
		9D32FF4324557EED002DCDAB /* memory_data_optimizer.cc in Sources */ = {isa = PBXBuildFile; fileRef = 9D32FC4124557EEB002DCDAB /* memory_data_optimizer.cc */; };
		9D32FF4424557EED002DCDAB /* ncnn_optimizer_manager.cc in Sources */ = {isa = PBXBuildFile; fileRef = 9D32FC4224557EEB002DCDAB /* ncnn_optimizer_manager.cc */; };
		9D32FF4524557EED002DCDAB /* expand_slice_optimizer.cc in Sources */ = {isa = PBXBuildFile; fileRef = 9D32FC4324557EEB002DCDAB /* expand_slice_optimizer.cc */; };
		9D32FF4624557EED002DCDAB /* ncnn_optimizer_manager.h in Headers */ = {isa = PBXBuildFile; fileRef = 9D32FC4424557EEB002DCDAB /* ncnn_optimizer_manager.h */; };
		9D32FF4724557EED002DCDAB /* ncnn_param_utils.cc in Sources */ = {isa = PBXBuildFile; fileRef = 9D32FC4524557EEB002DCDAB /* ncnn_param_utils.cc */; };
		9D32FF4824557EED002DCDAB /* ncnn_layer_type.h in Headers */ = {isa = PBXBuildFile; fileRef = 9D32FC4624557EEB002DCDAB /* ncnn_layer_type.h */; };
		9D32FF4924557EED002DCDAB /* serializer.h in Headers */ = {isa = PBXBuildFile; fileRef = 9D32FC4724557EEB002DCDAB /* serializer.h */; };
		9D32FF4A24557EED002DCDAB /* ncnn_layer_type.cc in Sources */ = {isa = PBXBuildFile; fileRef = 9D32FC4824557EEB002DCDAB /* ncnn_layer_type.cc */; };
		9D32FF4B24557EED002DCDAB /* ncnn_model_interpreter.h in Headers */ = {isa = PBXBuildFile; fileRef = 9D32FC4924557EEB002DCDAB /* ncnn_model_interpreter.h */; };
		9D32FF4C24557EED002DCDAB /* ncnn_param_utils.h in Headers */ = {isa = PBXBuildFile; fileRef = 9D32FC4A24557EEB002DCDAB /* ncnn_param_utils.h */; };
		9D32FF4D24557EED002DCDAB /* batch_norm_layer_interpreter.cc in Sources */ = {isa = PBXBuildFile; fileRef = 9D32FC4C24557EEB002DCDAB /* batch_norm_layer_interpreter.cc */; };
		9D32FF4E24557EED002DCDAB /* conv_layer_interpreter.cc in Sources */ = {isa = PBXBuildFile; fileRef = 9D32FC4D24557EEB002DCDAB /* conv_layer_interpreter.cc */; };
		9D32FF4F24557EED002DCDAB /* memory_data_layer_interpreter.cc in Sources */ = {isa = PBXBuildFile; fileRef = 9D32FC4E24557EEB002DCDAB /* memory_data_layer_interpreter.cc */; };
		9D32FF5024557EED002DCDAB /* default_layer_interpreter.cc in Sources */ = {isa = PBXBuildFile; fileRef = 9D32FC4F24557EEB002DCDAB /* default_layer_interpreter.cc */; };
		9D32FF5124557EED002DCDAB /* pooling_layer_interpreter.cc in Sources */ = {isa = PBXBuildFile; fileRef = 9D32FC5024557EEB002DCDAB /* pooling_layer_interpreter.cc */; };
		9D32FF5224557EED002DCDAB /* abstract_layer_interpreter.h in Headers */ = {isa = PBXBuildFile; fileRef = 9D32FC5124557EEB002DCDAB /* abstract_layer_interpreter.h */; };
		9D32FF5324557EED002DCDAB /* slice_layer_interpreter.cc in Sources */ = {isa = PBXBuildFile; fileRef = 9D32FC5224557EEB002DCDAB /* slice_layer_interpreter.cc */; };
		9D32FF5424557EED002DCDAB /* permute_layer_interpreter.cc in Sources */ = {isa = PBXBuildFile; fileRef = 9D32FC5324557EEB002DCDAB /* permute_layer_interpreter.cc */; };
		9D32FF5524557EED002DCDAB /* binary_op_interpreter.cc in Sources */ = {isa = PBXBuildFile; fileRef = 9D32FC5424557EEB002DCDAB /* binary_op_interpreter.cc */; };
		9D32FF5624557EED002DCDAB /* hard_swish_layer_interpreter.cc in Sources */ = {isa = PBXBuildFile; fileRef = 9D32FC5524557EEB002DCDAB /* hard_swish_layer_interpreter.cc */; };
		9D32FF5724557EED002DCDAB /* lrn_layer_interpreter.cc in Sources */ = {isa = PBXBuildFile; fileRef = 9D32FC5624557EEB002DCDAB /* lrn_layer_interpreter.cc */; };
		9D32FF5824557EED002DCDAB /* hard_sigmoid_layer_interpreter.cc in Sources */ = {isa = PBXBuildFile; fileRef = 9D32FC5724557EEB002DCDAB /* hard_sigmoid_layer_interpreter.cc */; };
		9D32FF5924557EED002DCDAB /* softmax_layer_interpreter.cc in Sources */ = {isa = PBXBuildFile; fileRef = 9D32FC5824557EEB002DCDAB /* softmax_layer_interpreter.cc */; };
		9D32FF5A24557EED002DCDAB /* eltwise_layer_interpreter.cc in Sources */ = {isa = PBXBuildFile; fileRef = 9D32FC5924557EEB002DCDAB /* eltwise_layer_interpreter.cc */; };
		9D32FF5B24557EED002DCDAB /* reshape_layer_interpreter.cc in Sources */ = {isa = PBXBuildFile; fileRef = 9D32FC5A24557EEB002DCDAB /* reshape_layer_interpreter.cc */; };
		9D32FF5C24557EED002DCDAB /* relu_layer_interpreter.cc in Sources */ = {isa = PBXBuildFile; fileRef = 9D32FC5B24557EEB002DCDAB /* relu_layer_interpreter.cc */; };
		9D32FF5D24557EED002DCDAB /* deconv_layer_interpreter.cc in Sources */ = {isa = PBXBuildFile; fileRef = 9D32FC5C24557EEB002DCDAB /* deconv_layer_interpreter.cc */; };
		9D32FF5E24557EED002DCDAB /* interp_layer_interpreter.cc in Sources */ = {isa = PBXBuildFile; fileRef = 9D32FC5D24557EEB002DCDAB /* interp_layer_interpreter.cc */; };
		9D32FF5F24557EED002DCDAB /* inner_product_layer_interpreter.cc in Sources */ = {isa = PBXBuildFile; fileRef = 9D32FC5E24557EEB002DCDAB /* inner_product_layer_interpreter.cc */; };
		9D32FF6024557EED002DCDAB /* concat_layer_interpreter.cc in Sources */ = {isa = PBXBuildFile; fileRef = 9D32FC5F24557EEB002DCDAB /* concat_layer_interpreter.cc */; };
		9D32FF6124557EED002DCDAB /* crop_layer_interpreter.cc in Sources */ = {isa = PBXBuildFile; fileRef = 9D32FC6024557EEB002DCDAB /* crop_layer_interpreter.cc */; };
		9D32FF6224557EED002DCDAB /* shuffle_channel_layer_interpreter.cc in Sources */ = {isa = PBXBuildFile; fileRef = 9D32FC6124557EEB002DCDAB /* shuffle_channel_layer_interpreter.cc */; };
		9D32FF6324557EED002DCDAB /* net_structure.h in Headers */ = {isa = PBXBuildFile; fileRef = 9D32FC6224557EEB002DCDAB /* net_structure.h */; };
		9D32FF6424557EED002DCDAB /* layer_resource_generator.h in Headers */ = {isa = PBXBuildFile; fileRef = 9D32FC6324557EEB002DCDAB /* layer_resource_generator.h */; };
		9D32FF6524557EED002DCDAB /* layer_type.cc in Sources */ = {isa = PBXBuildFile; fileRef = 9D32FC6524557EEB002DCDAB /* layer_type.cc */; };
		9D32FF6624557EED002DCDAB /* abstract_network.cc in Sources */ = {isa = PBXBuildFile; fileRef = 9D32FC6624557EEB002DCDAB /* abstract_network.cc */; };
		9D32FF6724557EED002DCDAB /* default_network.h in Headers */ = {isa = PBXBuildFile; fileRef = 9D32FC6724557EEB002DCDAB /* default_network.h */; };
		9D32FF6824557EED002DCDAB /* tnn_impl.cc in Sources */ = {isa = PBXBuildFile; fileRef = 9D32FC6824557EEB002DCDAB /* tnn_impl.cc */; };
		9D32FF6924557EED002DCDAB /* abstract_layer_acc.h in Headers */ = {isa = PBXBuildFile; fileRef = 9D32FC6924557EEB002DCDAB /* abstract_layer_acc.h */; };
		9D32FF6A24557EED002DCDAB /* status.cc in Sources */ = {isa = PBXBuildFile; fileRef = 9D32FC6A24557EEB002DCDAB /* status.cc */; };
		9D32FF6B24557EED002DCDAB /* blob.cc in Sources */ = {isa = PBXBuildFile; fileRef = 9D32FC6B24557EEB002DCDAB /* blob.cc */; };
		9D32FF6C24557EED002DCDAB /* tnn_impl_default.h in Headers */ = {isa = PBXBuildFile; fileRef = 9D32FC6C24557EEB002DCDAB /* tnn_impl_default.h */; };
		9D32FF6D24557EED002DCDAB /* blob_int8.cc in Sources */ = {isa = PBXBuildFile; fileRef = 9D32FC6D24557EEB002DCDAB /* blob_int8.cc */; };
		9D32FF6E24557EED002DCDAB /* context.cc in Sources */ = {isa = PBXBuildFile; fileRef = 9D32FC6E24557EEB002DCDAB /* context.cc */; };
		9D32FF6F24557EED002DCDAB /* context.h in Headers */ = {isa = PBXBuildFile; fileRef = 9D32FC6F24557EEB002DCDAB /* context.h */; };
		9D32FF7024557EED002DCDAB /* tnn.cc in Sources */ = {isa = PBXBuildFile; fileRef = 9D32FC7024557EEB002DCDAB /* tnn.cc */; };
		9D32FF7124557EED002DCDAB /* abstract_device.h in Headers */ = {isa = PBXBuildFile; fileRef = 9D32FC7124557EEB002DCDAB /* abstract_device.h */; };
		9D32FF7224557EED002DCDAB /* tnn_impl_default.cc in Sources */ = {isa = PBXBuildFile; fileRef = 9D32FC7224557EEB002DCDAB /* tnn_impl_default.cc */; };
		9D32FF7324557EED002DCDAB /* abstract_network.h in Headers */ = {isa = PBXBuildFile; fileRef = 9D32FC7324557EEB002DCDAB /* abstract_network.h */; };
		9D32FF7424557EED002DCDAB /* abstract_device.cc in Sources */ = {isa = PBXBuildFile; fileRef = 9D32FC7424557EEB002DCDAB /* abstract_device.cc */; };
		9D32FF7524557EED002DCDAB /* tnn_impl.h in Headers */ = {isa = PBXBuildFile; fileRef = 9D32FC7524557EEB002DCDAB /* tnn_impl.h */; };
		9D32FF7624557EED002DCDAB /* abstract_layer_acc.cc in Sources */ = {isa = PBXBuildFile; fileRef = 9D32FC7624557EEB002DCDAB /* abstract_layer_acc.cc */; };
		9D32FF7724557EED002DCDAB /* layer_type.h in Headers */ = {isa = PBXBuildFile; fileRef = 9D32FC7724557EEB002DCDAB /* layer_type.h */; };
		9D32FF7824557EED002DCDAB /* instance.cc in Sources */ = {isa = PBXBuildFile; fileRef = 9D32FC7824557EEB002DCDAB /* instance.cc */; };
		9D32FF7924557EED002DCDAB /* blob_manager.cc in Sources */ = {isa = PBXBuildFile; fileRef = 9D32FC7924557EEB002DCDAB /* blob_manager.cc */; };
		9D32FF7A24557EED002DCDAB /* default_network.cc in Sources */ = {isa = PBXBuildFile; fileRef = 9D32FC7A24557EEB002DCDAB /* default_network.cc */; };
		9D32FF7B24557EED002DCDAB /* blob_int8.h in Headers */ = {isa = PBXBuildFile; fileRef = 9D32FC7B24557EEB002DCDAB /* blob_int8.h */; };
		9D32FF7C24557EED002DCDAB /* blob_manager.h in Headers */ = {isa = PBXBuildFile; fileRef = 9D32FC7C24557EEB002DCDAB /* blob_manager.h */; };
		9D4C60CB246BF7A1006068D1 /* bbox_util.h in Headers */ = {isa = PBXBuildFile; fileRef = 9D4C60C9246BF7A1006068D1 /* bbox_util.h */; };
		9D4C60CC246BF7A1006068D1 /* bbox_util.cc in Sources */ = {isa = PBXBuildFile; fileRef = 9D4C60CA246BF7A1006068D1 /* bbox_util.cc */; };
		9D4C60CF246BF826006068D1 /* profile.cc in Sources */ = {isa = PBXBuildFile; fileRef = 9D4C60CD246BF826006068D1 /* profile.cc */; };
		9D4C60D0246BF826006068D1 /* profile.h in Headers */ = {isa = PBXBuildFile; fileRef = 9D4C60CE246BF826006068D1 /* profile.h */; };
		9D5B716024BF0A300062DF64 /* metal_prior_box_layer_acc.metal in Sources */ = {isa = PBXBuildFile; fileRef = 9D5B715E24BF0A300062DF64 /* metal_prior_box_layer_acc.metal */; };
		9D5B716124BF0A300062DF64 /* metal_prior_box_layer_acc.mm in Sources */ = {isa = PBXBuildFile; fileRef = 9D5B715F24BF0A300062DF64 /* metal_prior_box_layer_acc.mm */; };
		9D852BCB24584E6A003F4E41 /* bfp16_utils.cc in Sources */ = {isa = PBXBuildFile; fileRef = 9D852BC924584E6A003F4E41 /* bfp16_utils.cc */; };
		9D852BCC24584E6A003F4E41 /* bfp16.h in Headers */ = {isa = PBXBuildFile; fileRef = 9D852BCA24584E6A003F4E41 /* bfp16.h */; };
		9DB341FD249B0A9300F23F65 /* metal_cpu_adapter_acc.mm in Sources */ = {isa = PBXBuildFile; fileRef = 9DB341FB249B0A9300F23F65 /* metal_cpu_adapter_acc.mm */; };
		9DD1FB31247CE9BE00800139 /* coreml_network.mm in Sources */ = {isa = PBXBuildFile; fileRef = 9DD1FA8D247CE9BE00800139 /* coreml_network.mm */; };
		9DD1FB33247CE9BE00800139 /* metal_command_queue.h in Headers */ = {isa = PBXBuildFile; fileRef = 9DD1FA8F247CE9BE00800139 /* metal_command_queue.h */; };
		9DD1FB34247CE9BE00800139 /* coreml_network.h in Headers */ = {isa = PBXBuildFile; fileRef = 9DD1FA90247CE9BE00800139 /* coreml_network.h */; };
		9DD1FB35247CE9BE00800139 /* metal_device.mm in Sources */ = {isa = PBXBuildFile; fileRef = 9DD1FA91247CE9BE00800139 /* metal_device.mm */; };
		9DD1FB36247CE9BE00800139 /* tnn_impl_coreml.h in Headers */ = {isa = PBXBuildFile; fileRef = 9DD1FA92247CE9BE00800139 /* tnn_impl_coreml.h */; };
		9DD1FB37247CE9BE00800139 /* metal_macro.h in Headers */ = {isa = PBXBuildFile; fileRef = 9DD1FA93247CE9BE00800139 /* metal_macro.h */; };
		9DD1FB38247CE9BE00800139 /* metal_blob_converter.mm in Sources */ = {isa = PBXBuildFile; fileRef = 9DD1FA94247CE9BE00800139 /* metal_blob_converter.mm */; };
		9DD1FB39247CE9BE00800139 /* metal_blob_converter.metal in Sources */ = {isa = PBXBuildFile; fileRef = 9DD1FA95247CE9BE00800139 /* metal_blob_converter.metal */; };
		9DD1FB3A247CE9BE00800139 /* metal_device.h in Headers */ = {isa = PBXBuildFile; fileRef = 9DD1FA96247CE9BE00800139 /* metal_device.h */; };
		9DD1FB3C247CE9BE00800139 /* metal_command_queue.mm in Sources */ = {isa = PBXBuildFile; fileRef = 9DD1FA98247CE9BE00800139 /* metal_command_queue.mm */; };
		9DD1FB3D247CE9BE00800139 /* metal_context.mm in Sources */ = {isa = PBXBuildFile; fileRef = 9DD1FA99247CE9BE00800139 /* metal_context.mm */; };
		9DD1FB3E247CE9BE00800139 /* tnn_impl_coreml.mm in Sources */ = {isa = PBXBuildFile; fileRef = 9DD1FA9A247CE9BE00800139 /* tnn_impl_coreml.mm */; };
		9DD1FB3F247CE9BE00800139 /* metal_context.h in Headers */ = {isa = PBXBuildFile; fileRef = 9DD1FA9B247CE9BE00800139 /* metal_context.h */; };
		9DD1FB40247CE9BE00800139 /* metal_sigmoid_layer_acc.mm in Sources */ = {isa = PBXBuildFile; fileRef = 9DD1FA9D247CE9BE00800139 /* metal_sigmoid_layer_acc.mm */; };
		9DD1FB41247CE9BE00800139 /* metal_permute_layer_acc.metal in Sources */ = {isa = PBXBuildFile; fileRef = 9DD1FA9E247CE9BE00800139 /* metal_permute_layer_acc.metal */; };
		9DD1FB42247CE9BE00800139 /* metal_prelu_layer_acc.h in Headers */ = {isa = PBXBuildFile; fileRef = 9DD1FA9F247CE9BE00800139 /* metal_prelu_layer_acc.h */; };
		9DD1FB43247CE9BE00800139 /* metal_floor_layer_acc.mm in Sources */ = {isa = PBXBuildFile; fileRef = 9DD1FAA0247CE9BE00800139 /* metal_floor_layer_acc.mm */; };
		9DD1FB44247CE9BE00800139 /* metal_relu_layer_acc.mm in Sources */ = {isa = PBXBuildFile; fileRef = 9DD1FAA1247CE9BE00800139 /* metal_relu_layer_acc.mm */; };
		9DD1FB45247CE9BE00800139 /* metal_hard_swish_layer_acc.metal in Sources */ = {isa = PBXBuildFile; fileRef = 9DD1FAA2247CE9BE00800139 /* metal_hard_swish_layer_acc.metal */; };
		9DD1FB46247CE9BE00800139 /* metal_unary_layer_acc.h in Headers */ = {isa = PBXBuildFile; fileRef = 9DD1FAA3247CE9BE00800139 /* metal_unary_layer_acc.h */; };
		9DD1FB47247CE9BE00800139 /* metal_multidir_broadcast_layer_acc.mm in Sources */ = {isa = PBXBuildFile; fileRef = 9DD1FAA4247CE9BE00800139 /* metal_multidir_broadcast_layer_acc.mm */; };
		9DD1FB48247CE9BE00800139 /* metal_mul_layer_acc.mm in Sources */ = {isa = PBXBuildFile; fileRef = 9DD1FAA5247CE9BE00800139 /* metal_mul_layer_acc.mm */; };
		9DD1FB49247CE9BE00800139 /* metal_ceil_layer_acc.metal in Sources */ = {isa = PBXBuildFile; fileRef = 9DD1FAA6247CE9BE00800139 /* metal_ceil_layer_acc.metal */; };
		9DD1FB4A247CE9BE00800139 /* metal_tan_layer_acc.metal in Sources */ = {isa = PBXBuildFile; fileRef = 9DD1FAA7247CE9BE00800139 /* metal_tan_layer_acc.metal */; };
		9DD1FB4B247CE9BE00800139 /* metal_stride_slice_layer_acc.mm in Sources */ = {isa = PBXBuildFile; fileRef = 9DD1FAA8247CE9BE00800139 /* metal_stride_slice_layer_acc.mm */; };
		9DD1FB4C247CE9BE00800139 /* metal_reduce_mean_layer_acc.mm in Sources */ = {isa = PBXBuildFile; fileRef = 9DD1FAA9247CE9BE00800139 /* metal_reduce_mean_layer_acc.mm */; };
		9DD1FB4D247CE9BE00800139 /* metal_common.metal in Sources */ = {isa = PBXBuildFile; fileRef = 9DD1FAAA247CE9BE00800139 /* metal_common.metal */; };
		9DD1FB4E247CE9BE00800139 /* metal_tanh_layer_acc.mm in Sources */ = {isa = PBXBuildFile; fileRef = 9DD1FAAB247CE9BE00800139 /* metal_tanh_layer_acc.mm */; };
		9DD1FB4F247CE9BE00800139 /* metal_instance_norm_layer_acc.mm in Sources */ = {isa = PBXBuildFile; fileRef = 9DD1FAAC247CE9BE00800139 /* metal_instance_norm_layer_acc.mm */; };
		9DD1FB50247CE9BE00800139 /* metal_sin_layer_acc.mm in Sources */ = {isa = PBXBuildFile; fileRef = 9DD1FAAD247CE9BE00800139 /* metal_sin_layer_acc.mm */; };
		9DD1FB51247CE9BE00800139 /* metal_sub_layer_acc.mm in Sources */ = {isa = PBXBuildFile; fileRef = 9DD1FAAE247CE9BE00800139 /* metal_sub_layer_acc.mm */; };
		9DD1FB53247CE9BE00800139 /* metal_common.h in Headers */ = {isa = PBXBuildFile; fileRef = 9DD1FAB0247CE9BE00800139 /* metal_common.h */; };
		9DD1FB54247CE9BE00800139 /* metal_add_layer_acc.metal in Sources */ = {isa = PBXBuildFile; fileRef = 9DD1FAB1247CE9BE00800139 /* metal_add_layer_acc.metal */; };
		9DD1FB55247CE9BE00800139 /* metal_sqrt_layer_acc.mm in Sources */ = {isa = PBXBuildFile; fileRef = 9DD1FAB2247CE9BE00800139 /* metal_sqrt_layer_acc.mm */; };
		9DD1FB56247CE9BE00800139 /* metal_layer_acc.mm in Sources */ = {isa = PBXBuildFile; fileRef = 9DD1FAB3247CE9BE00800139 /* metal_layer_acc.mm */; };
		9DD1FB57247CE9BE00800139 /* metal_reduce_sum_layer_acc.mm in Sources */ = {isa = PBXBuildFile; fileRef = 9DD1FAB4247CE9BE00800139 /* metal_reduce_sum_layer_acc.mm */; };
		9DD1FB58247CE9BE00800139 /* metal_splitv_layer_acc.metal in Sources */ = {isa = PBXBuildFile; fileRef = 9DD1FAB5247CE9BE00800139 /* metal_splitv_layer_acc.metal */; };
		9DD1FB59247CE9BE00800139 /* metal_hard_swish_layer_acc.mm in Sources */ = {isa = PBXBuildFile; fileRef = 9DD1FAB6247CE9BE00800139 /* metal_hard_swish_layer_acc.mm */; };
		9DD1FB5A247CE9BE00800139 /* metal_log_layer_acc.metal in Sources */ = {isa = PBXBuildFile; fileRef = 9DD1FAB7247CE9BE00800139 /* metal_log_layer_acc.metal */; };
		9DD1FB5B247CE9BE00800139 /* metal_reshape_layer_acc.mm in Sources */ = {isa = PBXBuildFile; fileRef = 9DD1FAB8247CE9BE00800139 /* metal_reshape_layer_acc.mm */; };
		9DD1FB5C247CE9BE00800139 /* metal_ceil_layer_acc.mm in Sources */ = {isa = PBXBuildFile; fileRef = 9DD1FAB9247CE9BE00800139 /* metal_ceil_layer_acc.mm */; };
		9DD1FB5D247CE9BE00800139 /* metal_reduce_sum_square_layer_acc.mm in Sources */ = {isa = PBXBuildFile; fileRef = 9DD1FABA247CE9BE00800139 /* metal_reduce_sum_square_layer_acc.mm */; };
		9DD1FB5E247CE9BE00800139 /* metal_reduce_log_sum_layer_acc.mm in Sources */ = {isa = PBXBuildFile; fileRef = 9DD1FABB247CE9BE00800139 /* metal_reduce_log_sum_layer_acc.mm */; };
		9DD1FB5F247CE9BE00800139 /* metal_atan_layer_acc.metal in Sources */ = {isa = PBXBuildFile; fileRef = 9DD1FABC247CE9BE00800139 /* metal_atan_layer_acc.metal */; };
		9DD1FB60247CE9BE00800139 /* metal_selu_layer_acc.metal in Sources */ = {isa = PBXBuildFile; fileRef = 9DD1FABD247CE9BE00800139 /* metal_selu_layer_acc.metal */; };
		9DD1FB61247CE9BE00800139 /* metal_batch_norm_layer_acc.metal in Sources */ = {isa = PBXBuildFile; fileRef = 9DD1FABE247CE9BE00800139 /* metal_batch_norm_layer_acc.metal */; };
		9DD1FB62247CE9BE00800139 /* metal_floor_layer_acc.metal in Sources */ = {isa = PBXBuildFile; fileRef = 9DD1FABF247CE9BE00800139 /* metal_floor_layer_acc.metal */; };
		9DD1FB63247CE9BE00800139 /* metal_reduce_max_layer_acc.mm in Sources */ = {isa = PBXBuildFile; fileRef = 9DD1FAC0247CE9BE00800139 /* metal_reduce_max_layer_acc.mm */; };
		9DD1FB64247CE9BE00800139 /* metal_reduce_min_layer_acc.mm in Sources */ = {isa = PBXBuildFile; fileRef = 9DD1FAC1247CE9BE00800139 /* metal_reduce_min_layer_acc.mm */; };
		9DD1FB65247CE9BE00800139 /* metal_tanh_layer_acc.metal in Sources */ = {isa = PBXBuildFile; fileRef = 9DD1FAC2247CE9BE00800139 /* metal_tanh_layer_acc.metal */; };
		9DD1FB66247CE9BE00800139 /* metal_atan_layer_acc.mm in Sources */ = {isa = PBXBuildFile; fileRef = 9DD1FAC3247CE9BE00800139 /* metal_atan_layer_acc.mm */; };
		9DD1FB67247CE9BE00800139 /* metal_elu_layer_acc.metal in Sources */ = {isa = PBXBuildFile; fileRef = 9DD1FAC4247CE9BE00800139 /* metal_elu_layer_acc.metal */; };
		9DD1FB68247CE9BE00800139 /* metal_neg_layer_acc.metal in Sources */ = {isa = PBXBuildFile; fileRef = 9DD1FAC5247CE9BE00800139 /* metal_neg_layer_acc.metal */; };
		9DD1FB69247CE9BE00800139 /* metal_prelu_layer_acc.mm in Sources */ = {isa = PBXBuildFile; fileRef = 9DD1FAC6247CE9BE00800139 /* metal_prelu_layer_acc.mm */; };
		9DD1FB6A247CE9BE00800139 /* metal_reduce_l1_layer_acc.mm in Sources */ = {isa = PBXBuildFile; fileRef = 9DD1FAC7247CE9BE00800139 /* metal_reduce_l1_layer_acc.mm */; };
		9DD1FB6B247CE9BE00800139 /* metal_abs_layer_acc.metal in Sources */ = {isa = PBXBuildFile; fileRef = 9DD1FAC8247CE9BE00800139 /* metal_abs_layer_acc.metal */; };
		9DD1FB6C247CE9BE00800139 /* metal_reduce_layer_acc.mm in Sources */ = {isa = PBXBuildFile; fileRef = 9DD1FAC9247CE9BE00800139 /* metal_reduce_layer_acc.mm */; };
		9DD1FB6D247CE9BE00800139 /* metal_hard_sigmoid_layer_acc.metal in Sources */ = {isa = PBXBuildFile; fileRef = 9DD1FACA247CE9BE00800139 /* metal_hard_sigmoid_layer_acc.metal */; };
		9DD1FB6F247CE9BE00800139 /* metal_acos_layer_acc.mm in Sources */ = {isa = PBXBuildFile; fileRef = 9DD1FACC247CE9BE00800139 /* metal_acos_layer_acc.mm */; };
		9DD1FB70247CE9BE00800139 /* metal_selu_layer_acc.mm in Sources */ = {isa = PBXBuildFile; fileRef = 9DD1FACD247CE9BE00800139 /* metal_selu_layer_acc.mm */; };
		9DD1FB71247CE9BE00800139 /* metal_batch_norm_layer_acc.mm in Sources */ = {isa = PBXBuildFile; fileRef = 9DD1FACE247CE9BE00800139 /* metal_batch_norm_layer_acc.mm */; };
		9DD1FB72247CE9BE00800139 /* metal_deconv_layer_common.mm in Sources */ = {isa = PBXBuildFile; fileRef = 9DD1FAD0247CE9BE00800139 /* metal_deconv_layer_common.mm */; };
		9DD1FB73247CE9BE00800139 /* metal_deconv_layer_acc.h in Headers */ = {isa = PBXBuildFile; fileRef = 9DD1FAD1247CE9BE00800139 /* metal_deconv_layer_acc.h */; };
		9DD1FB74247CE9BE00800139 /* metal_deconv_layer_common.metal in Sources */ = {isa = PBXBuildFile; fileRef = 9DD1FAD2247CE9BE00800139 /* metal_deconv_layer_common.metal */; };
		9DD1FB75247CE9BE00800139 /* metal_deconv_layer_depthwise.h in Headers */ = {isa = PBXBuildFile; fileRef = 9DD1FAD3247CE9BE00800139 /* metal_deconv_layer_depthwise.h */; };
		9DD1FB76247CE9BE00800139 /* metal_deconv_layer_depthwise.mm in Sources */ = {isa = PBXBuildFile; fileRef = 9DD1FAD4247CE9BE00800139 /* metal_deconv_layer_depthwise.mm */; };
		9DD1FB77247CE9BE00800139 /* metal_deconv_layer_acc.mm in Sources */ = {isa = PBXBuildFile; fileRef = 9DD1FAD5247CE9BE00800139 /* metal_deconv_layer_acc.mm */; };
		9DD1FB78247CE9BE00800139 /* metal_deconv_layer_common.h in Headers */ = {isa = PBXBuildFile; fileRef = 9DD1FAD6247CE9BE00800139 /* metal_deconv_layer_common.h */; };
		9DD1FB79247CE9BE00800139 /* metal_deconv_layer_depthwise.metal in Sources */ = {isa = PBXBuildFile; fileRef = 9DD1FAD7247CE9BE00800139 /* metal_deconv_layer_depthwise.metal */; };
		9DD1FB7A247CE9BE00800139 /* metal_splitv_layer_acc.mm in Sources */ = {isa = PBXBuildFile; fileRef = 9DD1FAD8247CE9BE00800139 /* metal_splitv_layer_acc.mm */; };
		9DD1FB7B247CE9BE00800139 /* metal_sign_layer_acc.mm in Sources */ = {isa = PBXBuildFile; fileRef = 9DD1FAD9247CE9BE00800139 /* metal_sign_layer_acc.mm */; };
		9DD1FB7C247CE9BE00800139 /* metal_softplus_layer_acc.metal in Sources */ = {isa = PBXBuildFile; fileRef = 9DD1FADA247CE9BE00800139 /* metal_softplus_layer_acc.metal */; };
		9DD1FB7D247CE9BE00800139 /* metal_relu6_layer_acc.metal in Sources */ = {isa = PBXBuildFile; fileRef = 9DD1FADB247CE9BE00800139 /* metal_relu6_layer_acc.metal */; };
		9DD1FB7E247CE9BE00800139 /* metal_reciprocal_layer_acc.metal in Sources */ = {isa = PBXBuildFile; fileRef = 9DD1FADC247CE9BE00800139 /* metal_reciprocal_layer_acc.metal */; };
		9DD1FB7F247CE9BE00800139 /* metal_log_sigmoid_layer_acc.mm in Sources */ = {isa = PBXBuildFile; fileRef = 9DD1FADD247CE9BE00800139 /* metal_log_sigmoid_layer_acc.mm */; };
		9DD1FB80247CE9BE00800139 /* metal_shuffle_layer_acc.metal in Sources */ = {isa = PBXBuildFile; fileRef = 9DD1FADE247CE9BE00800139 /* metal_shuffle_layer_acc.metal */; };
		9DD1FB81247CE9BE00800139 /* metal_reduce_layer_acc.h in Headers */ = {isa = PBXBuildFile; fileRef = 9DD1FADF247CE9BE00800139 /* metal_reduce_layer_acc.h */; };
		9DD1FB82247CE9BE00800139 /* metal_div_layer_acc.mm in Sources */ = {isa = PBXBuildFile; fileRef = 9DD1FAE0247CE9BE00800139 /* metal_div_layer_acc.mm */; };
		9DD1FB83247CE9BE00800139 /* metal_exp_layer_acc.mm in Sources */ = {isa = PBXBuildFile; fileRef = 9DD1FAE1247CE9BE00800139 /* metal_exp_layer_acc.mm */; };
		9DD1FB84247CE9BE00800139 /* metal_reduce_prod_layer_acc.mm in Sources */ = {isa = PBXBuildFile; fileRef = 9DD1FAE2247CE9BE00800139 /* metal_reduce_prod_layer_acc.mm */; };
		9DD1FB85247CE9BE00800139 /* metal_min_layer_acc.metal in Sources */ = {isa = PBXBuildFile; fileRef = 9DD1FAE3247CE9BE00800139 /* metal_min_layer_acc.metal */; };
		9DD1FB86247CE9BE00800139 /* metal_hdrguide_layer_acc.metal in Sources */ = {isa = PBXBuildFile; fileRef = 9DD1FAE4247CE9BE00800139 /* metal_hdrguide_layer_acc.metal */; };
		9DD1FB87247CE9BE00800139 /* metal_sin_layer_acc.metal in Sources */ = {isa = PBXBuildFile; fileRef = 9DD1FAE5247CE9BE00800139 /* metal_sin_layer_acc.metal */; };
		9DD1FB88247CE9BE00800139 /* metal_pow_layer_acc.mm in Sources */ = {isa = PBXBuildFile; fileRef = 9DD1FAE6247CE9BE00800139 /* metal_pow_layer_acc.mm */; };
		9DD1FB89247CE9BE00800139 /* metal_softmax_layer_acc.mm in Sources */ = {isa = PBXBuildFile; fileRef = 9DD1FAE7247CE9BE00800139 /* metal_softmax_layer_acc.mm */; };
		9DD1FB8A247CE9BE00800139 /* metal_lrn_layer_acc.metal in Sources */ = {isa = PBXBuildFile; fileRef = 9DD1FAE8247CE9BE00800139 /* metal_lrn_layer_acc.metal */; };
		9DD1FB8B247CE9BE00800139 /* metal_mul_layer_acc.metal in Sources */ = {isa = PBXBuildFile; fileRef = 9DD1FAE9247CE9BE00800139 /* metal_mul_layer_acc.metal */; };
		9DD1FB8C247CE9BE00800139 /* metal_normalize_layer_acc.mm in Sources */ = {isa = PBXBuildFile; fileRef = 9DD1FAEA247CE9BE00800139 /* metal_normalize_layer_acc.mm */; };
		9DD1FB8D247CE9BE00800139 /* metal_reduce_l2_layer_acc.mm in Sources */ = {isa = PBXBuildFile; fileRef = 9DD1FAEB247CE9BE00800139 /* metal_reduce_l2_layer_acc.mm */; };
		9DD1FB8E247CE9BE00800139 /* metal_elu_layer_acc.mm in Sources */ = {isa = PBXBuildFile; fileRef = 9DD1FAEC247CE9BE00800139 /* metal_elu_layer_acc.mm */; };
		9DD1FB8F247CE9BE00800139 /* metal_abs_layer_acc.mm in Sources */ = {isa = PBXBuildFile; fileRef = 9DD1FAED247CE9BE00800139 /* metal_abs_layer_acc.mm */; };
		9DD1FB90247CE9BE00800139 /* metal_concat_layer_acc.mm in Sources */ = {isa = PBXBuildFile; fileRef = 9DD1FAEE247CE9BE00800139 /* metal_concat_layer_acc.mm */; };
		9DD1FB91247CE9BE00800139 /* metal_concat_layer_acc.metal in Sources */ = {isa = PBXBuildFile; fileRef = 9DD1FAEF247CE9BE00800139 /* metal_concat_layer_acc.metal */; };
		9DD1FB92247CE9BE00800139 /* metal_tan_layer_acc.mm in Sources */ = {isa = PBXBuildFile; fileRef = 9DD1FAF0247CE9BE00800139 /* metal_tan_layer_acc.mm */; };
		9DD1FB93247CE9BE00800139 /* metal_clip_layer_acc.metal in Sources */ = {isa = PBXBuildFile; fileRef = 9DD1FAF1247CE9BE00800139 /* metal_clip_layer_acc.metal */; };
		9DD1FB94247CE9BE00800139 /* metal_cos_layer_acc.mm in Sources */ = {isa = PBXBuildFile; fileRef = 9DD1FAF2247CE9BE00800139 /* metal_cos_layer_acc.mm */; };
		9DD1FB95247CE9BE00800139 /* metal_min_layer_acc.mm in Sources */ = {isa = PBXBuildFile; fileRef = 9DD1FAF3247CE9BE00800139 /* metal_min_layer_acc.mm */; };
		9DD1FB96247CE9BE00800139 /* metal_normalize_layer_acc.metal in Sources */ = {isa = PBXBuildFile; fileRef = 9DD1FAF4247CE9BE00800139 /* metal_normalize_layer_acc.metal */; };
		9DD1FB97247CE9BE00800139 /* metal_relu_layer_acc.metal in Sources */ = {isa = PBXBuildFile; fileRef = 9DD1FAF5247CE9BE00800139 /* metal_relu_layer_acc.metal */; };
		9DD1FB98247CE9BE00800139 /* metal_softmax_layer_acc.metal in Sources */ = {isa = PBXBuildFile; fileRef = 9DD1FAF6247CE9BE00800139 /* metal_softmax_layer_acc.metal */; };
		9DD1FB99247CE9BE00800139 /* metal_clip_layer_acc.mm in Sources */ = {isa = PBXBuildFile; fileRef = 9DD1FAF7247CE9BE00800139 /* metal_clip_layer_acc.mm */; };
		9DD1FB9A247CE9BE00800139 /* metal_exp_layer_acc.metal in Sources */ = {isa = PBXBuildFile; fileRef = 9DD1FAF8247CE9BE00800139 /* metal_exp_layer_acc.metal */; };
		9DD1FB9B247CE9BE00800139 /* metal_max_layer_acc.mm in Sources */ = {isa = PBXBuildFile; fileRef = 9DD1FAF9247CE9BE00800139 /* metal_max_layer_acc.mm */; };
		9DD1FB9C247CE9BE00800139 /* metal_sigmoid_layer_acc.metal in Sources */ = {isa = PBXBuildFile; fileRef = 9DD1FAFA247CE9BE00800139 /* metal_sigmoid_layer_acc.metal */; };
		9DD1FB9D247CE9BE00800139 /* metal_softplus_layer_acc.mm in Sources */ = {isa = PBXBuildFile; fileRef = 9DD1FAFB247CE9BE00800139 /* metal_softplus_layer_acc.mm */; };
		9DD1FB9E247CE9BE00800139 /* metal_div_layer_acc.metal in Sources */ = {isa = PBXBuildFile; fileRef = 9DD1FAFC247CE9BE00800139 /* metal_div_layer_acc.metal */; };
		9DD1FB9F247CE9BE00800139 /* metal_cos_layer_acc.metal in Sources */ = {isa = PBXBuildFile; fileRef = 9DD1FAFD247CE9BE00800139 /* metal_cos_layer_acc.metal */; };
		9DD1FBA0247CE9BE00800139 /* metal_reduce_layer_acc.metal in Sources */ = {isa = PBXBuildFile; fileRef = 9DD1FAFE247CE9BE00800139 /* metal_reduce_layer_acc.metal */; };
		9DD1FBA1247CE9BE00800139 /* metal_prelu_layer_acc.metal in Sources */ = {isa = PBXBuildFile; fileRef = 9DD1FAFF247CE9BE00800139 /* metal_prelu_layer_acc.metal */; };
		9DD1FBA2247CE9BE00800139 /* metal_pad_layer_acc.mm in Sources */ = {isa = PBXBuildFile; fileRef = 9DD1FB00247CE9BE00800139 /* metal_pad_layer_acc.mm */; };
		9DD1FBA3247CE9BE00800139 /* metal_relu6_layer_acc.mm in Sources */ = {isa = PBXBuildFile; fileRef = 9DD1FB01247CE9BE00800139 /* metal_relu6_layer_acc.mm */; };
		9DD1FBA4247CE9BE00800139 /* metal_stride_slice_layer_acc.metal in Sources */ = {isa = PBXBuildFile; fileRef = 9DD1FB02247CE9BE00800139 /* metal_stride_slice_layer_acc.metal */; };
		9DD1FBA6247CE9BE00800139 /* metal_pad_layer_acc.metal in Sources */ = {isa = PBXBuildFile; fileRef = 9DD1FB04247CE9BE00800139 /* metal_pad_layer_acc.metal */; };
		9DD1FBA7247CE9BE00800139 /* metal_add_layer_acc.mm in Sources */ = {isa = PBXBuildFile; fileRef = 9DD1FB05247CE9BE00800139 /* metal_add_layer_acc.mm */; };
		9DD1FBA8247CE9BE00800139 /* metal_hdrguide_layer_acc.mm in Sources */ = {isa = PBXBuildFile; fileRef = 9DD1FB06247CE9BE00800139 /* metal_hdrguide_layer_acc.mm */; };
		9DD1FBA9247CE9BE00800139 /* metal_reshape_layer_acc.metal in Sources */ = {isa = PBXBuildFile; fileRef = 9DD1FB07247CE9BE00800139 /* metal_reshape_layer_acc.metal */; };
		9DD1FBAA247CE9BE00800139 /* metal_multidir_broadcast_layer_acc.h in Headers */ = {isa = PBXBuildFile; fileRef = 9DD1FB08247CE9BE00800139 /* metal_multidir_broadcast_layer_acc.h */; };
		9DD1FBAB247CE9BE00800139 /* metal_instance_norm_layer_acc.metal in Sources */ = {isa = PBXBuildFile; fileRef = 9DD1FB09247CE9BE00800139 /* metal_instance_norm_layer_acc.metal */; };
		9DD1FBAC247CE9BE00800139 /* metal_sign_layer_acc.metal in Sources */ = {isa = PBXBuildFile; fileRef = 9DD1FB0A247CE9BE00800139 /* metal_sign_layer_acc.metal */; };
		9DD1FBAD247CE9BE00800139 /* metal_hard_sigmoid_layer_acc.mm in Sources */ = {isa = PBXBuildFile; fileRef = 9DD1FB0B247CE9BE00800139 /* metal_hard_sigmoid_layer_acc.mm */; };
		9DD1FBAE247CE9BE00800139 /* metal_reciprocal_layer_acc.mm in Sources */ = {isa = PBXBuildFile; fileRef = 9DD1FB0C247CE9BE00800139 /* metal_reciprocal_layer_acc.mm */; };
		9DD1FBAF247CE9BE00800139 /* metal_permute_layer_acc.mm in Sources */ = {isa = PBXBuildFile; fileRef = 9DD1FB0D247CE9BE00800139 /* metal_permute_layer_acc.mm */; };
		9DD1FBB0247CE9BE00800139 /* metal_asin_layer_acc.metal in Sources */ = {isa = PBXBuildFile; fileRef = 9DD1FB0E247CE9BE00800139 /* metal_asin_layer_acc.metal */; };
		9DD1FBB1247CE9BE00800139 /* metal_reduce_log_sum_exp_layer_acc.mm in Sources */ = {isa = PBXBuildFile; fileRef = 9DD1FB0F247CE9BE00800139 /* metal_reduce_log_sum_exp_layer_acc.mm */; };
		9DD1FBB2247CE9BE00800139 /* metal_max_layer_acc.metal in Sources */ = {isa = PBXBuildFile; fileRef = 9DD1FB10247CE9BE00800139 /* metal_max_layer_acc.metal */; };
		9DD1FBB3247CE9BE00800139 /* metal_asin_layer_acc.mm in Sources */ = {isa = PBXBuildFile; fileRef = 9DD1FB11247CE9BE00800139 /* metal_asin_layer_acc.mm */; };
		9DD1FBB4247CE9BE00800139 /* metal_conv_layer_common.mm in Sources */ = {isa = PBXBuildFile; fileRef = 9DD1FB13247CE9BE00800139 /* metal_conv_layer_common.mm */; };
		9DD1FBB5247CE9BE00800139 /* metal_conv_layer_common.h in Headers */ = {isa = PBXBuildFile; fileRef = 9DD1FB14247CE9BE00800139 /* metal_conv_layer_common.h */; };
		9DD1FBB6247CE9BE00800139 /* metal_inner_product_layer_acc.mm in Sources */ = {isa = PBXBuildFile; fileRef = 9DD1FB15247CE9BE00800139 /* metal_inner_product_layer_acc.mm */; };
		9DD1FBB7247CE9BE00800139 /* metal_conv_layer_winograd.h in Headers */ = {isa = PBXBuildFile; fileRef = 9DD1FB16247CE9BE00800139 /* metal_conv_layer_winograd.h */; };
		9DD1FBB8247CE9BE00800139 /* metal_conv_layer_acc.h in Headers */ = {isa = PBXBuildFile; fileRef = 9DD1FB17247CE9BE00800139 /* metal_conv_layer_acc.h */; };
		9DD1FBB9247CE9BE00800139 /* metal_conv_layer_depthwise.h in Headers */ = {isa = PBXBuildFile; fileRef = 9DD1FB18247CE9BE00800139 /* metal_conv_layer_depthwise.h */; };
		9DD1FBBA247CE9BE00800139 /* metal_conv_layer_depthwise.mm in Sources */ = {isa = PBXBuildFile; fileRef = 9DD1FB19247CE9BE00800139 /* metal_conv_layer_depthwise.mm */; };
		9DD1FBBB247CE9BE00800139 /* metal_conv_layer_common.metal in Sources */ = {isa = PBXBuildFile; fileRef = 9DD1FB1A247CE9BE00800139 /* metal_conv_layer_common.metal */; };
		9DD1FBBC247CE9BE00800139 /* metal_conv_layer_1x1.h in Headers */ = {isa = PBXBuildFile; fileRef = 9DD1FB1B247CE9BE00800139 /* metal_conv_layer_1x1.h */; };
		9DD1FBBD247CE9BE00800139 /* metal_conv_layer_1x1.mm in Sources */ = {isa = PBXBuildFile; fileRef = 9DD1FB1C247CE9BE00800139 /* metal_conv_layer_1x1.mm */; };
		9DD1FBBE247CE9BE00800139 /* metal_inner_product_layer_acc.h in Headers */ = {isa = PBXBuildFile; fileRef = 9DD1FB1D247CE9BE00800139 /* metal_inner_product_layer_acc.h */; };
		9DD1FBBF247CE9BE00800139 /* metal_conv_layer_winograd.metal in Sources */ = {isa = PBXBuildFile; fileRef = 9DD1FB1E247CE9BE00800139 /* metal_conv_layer_winograd.metal */; };
		9DD1FBC0247CE9BE00800139 /* metal_conv_layer_1x1.metal in Sources */ = {isa = PBXBuildFile; fileRef = 9DD1FB1F247CE9BE00800139 /* metal_conv_layer_1x1.metal */; };
		9DD1FBC1247CE9BE00800139 /* metal_inner_product_layer_acc.metal in Sources */ = {isa = PBXBuildFile; fileRef = 9DD1FB20247CE9BE00800139 /* metal_inner_product_layer_acc.metal */; };
		9DD1FBC2247CE9BE00800139 /* metal_conv_layer_depthwise.metal in Sources */ = {isa = PBXBuildFile; fileRef = 9DD1FB21247CE9BE00800139 /* metal_conv_layer_depthwise.metal */; };
		9DD1FBC3247CE9BE00800139 /* metal_conv_layer_winograd.mm in Sources */ = {isa = PBXBuildFile; fileRef = 9DD1FB22247CE9BE00800139 /* metal_conv_layer_winograd.mm */; };
		9DD1FBC4247CE9BE00800139 /* metal_conv_layer_acc.mm in Sources */ = {isa = PBXBuildFile; fileRef = 9DD1FB23247CE9BE00800139 /* metal_conv_layer_acc.mm */; };
		9DD1FBC5247CE9BE00800139 /* metal_unary_layer_acc.mm in Sources */ = {isa = PBXBuildFile; fileRef = 9DD1FB24247CE9BE00800139 /* metal_unary_layer_acc.mm */; };
		9DD1FBC6247CE9BE00800139 /* metal_upsample_layer_acc.mm in Sources */ = {isa = PBXBuildFile; fileRef = 9DD1FB25247CE9BE00800139 /* metal_upsample_layer_acc.mm */; };
		9DD1FBC7247CE9BE00800139 /* metal_upsample_layer_acc.metal in Sources */ = {isa = PBXBuildFile; fileRef = 9DD1FB26247CE9BE00800139 /* metal_upsample_layer_acc.metal */; };
		9DD1FBC8247CE9BE00800139 /* metal_sqrt_layer_acc.metal in Sources */ = {isa = PBXBuildFile; fileRef = 9DD1FB27247CE9BE00800139 /* metal_sqrt_layer_acc.metal */; };
		9DD1FBC9247CE9BE00800139 /* metal_layer_acc.h in Headers */ = {isa = PBXBuildFile; fileRef = 9DD1FB28247CE9BE00800139 /* metal_layer_acc.h */; };
		9DD1FBCA247CE9BE00800139 /* metal_lrn_layer_acc.mm in Sources */ = {isa = PBXBuildFile; fileRef = 9DD1FB29247CE9BE00800139 /* metal_lrn_layer_acc.mm */; };
		9DD1FBCB247CE9BF00800139 /* metal_shuffle_layer_acc.mm in Sources */ = {isa = PBXBuildFile; fileRef = 9DD1FB2A247CE9BE00800139 /* metal_shuffle_layer_acc.mm */; };
		9DD1FBCC247CE9BF00800139 /* metal_pow_layer_acc.metal in Sources */ = {isa = PBXBuildFile; fileRef = 9DD1FB2B247CE9BE00800139 /* metal_pow_layer_acc.metal */; };
		9DD1FBCD247CE9BF00800139 /* metal_neg_layer_acc.mm in Sources */ = {isa = PBXBuildFile; fileRef = 9DD1FB2C247CE9BE00800139 /* metal_neg_layer_acc.mm */; };
		9DD1FBCE247CE9BF00800139 /* metal_log_sigmoid_layer_acc.metal in Sources */ = {isa = PBXBuildFile; fileRef = 9DD1FB2D247CE9BE00800139 /* metal_log_sigmoid_layer_acc.metal */; };
		9DD1FBCF247CE9BF00800139 /* metal_log_layer_acc.mm in Sources */ = {isa = PBXBuildFile; fileRef = 9DD1FB2E247CE9BE00800139 /* metal_log_layer_acc.mm */; };
		9DD1FBD0247CE9BF00800139 /* metal_sub_layer_acc.metal in Sources */ = {isa = PBXBuildFile; fileRef = 9DD1FB2F247CE9BE00800139 /* metal_sub_layer_acc.metal */; };
		9DD1FBD1247CE9BF00800139 /* metal_acos_layer_acc.metal in Sources */ = {isa = PBXBuildFile; fileRef = 9DD1FB30247CE9BE00800139 /* metal_acos_layer_acc.metal */; };
		9DD1FC65247CEA1400800139 /* arm_util.cc in Sources */ = {isa = PBXBuildFile; fileRef = 9DD1FBD2247CEA1200800139 /* arm_util.cc */; };
		9DD1FC66247CEA1400800139 /* arm_util.h in Headers */ = {isa = PBXBuildFile; fileRef = 9DD1FBD3247CEA1200800139 /* arm_util.h */; };
		9DD1FC67247CEA1400800139 /* arm_context.cc in Sources */ = {isa = PBXBuildFile; fileRef = 9DD1FBD4247CEA1200800139 /* arm_context.cc */; };
		9DD1FC68247CEA1400800139 /* arm_context.h in Headers */ = {isa = PBXBuildFile; fileRef = 9DD1FBD5247CEA1200800139 /* arm_context.h */; };
		9DD1FC69247CEA1400800139 /* arm_common.h in Headers */ = {isa = PBXBuildFile; fileRef = 9DD1FBD6247CEA1300800139 /* arm_common.h */; };
		9DD1FCEE247CEA1500800139 /* arm_blob_converter.h in Headers */ = {isa = PBXBuildFile; fileRef = 9DD1FC61247CEA1400800139 /* arm_blob_converter.h */; };
		9DD1FCEF247CEA1500800139 /* arm_blob_converter.cc in Sources */ = {isa = PBXBuildFile; fileRef = 9DD1FC62247CEA1400800139 /* arm_blob_converter.cc */; };
		9DD1FCF0247CEA1500800139 /* arm_device.h in Headers */ = {isa = PBXBuildFile; fileRef = 9DD1FC63247CEA1400800139 /* arm_device.h */; };
		9DD1FCF1247CEA1500800139 /* arm_device.cc in Sources */ = {isa = PBXBuildFile; fileRef = 9DD1FC64247CEA1400800139 /* arm_device.cc */; };
		9DDA7090241F99E700F17A1C /* version.h in Headers */ = {isa = PBXBuildFile; fileRef = 9DDA7081241F99E600F17A1C /* version.h */; settings = {ATTRIBUTES = (Public, ); }; };
		9DDA70A1241F9A0300F17A1C /* core in Headers */ = {isa = PBXBuildFile; fileRef = 9DDA709E241F99F800F17A1C /* core */; settings = {ATTRIBUTES = (Public, ); }; };
		9DDA70A2241F9A0300F17A1C /* utils in Headers */ = {isa = PBXBuildFile; fileRef = 9DDA709D241F99F800F17A1C /* utils */; settings = {ATTRIBUTES = (Public, ); }; };
		9DF19E9F24A1FE8E00E1376D /* metal_pooling_layer_acc.metal in Sources */ = {isa = PBXBuildFile; fileRef = 9DF19E9D24A1FE8E00E1376D /* metal_pooling_layer_acc.metal */; };
		9DF19EA024A1FE8E00E1376D /* metal_pooling_layer_acc.mm in Sources */ = {isa = PBXBuildFile; fileRef = 9DF19E9E24A1FE8E00E1376D /* metal_pooling_layer_acc.mm */; };
		9DF19EA224A200AC00E1376D /* metal_cpu_adapter_acc.h in Headers */ = {isa = PBXBuildFile; fileRef = 9DF19EA124A200AC00E1376D /* metal_cpu_adapter_acc.h */; };
		9DF26BD924645EA500F22F0D /* naive_compute.cc in Sources */ = {isa = PBXBuildFile; fileRef = 9DF26BD724645EA500F22F0D /* naive_compute.cc */; };
		9DF26BDA24645EA500F22F0D /* naive_compute.h in Headers */ = {isa = PBXBuildFile; fileRef = 9DF26BD824645EA500F22F0D /* naive_compute.h */; };
		9DF54392258B1366006CEC97 /* arm_sqrt_layer_acc.cc in Sources */ = {isa = PBXBuildFile; fileRef = 9DF542E0258B1363006CEC97 /* arm_sqrt_layer_acc.cc */; };
		9DF54393258B1366006CEC97 /* arm_sigmoid_layer_acc.cc in Sources */ = {isa = PBXBuildFile; fileRef = 9DF542E1258B1363006CEC97 /* arm_sigmoid_layer_acc.cc */; };
		9DF54394258B1366006CEC97 /* arm_unary_layer_acc.cc in Sources */ = {isa = PBXBuildFile; fileRef = 9DF542E2258B1363006CEC97 /* arm_unary_layer_acc.cc */; };
		9DF54395258B1366006CEC97 /* arm_sub_layer_acc.cc in Sources */ = {isa = PBXBuildFile; fileRef = 9DF542E3258B1363006CEC97 /* arm_sub_layer_acc.cc */; };
		9DF54396258B1366006CEC97 /* Half8.h in Headers */ = {isa = PBXBuildFile; fileRef = 9DF542E4258B1363006CEC97 /* Half8.h */; };
		9DF54397258B1366006CEC97 /* arm_log_acc_layer_acc.cc in Sources */ = {isa = PBXBuildFile; fileRef = 9DF542E5258B1363006CEC97 /* arm_log_acc_layer_acc.cc */; };
		9DF54398258B1366006CEC97 /* arm_reduce_log_sum_exp_layer_acc.cc in Sources */ = {isa = PBXBuildFile; fileRef = 9DF542E6258B1363006CEC97 /* arm_reduce_log_sum_exp_layer_acc.cc */; };
		9DF54399258B1366006CEC97 /* arm_splitv_layer_acc.cc in Sources */ = {isa = PBXBuildFile; fileRef = 9DF542E7258B1363006CEC97 /* arm_splitv_layer_acc.cc */; };
		9DF5439A258B1366006CEC97 /* arm_reduce_prod_layer_acc.cc in Sources */ = {isa = PBXBuildFile; fileRef = 9DF542E8258B1363006CEC97 /* arm_reduce_prod_layer_acc.cc */; };
		9DF5439B258B1366006CEC97 /* arm_nchw_layer_acc.h in Headers */ = {isa = PBXBuildFile; fileRef = 9DF542E9258B1363006CEC97 /* arm_nchw_layer_acc.h */; };
		9DF5439C258B1366006CEC97 /* arm_scale_layer_acc.cc in Sources */ = {isa = PBXBuildFile; fileRef = 9DF542EA258B1363006CEC97 /* arm_scale_layer_acc.cc */; };
		9DF5439D258B1366006CEC97 /* arm_instance_norm_layer_acc.cc in Sources */ = {isa = PBXBuildFile; fileRef = 9DF542EB258B1363006CEC97 /* arm_instance_norm_layer_acc.cc */; };
		9DF5439E258B1366006CEC97 /* arm_inner_product_layer_acc.cc in Sources */ = {isa = PBXBuildFile; fileRef = 9DF542EC258B1363006CEC97 /* arm_inner_product_layer_acc.cc */; };
		9DF5439F258B1366006CEC97 /* arm_reduce_l2_layer_acc.cc in Sources */ = {isa = PBXBuildFile; fileRef = 9DF542ED258B1363006CEC97 /* arm_reduce_l2_layer_acc.cc */; };
		9DF543A0258B1366006CEC97 /* arm_reduce_layer_acc.cc in Sources */ = {isa = PBXBuildFile; fileRef = 9DF542EE258B1363006CEC97 /* arm_reduce_layer_acc.cc */; };
		9DF543A2258B1366006CEC97 /* arm_mul_layer_acc.cc in Sources */ = {isa = PBXBuildFile; fileRef = 9DF542F0258B1363006CEC97 /* arm_mul_layer_acc.cc */; };
		9DF543A3258B1366006CEC97 /* arm_normalize_layer_acc.cc in Sources */ = {isa = PBXBuildFile; fileRef = 9DF542F1258B1363006CEC97 /* arm_normalize_layer_acc.cc */; };
		9DF543A4258B1366006CEC97 /* arm_binary_layer_acc.h in Headers */ = {isa = PBXBuildFile; fileRef = 9DF542F2258B1363006CEC97 /* arm_binary_layer_acc.h */; };
		9DF543A5258B1366006CEC97 /* TNNVector.h in Headers */ = {isa = PBXBuildFile; fileRef = 9DF542F3258B1363006CEC97 /* TNNVector.h */; };
		9DF543A6258B1366006CEC97 /* arm_reshape_layer_acc.cc in Sources */ = {isa = PBXBuildFile; fileRef = 9DF542F4258B1363006CEC97 /* arm_reshape_layer_acc.cc */; };
		9DF543A7258B1366006CEC97 /* arm_prelu_layer_acc.h in Headers */ = {isa = PBXBuildFile; fileRef = 9DF542F5258B1363006CEC97 /* arm_prelu_layer_acc.h */; };
		9DF543A8258B1366006CEC97 /* arm_sign_layer_acc.cc in Sources */ = {isa = PBXBuildFile; fileRef = 9DF542F6258B1363006CEC97 /* arm_sign_layer_acc.cc */; };
		9DF543A9258B1366006CEC97 /* arm_reformat_layer_acc.cc in Sources */ = {isa = PBXBuildFile; fileRef = 9DF542F7258B1363006CEC97 /* arm_reformat_layer_acc.cc */; };
		9DF543AA258B1366006CEC97 /* arm_unary_layer_acc.h in Headers */ = {isa = PBXBuildFile; fileRef = 9DF542F8258B1363006CEC97 /* arm_unary_layer_acc.h */; };
		9DF543AB258B1366006CEC97 /* arm_selu_layer_acc.cc in Sources */ = {isa = PBXBuildFile; fileRef = 9DF542F9258B1363006CEC97 /* arm_selu_layer_acc.cc */; };
		9DF543AC258B1366006CEC97 /* arm_relu6_layer_acc.cc in Sources */ = {isa = PBXBuildFile; fileRef = 9DF542FA258B1363006CEC97 /* arm_relu6_layer_acc.cc */; };
		9DF543AD258B1366006CEC97 /* arm_trig_layer_acc.cc in Sources */ = {isa = PBXBuildFile; fileRef = 9DF542FB258B1363006CEC97 /* arm_trig_layer_acc.cc */; };
		9DF543AE258B1366006CEC97 /* arm_reduce_log_sum_layer_acc.cc in Sources */ = {isa = PBXBuildFile; fileRef = 9DF542FC258B1363006CEC97 /* arm_reduce_log_sum_layer_acc.cc */; };
		9DF543AF258B1366006CEC97 /* arm_reformat_layer_acc.h in Headers */ = {isa = PBXBuildFile; fileRef = 9DF542FD258B1363006CEC97 /* arm_reformat_layer_acc.h */; };
		9DF543B0258B1366006CEC97 /* arm_arg_max_or_min_layer_acc.cc in Sources */ = {isa = PBXBuildFile; fileRef = 9DF542FE258B1363006CEC97 /* arm_arg_max_or_min_layer_acc.cc */; };
		9DF543B1258B1366006CEC97 /* arm_reciprocal_layer_acc.cc in Sources */ = {isa = PBXBuildFile; fileRef = 9DF542FF258B1363006CEC97 /* arm_reciprocal_layer_acc.cc */; };
		9DF543B2258B1366006CEC97 /* arm_deconv_layer_acc.cc in Sources */ = {isa = PBXBuildFile; fileRef = 9DF54301258B1363006CEC97 /* arm_deconv_layer_acc.cc */; };
		9DF543B4258B1366006CEC97 /* arm_deconv_layer_stride.h in Headers */ = {isa = PBXBuildFile; fileRef = 9DF54303258B1363006CEC97 /* arm_deconv_layer_stride.h */; };
		9DF543B5258B1366006CEC97 /* arm_deconv_fp16_layer_common.h in Headers */ = {isa = PBXBuildFile; fileRef = 9DF54304258B1363006CEC97 /* arm_deconv_fp16_layer_common.h */; };
		9DF543B6258B1366006CEC97 /* arm_deconv_layer_depthwise.cc in Sources */ = {isa = PBXBuildFile; fileRef = 9DF54305258B1363006CEC97 /* arm_deconv_layer_depthwise.cc */; };
		9DF543B7258B1366006CEC97 /* arm_deconv_layer_common.cc in Sources */ = {isa = PBXBuildFile; fileRef = 9DF54306258B1363006CEC97 /* arm_deconv_layer_common.cc */; };
		9DF543B9258B1366006CEC97 /* arm_deconv_layer_acc.h in Headers */ = {isa = PBXBuildFile; fileRef = 9DF54308258B1363006CEC97 /* arm_deconv_layer_acc.h */; };
		9DF543BA258B1366006CEC97 /* arm_deconv_layer_depthwise.h in Headers */ = {isa = PBXBuildFile; fileRef = 9DF54309258B1364006CEC97 /* arm_deconv_layer_depthwise.h */; };
		9DF543BB258B1366006CEC97 /* arm_deconv_fp16_layer_depthwise.h in Headers */ = {isa = PBXBuildFile; fileRef = 9DF5430A258B1364006CEC97 /* arm_deconv_fp16_layer_depthwise.h */; };
		9DF543BC258B1366006CEC97 /* arm_deconv_layer_stride.cc in Sources */ = {isa = PBXBuildFile; fileRef = 9DF5430B258B1364006CEC97 /* arm_deconv_layer_stride.cc */; };
		9DF543BD258B1366006CEC97 /* arm_deconv_layer_common.h in Headers */ = {isa = PBXBuildFile; fileRef = 9DF5430C258B1364006CEC97 /* arm_deconv_layer_common.h */; };
		9DF543BE258B1366006CEC97 /* arm_hard_swish_acc.h in Headers */ = {isa = PBXBuildFile; fileRef = 9DF5430D258B1364006CEC97 /* arm_hard_swish_acc.h */; };
		9DF543BF258B1366006CEC97 /* arm_reorg_layer_acc.cc in Sources */ = {isa = PBXBuildFile; fileRef = 9DF5430E258B1364006CEC97 /* arm_reorg_layer_acc.cc */; };
		9DF543C0258B1366006CEC97 /* arm_hard_sigmoid_acc.cc in Sources */ = {isa = PBXBuildFile; fileRef = 9DF5430F258B1364006CEC97 /* arm_hard_sigmoid_acc.cc */; };
		9DF543C1258B1366006CEC97 /* arm_reduce_mean_layer_acc.cc in Sources */ = {isa = PBXBuildFile; fileRef = 9DF54310258B1364006CEC97 /* arm_reduce_mean_layer_acc.cc */; };
		9DF543C2258B1366006CEC97 /* arm_pool_layer_acc.h in Headers */ = {isa = PBXBuildFile; fileRef = 9DF54311258B1364006CEC97 /* arm_pool_layer_acc.h */; };
		9DF543C3258B1366006CEC97 /* arm_min_layer_acc.cc in Sources */ = {isa = PBXBuildFile; fileRef = 9DF54312258B1364006CEC97 /* arm_min_layer_acc.cc */; };
		9DF543C4258B1366006CEC97 /* arm_max_layer_acc.cc in Sources */ = {isa = PBXBuildFile; fileRef = 9DF54313258B1364006CEC97 /* arm_max_layer_acc.cc */; };
		9DF543C5258B1366006CEC97 /* arm_softmax_layer_acc.cc in Sources */ = {isa = PBXBuildFile; fileRef = 9DF54314258B1364006CEC97 /* arm_softmax_layer_acc.cc */; };
		9DF543C7258B1366006CEC97 /* arm_add_layer_acc.h in Headers */ = {isa = PBXBuildFile; fileRef = 9DF54316258B1364006CEC97 /* arm_add_layer_acc.h */; };
		9DF543C8258B1366006CEC97 /* arm_clip_layer_acc.cc in Sources */ = {isa = PBXBuildFile; fileRef = 9DF54317258B1364006CEC97 /* arm_clip_layer_acc.cc */; };
		9DF543C9258B1366006CEC97 /* arm_pad_layer_acc.cc in Sources */ = {isa = PBXBuildFile; fileRef = 9DF54318258B1364006CEC97 /* arm_pad_layer_acc.cc */; };
		9DF543CA258B1366006CEC97 /* arm_pixel_shuffle_layer_acc.cc in Sources */ = {isa = PBXBuildFile; fileRef = 9DF54319258B1364006CEC97 /* arm_pixel_shuffle_layer_acc.cc */; };
		9DF543CB258B1366006CEC97 /* compute.cc in Sources */ = {isa = PBXBuildFile; fileRef = 9DF5431B258B1364006CEC97 /* compute.cc */; };
		9DF543CC258B1366006CEC97 /* winograd_function.cc in Sources */ = {isa = PBXBuildFile; fileRef = 9DF5431C258B1364006CEC97 /* winograd_function.cc */; };
		9DF543CD258B1366006CEC97 /* compute.h in Headers */ = {isa = PBXBuildFile; fileRef = 9DF5431D258B1364006CEC97 /* compute.h */; };
		9DF543CE258B1366006CEC97 /* compute_int8.cc in Sources */ = {isa = PBXBuildFile; fileRef = 9DF5431E258B1364006CEC97 /* compute_int8.cc */; };
		9DF543CF258B1366006CEC97 /* CONV_BFP16_O4.S in Sources */ = {isa = PBXBuildFile; fileRef = 9DF54320258B1364006CEC97 /* CONV_BFP16_O4.S */; };
		9DF543D0258B1366006CEC97 /* GEMM_INT8_4X8.S in Sources */ = {isa = PBXBuildFile; fileRef = 9DF54321258B1364006CEC97 /* GEMM_INT8_4X8.S */; };
		9DF543D1258B1366006CEC97 /* GEMM_BFP16_N4.S in Sources */ = {isa = PBXBuildFile; fileRef = 9DF54322258B1364006CEC97 /* GEMM_BFP16_N4.S */; };
		9DF543D2258B1366006CEC97 /* CONV_FLOAT_SLIDEW_C3.S in Sources */ = {isa = PBXBuildFile; fileRef = 9DF54323258B1364006CEC97 /* CONV_FLOAT_SLIDEW_C3.S */; };
		9DF543D3258B1366006CEC97 /* CONV_DW_5X5_BFP16_SLIDEW.S in Sources */ = {isa = PBXBuildFile; fileRef = 9DF54324258B1364006CEC97 /* CONV_DW_5X5_BFP16_SLIDEW.S */; };
		9DF543D4258B1366006CEC97 /* DECONV_FLOAT_O4.S in Sources */ = {isa = PBXBuildFile; fileRef = 9DF54325258B1364006CEC97 /* DECONV_FLOAT_O4.S */; };
		9DF543D5258B1366006CEC97 /* CONV_DW_3X3_FLOAT_SLIDEW.S in Sources */ = {isa = PBXBuildFile; fileRef = 9DF54326258B1364006CEC97 /* CONV_DW_3X3_FLOAT_SLIDEW.S */; };
		9DF543D6258B1366006CEC97 /* GEMM_INT8_4X4.S in Sources */ = {isa = PBXBuildFile; fileRef = 9DF54327258B1364006CEC97 /* GEMM_INT8_4X4.S */; };
		9DF543D7258B1366006CEC97 /* CONV_DW_3X3_BFP16_SLIDEW.S in Sources */ = {isa = PBXBuildFile; fileRef = 9DF54328258B1364006CEC97 /* CONV_DW_3X3_BFP16_SLIDEW.S */; };
		9DF543D8258B1366006CEC97 /* CONV_BFP16_SLIDEW_C3.S in Sources */ = {isa = PBXBuildFile; fileRef = 9DF54329258B1364006CEC97 /* CONV_BFP16_SLIDEW_C3.S */; };
		9DF543D9258B1366006CEC97 /* CONV_DW_5X5_FLOAT_SLIDEW.S in Sources */ = {isa = PBXBuildFile; fileRef = 9DF5432A258B1364006CEC97 /* CONV_DW_5X5_FLOAT_SLIDEW.S */; };
		9DF543DA258B1366006CEC97 /* CONV_FLOAT_O4.S in Sources */ = {isa = PBXBuildFile; fileRef = 9DF5432B258B1364006CEC97 /* CONV_FLOAT_O4.S */; };
		9DF543DB258B1366006CEC97 /* GEMM_FLOAT_N4.S in Sources */ = {isa = PBXBuildFile; fileRef = 9DF5432C258B1364006CEC97 /* GEMM_FLOAT_N4.S */; };
		9DF543E3258B1366006CEC97 /* gemm_function.h in Headers */ = {isa = PBXBuildFile; fileRef = 9DF54335258B1364006CEC97 /* gemm_function.h */; };
		9DF543E4258B1366006CEC97 /* asm_func_name.S in Sources */ = {isa = PBXBuildFile; fileRef = 9DF54336258B1364006CEC97 /* asm_func_name.S */; };
		9DF543E5258B1366006CEC97 /* winograd_function.h in Headers */ = {isa = PBXBuildFile; fileRef = 9DF54337258B1364006CEC97 /* winograd_function.h */; };
		9DF543E6258B1366006CEC97 /* compute_int8.h in Headers */ = {isa = PBXBuildFile; fileRef = 9DF54338258B1364006CEC97 /* compute_int8.h */; };
		9DF543E7258B1366006CEC97 /* CONV_BFP16_O4.S in Sources */ = {isa = PBXBuildFile; fileRef = 9DF5433A258B1364006CEC97 /* CONV_BFP16_O4.S */; };
		9DF543E8258B1366006CEC97 /* CONV_FLOAT_SLIDEW_C3.S in Sources */ = {isa = PBXBuildFile; fileRef = 9DF5433B258B1364006CEC97 /* CONV_FLOAT_SLIDEW_C3.S */; };
		9DF543E9258B1366006CEC97 /* CONV_DW_5x5_BFP16_SLIDEW.S in Sources */ = {isa = PBXBuildFile; fileRef = 9DF5433C258B1364006CEC97 /* CONV_DW_5x5_BFP16_SLIDEW.S */; };
		9DF543EA258B1366006CEC97 /* DECONV_FLOAT_O4.S in Sources */ = {isa = PBXBuildFile; fileRef = 9DF5433D258B1364006CEC97 /* DECONV_FLOAT_O4.S */; };
		9DF543EB258B1366006CEC97 /* GEMM_FLOAT_N8.S in Sources */ = {isa = PBXBuildFile; fileRef = 9DF5433E258B1364006CEC97 /* GEMM_FLOAT_N8.S */; };
		9DF543EC258B1366006CEC97 /* CONV_DW_3X3_FLOAT_SLIDEW.S in Sources */ = {isa = PBXBuildFile; fileRef = 9DF5433F258B1364006CEC97 /* CONV_DW_3X3_FLOAT_SLIDEW.S */; };
		9DF543ED258B1366006CEC97 /* GEMM_BFP16_N8.S in Sources */ = {isa = PBXBuildFile; fileRef = 9DF54340258B1364006CEC97 /* GEMM_BFP16_N8.S */; };
		9DF543EE258B1366006CEC97 /* GEMM_INT8_4X4.S in Sources */ = {isa = PBXBuildFile; fileRef = 9DF54341258B1364006CEC97 /* GEMM_INT8_4X4.S */; };
		9DF543EF258B1366006CEC97 /* CONV_DW_3x3_BFP16_SLIDEW.S in Sources */ = {isa = PBXBuildFile; fileRef = 9DF54342258B1364006CEC97 /* CONV_DW_3x3_BFP16_SLIDEW.S */; };
		9DF543F0258B1366006CEC97 /* CONV_BFP16_SLIDEW_C3.S in Sources */ = {isa = PBXBuildFile; fileRef = 9DF54343258B1364006CEC97 /* CONV_BFP16_SLIDEW_C3.S */; };
		9DF543F1258B1366006CEC97 /* CONV_DW_5X5_FLOAT_SLIDEW.S in Sources */ = {isa = PBXBuildFile; fileRef = 9DF54344258B1364006CEC97 /* CONV_DW_5X5_FLOAT_SLIDEW.S */; };
		9DF543F2258B1366006CEC97 /* CONV_FLOAT_O4.S in Sources */ = {isa = PBXBuildFile; fileRef = 9DF54345258B1364006CEC97 /* CONV_FLOAT_O4.S */; };
		9DF543F3258B1366006CEC97 /* GEMM_INT8_8X8.S in Sources */ = {isa = PBXBuildFile; fileRef = 9DF54346258B1364006CEC97 /* GEMM_INT8_8X8.S */; };
		9DF543F5258B1366006CEC97 /* gemm_function.cc in Sources */ = {isa = PBXBuildFile; fileRef = 9DF54348258B1364006CEC97 /* gemm_function.cc */; };
		9DF543F6258B1366006CEC97 /* arm_layer_acc.h in Headers */ = {isa = PBXBuildFile; fileRef = 9DF54349258B1365006CEC97 /* arm_layer_acc.h */; };
		9DF543F7258B1366006CEC97 /* arm_div_layer_acc.cc in Sources */ = {isa = PBXBuildFile; fileRef = 9DF5434A258B1365006CEC97 /* arm_div_layer_acc.cc */; };
		9DF543F8258B1366006CEC97 /* arm_exp_layer_acc.cc in Sources */ = {isa = PBXBuildFile; fileRef = 9DF5434B258B1365006CEC97 /* arm_exp_layer_acc.cc */; };
		9DF543F9258B1366006CEC97 /* arm_detection_output_layer_acc.cc in Sources */ = {isa = PBXBuildFile; fileRef = 9DF5434C258B1365006CEC97 /* arm_detection_output_layer_acc.cc */; };
		9DF543FA258B1366006CEC97 /* arm_layer_acc.cc in Sources */ = {isa = PBXBuildFile; fileRef = 9DF5434D258B1365006CEC97 /* arm_layer_acc.cc */; };
		9DF543FB258B1366006CEC97 /* neon_mathfun.h in Headers */ = {isa = PBXBuildFile; fileRef = 9DF5434E258B1365006CEC97 /* neon_mathfun.h */; };
		9DF543FC258B1366006CEC97 /* arm_hard_swish_acc.cc in Sources */ = {isa = PBXBuildFile; fileRef = 9DF5434F258B1365006CEC97 /* arm_hard_swish_acc.cc */; };
		9DF543FD258B1366006CEC97 /* arm_pow_layer_acc.cc in Sources */ = {isa = PBXBuildFile; fileRef = 9DF54350258B1365006CEC97 /* arm_pow_layer_acc.cc */; };
		9DF543FE258B1366006CEC97 /* arm_binary_layer_acc.cc in Sources */ = {isa = PBXBuildFile; fileRef = 9DF54351258B1365006CEC97 /* arm_binary_layer_acc.cc */; };
		9DF543FF258B1366006CEC97 /* arm_elu_layer_acc.cc in Sources */ = {isa = PBXBuildFile; fileRef = 9DF54352258B1365006CEC97 /* arm_elu_layer_acc.cc */; };
		9DF54400258B1366006CEC97 /* arm_reshape_layer_acc.h in Headers */ = {isa = PBXBuildFile; fileRef = 9DF54353258B1365006CEC97 /* arm_reshape_layer_acc.h */; };
		9DF54401258B1366006CEC97 /* arm_upsample_layer_acc.cc in Sources */ = {isa = PBXBuildFile; fileRef = 9DF54354258B1365006CEC97 /* arm_upsample_layer_acc.cc */; };
		9DF54402258B1366006CEC97 /* arm_abs_layer_acc.cc in Sources */ = {isa = PBXBuildFile; fileRef = 9DF54355258B1365006CEC97 /* arm_abs_layer_acc.cc */; };
		9DF54403258B1367006CEC97 /* arm_nchw_layer_acc.cc in Sources */ = {isa = PBXBuildFile; fileRef = 9DF54356258B1365006CEC97 /* arm_nchw_layer_acc.cc */; };
		9DF54405258B1367006CEC97 /* arm_stride_slice_layer_acc.cc in Sources */ = {isa = PBXBuildFile; fileRef = 9DF54358258B1365006CEC97 /* arm_stride_slice_layer_acc.cc */; };
		9DF54406258B1367006CEC97 /* arm_inner_product_layer_acc.h in Headers */ = {isa = PBXBuildFile; fileRef = 9DF54359258B1365006CEC97 /* arm_inner_product_layer_acc.h */; };
		9DF54407258B1367006CEC97 /* Float4.h in Headers */ = {isa = PBXBuildFile; fileRef = 9DF5435A258B1365006CEC97 /* Float4.h */; };
		9DF54408258B1367006CEC97 /* arm_signed_mul_layer_acc.h in Headers */ = {isa = PBXBuildFile; fileRef = 9DF5435B258B1365006CEC97 /* arm_signed_mul_layer_acc.h */; };
		9DF5440B258B1367006CEC97 /* arm_neg_layer_acc.cc in Sources */ = {isa = PBXBuildFile; fileRef = 9DF5435E258B1365006CEC97 /* arm_neg_layer_acc.cc */; };
		9DF5440C258B1367006CEC97 /* arm_reduce_sum_square_layer_acc.cc in Sources */ = {isa = PBXBuildFile; fileRef = 9DF5435F258B1365006CEC97 /* arm_reduce_sum_square_layer_acc.cc */; };
		9DF5440D258B1367006CEC97 /* arm_log_sigmoid_layer_acc.cc in Sources */ = {isa = PBXBuildFile; fileRef = 9DF54360258B1365006CEC97 /* arm_log_sigmoid_layer_acc.cc */; };
		9DF5440E258B1367006CEC97 /* arm_reduce_l1_layer_acc.cc in Sources */ = {isa = PBXBuildFile; fileRef = 9DF54361258B1365006CEC97 /* arm_reduce_l1_layer_acc.cc */; };
		9DF5440F258B1367006CEC97 /* arm_priorbox_layer_acc.cc in Sources */ = {isa = PBXBuildFile; fileRef = 9DF54362258B1365006CEC97 /* arm_priorbox_layer_acc.cc */; };
		9DF54410258B1367006CEC97 /* arm_conv_int8_layer_depthwise.cc in Sources */ = {isa = PBXBuildFile; fileRef = 9DF54364258B1365006CEC97 /* arm_conv_int8_layer_depthwise.cc */; };
		9DF54411258B1367006CEC97 /* arm_conv_layer_depthwise_s1.h in Headers */ = {isa = PBXBuildFile; fileRef = 9DF54365258B1365006CEC97 /* arm_conv_layer_depthwise_s1.h */; };
		9DF54412258B1367006CEC97 /* arm_conv_layer_common.cc in Sources */ = {isa = PBXBuildFile; fileRef = 9DF54366258B1365006CEC97 /* arm_conv_layer_common.cc */; };
		9DF54413258B1367006CEC97 /* arm_conv_layer_1x1.h in Headers */ = {isa = PBXBuildFile; fileRef = 9DF54367258B1365006CEC97 /* arm_conv_layer_1x1.h */; };
		9DF54415258B1367006CEC97 /* arm_conv_layer_common.h in Headers */ = {isa = PBXBuildFile; fileRef = 9DF54369258B1365006CEC97 /* arm_conv_layer_common.h */; };
		9DF54416258B1367006CEC97 /* arm_conv_layer_c3.h in Headers */ = {isa = PBXBuildFile; fileRef = 9DF5436A258B1365006CEC97 /* arm_conv_layer_c3.h */; };
		9DF54417258B1367006CEC97 /* arm_conv_int8_layer_common.h in Headers */ = {isa = PBXBuildFile; fileRef = 9DF5436B258B1365006CEC97 /* arm_conv_int8_layer_common.h */; };
		9DF54419258B1367006CEC97 /* arm_conv_fp16_layer_c3.h in Headers */ = {isa = PBXBuildFile; fileRef = 9DF5436D258B1365006CEC97 /* arm_conv_fp16_layer_c3.h */; };
		9DF5441A258B1367006CEC97 /* arm_conv_int8_layer_1x1.cc in Sources */ = {isa = PBXBuildFile; fileRef = 9DF5436E258B1365006CEC97 /* arm_conv_int8_layer_1x1.cc */; };
		9DF5441B258B1367006CEC97 /* arm_conv_fp16_layer_depthwise_s1.h in Headers */ = {isa = PBXBuildFile; fileRef = 9DF5436F258B1365006CEC97 /* arm_conv_fp16_layer_depthwise_s1.h */; };
		9DF5441C258B1367006CEC97 /* arm_conv_fp16_layer_depthwise.h in Headers */ = {isa = PBXBuildFile; fileRef = 9DF54370258B1365006CEC97 /* arm_conv_fp16_layer_depthwise.h */; };
		9DF5441D258B1367006CEC97 /* arm_conv_layer_1x1.cc in Sources */ = {isa = PBXBuildFile; fileRef = 9DF54371258B1365006CEC97 /* arm_conv_layer_1x1.cc */; };
		9DF5441E258B1367006CEC97 /* arm_conv_layer_acc.h in Headers */ = {isa = PBXBuildFile; fileRef = 9DF54372258B1365006CEC97 /* arm_conv_layer_acc.h */; };
		9DF5441F258B1367006CEC97 /* arm_conv_fp16_layer_3x3.h in Headers */ = {isa = PBXBuildFile; fileRef = 9DF54373258B1365006CEC97 /* arm_conv_fp16_layer_3x3.h */; };
		9DF54420258B1367006CEC97 /* arm_conv_fp16_layer_common.h in Headers */ = {isa = PBXBuildFile; fileRef = 9DF54374258B1365006CEC97 /* arm_conv_fp16_layer_common.h */; };
		9DF54421258B1367006CEC97 /* arm_conv_layer_3x3.cc in Sources */ = {isa = PBXBuildFile; fileRef = 9DF54375258B1365006CEC97 /* arm_conv_layer_3x3.cc */; };
		9DF54422258B1367006CEC97 /* arm_conv_int8_layer_1x1.h in Headers */ = {isa = PBXBuildFile; fileRef = 9DF54376258B1365006CEC97 /* arm_conv_int8_layer_1x1.h */; };
		9DF54423258B1367006CEC97 /* arm_conv_layer_depthwise.cc in Sources */ = {isa = PBXBuildFile; fileRef = 9DF54377258B1365006CEC97 /* arm_conv_layer_depthwise.cc */; };
		9DF54424258B1367006CEC97 /* arm_conv_int8_layer_common.cc in Sources */ = {isa = PBXBuildFile; fileRef = 9DF54378258B1365006CEC97 /* arm_conv_int8_layer_common.cc */; };
		9DF54425258B1367006CEC97 /* arm_conv_layer_group.h in Headers */ = {isa = PBXBuildFile; fileRef = 9DF54379258B1365006CEC97 /* arm_conv_layer_group.h */; };
		9DF54426258B1367006CEC97 /* arm_conv_layer_3x3.h in Headers */ = {isa = PBXBuildFile; fileRef = 9DF5437A258B1365006CEC97 /* arm_conv_layer_3x3.h */; };
		9DF54428258B1367006CEC97 /* arm_conv_layer_c3.cc in Sources */ = {isa = PBXBuildFile; fileRef = 9DF5437C258B1365006CEC97 /* arm_conv_layer_c3.cc */; };
		9DF54429258B1367006CEC97 /* arm_conv_layer_acc_factory.h in Headers */ = {isa = PBXBuildFile; fileRef = 9DF5437D258B1365006CEC97 /* arm_conv_layer_acc_factory.h */; };
		9DF5442A258B1367006CEC97 /* arm_conv_layer_acc_factory.cc in Sources */ = {isa = PBXBuildFile; fileRef = 9DF5437E258B1365006CEC97 /* arm_conv_layer_acc_factory.cc */; };
		9DF5442B258B1367006CEC97 /* arm_conv_int8_layer_depthwise.h in Headers */ = {isa = PBXBuildFile; fileRef = 9DF5437F258B1365006CEC97 /* arm_conv_int8_layer_depthwise.h */; };
		9DF5442C258B1367006CEC97 /* arm_conv_layer_acc.cc in Sources */ = {isa = PBXBuildFile; fileRef = 9DF54380258B1365006CEC97 /* arm_conv_layer_acc.cc */; };
		9DF5442F258B1367006CEC97 /* arm_conv_layer_group.cc in Sources */ = {isa = PBXBuildFile; fileRef = 9DF54383258B1365006CEC97 /* arm_conv_layer_group.cc */; };
		9DF54430258B1367006CEC97 /* arm_conv_layer_depthwise.h in Headers */ = {isa = PBXBuildFile; fileRef = 9DF54384258B1365006CEC97 /* arm_conv_layer_depthwise.h */; };
		9DF54431258B1367006CEC97 /* arm_conv_layer_depthwise_s1.cc in Sources */ = {isa = PBXBuildFile; fileRef = 9DF54385258B1365006CEC97 /* arm_conv_layer_depthwise_s1.cc */; };
		9DF54432258B1367006CEC97 /* arm_reduce_layer_acc.h in Headers */ = {isa = PBXBuildFile; fileRef = 9DF54386258B1366006CEC97 /* arm_reduce_layer_acc.h */; };
		9DF54433258B1367006CEC97 /* arm_signed_mul_layer_acc.cc in Sources */ = {isa = PBXBuildFile; fileRef = 9DF54387258B1366006CEC97 /* arm_signed_mul_layer_acc.cc */; };
		9DF54436258B1367006CEC97 /* arm_reduce_max_layer_acc.cc in Sources */ = {isa = PBXBuildFile; fileRef = 9DF5438A258B1366006CEC97 /* arm_reduce_max_layer_acc.cc */; };
		9DF54437258B1367006CEC97 /* arm_reduce_min_layer_acc.cc in Sources */ = {isa = PBXBuildFile; fileRef = 9DF5438B258B1366006CEC97 /* arm_reduce_min_layer_acc.cc */; };
		9DF54438258B1367006CEC97 /* arm_upsample_layer_acc.h in Headers */ = {isa = PBXBuildFile; fileRef = 9DF5438C258B1366006CEC97 /* arm_upsample_layer_acc.h */; };
		9DF54439258B1367006CEC97 /* arm_floor_layer_acc.cc in Sources */ = {isa = PBXBuildFile; fileRef = 9DF5438D258B1366006CEC97 /* arm_floor_layer_acc.cc */; };
		9DF5443A258B1367006CEC97 /* arm_shuffle_layer_acc.cc in Sources */ = {isa = PBXBuildFile; fileRef = 9DF5438E258B1366006CEC97 /* arm_shuffle_layer_acc.cc */; };
		9DF5443B258B1367006CEC97 /* arm_softplus_layer_acc.cc in Sources */ = {isa = PBXBuildFile; fileRef = 9DF5438F258B1366006CEC97 /* arm_softplus_layer_acc.cc */; };
		9DF5443C258B1367006CEC97 /* arm_reduce_sum_layer_acc.cc in Sources */ = {isa = PBXBuildFile; fileRef = 9DF54390258B1366006CEC97 /* arm_reduce_sum_layer_acc.cc */; };
		9DF5443D258B1367006CEC97 /* arm_batch_norm_layer_acc.h in Headers */ = {isa = PBXBuildFile; fileRef = 9DF54391258B1366006CEC97 /* arm_batch_norm_layer_acc.h */; };
		9DF5444A258B162F006CEC97 /* npu_common_utils.h in Headers */ = {isa = PBXBuildFile; fileRef = 9DF54443258B162F006CEC97 /* npu_common_utils.h */; };
		9DF5444B258B162F006CEC97 /* blob_converter_default.cc in Sources */ = {isa = PBXBuildFile; fileRef = 9DF54444258B162F006CEC97 /* blob_converter_default.cc */; };
		9DF5444C258B162F006CEC97 /* blob_converter_default.h in Headers */ = {isa = PBXBuildFile; fileRef = 9DF54445258B162F006CEC97 /* blob_converter_default.h */; };
		9DF5444D258B162F006CEC97 /* npu_common_utils.cc in Sources */ = {isa = PBXBuildFile; fileRef = 9DF54446258B162F006CEC97 /* npu_common_utils.cc */; };
		9DF5444F258B162F006CEC97 /* random_data_utils.h in Headers */ = {isa = PBXBuildFile; fileRef = 9DF54448258B162F006CEC97 /* random_data_utils.h */; };
		9DF54450258B162F006CEC97 /* random_data_utils.cc in Sources */ = {isa = PBXBuildFile; fileRef = 9DF54449258B162F006CEC97 /* random_data_utils.cc */; };
		E4D05BA5259DCB2E00921502 /* arm_conv_fp16_layer_depthwise.cc in Sources */ = {isa = PBXBuildFile; fileRef = E4D05B7C259DCB2D00921502 /* arm_conv_fp16_layer_depthwise.cc */; };
		E4D05BA6259DCB2E00921502 /* compute_half.h in Headers */ = {isa = PBXBuildFile; fileRef = E4D05B7D259DCB2D00921502 /* compute_half.h */; };
		E4D05BA7259DCB2E00921502 /* arm_deconv_fp16_layer_common.cc in Sources */ = {isa = PBXBuildFile; fileRef = E4D05B7E259DCB2D00921502 /* arm_deconv_fp16_layer_common.cc */; };
		E4D05BA9259DCB2E00921502 /* DECONV_FP16_O8_C1.S in Sources */ = {isa = PBXBuildFile; fileRef = E4D05B81259DCB2D00921502 /* DECONV_FP16_O8_C1.S */; };
		E4D05BAA259DCB2E00921502 /* CONV_DW_3X3_FP16_SLIDEW.S in Sources */ = {isa = PBXBuildFile; fileRef = E4D05B82259DCB2D00921502 /* CONV_DW_3X3_FP16_SLIDEW.S */; };
		E4D05BAB259DCB2E00921502 /* GEMM_FP16_N8.S in Sources */ = {isa = PBXBuildFile; fileRef = E4D05B83259DCB2D00921502 /* GEMM_FP16_N8.S */; };
		E4D05BAC259DCB2E00921502 /* FLOAT2HALF.S in Sources */ = {isa = PBXBuildFile; fileRef = E4D05B84259DCB2D00921502 /* FLOAT2HALF.S */; };
		E4D05BAE259DCB2E00921502 /* CONV_FP16_SLIDEW_C3.S in Sources */ = {isa = PBXBuildFile; fileRef = E4D05B86259DCB2D00921502 /* CONV_FP16_SLIDEW_C3.S */; };
		E4D05BAF259DCB2E00921502 /* DECONV_FP16_O8.S in Sources */ = {isa = PBXBuildFile; fileRef = E4D05B87259DCB2D00921502 /* DECONV_FP16_O8.S */; };
		E4D05BB0259DCB2E00921502 /* HALF2FLOAT.S in Sources */ = {isa = PBXBuildFile; fileRef = E4D05B88259DCB2D00921502 /* HALF2FLOAT.S */; };
		E4D05BB3259DCB2E00921502 /* arm_unary_fp16_layer.h in Headers */ = {isa = PBXBuildFile; fileRef = E4D05B8B259DCB2D00921502 /* arm_unary_fp16_layer.h */; };
		E4D05BB4259DCB2E00921502 /* arm_conv_fp16_layer_c3.cc in Sources */ = {isa = PBXBuildFile; fileRef = E4D05B8C259DCB2D00921502 /* arm_conv_fp16_layer_c3.cc */; };
		E4D05BB7259DCB2E00921502 /* arm_conv_fp16_layer_depthwise_s1.cc in Sources */ = {isa = PBXBuildFile; fileRef = E4D05B8F259DCB2D00921502 /* arm_conv_fp16_layer_depthwise_s1.cc */; };
		E4D05BB8259DCB2E00921502 /* arm_sigmoid_fp16_layer.cc in Sources */ = {isa = PBXBuildFile; fileRef = E4D05B90259DCB2D00921502 /* arm_sigmoid_fp16_layer.cc */; };
		E4D05BB9259DCB2E00921502 /* arm_deconv_fp16_layer_depthwise.cc in Sources */ = {isa = PBXBuildFile; fileRef = E4D05B91259DCB2D00921502 /* arm_deconv_fp16_layer_depthwise.cc */; };
		E4D05BBA259DCB2E00921502 /* DECONV_FP16_O8_C1.S in Sources */ = {isa = PBXBuildFile; fileRef = E4D05B93259DCB2D00921502 /* DECONV_FP16_O8_C1.S */; };
		E4D05BBB259DCB2E00921502 /* CONV_DW_3X3_FP16_SLIDEW.S in Sources */ = {isa = PBXBuildFile; fileRef = E4D05B94259DCB2D00921502 /* CONV_DW_3X3_FP16_SLIDEW.S */; };
		E4D05BBC259DCB2E00921502 /* GEMM_FP16_N8.S in Sources */ = {isa = PBXBuildFile; fileRef = E4D05B95259DCB2D00921502 /* GEMM_FP16_N8.S */; };
		E4D05BBD259DCB2E00921502 /* FLOAT2HALF.S in Sources */ = {isa = PBXBuildFile; fileRef = E4D05B96259DCB2D00921502 /* FLOAT2HALF.S */; };
		E4D05BBE259DCB2E00921502 /* CONV_FP16_SLIDEW_C3.S in Sources */ = {isa = PBXBuildFile; fileRef = E4D05B97259DCB2D00921502 /* CONV_FP16_SLIDEW_C3.S */; };
		E4D05BBF259DCB2E00921502 /* DECONV_FP16_O8.S in Sources */ = {isa = PBXBuildFile; fileRef = E4D05B98259DCB2D00921502 /* DECONV_FP16_O8.S */; };
		E4D05BC0259DCB2E00921502 /* HALF2FLOAT.S in Sources */ = {isa = PBXBuildFile; fileRef = E4D05B99259DCB2D00921502 /* HALF2FLOAT.S */; };
		E4D05BC2259DCB2E00921502 /* compute_half.cc in Sources */ = {isa = PBXBuildFile; fileRef = E4D05B9B259DCB2D00921502 /* compute_half.cc */; };
		E4D05BC3259DCB2E00921502 /* arm_softmax_fp16_layer.cc in Sources */ = {isa = PBXBuildFile; fileRef = E4D05B9C259DCB2D00921502 /* arm_softmax_fp16_layer.cc */; };
		E4D05BC6259DCB2E00921502 /* arm_conv_fp16_layer_3x3.cc in Sources */ = {isa = PBXBuildFile; fileRef = E4D05B9F259DCB2D00921502 /* arm_conv_fp16_layer_3x3.cc */; };
		E4D05BC7259DCB2E00921502 /* arm_relu6_fp16_layer.cc in Sources */ = {isa = PBXBuildFile; fileRef = E4D05BA0259DCB2D00921502 /* arm_relu6_fp16_layer.cc */; };
		E4D05BC8259DCB2E00921502 /* arm_conv_fp16_layer_common.cc in Sources */ = {isa = PBXBuildFile; fileRef = E4D05BA1259DCB2D00921502 /* arm_conv_fp16_layer_common.cc */; };
		E4D05BCB259DCB2E00921502 /* winograd_function_fp16.cc in Sources */ = {isa = PBXBuildFile; fileRef = E4D05BA4259DCB2D00921502 /* winograd_function_fp16.cc */; };
		E4D05BEC259F15C700921502 /* arm_relu_layer_acc.h in Headers */ = {isa = PBXBuildFile; fileRef = E4D05BE4259F15C600921502 /* arm_relu_layer_acc.h */; };
		E4D05BED259F15C700921502 /* arm_batch_norm_layer_acc.cc in Sources */ = {isa = PBXBuildFile; fileRef = E4D05BE5259F15C600921502 /* arm_batch_norm_layer_acc.cc */; };
		E4D05BEE259F15C700921502 /* arm_softmax_layer_acc.h in Headers */ = {isa = PBXBuildFile; fileRef = E4D05BE6259F15C600921502 /* arm_softmax_layer_acc.h */; };
		E4D05BEF259F15C700921502 /* arm_permute_layer_acc.cc in Sources */ = {isa = PBXBuildFile; fileRef = E4D05BE7259F15C600921502 /* arm_permute_layer_acc.cc */; };
		E4D05BF0259F15C700921502 /* arm_pool_layer_acc.cc in Sources */ = {isa = PBXBuildFile; fileRef = E4D05BE8259F15C700921502 /* arm_pool_layer_acc.cc */; };
		E4D05BF1259F15C700921502 /* arm_concat_layer_acc.cc in Sources */ = {isa = PBXBuildFile; fileRef = E4D05BE9259F15C700921502 /* arm_concat_layer_acc.cc */; };
		E4D05BF2259F15C700921502 /* arm_prelu_layer_acc.cc in Sources */ = {isa = PBXBuildFile; fileRef = E4D05BEA259F15C700921502 /* arm_prelu_layer_acc.cc */; };
		E4D05BF3259F15C700921502 /* arm_relu_layer_acc.cc in Sources */ = {isa = PBXBuildFile; fileRef = E4D05BEB259F15C700921502 /* arm_relu_layer_acc.cc */; };
		E4D05BF8259F161000921502 /* arm_batch_norm_fp16_layer.cc in Sources */ = {isa = PBXBuildFile; fileRef = E4D05BF5259F161000921502 /* arm_batch_norm_fp16_layer.cc */; };
		E4D05BF9259F161000921502 /* arm_prelu_fp16_layer.cc in Sources */ = {isa = PBXBuildFile; fileRef = E4D05BF6259F161000921502 /* arm_prelu_fp16_layer.cc */; };
		E4D05BFA259F161000921502 /* arm_relu_fp16_layer.cc in Sources */ = {isa = PBXBuildFile; fileRef = E4D05BF7259F161000921502 /* arm_relu_fp16_layer.cc */; };
		E4D05C00259F1B7300921502 /* arm_add_fp16_layer.cc in Sources */ = {isa = PBXBuildFile; fileRef = E4D05BFF259F1B7300921502 /* arm_add_fp16_layer.cc */; };
		E4D05C03259F1BA700921502 /* arm_add_layer_acc.cc in Sources */ = {isa = PBXBuildFile; fileRef = E4D05C02259F1BA700921502 /* arm_add_layer_acc.cc */; };
		EC0BE13725144B5E009BD69A /* detection_post_process_utils.h in Headers */ = {isa = PBXBuildFile; fileRef = EC0BE13425144B5D009BD69A /* detection_post_process_utils.h */; };
		EC0BE13825144B5E009BD69A /* detection_post_process_utils.cc in Sources */ = {isa = PBXBuildFile; fileRef = EC0BE13525144B5D009BD69A /* detection_post_process_utils.cc */; };
		EC0BE13925144B5E009BD69A /* string_utils.cc in Sources */ = {isa = PBXBuildFile; fileRef = EC0BE13625144B5D009BD69A /* string_utils.cc */; };
		EC0BE14F25144BB8009BD69A /* reduce_l1_layer.cc in Sources */ = {isa = PBXBuildFile; fileRef = EC0BE14825144BB7009BD69A /* reduce_l1_layer.cc */; };
		EC0BE15025144BB8009BD69A /* ceil_layer.cc in Sources */ = {isa = PBXBuildFile; fileRef = EC0BE14925144BB8009BD69A /* ceil_layer.cc */; };
		EC0BE15125144BB8009BD69A /* signed_mul_layer.cc in Sources */ = {isa = PBXBuildFile; fileRef = EC0BE14A25144BB8009BD69A /* signed_mul_layer.cc */; };
		EC0BE15225144BB8009BD69A /* squared_difference_layer.cc in Sources */ = {isa = PBXBuildFile; fileRef = EC0BE14B25144BB8009BD69A /* squared_difference_layer.cc */; };
		EC0BE15325144BB8009BD69A /* detection_post_process_layer.cc in Sources */ = {isa = PBXBuildFile; fileRef = EC0BE14C25144BB8009BD69A /* detection_post_process_layer.cc */; };
		EC0BE15425144BB8009BD69A /* arg_max_or_min_layer.cc in Sources */ = {isa = PBXBuildFile; fileRef = EC0BE14D25144BB8009BD69A /* arg_max_or_min_layer.cc */; };
		EC0BE15525144BB8009BD69A /* rsqrt_layer.cc in Sources */ = {isa = PBXBuildFile; fileRef = EC0BE14E25144BB8009BD69A /* rsqrt_layer.cc */; };
		EC0BE15E25144BE4009BD69A /* layer_interpreter_macro.h in Headers */ = {isa = PBXBuildFile; fileRef = EC0BE15825144BE3009BD69A /* layer_interpreter_macro.h */; };
		EC0BE15F25144BE4009BD69A /* squared_difference_layer_interpreter.cc in Sources */ = {isa = PBXBuildFile; fileRef = EC0BE15925144BE4009BD69A /* squared_difference_layer_interpreter.cc */; };
		EC0BE16025144BE4009BD69A /* detection_post_process_layer_interpreter.cc in Sources */ = {isa = PBXBuildFile; fileRef = EC0BE15A25144BE4009BD69A /* detection_post_process_layer_interpreter.cc */; };
		EC0BE16125144BE4009BD69A /* squeeze_layer_interpreter.cc in Sources */ = {isa = PBXBuildFile; fileRef = EC0BE15B25144BE4009BD69A /* squeeze_layer_interpreter.cc */; };
		EC0BE16225144BE4009BD69A /* signed_mul_layer_interpreter.cc in Sources */ = {isa = PBXBuildFile; fileRef = EC0BE15C25144BE4009BD69A /* signed_mul_layer_interpreter.cc */; };
		EC0BE16325144BE4009BD69A /* arg_max_or_min_layer_interpreter.cc in Sources */ = {isa = PBXBuildFile; fileRef = EC0BE15D25144BE4009BD69A /* arg_max_or_min_layer_interpreter.cc */; };
		EC0BE17225144C10009BD69A /* elu_layer_interpreter.cc in Sources */ = {isa = PBXBuildFile; fileRef = EC0BE16425144C0F009BD69A /* elu_layer_interpreter.cc */; };
		EC0BE17325144C10009BD69A /* selu_layer_interpreter.cc in Sources */ = {isa = PBXBuildFile; fileRef = EC0BE16525144C0F009BD69A /* selu_layer_interpreter.cc */; };
		EC0BE17425144C10009BD69A /* normalize_layer_interpreter.cc in Sources */ = {isa = PBXBuildFile; fileRef = EC0BE16625144C0F009BD69A /* normalize_layer_interpreter.cc */; };
		EC0BE17525144C10009BD69A /* prior_box_layer_interpreter.cc in Sources */ = {isa = PBXBuildFile; fileRef = EC0BE16725144C0F009BD69A /* prior_box_layer_interpreter.cc */; };
		EC0BE17625144C10009BD69A /* scale_layer_interpreter.cc in Sources */ = {isa = PBXBuildFile; fileRef = EC0BE16825144C0F009BD69A /* scale_layer_interpreter.cc */; };
		EC0BE17725144C10009BD69A /* pad_layer_interpreter.cc in Sources */ = {isa = PBXBuildFile; fileRef = EC0BE16925144C0F009BD69A /* pad_layer_interpreter.cc */; };
		EC0BE17825144C10009BD69A /* clip_layer_interpreter.cc in Sources */ = {isa = PBXBuildFile; fileRef = EC0BE16A25144C0F009BD69A /* clip_layer_interpreter.cc */; };
		EC0BE17925144C10009BD69A /* reorg_layer_interpreter.cc in Sources */ = {isa = PBXBuildFile; fileRef = EC0BE16B25144C0F009BD69A /* reorg_layer_interpreter.cc */; };
		EC0BE17A25144C10009BD69A /* detection_output_layer_interpreter.cc in Sources */ = {isa = PBXBuildFile; fileRef = EC0BE16C25144C0F009BD69A /* detection_output_layer_interpreter.cc */; };
		EC0BE17B25144C10009BD69A /* reduce_op_layer_interpreter.cc in Sources */ = {isa = PBXBuildFile; fileRef = EC0BE16D25144C0F009BD69A /* reduce_op_layer_interpreter.cc */; };
		EC0BE17C25144C10009BD69A /* instance_norm_layer_interpreter.cc in Sources */ = {isa = PBXBuildFile; fileRef = EC0BE16E25144C10009BD69A /* instance_norm_layer_interpreter.cc */; };
		EC0BE17D25144C10009BD69A /* roi_pooling_layer_interpreter.cc in Sources */ = {isa = PBXBuildFile; fileRef = EC0BE16F25144C10009BD69A /* roi_pooling_layer_interpreter.cc */; };
		EC0BE17E25144C10009BD69A /* prelu_layer_interpreter.cc in Sources */ = {isa = PBXBuildFile; fileRef = EC0BE17025144C10009BD69A /* prelu_layer_interpreter.cc */; };
		EC0BE17F25144C10009BD69A /* unary_op_layer_interpreter.cc in Sources */ = {isa = PBXBuildFile; fileRef = EC0BE17125144C10009BD69A /* unary_op_layer_interpreter.cc */; };
		EC0BE1BB251DBE65009BD69A /* mat_converter_utils.cc in Sources */ = {isa = PBXBuildFile; fileRef = EC0BE1B9251DBE65009BD69A /* mat_converter_utils.cc */; };
		EC0BE1BC251DBE65009BD69A /* mat_converter_utils.h in Headers */ = {isa = PBXBuildFile; fileRef = EC0BE1BA251DBE65009BD69A /* mat_converter_utils.h */; };
		EC2CF72525078C1200EE3899 /* metal_mat_converter.mm in Sources */ = {isa = PBXBuildFile; fileRef = EC2CF72325078C1200EE3899 /* metal_mat_converter.mm */; };
		EC2CF72625078C1200EE3899 /* metal_mat_converter.metal in Sources */ = {isa = PBXBuildFile; fileRef = EC2CF72425078C1200EE3899 /* metal_mat_converter.metal */; };
		EC2CF7822511F80500EE3899 /* metal_arg_max_or_min_layer_acc.mm in Sources */ = {isa = PBXBuildFile; fileRef = EC2CF7802511F80500EE3899 /* metal_arg_max_or_min_layer_acc.mm */; };
		EC2CF7832511F80500EE3899 /* metal_arg_max_or_min_layer_acc.metal in Sources */ = {isa = PBXBuildFile; fileRef = EC2CF7812511F80500EE3899 /* metal_arg_max_or_min_layer_acc.metal */; };
		EC88054A255FE59D00BC4EDD /* net_optimizer_fuse_conv_post.h in Headers */ = {isa = PBXBuildFile; fileRef = EC880548255FE59D00BC4EDD /* net_optimizer_fuse_conv_post.h */; };
		EC88054B255FE59D00BC4EDD /* net_optimizer_fuse_conv_post.cc in Sources */ = {isa = PBXBuildFile; fileRef = EC880549255FE59D00BC4EDD /* net_optimizer_fuse_conv_post.cc */; };
		ECBFFC7C258C840400216CD2 /* encryption.h in Headers */ = {isa = PBXBuildFile; fileRef = ECBFFC75258C840400216CD2 /* encryption.h */; };
		ECBFFC7D258C840400216CD2 /* encryption.cc in Sources */ = {isa = PBXBuildFile; fileRef = ECBFFC76258C840400216CD2 /* encryption.cc */; };
		ECBFFC7E258C840400216CD2 /* model_interpreter.h in Headers */ = {isa = PBXBuildFile; fileRef = ECBFFC77258C840400216CD2 /* model_interpreter.h */; };
		ECBFFC7F258C840400216CD2 /* model_packer.h in Headers */ = {isa = PBXBuildFile; fileRef = ECBFFC78258C840400216CD2 /* model_packer.h */; };
		ECBFFC80258C840400216CD2 /* model_packer.cc in Sources */ = {isa = PBXBuildFile; fileRef = ECBFFC79258C840400216CD2 /* model_packer.cc */; };
		ECBFFC81258C840400216CD2 /* objseri.h in Headers */ = {isa = PBXBuildFile; fileRef = ECBFFC7A258C840400216CD2 /* objseri.h */; };
		ECBFFC82258C840400216CD2 /* model_interpreter.cc in Sources */ = {isa = PBXBuildFile; fileRef = ECBFFC7B258C840400216CD2 /* model_interpreter.cc */; };
		ECD945B0254ADD7100BF9214 /* metal_pixel_shuffle_layer_acc.mm in Sources */ = {isa = PBXBuildFile; fileRef = ECD945AC254ADD7100BF9214 /* metal_pixel_shuffle_layer_acc.mm */; };
		ECD945B1254ADD7100BF9214 /* metal_signed_mul_layer_acc.metal in Sources */ = {isa = PBXBuildFile; fileRef = ECD945AD254ADD7100BF9214 /* metal_signed_mul_layer_acc.metal */; };
		ECD945B2254ADD7100BF9214 /* metal_signed_mul_layer_acc.mm in Sources */ = {isa = PBXBuildFile; fileRef = ECD945AE254ADD7100BF9214 /* metal_signed_mul_layer_acc.mm */; };
		ECD945B3254ADD7100BF9214 /* metal_pixel_shuffle_layer_acc.metal in Sources */ = {isa = PBXBuildFile; fileRef = ECD945AF254ADD7100BF9214 /* metal_pixel_shuffle_layer_acc.metal */; };
		ECD945B6254ADD8400BF9214 /* pixel_shuffle_layer.cc in Sources */ = {isa = PBXBuildFile; fileRef = ECD945B5254ADD8400BF9214 /* pixel_shuffle_layer.cc */; };
		ECD945B9254ADDA800BF9214 /* pixel_shuffle_layer_interpreter.cc in Sources */ = {isa = PBXBuildFile; fileRef = ECD945B8254ADDA800BF9214 /* pixel_shuffle_layer_interpreter.cc */; };
		ECD9464D2558F4CD00BF9214 /* net_optimizer_insert_int8_reformat.cc in Sources */ = {isa = PBXBuildFile; fileRef = ECD946492558F4CD00BF9214 /* net_optimizer_insert_int8_reformat.cc */; };
		ECD9464E2558F4CD00BF9214 /* net_optimizer_insert_fp16_reformat.h in Headers */ = {isa = PBXBuildFile; fileRef = ECD9464A2558F4CD00BF9214 /* net_optimizer_insert_fp16_reformat.h */; };
		ECD9464F2558F4CD00BF9214 /* net_optimizer_insert_int8_reformat.h in Headers */ = {isa = PBXBuildFile; fileRef = ECD9464B2558F4CD00BF9214 /* net_optimizer_insert_int8_reformat.h */; };
		ECD946502558F4CD00BF9214 /* net_optimizer_insert_fp16_reformat.cc in Sources */ = {isa = PBXBuildFile; fileRef = ECD9464C2558F4CD00BF9214 /* net_optimizer_insert_fp16_reformat.cc */; };
		ECEC5D6424FCDBA50044DDF1 /* arm_mat_converter.cc in Sources */ = {isa = PBXBuildFile; fileRef = ECEC5D6024FCDBA40044DDF1 /* arm_mat_converter.cc */; };
		ECEC5D6524FCDBA50044DDF1 /* arm_mat_util.h in Headers */ = {isa = PBXBuildFile; fileRef = ECEC5D6124FCDBA40044DDF1 /* arm_mat_util.h */; };
		ECEC5D6624FCDBA50044DDF1 /* arm_mat_converter.h in Headers */ = {isa = PBXBuildFile; fileRef = ECEC5D6224FCDBA40044DDF1 /* arm_mat_converter.h */; };
		ECEC5D6724FCDBA50044DDF1 /* arm_mat_util.cc in Sources */ = {isa = PBXBuildFile; fileRef = ECEC5D6324FCDBA50044DDF1 /* arm_mat_util.cc */; };
		ECEC5D6B24FCE0780044DDF1 /* mat_converter_acc.cc in Sources */ = {isa = PBXBuildFile; fileRef = ECEC5D6824FCE0780044DDF1 /* mat_converter_acc.cc */; };
		ECEC5D6C24FCE0780044DDF1 /* mat_converter_acc.h in Headers */ = {isa = PBXBuildFile; fileRef = ECEC5D6924FCE0780044DDF1 /* mat_converter_acc.h */; };
		ECEC5D6D24FCE0780044DDF1 /* mat_utils.cc in Sources */ = {isa = PBXBuildFile; fileRef = ECEC5D6A24FCE0780044DDF1 /* mat_utils.cc */; };
		ECEC5DA824FFC6FE0044DDF1 /* mat.cc in Sources */ = {isa = PBXBuildFile; fileRef = ECEC5DA724FFC6FD0044DDF1 /* mat.cc */; };
/* End PBXBuildFile section */

/* Begin PBXFileReference section */
		6178F3472590AA8C00B4B153 /* winograd_generator.cc */ = {isa = PBXFileReference; fileEncoding = 4; lastKnownFileType = sourcecode.cpp.cpp; path = winograd_generator.cc; sourceTree = "<group>"; };
		6178F3482590AA8C00B4B153 /* winograd_generator.h */ = {isa = PBXFileReference; fileEncoding = 4; lastKnownFileType = sourcecode.c.h; path = winograd_generator.h; sourceTree = "<group>"; };
		6178F3492590AA8C00B4B153 /* md5.h */ = {isa = PBXFileReference; fileEncoding = 4; lastKnownFileType = sourcecode.c.h; path = md5.h; sourceTree = "<group>"; };
		6178F34A2590AA8C00B4B153 /* md5.cc */ = {isa = PBXFileReference; fileEncoding = 4; lastKnownFileType = sourcecode.cpp.cpp; path = md5.cc; sourceTree = "<group>"; };
		9D24B9562351FFE1000E1F04 /* tnn copy-Info.plist */ = {isa = PBXFileReference; lastKnownFileType = text.plist.xml; name = "tnn copy-Info.plist"; path = "/Volumes/BANQ/Projects/MLProjects/tnn-open2/platforms/ios/tnn copy-Info.plist"; sourceTree = "<absolute>"; };
		9D29E25022DC89300050DC63 /* Foundation.framework */ = {isa = PBXFileReference; lastKnownFileType = wrapper.framework; name = Foundation.framework; path = Platforms/iPhoneOS.platform/Developer/SDKs/iPhoneOS12.2.sdk/System/Library/Frameworks/Foundation.framework; sourceTree = DEVELOPER_DIR; };
		9D2DB1D122D759C8000C508F /* tnn.framework */ = {isa = PBXFileReference; explicitFileType = wrapper.framework; includeInIndex = 0; path = tnn.framework; sourceTree = BUILT_PRODUCTS_DIR; };
		9D2DB1D422D759C8000C508F /* tnn.h */ = {isa = PBXFileReference; lastKnownFileType = sourcecode.c.h; path = tnn.h; sourceTree = "<group>"; };
		9D2DB1D522D759C8000C508F /* Info.plist */ = {isa = PBXFileReference; lastKnownFileType = text.plist.xml; path = Info.plist; sourceTree = "<group>"; };
		9D31635F23169B1600531250 /* CoreML.framework */ = {isa = PBXFileReference; lastKnownFileType = wrapper.framework; name = CoreML.framework; path = Platforms/iPhoneOS.platform/Developer/SDKs/iPhoneOS12.4.sdk/System/Library/Frameworks/CoreML.framework; sourceTree = DEVELOPER_DIR; };
		9D32F95F24557EE7002DCDAB /* net_optimizer_remove_layers.h */ = {isa = PBXFileReference; fileEncoding = 4; lastKnownFileType = sourcecode.c.h; path = net_optimizer_remove_layers.h; sourceTree = "<group>"; };
		9D32F96224557EE7002DCDAB /* net_optimizer.h */ = {isa = PBXFileReference; fileEncoding = 4; lastKnownFileType = sourcecode.c.h; path = net_optimizer.h; sourceTree = "<group>"; };
		9D32F96424557EE7002DCDAB /* optimizer_const.h */ = {isa = PBXFileReference; fileEncoding = 4; lastKnownFileType = sourcecode.c.h; path = optimizer_const.h; sourceTree = "<group>"; };
		9D32F96524557EE7002DCDAB /* net_optimizer_manager.h */ = {isa = PBXFileReference; fileEncoding = 4; lastKnownFileType = sourcecode.c.h; path = net_optimizer_manager.h; sourceTree = "<group>"; };
		9D32F96624557EE7002DCDAB /* net_optimizer_remove_layers.cc */ = {isa = PBXFileReference; fileEncoding = 4; lastKnownFileType = sourcecode.cpp.cpp; path = net_optimizer_remove_layers.cc; sourceTree = "<group>"; };
		9D32F96724557EE7002DCDAB /* net_optimizer_manager.cc */ = {isa = PBXFileReference; fileEncoding = 4; lastKnownFileType = sourcecode.cpp.cpp; path = net_optimizer_manager.cc; sourceTree = "<group>"; };
		9D32F96924557EE7002DCDAB /* blob_2d_memory_pool.h */ = {isa = PBXFileReference; fileEncoding = 4; lastKnownFileType = sourcecode.c.h; path = blob_2d_memory_pool.h; sourceTree = "<group>"; };
		9D32F96A24557EE7002DCDAB /* others_memory_mode_state.cc */ = {isa = PBXFileReference; fileEncoding = 4; lastKnownFileType = sourcecode.cpp.cpp; path = others_memory_mode_state.cc; sourceTree = "<group>"; };
		9D32F96B24557EE7002DCDAB /* blob_memory_size_info.cc */ = {isa = PBXFileReference; fileEncoding = 4; lastKnownFileType = sourcecode.cpp.cpp; path = blob_memory_size_info.cc; sourceTree = "<group>"; };
		9D32F96C24557EE7002DCDAB /* shared_memory_manager.h */ = {isa = PBXFileReference; fileEncoding = 4; lastKnownFileType = sourcecode.c.h; path = shared_memory_manager.h; sourceTree = "<group>"; };
		9D32F96D24557EE7002DCDAB /* memory_unify_assign_strategy.cc */ = {isa = PBXFileReference; fileEncoding = 4; lastKnownFileType = sourcecode.cpp.cpp; path = memory_unify_assign_strategy.cc; sourceTree = "<group>"; };
		9D32F96E24557EE7002DCDAB /* blob_1d_memory_pool.h */ = {isa = PBXFileReference; fileEncoding = 4; lastKnownFileType = sourcecode.c.h; path = blob_1d_memory_pool.h; sourceTree = "<group>"; };
		9D32F96F24557EE7002DCDAB /* blob_1d_memory.cc */ = {isa = PBXFileReference; fileEncoding = 4; lastKnownFileType = sourcecode.cpp.cpp; path = blob_1d_memory.cc; sourceTree = "<group>"; };
		9D32F97024557EE7002DCDAB /* blob_memory_pool.cc */ = {isa = PBXFileReference; fileEncoding = 4; lastKnownFileType = sourcecode.cpp.cpp; path = blob_memory_pool.cc; sourceTree = "<group>"; };
		9D32F97124557EE7002DCDAB /* shared_memory_manager.cc */ = {isa = PBXFileReference; fileEncoding = 4; lastKnownFileType = sourcecode.cpp.cpp; path = shared_memory_manager.cc; sourceTree = "<group>"; };
		9D32F97224557EE7002DCDAB /* blob_2d_memory_pool.cc */ = {isa = PBXFileReference; fileEncoding = 4; lastKnownFileType = sourcecode.cpp.cpp; path = blob_2d_memory_pool.cc; sourceTree = "<group>"; };
		9D32F97324557EE7002DCDAB /* blob_memory_pool_factory.h */ = {isa = PBXFileReference; fileEncoding = 4; lastKnownFileType = sourcecode.c.h; path = blob_memory_pool_factory.h; sourceTree = "<group>"; };
		9D32F97424557EE7002DCDAB /* blob_memory.cc */ = {isa = PBXFileReference; fileEncoding = 4; lastKnownFileType = sourcecode.cpp.cpp; path = blob_memory.cc; sourceTree = "<group>"; };
		9D32F97524557EE7002DCDAB /* memory_mode_state.cc */ = {isa = PBXFileReference; fileEncoding = 4; lastKnownFileType = sourcecode.cpp.cpp; path = memory_mode_state.cc; sourceTree = "<group>"; };
		9D32F97624557EE7002DCDAB /* memory_seperate_assign_strategy.cc */ = {isa = PBXFileReference; fileEncoding = 4; lastKnownFileType = sourcecode.cpp.cpp; path = memory_seperate_assign_strategy.cc; sourceTree = "<group>"; };
		9D32F97724557EE7002DCDAB /* blob_1d_memory.h */ = {isa = PBXFileReference; fileEncoding = 4; lastKnownFileType = sourcecode.c.h; path = blob_1d_memory.h; sourceTree = "<group>"; };
		9D32F97824557EE7002DCDAB /* blob_memory_size_info.h */ = {isa = PBXFileReference; fileEncoding = 4; lastKnownFileType = sourcecode.c.h; path = blob_memory_size_info.h; sourceTree = "<group>"; };
		9D32F97924557EE7002DCDAB /* blob_memory.h */ = {isa = PBXFileReference; fileEncoding = 4; lastKnownFileType = sourcecode.c.h; path = blob_memory.h; sourceTree = "<group>"; };
		9D32F97A24557EE7002DCDAB /* memory_assign_strategy.h */ = {isa = PBXFileReference; fileEncoding = 4; lastKnownFileType = sourcecode.c.h; path = memory_assign_strategy.h; sourceTree = "<group>"; };
		9D32F97B24557EE7002DCDAB /* memory_mode_state_factory.h */ = {isa = PBXFileReference; fileEncoding = 4; lastKnownFileType = sourcecode.c.h; path = memory_mode_state_factory.h; sourceTree = "<group>"; };
		9D32F97C24557EE7002DCDAB /* others_memory_mode_state.h */ = {isa = PBXFileReference; fileEncoding = 4; lastKnownFileType = sourcecode.c.h; path = others_memory_mode_state.h; sourceTree = "<group>"; };
		9D32F97D24557EE7002DCDAB /* blob_2d_memory.h */ = {isa = PBXFileReference; fileEncoding = 4; lastKnownFileType = sourcecode.c.h; path = blob_2d_memory.h; sourceTree = "<group>"; };
		9D32F97E24557EE7002DCDAB /* blob_2d_memory.cc */ = {isa = PBXFileReference; fileEncoding = 4; lastKnownFileType = sourcecode.cpp.cpp; path = blob_2d_memory.cc; sourceTree = "<group>"; };
		9D32F97F24557EE7002DCDAB /* memory_unify_assign_strategy.h */ = {isa = PBXFileReference; fileEncoding = 4; lastKnownFileType = sourcecode.c.h; path = memory_unify_assign_strategy.h; sourceTree = "<group>"; };
		9D32F98024557EE7002DCDAB /* share_one_thread_memory_mode_state.cc */ = {isa = PBXFileReference; fileEncoding = 4; lastKnownFileType = sourcecode.cpp.cpp; path = share_one_thread_memory_mode_state.cc; sourceTree = "<group>"; };
		9D32F98124557EE7002DCDAB /* memory_mode_state_factory.cc */ = {isa = PBXFileReference; fileEncoding = 4; lastKnownFileType = sourcecode.cpp.cpp; path = memory_mode_state_factory.cc; sourceTree = "<group>"; };
		9D32F98224557EE7002DCDAB /* memory_mode_state.h */ = {isa = PBXFileReference; fileEncoding = 4; lastKnownFileType = sourcecode.c.h; path = memory_mode_state.h; sourceTree = "<group>"; };
		9D32F98324557EE7002DCDAB /* share_one_thread_memory_mode_state.h */ = {isa = PBXFileReference; fileEncoding = 4; lastKnownFileType = sourcecode.c.h; path = share_one_thread_memory_mode_state.h; sourceTree = "<group>"; };
		9D32F98424557EE7002DCDAB /* blob_memory_pool.h */ = {isa = PBXFileReference; fileEncoding = 4; lastKnownFileType = sourcecode.c.h; path = blob_memory_pool.h; sourceTree = "<group>"; };
		9D32F98524557EE7002DCDAB /* blob_memory_pool_factory.cc */ = {isa = PBXFileReference; fileEncoding = 4; lastKnownFileType = sourcecode.cpp.cpp; path = blob_memory_pool_factory.cc; sourceTree = "<group>"; };
		9D32F98624557EE7002DCDAB /* memory_seperate_assign_strategy.h */ = {isa = PBXFileReference; fileEncoding = 4; lastKnownFileType = sourcecode.c.h; path = memory_seperate_assign_strategy.h; sourceTree = "<group>"; };
		9D32F98724557EE7002DCDAB /* blob_1d_memory_pool.cc */ = {isa = PBXFileReference; fileEncoding = 4; lastKnownFileType = sourcecode.cpp.cpp; path = blob_1d_memory_pool.cc; sourceTree = "<group>"; };
		9D32F98924557EE7002DCDAB /* blob_dump_utils.h */ = {isa = PBXFileReference; fileEncoding = 4; lastKnownFileType = sourcecode.c.h; path = blob_dump_utils.h; sourceTree = "<group>"; };
		9D32F98A24557EE7002DCDAB /* omp_utils.h */ = {isa = PBXFileReference; fileEncoding = 4; lastKnownFileType = sourcecode.c.h; path = omp_utils.h; sourceTree = "<group>"; };
		9D32F98B24557EE7002DCDAB /* half_utils.cc */ = {isa = PBXFileReference; fileEncoding = 4; lastKnownFileType = sourcecode.cpp.cpp; path = half_utils.cc; sourceTree = "<group>"; };
		9D32F98C24557EE7002DCDAB /* blob_memory_size_utils.h */ = {isa = PBXFileReference; fileEncoding = 4; lastKnownFileType = sourcecode.c.h; path = blob_memory_size_utils.h; sourceTree = "<group>"; };
		9D32F98D24557EE7002DCDAB /* string_utils_inner.h */ = {isa = PBXFileReference; fileEncoding = 4; lastKnownFileType = sourcecode.c.h; path = string_utils_inner.h; sourceTree = "<group>"; };
		9D32F98E24557EE7002DCDAB /* blob_transfer_utils.h */ = {isa = PBXFileReference; fileEncoding = 4; lastKnownFileType = sourcecode.c.h; path = blob_transfer_utils.h; sourceTree = "<group>"; };
		9D32F98F24557EE7002DCDAB /* split_utils.h */ = {isa = PBXFileReference; fileEncoding = 4; lastKnownFileType = sourcecode.c.h; path = split_utils.h; sourceTree = "<group>"; };
		9D32F99024557EE7002DCDAB /* string_format.cc */ = {isa = PBXFileReference; fileEncoding = 4; lastKnownFileType = sourcecode.cpp.cpp; path = string_format.cc; sourceTree = "<group>"; };
		9D32F99124557EE7002DCDAB /* blob_dump_utils.cc */ = {isa = PBXFileReference; fileEncoding = 4; lastKnownFileType = sourcecode.cpp.cpp; path = blob_dump_utils.cc; sourceTree = "<group>"; };
		9D32F99224557EE7002DCDAB /* blob_transfer_utils.cc */ = {isa = PBXFileReference; fileEncoding = 4; lastKnownFileType = sourcecode.cpp.cpp; path = blob_transfer_utils.cc; sourceTree = "<group>"; };
		9D32F99424557EE7002DCDAB /* data_format_converter.h */ = {isa = PBXFileReference; fileEncoding = 4; lastKnownFileType = sourcecode.c.h; path = data_format_converter.h; sourceTree = "<group>"; };
		9D32F99624557EE7002DCDAB /* data_format_converter.cc */ = {isa = PBXFileReference; fileEncoding = 4; lastKnownFileType = sourcecode.cpp.cpp; path = data_format_converter.cc; sourceTree = "<group>"; };
		9D32F99724557EE7002DCDAB /* blob_converter_internal.h */ = {isa = PBXFileReference; fileEncoding = 4; lastKnownFileType = sourcecode.c.h; path = blob_converter_internal.h; sourceTree = "<group>"; };
		9D32F99924557EE7002DCDAB /* blob_converter_internal.cc */ = {isa = PBXFileReference; fileEncoding = 4; lastKnownFileType = sourcecode.cpp.cpp; path = blob_converter_internal.cc; sourceTree = "<group>"; };
		9D32F99A24557EE7002DCDAB /* dims_vector_utils.cc */ = {isa = PBXFileReference; fileEncoding = 4; lastKnownFileType = sourcecode.cpp.cpp; path = dims_vector_utils.cc; sourceTree = "<group>"; };
		9D32F99B24557EE7002DCDAB /* blob_memory_size_utils.cc */ = {isa = PBXFileReference; fileEncoding = 4; lastKnownFileType = sourcecode.cpp.cpp; path = blob_memory_size_utils.cc; sourceTree = "<group>"; };
		9D32F99D24557EE7002DCDAB /* data_type_utils.cc */ = {isa = PBXFileReference; fileEncoding = 4; lastKnownFileType = sourcecode.cpp.cpp; path = data_type_utils.cc; sourceTree = "<group>"; };
		9D32F99E24557EE7002DCDAB /* split_utils.cc */ = {isa = PBXFileReference; fileEncoding = 4; lastKnownFileType = sourcecode.cpp.cpp; path = split_utils.cc; sourceTree = "<group>"; };
		9D32F99F24557EE7002DCDAB /* string_format.h */ = {isa = PBXFileReference; fileEncoding = 4; lastKnownFileType = sourcecode.c.h; path = string_format.h; sourceTree = "<group>"; };
		9D32F9A024557EE7002DCDAB /* pribox_generator_utils.h */ = {isa = PBXFileReference; fileEncoding = 4; lastKnownFileType = sourcecode.c.h; path = pribox_generator_utils.h; sourceTree = "<group>"; };
		9D32F9A124557EE7002DCDAB /* cpu_utils.cc */ = {isa = PBXFileReference; fileEncoding = 4; lastKnownFileType = sourcecode.cpp.cpp; path = cpu_utils.cc; sourceTree = "<group>"; };
		9D32F9A224557EE7002DCDAB /* pribox_generator_utils.cc */ = {isa = PBXFileReference; fileEncoding = 4; lastKnownFileType = sourcecode.cpp.cpp; path = pribox_generator_utils.cc; sourceTree = "<group>"; };
		9D32F9A424557EE7002DCDAB /* sigmoid_layer.cc */ = {isa = PBXFileReference; fileEncoding = 4; lastKnownFileType = sourcecode.cpp.cpp; path = sigmoid_layer.cc; sourceTree = "<group>"; };
		9D32F9A524557EE7002DCDAB /* pow_layer.cc */ = {isa = PBXFileReference; fileEncoding = 4; lastKnownFileType = sourcecode.cpp.cpp; path = pow_layer.cc; sourceTree = "<group>"; };
		9D32F9A624557EE7002DCDAB /* tanh_layer.cc */ = {isa = PBXFileReference; fileEncoding = 4; lastKnownFileType = sourcecode.cpp.cpp; path = tanh_layer.cc; sourceTree = "<group>"; };
		9D32F9A724557EE7002DCDAB /* sign_layer.cc */ = {isa = PBXFileReference; fileEncoding = 4; lastKnownFileType = sourcecode.cpp.cpp; path = sign_layer.cc; sourceTree = "<group>"; };
		9D32F9A824557EE7002DCDAB /* softplus_layer.cc */ = {isa = PBXFileReference; fileEncoding = 4; lastKnownFileType = sourcecode.cpp.cpp; path = softplus_layer.cc; sourceTree = "<group>"; };
		9D32F9A924557EE7002DCDAB /* tan_layer.cc */ = {isa = PBXFileReference; fileEncoding = 4; lastKnownFileType = sourcecode.cpp.cpp; path = tan_layer.cc; sourceTree = "<group>"; };
		9D32F9AA24557EE7002DCDAB /* reduce_prod_layer.cc */ = {isa = PBXFileReference; fileEncoding = 4; lastKnownFileType = sourcecode.cpp.cpp; path = reduce_prod_layer.cc; sourceTree = "<group>"; };
		9D32F9AB24557EE7002DCDAB /* reduce_sum_square_layer.cc */ = {isa = PBXFileReference; fileEncoding = 4; lastKnownFileType = sourcecode.cpp.cpp; path = reduce_sum_square_layer.cc; sourceTree = "<group>"; };
		9D32F9AC24557EE7002DCDAB /* add_layer.cc */ = {isa = PBXFileReference; fileEncoding = 4; lastKnownFileType = sourcecode.cpp.cpp; path = add_layer.cc; sourceTree = "<group>"; };
		9D32F9AD24557EE7002DCDAB /* exp_layer.cc */ = {isa = PBXFileReference; fileEncoding = 4; lastKnownFileType = sourcecode.cpp.cpp; path = exp_layer.cc; sourceTree = "<group>"; };
		9D32F9AE24557EE7002DCDAB /* base_layer.h */ = {isa = PBXFileReference; fileEncoding = 4; lastKnownFileType = sourcecode.c.h; path = base_layer.h; sourceTree = "<group>"; };
		9D32F9AF24557EE7002DCDAB /* shuffle_layer.cc */ = {isa = PBXFileReference; fileEncoding = 4; lastKnownFileType = sourcecode.cpp.cpp; path = shuffle_layer.cc; sourceTree = "<group>"; };
		9D32F9B024557EE7002DCDAB /* reduce_layer.h */ = {isa = PBXFileReference; fileEncoding = 4; lastKnownFileType = sourcecode.c.h; path = reduce_layer.h; sourceTree = "<group>"; };
		9D32F9B124557EE7002DCDAB /* sqrt_layer.cc */ = {isa = PBXFileReference; fileEncoding = 4; lastKnownFileType = sourcecode.cpp.cpp; path = sqrt_layer.cc; sourceTree = "<group>"; };
		9D32F9B224557EE7002DCDAB /* flatten_layer.cc */ = {isa = PBXFileReference; fileEncoding = 4; lastKnownFileType = sourcecode.cpp.cpp; path = flatten_layer.cc; sourceTree = "<group>"; };
		9D32F9B324557EE7002DCDAB /* pooling_3d_layer.cc */ = {isa = PBXFileReference; fileEncoding = 4; lastKnownFileType = sourcecode.cpp.cpp; path = pooling_3d_layer.cc; sourceTree = "<group>"; };
		9D32F9B424557EE7002DCDAB /* reshape_layer.cc */ = {isa = PBXFileReference; fileEncoding = 4; lastKnownFileType = sourcecode.cpp.cpp; path = reshape_layer.cc; sourceTree = "<group>"; };
		9D32F9B524557EE7002DCDAB /* elementwise_layer.cc */ = {isa = PBXFileReference; fileEncoding = 4; lastKnownFileType = sourcecode.cpp.cpp; path = elementwise_layer.cc; sourceTree = "<group>"; };
		9D32F9B624557EE7002DCDAB /* div_layer.cc */ = {isa = PBXFileReference; fileEncoding = 4; lastKnownFileType = sourcecode.cpp.cpp; path = div_layer.cc; sourceTree = "<group>"; };
		9D32F9B724557EE7002DCDAB /* inner_product_layer.cc */ = {isa = PBXFileReference; fileEncoding = 4; lastKnownFileType = sourcecode.cpp.cpp; path = inner_product_layer.cc; sourceTree = "<group>"; };
		9D32F9B824557EE7002DCDAB /* atan_layer.cc */ = {isa = PBXFileReference; fileEncoding = 4; lastKnownFileType = sourcecode.cpp.cpp; path = atan_layer.cc; sourceTree = "<group>"; };
		9D32F9B924557EE7002DCDAB /* sub_layer.cc */ = {isa = PBXFileReference; fileEncoding = 4; lastKnownFileType = sourcecode.cpp.cpp; path = sub_layer.cc; sourceTree = "<group>"; };
		9D32F9BA24557EE7002DCDAB /* elementwise_layer.h */ = {isa = PBXFileReference; fileEncoding = 4; lastKnownFileType = sourcecode.c.h; path = elementwise_layer.h; sourceTree = "<group>"; };
		9D32F9BB24557EE7002DCDAB /* reciprocal_layer.cc */ = {isa = PBXFileReference; fileEncoding = 4; lastKnownFileType = sourcecode.cpp.cpp; path = reciprocal_layer.cc; sourceTree = "<group>"; };
		9D32F9BC24557EE7002DCDAB /* floor_layer.cc */ = {isa = PBXFileReference; fileEncoding = 4; lastKnownFileType = sourcecode.cpp.cpp; path = floor_layer.cc; sourceTree = "<group>"; };
		9D32F9BD24557EE7002DCDAB /* detection_output_layer.cc */ = {isa = PBXFileReference; fileEncoding = 4; lastKnownFileType = sourcecode.cpp.cpp; path = detection_output_layer.cc; sourceTree = "<group>"; };
		9D32F9BE24557EE7002DCDAB /* splitv_layer.cc */ = {isa = PBXFileReference; fileEncoding = 4; lastKnownFileType = sourcecode.cpp.cpp; path = splitv_layer.cc; sourceTree = "<group>"; };
		9D32F9BF24557EE7002DCDAB /* instance_norm_layer.cc */ = {isa = PBXFileReference; fileEncoding = 4; lastKnownFileType = sourcecode.cpp.cpp; path = instance_norm_layer.cc; sourceTree = "<group>"; };
		9D32F9C024557EE7002DCDAB /* selu_layer.cc */ = {isa = PBXFileReference; fileEncoding = 4; lastKnownFileType = sourcecode.cpp.cpp; path = selu_layer.cc; sourceTree = "<group>"; };
		9D32F9C124557EE7002DCDAB /* prior_box_layer.cc */ = {isa = PBXFileReference; fileEncoding = 4; lastKnownFileType = sourcecode.cpp.cpp; path = prior_box_layer.cc; sourceTree = "<group>"; };
		9D32F9C224557EE7002DCDAB /* conv_layer.cc */ = {isa = PBXFileReference; fileEncoding = 4; lastKnownFileType = sourcecode.cpp.cpp; path = conv_layer.cc; sourceTree = "<group>"; };
		9D32F9C324557EE7002DCDAB /* conv3d_layer.cc */ = {isa = PBXFileReference; fileEncoding = 4; lastKnownFileType = sourcecode.cpp.cpp; path = conv3d_layer.cc; sourceTree = "<group>"; };
		9D32F9C424557EE7002DCDAB /* relu6_layer.cc */ = {isa = PBXFileReference; fileEncoding = 4; lastKnownFileType = sourcecode.cpp.cpp; path = relu6_layer.cc; sourceTree = "<group>"; };
		9D32F9C524557EE7002DCDAB /* prelu_layer.cc */ = {isa = PBXFileReference; fileEncoding = 4; lastKnownFileType = sourcecode.cpp.cpp; path = prelu_layer.cc; sourceTree = "<group>"; };
		9D32F9C624557EE7002DCDAB /* neg_layer.cc */ = {isa = PBXFileReference; fileEncoding = 4; lastKnownFileType = sourcecode.cpp.cpp; path = neg_layer.cc; sourceTree = "<group>"; };
		9D32F9C724557EE7002DCDAB /* softmax_layer.cc */ = {isa = PBXFileReference; fileEncoding = 4; lastKnownFileType = sourcecode.cpp.cpp; path = softmax_layer.cc; sourceTree = "<group>"; };
		9D32F9C824557EE7002DCDAB /* acos_layer.cc */ = {isa = PBXFileReference; fileEncoding = 4; lastKnownFileType = sourcecode.cpp.cpp; path = acos_layer.cc; sourceTree = "<group>"; };
		9D32F9C924557EE7002DCDAB /* clip_layer.cc */ = {isa = PBXFileReference; fileEncoding = 4; lastKnownFileType = sourcecode.cpp.cpp; path = clip_layer.cc; sourceTree = "<group>"; };
		9D32F9CA24557EE7002DCDAB /* multidir_broadcast_layer.h */ = {isa = PBXFileReference; fileEncoding = 4; lastKnownFileType = sourcecode.c.h; path = multidir_broadcast_layer.h; sourceTree = "<group>"; };
		9D32F9CB24557EE7002DCDAB /* reduce_mean_layer.cc */ = {isa = PBXFileReference; fileEncoding = 4; lastKnownFileType = sourcecode.cpp.cpp; path = reduce_mean_layer.cc; sourceTree = "<group>"; };
		9D32F9CC24557EE7002DCDAB /* reduce_sum_layer.cc */ = {isa = PBXFileReference; fileEncoding = 4; lastKnownFileType = sourcecode.cpp.cpp; path = reduce_sum_layer.cc; sourceTree = "<group>"; };
		9D32F9CD24557EE7002DCDAB /* pad_layer.cc */ = {isa = PBXFileReference; fileEncoding = 4; lastKnownFileType = sourcecode.cpp.cpp; path = pad_layer.cc; sourceTree = "<group>"; };
		9D32F9CE24557EE7002DCDAB /* abs_layer.cc */ = {isa = PBXFileReference; fileEncoding = 4; lastKnownFileType = sourcecode.cpp.cpp; path = abs_layer.cc; sourceTree = "<group>"; };
		9D32F9CF24557EE7002DCDAB /* min_layer.cc */ = {isa = PBXFileReference; fileEncoding = 4; lastKnownFileType = sourcecode.cpp.cpp; path = min_layer.cc; sourceTree = "<group>"; };
		9D32F9D024557EE7002DCDAB /* reduce_min_layer.cc */ = {isa = PBXFileReference; fileEncoding = 4; lastKnownFileType = sourcecode.cpp.cpp; path = reduce_min_layer.cc; sourceTree = "<group>"; };
		9D32F9D124557EE7002DCDAB /* sin_layer.cc */ = {isa = PBXFileReference; fileEncoding = 4; lastKnownFileType = sourcecode.cpp.cpp; path = sin_layer.cc; sourceTree = "<group>"; };
		9D32F9D224557EE7002DCDAB /* reformat_layer.cc */ = {isa = PBXFileReference; fileEncoding = 4; lastKnownFileType = sourcecode.cpp.cpp; path = reformat_layer.cc; sourceTree = "<group>"; };
		9D32F9D324557EE7002DCDAB /* concat_layer.cc */ = {isa = PBXFileReference; fileEncoding = 4; lastKnownFileType = sourcecode.cpp.cpp; path = concat_layer.cc; sourceTree = "<group>"; };
		9D32F9D424557EE7002DCDAB /* mul_layer.cc */ = {isa = PBXFileReference; fileEncoding = 4; lastKnownFileType = sourcecode.cpp.cpp; path = mul_layer.cc; sourceTree = "<group>"; };
		9D32F9D524557EE7002DCDAB /* base_layer.cc */ = {isa = PBXFileReference; fileEncoding = 4; lastKnownFileType = sourcecode.cpp.cpp; path = base_layer.cc; sourceTree = "<group>"; };
		9D32F9D624557EE7002DCDAB /* roi_pooling_layer.cc */ = {isa = PBXFileReference; fileEncoding = 4; lastKnownFileType = sourcecode.cpp.cpp; path = roi_pooling_layer.cc; sourceTree = "<group>"; };
		9D32F9D724557EE7002DCDAB /* hdrguide_layer.cc */ = {isa = PBXFileReference; fileEncoding = 4; lastKnownFileType = sourcecode.cpp.cpp; path = hdrguide_layer.cc; sourceTree = "<group>"; };
		9D32F9D824557EE7002DCDAB /* reduce_log_sum_exp_layer.cc */ = {isa = PBXFileReference; fileEncoding = 4; lastKnownFileType = sourcecode.cpp.cpp; path = reduce_log_sum_exp_layer.cc; sourceTree = "<group>"; };
		9D32F9D924557EE7002DCDAB /* reduce_l2_layer.cc */ = {isa = PBXFileReference; fileEncoding = 4; lastKnownFileType = sourcecode.cpp.cpp; path = reduce_l2_layer.cc; sourceTree = "<group>"; };
		9D32F9DA24557EE7002DCDAB /* normalize_layer.cc */ = {isa = PBXFileReference; fileEncoding = 4; lastKnownFileType = sourcecode.cpp.cpp; path = normalize_layer.cc; sourceTree = "<group>"; };
		9D32F9DB24557EE7002DCDAB /* pooling_layer.cc */ = {isa = PBXFileReference; fileEncoding = 4; lastKnownFileType = sourcecode.cpp.cpp; path = pooling_layer.cc; sourceTree = "<group>"; };
		9D32F9DC24557EE7002DCDAB /* elu_layer.cc */ = {isa = PBXFileReference; fileEncoding = 4; lastKnownFileType = sourcecode.cpp.cpp; path = elu_layer.cc; sourceTree = "<group>"; };
		9D32F9DD24557EE7002DCDAB /* log_layer.cc */ = {isa = PBXFileReference; fileEncoding = 4; lastKnownFileType = sourcecode.cpp.cpp; path = log_layer.cc; sourceTree = "<group>"; };
		9D32F9DE24557EE7002DCDAB /* scale_layer.cc */ = {isa = PBXFileReference; fileEncoding = 4; lastKnownFileType = sourcecode.cpp.cpp; path = scale_layer.cc; sourceTree = "<group>"; };
		9D32F9DF24557EE7002DCDAB /* hard_swish_layer.cc */ = {isa = PBXFileReference; fileEncoding = 4; lastKnownFileType = sourcecode.cpp.cpp; path = hard_swish_layer.cc; sourceTree = "<group>"; };
		9D32F9E024557EE7002DCDAB /* upsample_layer.cc */ = {isa = PBXFileReference; fileEncoding = 4; lastKnownFileType = sourcecode.cpp.cpp; path = upsample_layer.cc; sourceTree = "<group>"; };
		9D32F9E124557EE7002DCDAB /* reduce_layer.cc */ = {isa = PBXFileReference; fileEncoding = 4; lastKnownFileType = sourcecode.cpp.cpp; path = reduce_layer.cc; sourceTree = "<group>"; };
		9D32F9E224557EE7002DCDAB /* multidir_broadcast_layer.cc */ = {isa = PBXFileReference; fileEncoding = 4; lastKnownFileType = sourcecode.cpp.cpp; path = multidir_broadcast_layer.cc; sourceTree = "<group>"; };
		9D32F9E324557EE7002DCDAB /* cos_layer.cc */ = {isa = PBXFileReference; fileEncoding = 4; lastKnownFileType = sourcecode.cpp.cpp; path = cos_layer.cc; sourceTree = "<group>"; };
		9D32F9E424557EE7002DCDAB /* relu_layer.cc */ = {isa = PBXFileReference; fileEncoding = 4; lastKnownFileType = sourcecode.cpp.cpp; path = relu_layer.cc; sourceTree = "<group>"; };
		9D32F9E524557EE7002DCDAB /* asin_layer.cc */ = {isa = PBXFileReference; fileEncoding = 4; lastKnownFileType = sourcecode.cpp.cpp; path = asin_layer.cc; sourceTree = "<group>"; };
		9D32F9E624557EE7002DCDAB /* reorg_layer.cc */ = {isa = PBXFileReference; fileEncoding = 4; lastKnownFileType = sourcecode.cpp.cpp; path = reorg_layer.cc; sourceTree = "<group>"; };
		9D32F9E724557EE7002DCDAB /* batch_norm_layer.cc */ = {isa = PBXFileReference; fileEncoding = 4; lastKnownFileType = sourcecode.cpp.cpp; path = batch_norm_layer.cc; sourceTree = "<group>"; };
		9D32F9E824557EE7002DCDAB /* deconv_layer.cc */ = {isa = PBXFileReference; fileEncoding = 4; lastKnownFileType = sourcecode.cpp.cpp; path = deconv_layer.cc; sourceTree = "<group>"; };
		9D32F9E924557EE7002DCDAB /* stride_slice_layer.cc */ = {isa = PBXFileReference; fileEncoding = 4; lastKnownFileType = sourcecode.cpp.cpp; path = stride_slice_layer.cc; sourceTree = "<group>"; };
		9D32F9EA24557EE8002DCDAB /* split_layer.cc */ = {isa = PBXFileReference; fileEncoding = 4; lastKnownFileType = sourcecode.cpp.cpp; path = split_layer.cc; sourceTree = "<group>"; };
		9D32F9EB24557EE8002DCDAB /* log_sigmoid_layer.cc */ = {isa = PBXFileReference; fileEncoding = 4; lastKnownFileType = sourcecode.cpp.cpp; path = log_sigmoid_layer.cc; sourceTree = "<group>"; };
		9D32F9EC24557EE8002DCDAB /* lrn_layer.cc */ = {isa = PBXFileReference; fileEncoding = 4; lastKnownFileType = sourcecode.cpp.cpp; path = lrn_layer.cc; sourceTree = "<group>"; };
		9D32F9ED24557EE8002DCDAB /* permute_layer.cc */ = {isa = PBXFileReference; fileEncoding = 4; lastKnownFileType = sourcecode.cpp.cpp; path = permute_layer.cc; sourceTree = "<group>"; };
		9D32F9EE24557EE8002DCDAB /* reduce_log_sum_layer.cc */ = {isa = PBXFileReference; fileEncoding = 4; lastKnownFileType = sourcecode.cpp.cpp; path = reduce_log_sum_layer.cc; sourceTree = "<group>"; };
		9D32F9EF24557EE8002DCDAB /* hard_sigmoid_layer.cc */ = {isa = PBXFileReference; fileEncoding = 4; lastKnownFileType = sourcecode.cpp.cpp; path = hard_sigmoid_layer.cc; sourceTree = "<group>"; };
		9D32F9F024557EE8002DCDAB /* max_layer.cc */ = {isa = PBXFileReference; fileEncoding = 4; lastKnownFileType = sourcecode.cpp.cpp; path = max_layer.cc; sourceTree = "<group>"; };
		9D32F9F124557EE8002DCDAB /* reduce_max_layer.cc */ = {isa = PBXFileReference; fileEncoding = 4; lastKnownFileType = sourcecode.cpp.cpp; path = reduce_max_layer.cc; sourceTree = "<group>"; };
		9D32FBFB24557EEB002DCDAB /* default_model_interpreter.h */ = {isa = PBXFileReference; fileEncoding = 4; lastKnownFileType = sourcecode.c.h; path = default_model_interpreter.h; sourceTree = "<group>"; };
		9D32FBFC24557EEB002DCDAB /* layer_resource_generator.cc */ = {isa = PBXFileReference; fileEncoding = 4; lastKnownFileType = sourcecode.cpp.cpp; path = layer_resource_generator.cc; sourceTree = "<group>"; };
		9D32FBFD24557EEB002DCDAB /* layer_param.h */ = {isa = PBXFileReference; fileEncoding = 4; lastKnownFileType = sourcecode.c.h; path = layer_param.h; sourceTree = "<group>"; };
		9D32FBFE24557EEB002DCDAB /* default_model_interpreter.cc */ = {isa = PBXFileReference; fileEncoding = 4; lastKnownFileType = sourcecode.cpp.cpp; path = default_model_interpreter.cc; sourceTree = "<group>"; };
		9D32FBFF24557EEB002DCDAB /* net_resource.cc */ = {isa = PBXFileReference; fileEncoding = 4; lastKnownFileType = sourcecode.cpp.cpp; path = net_resource.cc; sourceTree = "<group>"; };
		9D32FC0124557EEB002DCDAB /* model_interpreter.h */ = {isa = PBXFileReference; fileEncoding = 4; lastKnownFileType = sourcecode.c.h; path = model_interpreter.h; sourceTree = "<group>"; };
		9D32FC0224557EEB002DCDAB /* model_packer.h */ = {isa = PBXFileReference; fileEncoding = 4; lastKnownFileType = sourcecode.c.h; path = model_packer.h; sourceTree = "<group>"; };
		9D32FC0324557EEB002DCDAB /* model_packer.cc */ = {isa = PBXFileReference; fileEncoding = 4; lastKnownFileType = sourcecode.cpp.cpp; path = model_packer.cc; sourceTree = "<group>"; };
		9D32FC0424557EEB002DCDAB /* objseri.h */ = {isa = PBXFileReference; fileEncoding = 4; lastKnownFileType = sourcecode.c.h; path = objseri.h; sourceTree = "<group>"; };
		9D32FC0524557EEB002DCDAB /* model_interpreter.cc */ = {isa = PBXFileReference; fileEncoding = 4; lastKnownFileType = sourcecode.cpp.cpp; path = model_interpreter.cc; sourceTree = "<group>"; };
		9D32FC0724557EEB002DCDAB /* batch_norm_layer_interpreter.cc */ = {isa = PBXFileReference; fileEncoding = 4; lastKnownFileType = sourcecode.cpp.cpp; path = batch_norm_layer_interpreter.cc; sourceTree = "<group>"; };
		9D32FC0824557EEB002DCDAB /* shuffle_layer_interpreter.cc */ = {isa = PBXFileReference; fileEncoding = 4; lastKnownFileType = sourcecode.cpp.cpp; path = shuffle_layer_interpreter.cc; sourceTree = "<group>"; };
		9D32FC0924557EEB002DCDAB /* conv_layer_interpreter.cc */ = {isa = PBXFileReference; fileEncoding = 4; lastKnownFileType = sourcecode.cpp.cpp; path = conv_layer_interpreter.cc; sourceTree = "<group>"; };
		9D32FC0A24557EEB002DCDAB /* flatten_layer_interpreter.cc */ = {isa = PBXFileReference; fileEncoding = 4; lastKnownFileType = sourcecode.cpp.cpp; path = flatten_layer_interpreter.cc; sourceTree = "<group>"; };
		9D32FC0B24557EEB002DCDAB /* unary_op_layer_interpreter.h */ = {isa = PBXFileReference; fileEncoding = 4; lastKnownFileType = sourcecode.c.h; path = unary_op_layer_interpreter.h; sourceTree = "<group>"; };
		9D32FC0C24557EEB002DCDAB /* detection_output_interpreter.cc */ = {isa = PBXFileReference; fileEncoding = 4; lastKnownFileType = sourcecode.cpp.cpp; path = detection_output_interpreter.cc; sourceTree = "<group>"; };
		9D32FC0D24557EEB002DCDAB /* reorg_layer_interpreter.cc */ = {isa = PBXFileReference; fileEncoding = 4; lastKnownFileType = sourcecode.cpp.cpp; path = reorg_layer_interpreter.cc; sourceTree = "<group>"; };
		9D32FC0E24557EEB002DCDAB /* prelu_layer_interpreter.cc */ = {isa = PBXFileReference; fileEncoding = 4; lastKnownFileType = sourcecode.cpp.cpp; path = prelu_layer_interpreter.cc; sourceTree = "<group>"; };
		9D32FC0F24557EEB002DCDAB /* clip_layer_interpreter.cc */ = {isa = PBXFileReference; fileEncoding = 4; lastKnownFileType = sourcecode.cpp.cpp; path = clip_layer_interpreter.cc; sourceTree = "<group>"; };
		9D32FC1024557EEB002DCDAB /* div_layer_interpreter.cc */ = {isa = PBXFileReference; fileEncoding = 4; lastKnownFileType = sourcecode.cpp.cpp; path = div_layer_interpreter.cc; sourceTree = "<group>"; };
		9D32FC1124557EEB002DCDAB /* stride_slice_layer_interpreter.cc */ = {isa = PBXFileReference; fileEncoding = 4; lastKnownFileType = sourcecode.cpp.cpp; path = stride_slice_layer_interpreter.cc; sourceTree = "<group>"; };
		9D32FC1224557EEB002DCDAB /* pooling_layer_interpreter.cc */ = {isa = PBXFileReference; fileEncoding = 4; lastKnownFileType = sourcecode.cpp.cpp; path = pooling_layer_interpreter.cc; sourceTree = "<group>"; };
		9D32FC1324557EEB002DCDAB /* pad_layer_interpreter.cc */ = {isa = PBXFileReference; fileEncoding = 4; lastKnownFileType = sourcecode.cpp.cpp; path = pad_layer_interpreter.cc; sourceTree = "<group>"; };
		9D32FC1424557EEB002DCDAB /* sub_layer_interpreter.cc */ = {isa = PBXFileReference; fileEncoding = 4; lastKnownFileType = sourcecode.cpp.cpp; path = sub_layer_interpreter.cc; sourceTree = "<group>"; };
		9D32FC1524557EEB002DCDAB /* normalize_layer_interpreter.cc */ = {isa = PBXFileReference; fileEncoding = 4; lastKnownFileType = sourcecode.cpp.cpp; path = normalize_layer_interpreter.cc; sourceTree = "<group>"; };
		9D32FC1624557EEB002DCDAB /* abstract_layer_interpreter.h */ = {isa = PBXFileReference; fileEncoding = 4; lastKnownFileType = sourcecode.c.h; path = abstract_layer_interpreter.h; sourceTree = "<group>"; };
		9D32FC1724557EEB002DCDAB /* upsample_layer_interpreter.cc */ = {isa = PBXFileReference; fileEncoding = 4; lastKnownFileType = sourcecode.cpp.cpp; path = upsample_layer_interpreter.cc; sourceTree = "<group>"; };
		9D32FC1824557EEB002DCDAB /* max_layer_interpreter.cc */ = {isa = PBXFileReference; fileEncoding = 4; lastKnownFileType = sourcecode.cpp.cpp; path = max_layer_interpreter.cc; sourceTree = "<group>"; };
		9D32FC1924557EEB002DCDAB /* add_layer_interpreter.cc */ = {isa = PBXFileReference; fileEncoding = 4; lastKnownFileType = sourcecode.cpp.cpp; path = add_layer_interpreter.cc; sourceTree = "<group>"; };
		9D32FC1A24557EEB002DCDAB /* permute_layer_interpreter.cc */ = {isa = PBXFileReference; fileEncoding = 4; lastKnownFileType = sourcecode.cpp.cpp; path = permute_layer_interpreter.cc; sourceTree = "<group>"; };
		9D32FC1B24557EEB002DCDAB /* hard_swish_layer_interpreter.cc */ = {isa = PBXFileReference; fileEncoding = 4; lastKnownFileType = sourcecode.cpp.cpp; path = hard_swish_layer_interpreter.cc; sourceTree = "<group>"; };
		9D32FC1C24557EEB002DCDAB /* elu_layer_interpreter.cc */ = {isa = PBXFileReference; fileEncoding = 4; lastKnownFileType = sourcecode.cpp.cpp; path = elu_layer_interpreter.cc; sourceTree = "<group>"; };
		9D32FC1D24557EEB002DCDAB /* selu_layer_interpreter.cc */ = {isa = PBXFileReference; fileEncoding = 4; lastKnownFileType = sourcecode.cpp.cpp; path = selu_layer_interpreter.cc; sourceTree = "<group>"; };
		9D32FC1E24557EEB002DCDAB /* lrn_layer_interpreter.cc */ = {isa = PBXFileReference; fileEncoding = 4; lastKnownFileType = sourcecode.cpp.cpp; path = lrn_layer_interpreter.cc; sourceTree = "<group>"; };
		9D32FC1F24557EEB002DCDAB /* roi_pooling_layer_interpreter.cc */ = {isa = PBXFileReference; fileEncoding = 4; lastKnownFileType = sourcecode.cpp.cpp; path = roi_pooling_layer_interpreter.cc; sourceTree = "<group>"; };
		9D32FC2024557EEB002DCDAB /* hard_sigmoid_layer_interpreter.cc */ = {isa = PBXFileReference; fileEncoding = 4; lastKnownFileType = sourcecode.cpp.cpp; path = hard_sigmoid_layer_interpreter.cc; sourceTree = "<group>"; };
		9D32FC2124557EEB002DCDAB /* softmax_layer_interpreter.cc */ = {isa = PBXFileReference; fileEncoding = 4; lastKnownFileType = sourcecode.cpp.cpp; path = softmax_layer_interpreter.cc; sourceTree = "<group>"; };
		9D32FC2224557EEB002DCDAB /* pow_layer_interpreter.cc */ = {isa = PBXFileReference; fileEncoding = 4; lastKnownFileType = sourcecode.cpp.cpp; path = pow_layer_interpreter.cc; sourceTree = "<group>"; };
		9D32FC2324557EEB002DCDAB /* pooling_3d_layer_interpreter.cc */ = {isa = PBXFileReference; fileEncoding = 4; lastKnownFileType = sourcecode.cpp.cpp; path = pooling_3d_layer_interpreter.cc; sourceTree = "<group>"; };
		9D32FC2424557EEB002DCDAB /* blob_scale_layer_interpreter.cc */ = {isa = PBXFileReference; fileEncoding = 4; lastKnownFileType = sourcecode.cpp.cpp; path = blob_scale_layer_interpreter.cc; sourceTree = "<group>"; };
		9D32FC2524557EEB002DCDAB /* mul_layer_interpreter.cc */ = {isa = PBXFileReference; fileEncoding = 4; lastKnownFileType = sourcecode.cpp.cpp; path = mul_layer_interpreter.cc; sourceTree = "<group>"; };
		9D32FC2624557EEB002DCDAB /* reduce_op_interpreter.cc */ = {isa = PBXFileReference; fileEncoding = 4; lastKnownFileType = sourcecode.cpp.cpp; path = reduce_op_interpreter.cc; sourceTree = "<group>"; };
		9D32FC2724557EEB002DCDAB /* hdrguide_layer_interpreter.cc */ = {isa = PBXFileReference; fileEncoding = 4; lastKnownFileType = sourcecode.cpp.cpp; path = hdrguide_layer_interpreter.cc; sourceTree = "<group>"; };
		9D32FC2824557EEB002DCDAB /* prior_box_layer_interpreter.cc */ = {isa = PBXFileReference; fileEncoding = 4; lastKnownFileType = sourcecode.cpp.cpp; path = prior_box_layer_interpreter.cc; sourceTree = "<group>"; };
		9D32FC2924557EEB002DCDAB /* reshape_layer_interpreter.cc */ = {isa = PBXFileReference; fileEncoding = 4; lastKnownFileType = sourcecode.cpp.cpp; path = reshape_layer_interpreter.cc; sourceTree = "<group>"; };
		9D32FC2A24557EEB002DCDAB /* instance_norm_layer_interpreter.cc */ = {isa = PBXFileReference; fileEncoding = 4; lastKnownFileType = sourcecode.cpp.cpp; path = instance_norm_layer_interpreter.cc; sourceTree = "<group>"; };
		9D32FC2B24557EEB002DCDAB /* splitv_layer_interpreter.cc */ = {isa = PBXFileReference; fileEncoding = 4; lastKnownFileType = sourcecode.cpp.cpp; path = splitv_layer_interpreter.cc; sourceTree = "<group>"; };
		9D32FC2C24557EEB002DCDAB /* min_layer_interpreter.cc */ = {isa = PBXFileReference; fileEncoding = 4; lastKnownFileType = sourcecode.cpp.cpp; path = min_layer_interpreter.cc; sourceTree = "<group>"; };
		9D32FC2D24557EEB002DCDAB /* inner_product_layer_interpreter.cc */ = {isa = PBXFileReference; fileEncoding = 4; lastKnownFileType = sourcecode.cpp.cpp; path = inner_product_layer_interpreter.cc; sourceTree = "<group>"; };
		9D32FC2E24557EEB002DCDAB /* concat_layer_interpreter.cc */ = {isa = PBXFileReference; fileEncoding = 4; lastKnownFileType = sourcecode.cpp.cpp; path = concat_layer_interpreter.cc; sourceTree = "<group>"; };
		9D32FC2F24557EEB002DCDAB /* conv_3d_layer_interpreter.cc */ = {isa = PBXFileReference; fileEncoding = 4; lastKnownFileType = sourcecode.cpp.cpp; path = conv_3d_layer_interpreter.cc; sourceTree = "<group>"; };
		9D32FC3024557EEB002DCDAB /* unary_op_layer_interpreter.cc */ = {isa = PBXFileReference; fileEncoding = 4; lastKnownFileType = sourcecode.cpp.cpp; path = unary_op_layer_interpreter.cc; sourceTree = "<group>"; };
		9D32FC3124557EEB002DCDAB /* scale_layer_interpreter.cc */ = {isa = PBXFileReference; fileEncoding = 4; lastKnownFileType = sourcecode.cpp.cpp; path = scale_layer_interpreter.cc; sourceTree = "<group>"; };
		9D32FC3224557EEB002DCDAB /* reduce_op_interpreter.h */ = {isa = PBXFileReference; fileEncoding = 4; lastKnownFileType = sourcecode.c.h; path = reduce_op_interpreter.h; sourceTree = "<group>"; };
		9D32FC3324557EEB002DCDAB /* layer_interpreter.h */ = {isa = PBXFileReference; fileEncoding = 4; lastKnownFileType = sourcecode.c.h; path = layer_interpreter.h; sourceTree = "<group>"; };
		9D32FC3424557EEB002DCDAB /* raw_buffer.h */ = {isa = PBXFileReference; fileEncoding = 4; lastKnownFileType = sourcecode.c.h; path = raw_buffer.h; sourceTree = "<group>"; };
		9D32FC3524557EEB002DCDAB /* default_model_packer.h */ = {isa = PBXFileReference; fileEncoding = 4; lastKnownFileType = sourcecode.c.h; path = default_model_packer.h; sourceTree = "<group>"; };
		9D32FC3624557EEB002DCDAB /* layer_resource.h */ = {isa = PBXFileReference; fileEncoding = 4; lastKnownFileType = sourcecode.c.h; path = layer_resource.h; sourceTree = "<group>"; };
		9D32FC3724557EEB002DCDAB /* net_resource.h */ = {isa = PBXFileReference; fileEncoding = 4; lastKnownFileType = sourcecode.c.h; path = net_resource.h; sourceTree = "<group>"; };
		9D32FC3824557EEB002DCDAB /* default_model_packer.cc */ = {isa = PBXFileReference; fileEncoding = 4; lastKnownFileType = sourcecode.cpp.cpp; path = default_model_packer.cc; sourceTree = "<group>"; };
		9D32FC3924557EEB002DCDAB /* abstract_model_interpreter.h */ = {isa = PBXFileReference; fileEncoding = 4; lastKnownFileType = sourcecode.c.h; path = abstract_model_interpreter.h; sourceTree = "<group>"; };
		9D32FC3A24557EEB002DCDAB /* net_structure.cc */ = {isa = PBXFileReference; fileEncoding = 4; lastKnownFileType = sourcecode.cpp.cpp; path = net_structure.cc; sourceTree = "<group>"; };
		9D32FC3B24557EEB002DCDAB /* raw_buffer.cc */ = {isa = PBXFileReference; fileEncoding = 4; lastKnownFileType = sourcecode.cpp.cpp; path = raw_buffer.cc; sourceTree = "<group>"; };
		9D32FC3C24557EEB002DCDAB /* abstract_model_interpreter.cc */ = {isa = PBXFileReference; fileEncoding = 4; lastKnownFileType = sourcecode.cpp.cpp; path = abstract_model_interpreter.cc; sourceTree = "<group>"; };
		9D32FC3E24557EEB002DCDAB /* ncnn_model_interpreter.cc */ = {isa = PBXFileReference; fileEncoding = 4; lastKnownFileType = sourcecode.cpp.cpp; path = ncnn_model_interpreter.cc; sourceTree = "<group>"; };
		9D32FC4024557EEB002DCDAB /* ncnn_optimizer.h */ = {isa = PBXFileReference; fileEncoding = 4; lastKnownFileType = sourcecode.c.h; path = ncnn_optimizer.h; sourceTree = "<group>"; };
		9D32FC4124557EEB002DCDAB /* memory_data_optimizer.cc */ = {isa = PBXFileReference; fileEncoding = 4; lastKnownFileType = sourcecode.cpp.cpp; path = memory_data_optimizer.cc; sourceTree = "<group>"; };
		9D32FC4224557EEB002DCDAB /* ncnn_optimizer_manager.cc */ = {isa = PBXFileReference; fileEncoding = 4; lastKnownFileType = sourcecode.cpp.cpp; path = ncnn_optimizer_manager.cc; sourceTree = "<group>"; };
		9D32FC4324557EEB002DCDAB /* expand_slice_optimizer.cc */ = {isa = PBXFileReference; fileEncoding = 4; lastKnownFileType = sourcecode.cpp.cpp; path = expand_slice_optimizer.cc; sourceTree = "<group>"; };
		9D32FC4424557EEB002DCDAB /* ncnn_optimizer_manager.h */ = {isa = PBXFileReference; fileEncoding = 4; lastKnownFileType = sourcecode.c.h; path = ncnn_optimizer_manager.h; sourceTree = "<group>"; };
		9D32FC4524557EEB002DCDAB /* ncnn_param_utils.cc */ = {isa = PBXFileReference; fileEncoding = 4; lastKnownFileType = sourcecode.cpp.cpp; path = ncnn_param_utils.cc; sourceTree = "<group>"; };
		9D32FC4624557EEB002DCDAB /* ncnn_layer_type.h */ = {isa = PBXFileReference; fileEncoding = 4; lastKnownFileType = sourcecode.c.h; path = ncnn_layer_type.h; sourceTree = "<group>"; };
		9D32FC4724557EEB002DCDAB /* serializer.h */ = {isa = PBXFileReference; fileEncoding = 4; lastKnownFileType = sourcecode.c.h; path = serializer.h; sourceTree = "<group>"; };
		9D32FC4824557EEB002DCDAB /* ncnn_layer_type.cc */ = {isa = PBXFileReference; fileEncoding = 4; lastKnownFileType = sourcecode.cpp.cpp; path = ncnn_layer_type.cc; sourceTree = "<group>"; };
		9D32FC4924557EEB002DCDAB /* ncnn_model_interpreter.h */ = {isa = PBXFileReference; fileEncoding = 4; lastKnownFileType = sourcecode.c.h; path = ncnn_model_interpreter.h; sourceTree = "<group>"; };
		9D32FC4A24557EEB002DCDAB /* ncnn_param_utils.h */ = {isa = PBXFileReference; fileEncoding = 4; lastKnownFileType = sourcecode.c.h; path = ncnn_param_utils.h; sourceTree = "<group>"; };
		9D32FC4C24557EEB002DCDAB /* batch_norm_layer_interpreter.cc */ = {isa = PBXFileReference; fileEncoding = 4; lastKnownFileType = sourcecode.cpp.cpp; path = batch_norm_layer_interpreter.cc; sourceTree = "<group>"; };
		9D32FC4D24557EEB002DCDAB /* conv_layer_interpreter.cc */ = {isa = PBXFileReference; fileEncoding = 4; lastKnownFileType = sourcecode.cpp.cpp; path = conv_layer_interpreter.cc; sourceTree = "<group>"; };
		9D32FC4E24557EEB002DCDAB /* memory_data_layer_interpreter.cc */ = {isa = PBXFileReference; fileEncoding = 4; lastKnownFileType = sourcecode.cpp.cpp; path = memory_data_layer_interpreter.cc; sourceTree = "<group>"; };
		9D32FC4F24557EEB002DCDAB /* default_layer_interpreter.cc */ = {isa = PBXFileReference; fileEncoding = 4; lastKnownFileType = sourcecode.cpp.cpp; path = default_layer_interpreter.cc; sourceTree = "<group>"; };
		9D32FC5024557EEB002DCDAB /* pooling_layer_interpreter.cc */ = {isa = PBXFileReference; fileEncoding = 4; lastKnownFileType = sourcecode.cpp.cpp; path = pooling_layer_interpreter.cc; sourceTree = "<group>"; };
		9D32FC5124557EEB002DCDAB /* abstract_layer_interpreter.h */ = {isa = PBXFileReference; fileEncoding = 4; lastKnownFileType = sourcecode.c.h; path = abstract_layer_interpreter.h; sourceTree = "<group>"; };
		9D32FC5224557EEB002DCDAB /* slice_layer_interpreter.cc */ = {isa = PBXFileReference; fileEncoding = 4; lastKnownFileType = sourcecode.cpp.cpp; path = slice_layer_interpreter.cc; sourceTree = "<group>"; };
		9D32FC5324557EEB002DCDAB /* permute_layer_interpreter.cc */ = {isa = PBXFileReference; fileEncoding = 4; lastKnownFileType = sourcecode.cpp.cpp; path = permute_layer_interpreter.cc; sourceTree = "<group>"; };
		9D32FC5424557EEB002DCDAB /* binary_op_interpreter.cc */ = {isa = PBXFileReference; fileEncoding = 4; lastKnownFileType = sourcecode.cpp.cpp; path = binary_op_interpreter.cc; sourceTree = "<group>"; };
		9D32FC5524557EEB002DCDAB /* hard_swish_layer_interpreter.cc */ = {isa = PBXFileReference; fileEncoding = 4; lastKnownFileType = sourcecode.cpp.cpp; path = hard_swish_layer_interpreter.cc; sourceTree = "<group>"; };
		9D32FC5624557EEB002DCDAB /* lrn_layer_interpreter.cc */ = {isa = PBXFileReference; fileEncoding = 4; lastKnownFileType = sourcecode.cpp.cpp; path = lrn_layer_interpreter.cc; sourceTree = "<group>"; };
		9D32FC5724557EEB002DCDAB /* hard_sigmoid_layer_interpreter.cc */ = {isa = PBXFileReference; fileEncoding = 4; lastKnownFileType = sourcecode.cpp.cpp; path = hard_sigmoid_layer_interpreter.cc; sourceTree = "<group>"; };
		9D32FC5824557EEB002DCDAB /* softmax_layer_interpreter.cc */ = {isa = PBXFileReference; fileEncoding = 4; lastKnownFileType = sourcecode.cpp.cpp; path = softmax_layer_interpreter.cc; sourceTree = "<group>"; };
		9D32FC5924557EEB002DCDAB /* eltwise_layer_interpreter.cc */ = {isa = PBXFileReference; fileEncoding = 4; lastKnownFileType = sourcecode.cpp.cpp; path = eltwise_layer_interpreter.cc; sourceTree = "<group>"; };
		9D32FC5A24557EEB002DCDAB /* reshape_layer_interpreter.cc */ = {isa = PBXFileReference; fileEncoding = 4; lastKnownFileType = sourcecode.cpp.cpp; path = reshape_layer_interpreter.cc; sourceTree = "<group>"; };
		9D32FC5B24557EEB002DCDAB /* relu_layer_interpreter.cc */ = {isa = PBXFileReference; fileEncoding = 4; lastKnownFileType = sourcecode.cpp.cpp; path = relu_layer_interpreter.cc; sourceTree = "<group>"; };
		9D32FC5C24557EEB002DCDAB /* deconv_layer_interpreter.cc */ = {isa = PBXFileReference; fileEncoding = 4; lastKnownFileType = sourcecode.cpp.cpp; path = deconv_layer_interpreter.cc; sourceTree = "<group>"; };
		9D32FC5D24557EEB002DCDAB /* interp_layer_interpreter.cc */ = {isa = PBXFileReference; fileEncoding = 4; lastKnownFileType = sourcecode.cpp.cpp; path = interp_layer_interpreter.cc; sourceTree = "<group>"; };
		9D32FC5E24557EEB002DCDAB /* inner_product_layer_interpreter.cc */ = {isa = PBXFileReference; fileEncoding = 4; lastKnownFileType = sourcecode.cpp.cpp; path = inner_product_layer_interpreter.cc; sourceTree = "<group>"; };
		9D32FC5F24557EEB002DCDAB /* concat_layer_interpreter.cc */ = {isa = PBXFileReference; fileEncoding = 4; lastKnownFileType = sourcecode.cpp.cpp; path = concat_layer_interpreter.cc; sourceTree = "<group>"; };
		9D32FC6024557EEB002DCDAB /* crop_layer_interpreter.cc */ = {isa = PBXFileReference; fileEncoding = 4; lastKnownFileType = sourcecode.cpp.cpp; path = crop_layer_interpreter.cc; sourceTree = "<group>"; };
		9D32FC6124557EEB002DCDAB /* shuffle_channel_layer_interpreter.cc */ = {isa = PBXFileReference; fileEncoding = 4; lastKnownFileType = sourcecode.cpp.cpp; path = shuffle_channel_layer_interpreter.cc; sourceTree = "<group>"; };
		9D32FC6224557EEB002DCDAB /* net_structure.h */ = {isa = PBXFileReference; fileEncoding = 4; lastKnownFileType = sourcecode.c.h; path = net_structure.h; sourceTree = "<group>"; };
		9D32FC6324557EEB002DCDAB /* layer_resource_generator.h */ = {isa = PBXFileReference; fileEncoding = 4; lastKnownFileType = sourcecode.c.h; path = layer_resource_generator.h; sourceTree = "<group>"; };
		9D32FC6524557EEB002DCDAB /* layer_type.cc */ = {isa = PBXFileReference; fileEncoding = 4; lastKnownFileType = sourcecode.cpp.cpp; path = layer_type.cc; sourceTree = "<group>"; };
		9D32FC6624557EEB002DCDAB /* abstract_network.cc */ = {isa = PBXFileReference; fileEncoding = 4; lastKnownFileType = sourcecode.cpp.cpp; path = abstract_network.cc; sourceTree = "<group>"; };
		9D32FC6724557EEB002DCDAB /* default_network.h */ = {isa = PBXFileReference; fileEncoding = 4; lastKnownFileType = sourcecode.c.h; path = default_network.h; sourceTree = "<group>"; };
		9D32FC6824557EEB002DCDAB /* tnn_impl.cc */ = {isa = PBXFileReference; fileEncoding = 4; lastKnownFileType = sourcecode.cpp.cpp; path = tnn_impl.cc; sourceTree = "<group>"; };
		9D32FC6924557EEB002DCDAB /* abstract_layer_acc.h */ = {isa = PBXFileReference; fileEncoding = 4; lastKnownFileType = sourcecode.c.h; path = abstract_layer_acc.h; sourceTree = "<group>"; };
		9D32FC6A24557EEB002DCDAB /* status.cc */ = {isa = PBXFileReference; fileEncoding = 4; lastKnownFileType = sourcecode.cpp.cpp; path = status.cc; sourceTree = "<group>"; };
		9D32FC6B24557EEB002DCDAB /* blob.cc */ = {isa = PBXFileReference; fileEncoding = 4; lastKnownFileType = sourcecode.cpp.cpp; path = blob.cc; sourceTree = "<group>"; };
		9D32FC6C24557EEB002DCDAB /* tnn_impl_default.h */ = {isa = PBXFileReference; fileEncoding = 4; lastKnownFileType = sourcecode.c.h; path = tnn_impl_default.h; sourceTree = "<group>"; };
		9D32FC6D24557EEB002DCDAB /* blob_int8.cc */ = {isa = PBXFileReference; fileEncoding = 4; lastKnownFileType = sourcecode.cpp.cpp; path = blob_int8.cc; sourceTree = "<group>"; };
		9D32FC6E24557EEB002DCDAB /* context.cc */ = {isa = PBXFileReference; fileEncoding = 4; lastKnownFileType = sourcecode.cpp.cpp; path = context.cc; sourceTree = "<group>"; };
		9D32FC6F24557EEB002DCDAB /* context.h */ = {isa = PBXFileReference; fileEncoding = 4; lastKnownFileType = sourcecode.c.h; path = context.h; sourceTree = "<group>"; };
		9D32FC7024557EEB002DCDAB /* tnn.cc */ = {isa = PBXFileReference; fileEncoding = 4; lastKnownFileType = sourcecode.cpp.cpp; path = tnn.cc; sourceTree = "<group>"; };
		9D32FC7124557EEB002DCDAB /* abstract_device.h */ = {isa = PBXFileReference; fileEncoding = 4; lastKnownFileType = sourcecode.c.h; path = abstract_device.h; sourceTree = "<group>"; };
		9D32FC7224557EEB002DCDAB /* tnn_impl_default.cc */ = {isa = PBXFileReference; fileEncoding = 4; lastKnownFileType = sourcecode.cpp.cpp; path = tnn_impl_default.cc; sourceTree = "<group>"; };
		9D32FC7324557EEB002DCDAB /* abstract_network.h */ = {isa = PBXFileReference; fileEncoding = 4; lastKnownFileType = sourcecode.c.h; path = abstract_network.h; sourceTree = "<group>"; };
		9D32FC7424557EEB002DCDAB /* abstract_device.cc */ = {isa = PBXFileReference; fileEncoding = 4; lastKnownFileType = sourcecode.cpp.cpp; path = abstract_device.cc; sourceTree = "<group>"; };
		9D32FC7524557EEB002DCDAB /* tnn_impl.h */ = {isa = PBXFileReference; fileEncoding = 4; lastKnownFileType = sourcecode.c.h; path = tnn_impl.h; sourceTree = "<group>"; };
		9D32FC7624557EEB002DCDAB /* abstract_layer_acc.cc */ = {isa = PBXFileReference; fileEncoding = 4; lastKnownFileType = sourcecode.cpp.cpp; path = abstract_layer_acc.cc; sourceTree = "<group>"; };
		9D32FC7724557EEB002DCDAB /* layer_type.h */ = {isa = PBXFileReference; fileEncoding = 4; lastKnownFileType = sourcecode.c.h; path = layer_type.h; sourceTree = "<group>"; };
		9D32FC7824557EEB002DCDAB /* instance.cc */ = {isa = PBXFileReference; fileEncoding = 4; lastKnownFileType = sourcecode.cpp.cpp; path = instance.cc; sourceTree = "<group>"; };
		9D32FC7924557EEB002DCDAB /* blob_manager.cc */ = {isa = PBXFileReference; fileEncoding = 4; lastKnownFileType = sourcecode.cpp.cpp; path = blob_manager.cc; sourceTree = "<group>"; };
		9D32FC7A24557EEB002DCDAB /* default_network.cc */ = {isa = PBXFileReference; fileEncoding = 4; lastKnownFileType = sourcecode.cpp.cpp; path = default_network.cc; sourceTree = "<group>"; };
		9D32FC7B24557EEB002DCDAB /* blob_int8.h */ = {isa = PBXFileReference; fileEncoding = 4; lastKnownFileType = sourcecode.c.h; path = blob_int8.h; sourceTree = "<group>"; };
		9D32FC7C24557EEB002DCDAB /* blob_manager.h */ = {isa = PBXFileReference; fileEncoding = 4; lastKnownFileType = sourcecode.c.h; path = blob_manager.h; sourceTree = "<group>"; };
		9D4C60C9246BF7A1006068D1 /* bbox_util.h */ = {isa = PBXFileReference; fileEncoding = 4; lastKnownFileType = sourcecode.c.h; path = bbox_util.h; sourceTree = "<group>"; };
		9D4C60CA246BF7A1006068D1 /* bbox_util.cc */ = {isa = PBXFileReference; fileEncoding = 4; lastKnownFileType = sourcecode.cpp.cpp; path = bbox_util.cc; sourceTree = "<group>"; };
		9D4C60CD246BF826006068D1 /* profile.cc */ = {isa = PBXFileReference; fileEncoding = 4; lastKnownFileType = sourcecode.cpp.cpp; path = profile.cc; sourceTree = "<group>"; };
		9D4C60CE246BF826006068D1 /* profile.h */ = {isa = PBXFileReference; fileEncoding = 4; lastKnownFileType = sourcecode.c.h; path = profile.h; sourceTree = "<group>"; };
		9D5B715E24BF0A300062DF64 /* metal_prior_box_layer_acc.metal */ = {isa = PBXFileReference; fileEncoding = 4; lastKnownFileType = sourcecode.metal; path = metal_prior_box_layer_acc.metal; sourceTree = "<group>"; };
		9D5B715F24BF0A300062DF64 /* metal_prior_box_layer_acc.mm */ = {isa = PBXFileReference; fileEncoding = 4; lastKnownFileType = sourcecode.cpp.objcpp; path = metal_prior_box_layer_acc.mm; sourceTree = "<group>"; };
		9D852BC924584E6A003F4E41 /* bfp16_utils.cc */ = {isa = PBXFileReference; fileEncoding = 4; lastKnownFileType = sourcecode.cpp.cpp; path = bfp16_utils.cc; sourceTree = "<group>"; };
		9D852BCA24584E6A003F4E41 /* bfp16.h */ = {isa = PBXFileReference; fileEncoding = 4; lastKnownFileType = sourcecode.c.h; path = bfp16.h; sourceTree = "<group>"; };
		9DB341FB249B0A9300F23F65 /* metal_cpu_adapter_acc.mm */ = {isa = PBXFileReference; fileEncoding = 4; lastKnownFileType = sourcecode.cpp.objcpp; path = metal_cpu_adapter_acc.mm; sourceTree = "<group>"; };
		9DD1FA8D247CE9BE00800139 /* coreml_network.mm */ = {isa = PBXFileReference; fileEncoding = 4; lastKnownFileType = sourcecode.cpp.objcpp; path = coreml_network.mm; sourceTree = "<group>"; };
		9DD1FA8F247CE9BE00800139 /* metal_command_queue.h */ = {isa = PBXFileReference; fileEncoding = 4; lastKnownFileType = sourcecode.c.h; path = metal_command_queue.h; sourceTree = "<group>"; };
		9DD1FA90247CE9BE00800139 /* coreml_network.h */ = {isa = PBXFileReference; fileEncoding = 4; lastKnownFileType = sourcecode.c.h; path = coreml_network.h; sourceTree = "<group>"; };
		9DD1FA91247CE9BE00800139 /* metal_device.mm */ = {isa = PBXFileReference; fileEncoding = 4; lastKnownFileType = sourcecode.cpp.objcpp; path = metal_device.mm; sourceTree = "<group>"; };
		9DD1FA92247CE9BE00800139 /* tnn_impl_coreml.h */ = {isa = PBXFileReference; fileEncoding = 4; lastKnownFileType = sourcecode.c.h; path = tnn_impl_coreml.h; sourceTree = "<group>"; };
		9DD1FA93247CE9BE00800139 /* metal_macro.h */ = {isa = PBXFileReference; fileEncoding = 4; lastKnownFileType = sourcecode.c.h; path = metal_macro.h; sourceTree = "<group>"; };
		9DD1FA94247CE9BE00800139 /* metal_blob_converter.mm */ = {isa = PBXFileReference; fileEncoding = 4; lastKnownFileType = sourcecode.cpp.objcpp; path = metal_blob_converter.mm; sourceTree = "<group>"; };
		9DD1FA95247CE9BE00800139 /* metal_blob_converter.metal */ = {isa = PBXFileReference; fileEncoding = 4; lastKnownFileType = sourcecode.metal; path = metal_blob_converter.metal; sourceTree = "<group>"; };
		9DD1FA96247CE9BE00800139 /* metal_device.h */ = {isa = PBXFileReference; fileEncoding = 4; lastKnownFileType = sourcecode.c.h; path = metal_device.h; sourceTree = "<group>"; };
		9DD1FA98247CE9BE00800139 /* metal_command_queue.mm */ = {isa = PBXFileReference; fileEncoding = 4; lastKnownFileType = sourcecode.cpp.objcpp; path = metal_command_queue.mm; sourceTree = "<group>"; };
		9DD1FA99247CE9BE00800139 /* metal_context.mm */ = {isa = PBXFileReference; fileEncoding = 4; lastKnownFileType = sourcecode.cpp.objcpp; path = metal_context.mm; sourceTree = "<group>"; };
		9DD1FA9A247CE9BE00800139 /* tnn_impl_coreml.mm */ = {isa = PBXFileReference; fileEncoding = 4; lastKnownFileType = sourcecode.cpp.objcpp; path = tnn_impl_coreml.mm; sourceTree = "<group>"; };
		9DD1FA9B247CE9BE00800139 /* metal_context.h */ = {isa = PBXFileReference; fileEncoding = 4; lastKnownFileType = sourcecode.c.h; path = metal_context.h; sourceTree = "<group>"; };
		9DD1FA9D247CE9BE00800139 /* metal_sigmoid_layer_acc.mm */ = {isa = PBXFileReference; fileEncoding = 4; lastKnownFileType = sourcecode.cpp.objcpp; path = metal_sigmoid_layer_acc.mm; sourceTree = "<group>"; };
		9DD1FA9E247CE9BE00800139 /* metal_permute_layer_acc.metal */ = {isa = PBXFileReference; fileEncoding = 4; lastKnownFileType = sourcecode.metal; path = metal_permute_layer_acc.metal; sourceTree = "<group>"; };
		9DD1FA9F247CE9BE00800139 /* metal_prelu_layer_acc.h */ = {isa = PBXFileReference; fileEncoding = 4; lastKnownFileType = sourcecode.c.h; path = metal_prelu_layer_acc.h; sourceTree = "<group>"; };
		9DD1FAA0247CE9BE00800139 /* metal_floor_layer_acc.mm */ = {isa = PBXFileReference; fileEncoding = 4; lastKnownFileType = sourcecode.cpp.objcpp; path = metal_floor_layer_acc.mm; sourceTree = "<group>"; };
		9DD1FAA1247CE9BE00800139 /* metal_relu_layer_acc.mm */ = {isa = PBXFileReference; fileEncoding = 4; lastKnownFileType = sourcecode.cpp.objcpp; path = metal_relu_layer_acc.mm; sourceTree = "<group>"; };
		9DD1FAA2247CE9BE00800139 /* metal_hard_swish_layer_acc.metal */ = {isa = PBXFileReference; fileEncoding = 4; lastKnownFileType = sourcecode.metal; path = metal_hard_swish_layer_acc.metal; sourceTree = "<group>"; };
		9DD1FAA3247CE9BE00800139 /* metal_unary_layer_acc.h */ = {isa = PBXFileReference; fileEncoding = 4; lastKnownFileType = sourcecode.c.h; path = metal_unary_layer_acc.h; sourceTree = "<group>"; };
		9DD1FAA4247CE9BE00800139 /* metal_multidir_broadcast_layer_acc.mm */ = {isa = PBXFileReference; fileEncoding = 4; lastKnownFileType = sourcecode.cpp.objcpp; path = metal_multidir_broadcast_layer_acc.mm; sourceTree = "<group>"; };
		9DD1FAA5247CE9BE00800139 /* metal_mul_layer_acc.mm */ = {isa = PBXFileReference; fileEncoding = 4; lastKnownFileType = sourcecode.cpp.objcpp; path = metal_mul_layer_acc.mm; sourceTree = "<group>"; };
		9DD1FAA6247CE9BE00800139 /* metal_ceil_layer_acc.metal */ = {isa = PBXFileReference; fileEncoding = 4; lastKnownFileType = sourcecode.metal; path = metal_ceil_layer_acc.metal; sourceTree = "<group>"; };
		9DD1FAA7247CE9BE00800139 /* metal_tan_layer_acc.metal */ = {isa = PBXFileReference; fileEncoding = 4; lastKnownFileType = sourcecode.metal; path = metal_tan_layer_acc.metal; sourceTree = "<group>"; };
		9DD1FAA8247CE9BE00800139 /* metal_stride_slice_layer_acc.mm */ = {isa = PBXFileReference; fileEncoding = 4; lastKnownFileType = sourcecode.cpp.objcpp; path = metal_stride_slice_layer_acc.mm; sourceTree = "<group>"; };
		9DD1FAA9247CE9BE00800139 /* metal_reduce_mean_layer_acc.mm */ = {isa = PBXFileReference; fileEncoding = 4; lastKnownFileType = sourcecode.cpp.objcpp; path = metal_reduce_mean_layer_acc.mm; sourceTree = "<group>"; };
		9DD1FAAA247CE9BE00800139 /* metal_common.metal */ = {isa = PBXFileReference; fileEncoding = 4; lastKnownFileType = sourcecode.metal; path = metal_common.metal; sourceTree = "<group>"; };
		9DD1FAAB247CE9BE00800139 /* metal_tanh_layer_acc.mm */ = {isa = PBXFileReference; fileEncoding = 4; lastKnownFileType = sourcecode.cpp.objcpp; path = metal_tanh_layer_acc.mm; sourceTree = "<group>"; };
		9DD1FAAC247CE9BE00800139 /* metal_instance_norm_layer_acc.mm */ = {isa = PBXFileReference; fileEncoding = 4; lastKnownFileType = sourcecode.cpp.objcpp; path = metal_instance_norm_layer_acc.mm; sourceTree = "<group>"; };
		9DD1FAAD247CE9BE00800139 /* metal_sin_layer_acc.mm */ = {isa = PBXFileReference; fileEncoding = 4; lastKnownFileType = sourcecode.cpp.objcpp; path = metal_sin_layer_acc.mm; sourceTree = "<group>"; };
		9DD1FAAE247CE9BE00800139 /* metal_sub_layer_acc.mm */ = {isa = PBXFileReference; fileEncoding = 4; lastKnownFileType = sourcecode.cpp.objcpp; path = metal_sub_layer_acc.mm; sourceTree = "<group>"; };
		9DD1FAB0247CE9BE00800139 /* metal_common.h */ = {isa = PBXFileReference; fileEncoding = 4; lastKnownFileType = sourcecode.c.h; path = metal_common.h; sourceTree = "<group>"; };
		9DD1FAB1247CE9BE00800139 /* metal_add_layer_acc.metal */ = {isa = PBXFileReference; fileEncoding = 4; lastKnownFileType = sourcecode.metal; path = metal_add_layer_acc.metal; sourceTree = "<group>"; };
		9DD1FAB2247CE9BE00800139 /* metal_sqrt_layer_acc.mm */ = {isa = PBXFileReference; fileEncoding = 4; lastKnownFileType = sourcecode.cpp.objcpp; path = metal_sqrt_layer_acc.mm; sourceTree = "<group>"; };
		9DD1FAB3247CE9BE00800139 /* metal_layer_acc.mm */ = {isa = PBXFileReference; fileEncoding = 4; lastKnownFileType = sourcecode.cpp.objcpp; path = metal_layer_acc.mm; sourceTree = "<group>"; };
		9DD1FAB4247CE9BE00800139 /* metal_reduce_sum_layer_acc.mm */ = {isa = PBXFileReference; fileEncoding = 4; lastKnownFileType = sourcecode.cpp.objcpp; path = metal_reduce_sum_layer_acc.mm; sourceTree = "<group>"; };
		9DD1FAB5247CE9BE00800139 /* metal_splitv_layer_acc.metal */ = {isa = PBXFileReference; fileEncoding = 4; lastKnownFileType = sourcecode.metal; path = metal_splitv_layer_acc.metal; sourceTree = "<group>"; };
		9DD1FAB6247CE9BE00800139 /* metal_hard_swish_layer_acc.mm */ = {isa = PBXFileReference; fileEncoding = 4; lastKnownFileType = sourcecode.cpp.objcpp; path = metal_hard_swish_layer_acc.mm; sourceTree = "<group>"; };
		9DD1FAB7247CE9BE00800139 /* metal_log_layer_acc.metal */ = {isa = PBXFileReference; fileEncoding = 4; lastKnownFileType = sourcecode.metal; path = metal_log_layer_acc.metal; sourceTree = "<group>"; };
		9DD1FAB8247CE9BE00800139 /* metal_reshape_layer_acc.mm */ = {isa = PBXFileReference; fileEncoding = 4; lastKnownFileType = sourcecode.cpp.objcpp; path = metal_reshape_layer_acc.mm; sourceTree = "<group>"; };
		9DD1FAB9247CE9BE00800139 /* metal_ceil_layer_acc.mm */ = {isa = PBXFileReference; fileEncoding = 4; lastKnownFileType = sourcecode.cpp.objcpp; path = metal_ceil_layer_acc.mm; sourceTree = "<group>"; };
		9DD1FABA247CE9BE00800139 /* metal_reduce_sum_square_layer_acc.mm */ = {isa = PBXFileReference; fileEncoding = 4; lastKnownFileType = sourcecode.cpp.objcpp; path = metal_reduce_sum_square_layer_acc.mm; sourceTree = "<group>"; };
		9DD1FABB247CE9BE00800139 /* metal_reduce_log_sum_layer_acc.mm */ = {isa = PBXFileReference; fileEncoding = 4; lastKnownFileType = sourcecode.cpp.objcpp; path = metal_reduce_log_sum_layer_acc.mm; sourceTree = "<group>"; };
		9DD1FABC247CE9BE00800139 /* metal_atan_layer_acc.metal */ = {isa = PBXFileReference; fileEncoding = 4; lastKnownFileType = sourcecode.metal; path = metal_atan_layer_acc.metal; sourceTree = "<group>"; };
		9DD1FABD247CE9BE00800139 /* metal_selu_layer_acc.metal */ = {isa = PBXFileReference; fileEncoding = 4; lastKnownFileType = sourcecode.metal; path = metal_selu_layer_acc.metal; sourceTree = "<group>"; };
		9DD1FABE247CE9BE00800139 /* metal_batch_norm_layer_acc.metal */ = {isa = PBXFileReference; fileEncoding = 4; lastKnownFileType = sourcecode.metal; path = metal_batch_norm_layer_acc.metal; sourceTree = "<group>"; };
		9DD1FABF247CE9BE00800139 /* metal_floor_layer_acc.metal */ = {isa = PBXFileReference; fileEncoding = 4; lastKnownFileType = sourcecode.metal; path = metal_floor_layer_acc.metal; sourceTree = "<group>"; };
		9DD1FAC0247CE9BE00800139 /* metal_reduce_max_layer_acc.mm */ = {isa = PBXFileReference; fileEncoding = 4; lastKnownFileType = sourcecode.cpp.objcpp; path = metal_reduce_max_layer_acc.mm; sourceTree = "<group>"; };
		9DD1FAC1247CE9BE00800139 /* metal_reduce_min_layer_acc.mm */ = {isa = PBXFileReference; fileEncoding = 4; lastKnownFileType = sourcecode.cpp.objcpp; path = metal_reduce_min_layer_acc.mm; sourceTree = "<group>"; };
		9DD1FAC2247CE9BE00800139 /* metal_tanh_layer_acc.metal */ = {isa = PBXFileReference; fileEncoding = 4; lastKnownFileType = sourcecode.metal; path = metal_tanh_layer_acc.metal; sourceTree = "<group>"; };
		9DD1FAC3247CE9BE00800139 /* metal_atan_layer_acc.mm */ = {isa = PBXFileReference; fileEncoding = 4; lastKnownFileType = sourcecode.cpp.objcpp; path = metal_atan_layer_acc.mm; sourceTree = "<group>"; };
		9DD1FAC4247CE9BE00800139 /* metal_elu_layer_acc.metal */ = {isa = PBXFileReference; fileEncoding = 4; lastKnownFileType = sourcecode.metal; path = metal_elu_layer_acc.metal; sourceTree = "<group>"; };
		9DD1FAC5247CE9BE00800139 /* metal_neg_layer_acc.metal */ = {isa = PBXFileReference; fileEncoding = 4; lastKnownFileType = sourcecode.metal; path = metal_neg_layer_acc.metal; sourceTree = "<group>"; };
		9DD1FAC6247CE9BE00800139 /* metal_prelu_layer_acc.mm */ = {isa = PBXFileReference; fileEncoding = 4; lastKnownFileType = sourcecode.cpp.objcpp; path = metal_prelu_layer_acc.mm; sourceTree = "<group>"; };
		9DD1FAC7247CE9BE00800139 /* metal_reduce_l1_layer_acc.mm */ = {isa = PBXFileReference; fileEncoding = 4; lastKnownFileType = sourcecode.cpp.objcpp; path = metal_reduce_l1_layer_acc.mm; sourceTree = "<group>"; };
		9DD1FAC8247CE9BE00800139 /* metal_abs_layer_acc.metal */ = {isa = PBXFileReference; fileEncoding = 4; lastKnownFileType = sourcecode.metal; path = metal_abs_layer_acc.metal; sourceTree = "<group>"; };
		9DD1FAC9247CE9BE00800139 /* metal_reduce_layer_acc.mm */ = {isa = PBXFileReference; fileEncoding = 4; lastKnownFileType = sourcecode.cpp.objcpp; path = metal_reduce_layer_acc.mm; sourceTree = "<group>"; };
		9DD1FACA247CE9BE00800139 /* metal_hard_sigmoid_layer_acc.metal */ = {isa = PBXFileReference; fileEncoding = 4; lastKnownFileType = sourcecode.metal; path = metal_hard_sigmoid_layer_acc.metal; sourceTree = "<group>"; };
		9DD1FACC247CE9BE00800139 /* metal_acos_layer_acc.mm */ = {isa = PBXFileReference; fileEncoding = 4; lastKnownFileType = sourcecode.cpp.objcpp; path = metal_acos_layer_acc.mm; sourceTree = "<group>"; };
		9DD1FACD247CE9BE00800139 /* metal_selu_layer_acc.mm */ = {isa = PBXFileReference; fileEncoding = 4; lastKnownFileType = sourcecode.cpp.objcpp; path = metal_selu_layer_acc.mm; sourceTree = "<group>"; };
		9DD1FACE247CE9BE00800139 /* metal_batch_norm_layer_acc.mm */ = {isa = PBXFileReference; fileEncoding = 4; lastKnownFileType = sourcecode.cpp.objcpp; path = metal_batch_norm_layer_acc.mm; sourceTree = "<group>"; };
		9DD1FAD0247CE9BE00800139 /* metal_deconv_layer_common.mm */ = {isa = PBXFileReference; fileEncoding = 4; lastKnownFileType = sourcecode.cpp.objcpp; path = metal_deconv_layer_common.mm; sourceTree = "<group>"; };
		9DD1FAD1247CE9BE00800139 /* metal_deconv_layer_acc.h */ = {isa = PBXFileReference; fileEncoding = 4; lastKnownFileType = sourcecode.c.h; path = metal_deconv_layer_acc.h; sourceTree = "<group>"; };
		9DD1FAD2247CE9BE00800139 /* metal_deconv_layer_common.metal */ = {isa = PBXFileReference; fileEncoding = 4; lastKnownFileType = sourcecode.metal; path = metal_deconv_layer_common.metal; sourceTree = "<group>"; };
		9DD1FAD3247CE9BE00800139 /* metal_deconv_layer_depthwise.h */ = {isa = PBXFileReference; fileEncoding = 4; lastKnownFileType = sourcecode.c.h; path = metal_deconv_layer_depthwise.h; sourceTree = "<group>"; };
		9DD1FAD4247CE9BE00800139 /* metal_deconv_layer_depthwise.mm */ = {isa = PBXFileReference; fileEncoding = 4; lastKnownFileType = sourcecode.cpp.objcpp; path = metal_deconv_layer_depthwise.mm; sourceTree = "<group>"; };
		9DD1FAD5247CE9BE00800139 /* metal_deconv_layer_acc.mm */ = {isa = PBXFileReference; fileEncoding = 4; lastKnownFileType = sourcecode.cpp.objcpp; path = metal_deconv_layer_acc.mm; sourceTree = "<group>"; };
		9DD1FAD6247CE9BE00800139 /* metal_deconv_layer_common.h */ = {isa = PBXFileReference; fileEncoding = 4; lastKnownFileType = sourcecode.c.h; path = metal_deconv_layer_common.h; sourceTree = "<group>"; };
		9DD1FAD7247CE9BE00800139 /* metal_deconv_layer_depthwise.metal */ = {isa = PBXFileReference; fileEncoding = 4; lastKnownFileType = sourcecode.metal; path = metal_deconv_layer_depthwise.metal; sourceTree = "<group>"; };
		9DD1FAD8247CE9BE00800139 /* metal_splitv_layer_acc.mm */ = {isa = PBXFileReference; fileEncoding = 4; lastKnownFileType = sourcecode.cpp.objcpp; path = metal_splitv_layer_acc.mm; sourceTree = "<group>"; };
		9DD1FAD9247CE9BE00800139 /* metal_sign_layer_acc.mm */ = {isa = PBXFileReference; fileEncoding = 4; lastKnownFileType = sourcecode.cpp.objcpp; path = metal_sign_layer_acc.mm; sourceTree = "<group>"; };
		9DD1FADA247CE9BE00800139 /* metal_softplus_layer_acc.metal */ = {isa = PBXFileReference; fileEncoding = 4; lastKnownFileType = sourcecode.metal; path = metal_softplus_layer_acc.metal; sourceTree = "<group>"; };
		9DD1FADB247CE9BE00800139 /* metal_relu6_layer_acc.metal */ = {isa = PBXFileReference; fileEncoding = 4; lastKnownFileType = sourcecode.metal; path = metal_relu6_layer_acc.metal; sourceTree = "<group>"; };
		9DD1FADC247CE9BE00800139 /* metal_reciprocal_layer_acc.metal */ = {isa = PBXFileReference; fileEncoding = 4; lastKnownFileType = sourcecode.metal; path = metal_reciprocal_layer_acc.metal; sourceTree = "<group>"; };
		9DD1FADD247CE9BE00800139 /* metal_log_sigmoid_layer_acc.mm */ = {isa = PBXFileReference; fileEncoding = 4; lastKnownFileType = sourcecode.cpp.objcpp; path = metal_log_sigmoid_layer_acc.mm; sourceTree = "<group>"; };
		9DD1FADE247CE9BE00800139 /* metal_shuffle_layer_acc.metal */ = {isa = PBXFileReference; fileEncoding = 4; lastKnownFileType = sourcecode.metal; path = metal_shuffle_layer_acc.metal; sourceTree = "<group>"; };
		9DD1FADF247CE9BE00800139 /* metal_reduce_layer_acc.h */ = {isa = PBXFileReference; fileEncoding = 4; lastKnownFileType = sourcecode.c.h; path = metal_reduce_layer_acc.h; sourceTree = "<group>"; };
		9DD1FAE0247CE9BE00800139 /* metal_div_layer_acc.mm */ = {isa = PBXFileReference; fileEncoding = 4; lastKnownFileType = sourcecode.cpp.objcpp; path = metal_div_layer_acc.mm; sourceTree = "<group>"; };
		9DD1FAE1247CE9BE00800139 /* metal_exp_layer_acc.mm */ = {isa = PBXFileReference; fileEncoding = 4; lastKnownFileType = sourcecode.cpp.objcpp; path = metal_exp_layer_acc.mm; sourceTree = "<group>"; };
		9DD1FAE2247CE9BE00800139 /* metal_reduce_prod_layer_acc.mm */ = {isa = PBXFileReference; fileEncoding = 4; lastKnownFileType = sourcecode.cpp.objcpp; path = metal_reduce_prod_layer_acc.mm; sourceTree = "<group>"; };
		9DD1FAE3247CE9BE00800139 /* metal_min_layer_acc.metal */ = {isa = PBXFileReference; fileEncoding = 4; lastKnownFileType = sourcecode.metal; path = metal_min_layer_acc.metal; sourceTree = "<group>"; };
		9DD1FAE4247CE9BE00800139 /* metal_hdrguide_layer_acc.metal */ = {isa = PBXFileReference; fileEncoding = 4; lastKnownFileType = sourcecode.metal; path = metal_hdrguide_layer_acc.metal; sourceTree = "<group>"; };
		9DD1FAE5247CE9BE00800139 /* metal_sin_layer_acc.metal */ = {isa = PBXFileReference; fileEncoding = 4; lastKnownFileType = sourcecode.metal; path = metal_sin_layer_acc.metal; sourceTree = "<group>"; };
		9DD1FAE6247CE9BE00800139 /* metal_pow_layer_acc.mm */ = {isa = PBXFileReference; fileEncoding = 4; lastKnownFileType = sourcecode.cpp.objcpp; path = metal_pow_layer_acc.mm; sourceTree = "<group>"; };
		9DD1FAE7247CE9BE00800139 /* metal_softmax_layer_acc.mm */ = {isa = PBXFileReference; fileEncoding = 4; lastKnownFileType = sourcecode.cpp.objcpp; path = metal_softmax_layer_acc.mm; sourceTree = "<group>"; };
		9DD1FAE8247CE9BE00800139 /* metal_lrn_layer_acc.metal */ = {isa = PBXFileReference; fileEncoding = 4; lastKnownFileType = sourcecode.metal; path = metal_lrn_layer_acc.metal; sourceTree = "<group>"; };
		9DD1FAE9247CE9BE00800139 /* metal_mul_layer_acc.metal */ = {isa = PBXFileReference; fileEncoding = 4; lastKnownFileType = sourcecode.metal; path = metal_mul_layer_acc.metal; sourceTree = "<group>"; };
		9DD1FAEA247CE9BE00800139 /* metal_normalize_layer_acc.mm */ = {isa = PBXFileReference; fileEncoding = 4; lastKnownFileType = sourcecode.cpp.objcpp; path = metal_normalize_layer_acc.mm; sourceTree = "<group>"; };
		9DD1FAEB247CE9BE00800139 /* metal_reduce_l2_layer_acc.mm */ = {isa = PBXFileReference; fileEncoding = 4; lastKnownFileType = sourcecode.cpp.objcpp; path = metal_reduce_l2_layer_acc.mm; sourceTree = "<group>"; };
		9DD1FAEC247CE9BE00800139 /* metal_elu_layer_acc.mm */ = {isa = PBXFileReference; fileEncoding = 4; lastKnownFileType = sourcecode.cpp.objcpp; path = metal_elu_layer_acc.mm; sourceTree = "<group>"; };
		9DD1FAED247CE9BE00800139 /* metal_abs_layer_acc.mm */ = {isa = PBXFileReference; fileEncoding = 4; lastKnownFileType = sourcecode.cpp.objcpp; path = metal_abs_layer_acc.mm; sourceTree = "<group>"; };
		9DD1FAEE247CE9BE00800139 /* metal_concat_layer_acc.mm */ = {isa = PBXFileReference; fileEncoding = 4; lastKnownFileType = sourcecode.cpp.objcpp; path = metal_concat_layer_acc.mm; sourceTree = "<group>"; };
		9DD1FAEF247CE9BE00800139 /* metal_concat_layer_acc.metal */ = {isa = PBXFileReference; fileEncoding = 4; lastKnownFileType = sourcecode.metal; path = metal_concat_layer_acc.metal; sourceTree = "<group>"; };
		9DD1FAF0247CE9BE00800139 /* metal_tan_layer_acc.mm */ = {isa = PBXFileReference; fileEncoding = 4; lastKnownFileType = sourcecode.cpp.objcpp; path = metal_tan_layer_acc.mm; sourceTree = "<group>"; };
		9DD1FAF1247CE9BE00800139 /* metal_clip_layer_acc.metal */ = {isa = PBXFileReference; fileEncoding = 4; lastKnownFileType = sourcecode.metal; path = metal_clip_layer_acc.metal; sourceTree = "<group>"; };
		9DD1FAF2247CE9BE00800139 /* metal_cos_layer_acc.mm */ = {isa = PBXFileReference; fileEncoding = 4; lastKnownFileType = sourcecode.cpp.objcpp; path = metal_cos_layer_acc.mm; sourceTree = "<group>"; };
		9DD1FAF3247CE9BE00800139 /* metal_min_layer_acc.mm */ = {isa = PBXFileReference; fileEncoding = 4; lastKnownFileType = sourcecode.cpp.objcpp; path = metal_min_layer_acc.mm; sourceTree = "<group>"; };
		9DD1FAF4247CE9BE00800139 /* metal_normalize_layer_acc.metal */ = {isa = PBXFileReference; fileEncoding = 4; lastKnownFileType = sourcecode.metal; path = metal_normalize_layer_acc.metal; sourceTree = "<group>"; };
		9DD1FAF5247CE9BE00800139 /* metal_relu_layer_acc.metal */ = {isa = PBXFileReference; fileEncoding = 4; lastKnownFileType = sourcecode.metal; path = metal_relu_layer_acc.metal; sourceTree = "<group>"; };
		9DD1FAF6247CE9BE00800139 /* metal_softmax_layer_acc.metal */ = {isa = PBXFileReference; fileEncoding = 4; lastKnownFileType = sourcecode.metal; path = metal_softmax_layer_acc.metal; sourceTree = "<group>"; };
		9DD1FAF7247CE9BE00800139 /* metal_clip_layer_acc.mm */ = {isa = PBXFileReference; fileEncoding = 4; lastKnownFileType = sourcecode.cpp.objcpp; path = metal_clip_layer_acc.mm; sourceTree = "<group>"; };
		9DD1FAF8247CE9BE00800139 /* metal_exp_layer_acc.metal */ = {isa = PBXFileReference; fileEncoding = 4; lastKnownFileType = sourcecode.metal; path = metal_exp_layer_acc.metal; sourceTree = "<group>"; };
		9DD1FAF9247CE9BE00800139 /* metal_max_layer_acc.mm */ = {isa = PBXFileReference; fileEncoding = 4; lastKnownFileType = sourcecode.cpp.objcpp; path = metal_max_layer_acc.mm; sourceTree = "<group>"; };
		9DD1FAFA247CE9BE00800139 /* metal_sigmoid_layer_acc.metal */ = {isa = PBXFileReference; fileEncoding = 4; lastKnownFileType = sourcecode.metal; path = metal_sigmoid_layer_acc.metal; sourceTree = "<group>"; };
		9DD1FAFB247CE9BE00800139 /* metal_softplus_layer_acc.mm */ = {isa = PBXFileReference; fileEncoding = 4; lastKnownFileType = sourcecode.cpp.objcpp; path = metal_softplus_layer_acc.mm; sourceTree = "<group>"; };
		9DD1FAFC247CE9BE00800139 /* metal_div_layer_acc.metal */ = {isa = PBXFileReference; fileEncoding = 4; lastKnownFileType = sourcecode.metal; path = metal_div_layer_acc.metal; sourceTree = "<group>"; };
		9DD1FAFD247CE9BE00800139 /* metal_cos_layer_acc.metal */ = {isa = PBXFileReference; fileEncoding = 4; lastKnownFileType = sourcecode.metal; path = metal_cos_layer_acc.metal; sourceTree = "<group>"; };
		9DD1FAFE247CE9BE00800139 /* metal_reduce_layer_acc.metal */ = {isa = PBXFileReference; fileEncoding = 4; lastKnownFileType = sourcecode.metal; path = metal_reduce_layer_acc.metal; sourceTree = "<group>"; };
		9DD1FAFF247CE9BE00800139 /* metal_prelu_layer_acc.metal */ = {isa = PBXFileReference; fileEncoding = 4; lastKnownFileType = sourcecode.metal; path = metal_prelu_layer_acc.metal; sourceTree = "<group>"; };
		9DD1FB00247CE9BE00800139 /* metal_pad_layer_acc.mm */ = {isa = PBXFileReference; fileEncoding = 4; lastKnownFileType = sourcecode.cpp.objcpp; path = metal_pad_layer_acc.mm; sourceTree = "<group>"; };
		9DD1FB01247CE9BE00800139 /* metal_relu6_layer_acc.mm */ = {isa = PBXFileReference; fileEncoding = 4; lastKnownFileType = sourcecode.cpp.objcpp; path = metal_relu6_layer_acc.mm; sourceTree = "<group>"; };
		9DD1FB02247CE9BE00800139 /* metal_stride_slice_layer_acc.metal */ = {isa = PBXFileReference; fileEncoding = 4; lastKnownFileType = sourcecode.metal; path = metal_stride_slice_layer_acc.metal; sourceTree = "<group>"; };
		9DD1FB04247CE9BE00800139 /* metal_pad_layer_acc.metal */ = {isa = PBXFileReference; fileEncoding = 4; lastKnownFileType = sourcecode.metal; path = metal_pad_layer_acc.metal; sourceTree = "<group>"; };
		9DD1FB05247CE9BE00800139 /* metal_add_layer_acc.mm */ = {isa = PBXFileReference; fileEncoding = 4; lastKnownFileType = sourcecode.cpp.objcpp; path = metal_add_layer_acc.mm; sourceTree = "<group>"; };
		9DD1FB06247CE9BE00800139 /* metal_hdrguide_layer_acc.mm */ = {isa = PBXFileReference; fileEncoding = 4; lastKnownFileType = sourcecode.cpp.objcpp; path = metal_hdrguide_layer_acc.mm; sourceTree = "<group>"; };
		9DD1FB07247CE9BE00800139 /* metal_reshape_layer_acc.metal */ = {isa = PBXFileReference; fileEncoding = 4; lastKnownFileType = sourcecode.metal; path = metal_reshape_layer_acc.metal; sourceTree = "<group>"; };
		9DD1FB08247CE9BE00800139 /* metal_multidir_broadcast_layer_acc.h */ = {isa = PBXFileReference; fileEncoding = 4; lastKnownFileType = sourcecode.c.h; path = metal_multidir_broadcast_layer_acc.h; sourceTree = "<group>"; };
		9DD1FB09247CE9BE00800139 /* metal_instance_norm_layer_acc.metal */ = {isa = PBXFileReference; fileEncoding = 4; lastKnownFileType = sourcecode.metal; path = metal_instance_norm_layer_acc.metal; sourceTree = "<group>"; };
		9DD1FB0A247CE9BE00800139 /* metal_sign_layer_acc.metal */ = {isa = PBXFileReference; fileEncoding = 4; lastKnownFileType = sourcecode.metal; path = metal_sign_layer_acc.metal; sourceTree = "<group>"; };
		9DD1FB0B247CE9BE00800139 /* metal_hard_sigmoid_layer_acc.mm */ = {isa = PBXFileReference; fileEncoding = 4; lastKnownFileType = sourcecode.cpp.objcpp; path = metal_hard_sigmoid_layer_acc.mm; sourceTree = "<group>"; };
		9DD1FB0C247CE9BE00800139 /* metal_reciprocal_layer_acc.mm */ = {isa = PBXFileReference; fileEncoding = 4; lastKnownFileType = sourcecode.cpp.objcpp; path = metal_reciprocal_layer_acc.mm; sourceTree = "<group>"; };
		9DD1FB0D247CE9BE00800139 /* metal_permute_layer_acc.mm */ = {isa = PBXFileReference; fileEncoding = 4; lastKnownFileType = sourcecode.cpp.objcpp; path = metal_permute_layer_acc.mm; sourceTree = "<group>"; };
		9DD1FB0E247CE9BE00800139 /* metal_asin_layer_acc.metal */ = {isa = PBXFileReference; fileEncoding = 4; lastKnownFileType = sourcecode.metal; path = metal_asin_layer_acc.metal; sourceTree = "<group>"; };
		9DD1FB0F247CE9BE00800139 /* metal_reduce_log_sum_exp_layer_acc.mm */ = {isa = PBXFileReference; fileEncoding = 4; lastKnownFileType = sourcecode.cpp.objcpp; path = metal_reduce_log_sum_exp_layer_acc.mm; sourceTree = "<group>"; };
		9DD1FB10247CE9BE00800139 /* metal_max_layer_acc.metal */ = {isa = PBXFileReference; fileEncoding = 4; lastKnownFileType = sourcecode.metal; path = metal_max_layer_acc.metal; sourceTree = "<group>"; };
		9DD1FB11247CE9BE00800139 /* metal_asin_layer_acc.mm */ = {isa = PBXFileReference; fileEncoding = 4; lastKnownFileType = sourcecode.cpp.objcpp; path = metal_asin_layer_acc.mm; sourceTree = "<group>"; };
		9DD1FB13247CE9BE00800139 /* metal_conv_layer_common.mm */ = {isa = PBXFileReference; fileEncoding = 4; lastKnownFileType = sourcecode.cpp.objcpp; path = metal_conv_layer_common.mm; sourceTree = "<group>"; };
		9DD1FB14247CE9BE00800139 /* metal_conv_layer_common.h */ = {isa = PBXFileReference; fileEncoding = 4; lastKnownFileType = sourcecode.c.h; path = metal_conv_layer_common.h; sourceTree = "<group>"; };
		9DD1FB15247CE9BE00800139 /* metal_inner_product_layer_acc.mm */ = {isa = PBXFileReference; fileEncoding = 4; lastKnownFileType = sourcecode.cpp.objcpp; path = metal_inner_product_layer_acc.mm; sourceTree = "<group>"; };
		9DD1FB16247CE9BE00800139 /* metal_conv_layer_winograd.h */ = {isa = PBXFileReference; fileEncoding = 4; lastKnownFileType = sourcecode.c.h; path = metal_conv_layer_winograd.h; sourceTree = "<group>"; };
		9DD1FB17247CE9BE00800139 /* metal_conv_layer_acc.h */ = {isa = PBXFileReference; fileEncoding = 4; lastKnownFileType = sourcecode.c.h; path = metal_conv_layer_acc.h; sourceTree = "<group>"; };
		9DD1FB18247CE9BE00800139 /* metal_conv_layer_depthwise.h */ = {isa = PBXFileReference; fileEncoding = 4; lastKnownFileType = sourcecode.c.h; path = metal_conv_layer_depthwise.h; sourceTree = "<group>"; };
		9DD1FB19247CE9BE00800139 /* metal_conv_layer_depthwise.mm */ = {isa = PBXFileReference; fileEncoding = 4; lastKnownFileType = sourcecode.cpp.objcpp; path = metal_conv_layer_depthwise.mm; sourceTree = "<group>"; };
		9DD1FB1A247CE9BE00800139 /* metal_conv_layer_common.metal */ = {isa = PBXFileReference; fileEncoding = 4; lastKnownFileType = sourcecode.metal; path = metal_conv_layer_common.metal; sourceTree = "<group>"; };
		9DD1FB1B247CE9BE00800139 /* metal_conv_layer_1x1.h */ = {isa = PBXFileReference; fileEncoding = 4; lastKnownFileType = sourcecode.c.h; path = metal_conv_layer_1x1.h; sourceTree = "<group>"; };
		9DD1FB1C247CE9BE00800139 /* metal_conv_layer_1x1.mm */ = {isa = PBXFileReference; fileEncoding = 4; lastKnownFileType = sourcecode.cpp.objcpp; path = metal_conv_layer_1x1.mm; sourceTree = "<group>"; };
		9DD1FB1D247CE9BE00800139 /* metal_inner_product_layer_acc.h */ = {isa = PBXFileReference; fileEncoding = 4; lastKnownFileType = sourcecode.c.h; path = metal_inner_product_layer_acc.h; sourceTree = "<group>"; };
		9DD1FB1E247CE9BE00800139 /* metal_conv_layer_winograd.metal */ = {isa = PBXFileReference; fileEncoding = 4; lastKnownFileType = sourcecode.metal; path = metal_conv_layer_winograd.metal; sourceTree = "<group>"; };
		9DD1FB1F247CE9BE00800139 /* metal_conv_layer_1x1.metal */ = {isa = PBXFileReference; fileEncoding = 4; lastKnownFileType = sourcecode.metal; path = metal_conv_layer_1x1.metal; sourceTree = "<group>"; };
		9DD1FB20247CE9BE00800139 /* metal_inner_product_layer_acc.metal */ = {isa = PBXFileReference; fileEncoding = 4; lastKnownFileType = sourcecode.metal; path = metal_inner_product_layer_acc.metal; sourceTree = "<group>"; };
		9DD1FB21247CE9BE00800139 /* metal_conv_layer_depthwise.metal */ = {isa = PBXFileReference; fileEncoding = 4; lastKnownFileType = sourcecode.metal; path = metal_conv_layer_depthwise.metal; sourceTree = "<group>"; };
		9DD1FB22247CE9BE00800139 /* metal_conv_layer_winograd.mm */ = {isa = PBXFileReference; fileEncoding = 4; lastKnownFileType = sourcecode.cpp.objcpp; path = metal_conv_layer_winograd.mm; sourceTree = "<group>"; };
		9DD1FB23247CE9BE00800139 /* metal_conv_layer_acc.mm */ = {isa = PBXFileReference; fileEncoding = 4; lastKnownFileType = sourcecode.cpp.objcpp; path = metal_conv_layer_acc.mm; sourceTree = "<group>"; };
		9DD1FB24247CE9BE00800139 /* metal_unary_layer_acc.mm */ = {isa = PBXFileReference; fileEncoding = 4; lastKnownFileType = sourcecode.cpp.objcpp; path = metal_unary_layer_acc.mm; sourceTree = "<group>"; };
		9DD1FB25247CE9BE00800139 /* metal_upsample_layer_acc.mm */ = {isa = PBXFileReference; fileEncoding = 4; lastKnownFileType = sourcecode.cpp.objcpp; path = metal_upsample_layer_acc.mm; sourceTree = "<group>"; };
		9DD1FB26247CE9BE00800139 /* metal_upsample_layer_acc.metal */ = {isa = PBXFileReference; fileEncoding = 4; lastKnownFileType = sourcecode.metal; path = metal_upsample_layer_acc.metal; sourceTree = "<group>"; };
		9DD1FB27247CE9BE00800139 /* metal_sqrt_layer_acc.metal */ = {isa = PBXFileReference; fileEncoding = 4; lastKnownFileType = sourcecode.metal; path = metal_sqrt_layer_acc.metal; sourceTree = "<group>"; };
		9DD1FB28247CE9BE00800139 /* metal_layer_acc.h */ = {isa = PBXFileReference; fileEncoding = 4; lastKnownFileType = sourcecode.c.h; path = metal_layer_acc.h; sourceTree = "<group>"; };
		9DD1FB29247CE9BE00800139 /* metal_lrn_layer_acc.mm */ = {isa = PBXFileReference; fileEncoding = 4; lastKnownFileType = sourcecode.cpp.objcpp; path = metal_lrn_layer_acc.mm; sourceTree = "<group>"; };
		9DD1FB2A247CE9BE00800139 /* metal_shuffle_layer_acc.mm */ = {isa = PBXFileReference; fileEncoding = 4; lastKnownFileType = sourcecode.cpp.objcpp; path = metal_shuffle_layer_acc.mm; sourceTree = "<group>"; };
		9DD1FB2B247CE9BE00800139 /* metal_pow_layer_acc.metal */ = {isa = PBXFileReference; fileEncoding = 4; lastKnownFileType = sourcecode.metal; path = metal_pow_layer_acc.metal; sourceTree = "<group>"; };
		9DD1FB2C247CE9BE00800139 /* metal_neg_layer_acc.mm */ = {isa = PBXFileReference; fileEncoding = 4; lastKnownFileType = sourcecode.cpp.objcpp; path = metal_neg_layer_acc.mm; sourceTree = "<group>"; };
		9DD1FB2D247CE9BE00800139 /* metal_log_sigmoid_layer_acc.metal */ = {isa = PBXFileReference; fileEncoding = 4; lastKnownFileType = sourcecode.metal; path = metal_log_sigmoid_layer_acc.metal; sourceTree = "<group>"; };
		9DD1FB2E247CE9BE00800139 /* metal_log_layer_acc.mm */ = {isa = PBXFileReference; fileEncoding = 4; lastKnownFileType = sourcecode.cpp.objcpp; path = metal_log_layer_acc.mm; sourceTree = "<group>"; };
		9DD1FB2F247CE9BE00800139 /* metal_sub_layer_acc.metal */ = {isa = PBXFileReference; fileEncoding = 4; lastKnownFileType = sourcecode.metal; path = metal_sub_layer_acc.metal; sourceTree = "<group>"; };
		9DD1FB30247CE9BE00800139 /* metal_acos_layer_acc.metal */ = {isa = PBXFileReference; fileEncoding = 4; lastKnownFileType = sourcecode.metal; path = metal_acos_layer_acc.metal; sourceTree = "<group>"; };
		9DD1FBD2247CEA1200800139 /* arm_util.cc */ = {isa = PBXFileReference; fileEncoding = 4; lastKnownFileType = sourcecode.cpp.cpp; path = arm_util.cc; sourceTree = "<group>"; };
		9DD1FBD3247CEA1200800139 /* arm_util.h */ = {isa = PBXFileReference; fileEncoding = 4; lastKnownFileType = sourcecode.c.h; path = arm_util.h; sourceTree = "<group>"; };
		9DD1FBD4247CEA1200800139 /* arm_context.cc */ = {isa = PBXFileReference; fileEncoding = 4; lastKnownFileType = sourcecode.cpp.cpp; path = arm_context.cc; sourceTree = "<group>"; };
		9DD1FBD5247CEA1200800139 /* arm_context.h */ = {isa = PBXFileReference; fileEncoding = 4; lastKnownFileType = sourcecode.c.h; path = arm_context.h; sourceTree = "<group>"; };
		9DD1FBD6247CEA1300800139 /* arm_common.h */ = {isa = PBXFileReference; fileEncoding = 4; lastKnownFileType = sourcecode.c.h; path = arm_common.h; sourceTree = "<group>"; };
		9DD1FC61247CEA1400800139 /* arm_blob_converter.h */ = {isa = PBXFileReference; fileEncoding = 4; lastKnownFileType = sourcecode.c.h; path = arm_blob_converter.h; sourceTree = "<group>"; };
		9DD1FC62247CEA1400800139 /* arm_blob_converter.cc */ = {isa = PBXFileReference; fileEncoding = 4; lastKnownFileType = sourcecode.cpp.cpp; path = arm_blob_converter.cc; sourceTree = "<group>"; };
		9DD1FC63247CEA1400800139 /* arm_device.h */ = {isa = PBXFileReference; fileEncoding = 4; lastKnownFileType = sourcecode.c.h; path = arm_device.h; sourceTree = "<group>"; };
		9DD1FC64247CEA1400800139 /* arm_device.cc */ = {isa = PBXFileReference; fileEncoding = 4; lastKnownFileType = sourcecode.cpp.cpp; path = arm_device.cc; sourceTree = "<group>"; };
		9DDA7081241F99E600F17A1C /* version.h */ = {isa = PBXFileReference; fileEncoding = 4; lastKnownFileType = sourcecode.c.h; path = version.h; sourceTree = "<group>"; };
		9DDA709D241F99F800F17A1C /* utils */ = {isa = PBXFileReference; lastKnownFileType = folder; path = utils; sourceTree = "<group>"; };
		9DDA709E241F99F800F17A1C /* core */ = {isa = PBXFileReference; lastKnownFileType = folder; path = core; sourceTree = "<group>"; };
		9DF19E9D24A1FE8E00E1376D /* metal_pooling_layer_acc.metal */ = {isa = PBXFileReference; fileEncoding = 4; lastKnownFileType = sourcecode.metal; path = metal_pooling_layer_acc.metal; sourceTree = "<group>"; };
		9DF19E9E24A1FE8E00E1376D /* metal_pooling_layer_acc.mm */ = {isa = PBXFileReference; fileEncoding = 4; lastKnownFileType = sourcecode.cpp.objcpp; path = metal_pooling_layer_acc.mm; sourceTree = "<group>"; };
		9DF19EA124A200AC00E1376D /* metal_cpu_adapter_acc.h */ = {isa = PBXFileReference; fileEncoding = 4; lastKnownFileType = sourcecode.c.h; path = metal_cpu_adapter_acc.h; sourceTree = "<group>"; };
		9DF26BD724645EA500F22F0D /* naive_compute.cc */ = {isa = PBXFileReference; fileEncoding = 4; lastKnownFileType = sourcecode.cpp.cpp; path = naive_compute.cc; sourceTree = "<group>"; };
		9DF26BD824645EA500F22F0D /* naive_compute.h */ = {isa = PBXFileReference; fileEncoding = 4; lastKnownFileType = sourcecode.c.h; path = naive_compute.h; sourceTree = "<group>"; };
		9DF542E0258B1363006CEC97 /* arm_sqrt_layer_acc.cc */ = {isa = PBXFileReference; fileEncoding = 4; lastKnownFileType = sourcecode.cpp.cpp; path = arm_sqrt_layer_acc.cc; sourceTree = "<group>"; };
		9DF542E1258B1363006CEC97 /* arm_sigmoid_layer_acc.cc */ = {isa = PBXFileReference; fileEncoding = 4; lastKnownFileType = sourcecode.cpp.cpp; path = arm_sigmoid_layer_acc.cc; sourceTree = "<group>"; };
		9DF542E2258B1363006CEC97 /* arm_unary_layer_acc.cc */ = {isa = PBXFileReference; fileEncoding = 4; lastKnownFileType = sourcecode.cpp.cpp; path = arm_unary_layer_acc.cc; sourceTree = "<group>"; };
		9DF542E3258B1363006CEC97 /* arm_sub_layer_acc.cc */ = {isa = PBXFileReference; fileEncoding = 4; lastKnownFileType = sourcecode.cpp.cpp; path = arm_sub_layer_acc.cc; sourceTree = "<group>"; };
		9DF542E4258B1363006CEC97 /* Half8.h */ = {isa = PBXFileReference; fileEncoding = 4; lastKnownFileType = sourcecode.c.h; path = Half8.h; sourceTree = "<group>"; };
		9DF542E5258B1363006CEC97 /* arm_log_acc_layer_acc.cc */ = {isa = PBXFileReference; fileEncoding = 4; lastKnownFileType = sourcecode.cpp.cpp; path = arm_log_acc_layer_acc.cc; sourceTree = "<group>"; };
		9DF542E6258B1363006CEC97 /* arm_reduce_log_sum_exp_layer_acc.cc */ = {isa = PBXFileReference; fileEncoding = 4; lastKnownFileType = sourcecode.cpp.cpp; path = arm_reduce_log_sum_exp_layer_acc.cc; sourceTree = "<group>"; };
		9DF542E7258B1363006CEC97 /* arm_splitv_layer_acc.cc */ = {isa = PBXFileReference; fileEncoding = 4; lastKnownFileType = sourcecode.cpp.cpp; path = arm_splitv_layer_acc.cc; sourceTree = "<group>"; };
		9DF542E8258B1363006CEC97 /* arm_reduce_prod_layer_acc.cc */ = {isa = PBXFileReference; fileEncoding = 4; lastKnownFileType = sourcecode.cpp.cpp; path = arm_reduce_prod_layer_acc.cc; sourceTree = "<group>"; };
		9DF542E9258B1363006CEC97 /* arm_nchw_layer_acc.h */ = {isa = PBXFileReference; fileEncoding = 4; lastKnownFileType = sourcecode.c.h; path = arm_nchw_layer_acc.h; sourceTree = "<group>"; };
		9DF542EA258B1363006CEC97 /* arm_scale_layer_acc.cc */ = {isa = PBXFileReference; fileEncoding = 4; lastKnownFileType = sourcecode.cpp.cpp; path = arm_scale_layer_acc.cc; sourceTree = "<group>"; };
		9DF542EB258B1363006CEC97 /* arm_instance_norm_layer_acc.cc */ = {isa = PBXFileReference; fileEncoding = 4; lastKnownFileType = sourcecode.cpp.cpp; path = arm_instance_norm_layer_acc.cc; sourceTree = "<group>"; };
		9DF542EC258B1363006CEC97 /* arm_inner_product_layer_acc.cc */ = {isa = PBXFileReference; fileEncoding = 4; lastKnownFileType = sourcecode.cpp.cpp; path = arm_inner_product_layer_acc.cc; sourceTree = "<group>"; };
		9DF542ED258B1363006CEC97 /* arm_reduce_l2_layer_acc.cc */ = {isa = PBXFileReference; fileEncoding = 4; lastKnownFileType = sourcecode.cpp.cpp; path = arm_reduce_l2_layer_acc.cc; sourceTree = "<group>"; };
		9DF542EE258B1363006CEC97 /* arm_reduce_layer_acc.cc */ = {isa = PBXFileReference; fileEncoding = 4; lastKnownFileType = sourcecode.cpp.cpp; path = arm_reduce_layer_acc.cc; sourceTree = "<group>"; };
		9DF542F0258B1363006CEC97 /* arm_mul_layer_acc.cc */ = {isa = PBXFileReference; fileEncoding = 4; lastKnownFileType = sourcecode.cpp.cpp; path = arm_mul_layer_acc.cc; sourceTree = "<group>"; };
		9DF542F1258B1363006CEC97 /* arm_normalize_layer_acc.cc */ = {isa = PBXFileReference; fileEncoding = 4; lastKnownFileType = sourcecode.cpp.cpp; path = arm_normalize_layer_acc.cc; sourceTree = "<group>"; };
		9DF542F2258B1363006CEC97 /* arm_binary_layer_acc.h */ = {isa = PBXFileReference; fileEncoding = 4; lastKnownFileType = sourcecode.c.h; path = arm_binary_layer_acc.h; sourceTree = "<group>"; };
		9DF542F3258B1363006CEC97 /* TNNVector.h */ = {isa = PBXFileReference; fileEncoding = 4; lastKnownFileType = sourcecode.c.h; path = TNNVector.h; sourceTree = "<group>"; };
		9DF542F4258B1363006CEC97 /* arm_reshape_layer_acc.cc */ = {isa = PBXFileReference; fileEncoding = 4; lastKnownFileType = sourcecode.cpp.cpp; path = arm_reshape_layer_acc.cc; sourceTree = "<group>"; };
		9DF542F5258B1363006CEC97 /* arm_prelu_layer_acc.h */ = {isa = PBXFileReference; fileEncoding = 4; lastKnownFileType = sourcecode.c.h; path = arm_prelu_layer_acc.h; sourceTree = "<group>"; };
		9DF542F6258B1363006CEC97 /* arm_sign_layer_acc.cc */ = {isa = PBXFileReference; fileEncoding = 4; lastKnownFileType = sourcecode.cpp.cpp; path = arm_sign_layer_acc.cc; sourceTree = "<group>"; };
		9DF542F7258B1363006CEC97 /* arm_reformat_layer_acc.cc */ = {isa = PBXFileReference; fileEncoding = 4; lastKnownFileType = sourcecode.cpp.cpp; path = arm_reformat_layer_acc.cc; sourceTree = "<group>"; };
		9DF542F8258B1363006CEC97 /* arm_unary_layer_acc.h */ = {isa = PBXFileReference; fileEncoding = 4; lastKnownFileType = sourcecode.c.h; path = arm_unary_layer_acc.h; sourceTree = "<group>"; };
		9DF542F9258B1363006CEC97 /* arm_selu_layer_acc.cc */ = {isa = PBXFileReference; fileEncoding = 4; lastKnownFileType = sourcecode.cpp.cpp; path = arm_selu_layer_acc.cc; sourceTree = "<group>"; };
		9DF542FA258B1363006CEC97 /* arm_relu6_layer_acc.cc */ = {isa = PBXFileReference; fileEncoding = 4; lastKnownFileType = sourcecode.cpp.cpp; path = arm_relu6_layer_acc.cc; sourceTree = "<group>"; };
		9DF542FB258B1363006CEC97 /* arm_trig_layer_acc.cc */ = {isa = PBXFileReference; fileEncoding = 4; lastKnownFileType = sourcecode.cpp.cpp; path = arm_trig_layer_acc.cc; sourceTree = "<group>"; };
		9DF542FC258B1363006CEC97 /* arm_reduce_log_sum_layer_acc.cc */ = {isa = PBXFileReference; fileEncoding = 4; lastKnownFileType = sourcecode.cpp.cpp; path = arm_reduce_log_sum_layer_acc.cc; sourceTree = "<group>"; };
		9DF542FD258B1363006CEC97 /* arm_reformat_layer_acc.h */ = {isa = PBXFileReference; fileEncoding = 4; lastKnownFileType = sourcecode.c.h; path = arm_reformat_layer_acc.h; sourceTree = "<group>"; };
		9DF542FE258B1363006CEC97 /* arm_arg_max_or_min_layer_acc.cc */ = {isa = PBXFileReference; fileEncoding = 4; lastKnownFileType = sourcecode.cpp.cpp; path = arm_arg_max_or_min_layer_acc.cc; sourceTree = "<group>"; };
		9DF542FF258B1363006CEC97 /* arm_reciprocal_layer_acc.cc */ = {isa = PBXFileReference; fileEncoding = 4; lastKnownFileType = sourcecode.cpp.cpp; path = arm_reciprocal_layer_acc.cc; sourceTree = "<group>"; };
		9DF54301258B1363006CEC97 /* arm_deconv_layer_acc.cc */ = {isa = PBXFileReference; fileEncoding = 4; lastKnownFileType = sourcecode.cpp.cpp; path = arm_deconv_layer_acc.cc; sourceTree = "<group>"; };
		9DF54303258B1363006CEC97 /* arm_deconv_layer_stride.h */ = {isa = PBXFileReference; fileEncoding = 4; lastKnownFileType = sourcecode.c.h; path = arm_deconv_layer_stride.h; sourceTree = "<group>"; };
		9DF54304258B1363006CEC97 /* arm_deconv_fp16_layer_common.h */ = {isa = PBXFileReference; fileEncoding = 4; lastKnownFileType = sourcecode.c.h; path = arm_deconv_fp16_layer_common.h; sourceTree = "<group>"; };
		9DF54305258B1363006CEC97 /* arm_deconv_layer_depthwise.cc */ = {isa = PBXFileReference; fileEncoding = 4; lastKnownFileType = sourcecode.cpp.cpp; path = arm_deconv_layer_depthwise.cc; sourceTree = "<group>"; };
		9DF54306258B1363006CEC97 /* arm_deconv_layer_common.cc */ = {isa = PBXFileReference; fileEncoding = 4; lastKnownFileType = sourcecode.cpp.cpp; path = arm_deconv_layer_common.cc; sourceTree = "<group>"; };
		9DF54308258B1363006CEC97 /* arm_deconv_layer_acc.h */ = {isa = PBXFileReference; fileEncoding = 4; lastKnownFileType = sourcecode.c.h; path = arm_deconv_layer_acc.h; sourceTree = "<group>"; };
		9DF54309258B1364006CEC97 /* arm_deconv_layer_depthwise.h */ = {isa = PBXFileReference; fileEncoding = 4; lastKnownFileType = sourcecode.c.h; path = arm_deconv_layer_depthwise.h; sourceTree = "<group>"; };
		9DF5430A258B1364006CEC97 /* arm_deconv_fp16_layer_depthwise.h */ = {isa = PBXFileReference; fileEncoding = 4; lastKnownFileType = sourcecode.c.h; path = arm_deconv_fp16_layer_depthwise.h; sourceTree = "<group>"; };
		9DF5430B258B1364006CEC97 /* arm_deconv_layer_stride.cc */ = {isa = PBXFileReference; fileEncoding = 4; lastKnownFileType = sourcecode.cpp.cpp; path = arm_deconv_layer_stride.cc; sourceTree = "<group>"; };
		9DF5430C258B1364006CEC97 /* arm_deconv_layer_common.h */ = {isa = PBXFileReference; fileEncoding = 4; lastKnownFileType = sourcecode.c.h; path = arm_deconv_layer_common.h; sourceTree = "<group>"; };
		9DF5430D258B1364006CEC97 /* arm_hard_swish_acc.h */ = {isa = PBXFileReference; fileEncoding = 4; lastKnownFileType = sourcecode.c.h; path = arm_hard_swish_acc.h; sourceTree = "<group>"; };
		9DF5430E258B1364006CEC97 /* arm_reorg_layer_acc.cc */ = {isa = PBXFileReference; fileEncoding = 4; lastKnownFileType = sourcecode.cpp.cpp; path = arm_reorg_layer_acc.cc; sourceTree = "<group>"; };
		9DF5430F258B1364006CEC97 /* arm_hard_sigmoid_acc.cc */ = {isa = PBXFileReference; fileEncoding = 4; lastKnownFileType = sourcecode.cpp.cpp; path = arm_hard_sigmoid_acc.cc; sourceTree = "<group>"; };
		9DF54310258B1364006CEC97 /* arm_reduce_mean_layer_acc.cc */ = {isa = PBXFileReference; fileEncoding = 4; lastKnownFileType = sourcecode.cpp.cpp; path = arm_reduce_mean_layer_acc.cc; sourceTree = "<group>"; };
		9DF54311258B1364006CEC97 /* arm_pool_layer_acc.h */ = {isa = PBXFileReference; fileEncoding = 4; lastKnownFileType = sourcecode.c.h; path = arm_pool_layer_acc.h; sourceTree = "<group>"; };
		9DF54312258B1364006CEC97 /* arm_min_layer_acc.cc */ = {isa = PBXFileReference; fileEncoding = 4; lastKnownFileType = sourcecode.cpp.cpp; path = arm_min_layer_acc.cc; sourceTree = "<group>"; };
		9DF54313258B1364006CEC97 /* arm_max_layer_acc.cc */ = {isa = PBXFileReference; fileEncoding = 4; lastKnownFileType = sourcecode.cpp.cpp; path = arm_max_layer_acc.cc; sourceTree = "<group>"; };
		9DF54314258B1364006CEC97 /* arm_softmax_layer_acc.cc */ = {isa = PBXFileReference; fileEncoding = 4; lastKnownFileType = sourcecode.cpp.cpp; path = arm_softmax_layer_acc.cc; sourceTree = "<group>"; };
		9DF54316258B1364006CEC97 /* arm_add_layer_acc.h */ = {isa = PBXFileReference; fileEncoding = 4; lastKnownFileType = sourcecode.c.h; path = arm_add_layer_acc.h; sourceTree = "<group>"; };
		9DF54317258B1364006CEC97 /* arm_clip_layer_acc.cc */ = {isa = PBXFileReference; fileEncoding = 4; lastKnownFileType = sourcecode.cpp.cpp; path = arm_clip_layer_acc.cc; sourceTree = "<group>"; };
		9DF54318258B1364006CEC97 /* arm_pad_layer_acc.cc */ = {isa = PBXFileReference; fileEncoding = 4; lastKnownFileType = sourcecode.cpp.cpp; path = arm_pad_layer_acc.cc; sourceTree = "<group>"; };
		9DF54319258B1364006CEC97 /* arm_pixel_shuffle_layer_acc.cc */ = {isa = PBXFileReference; fileEncoding = 4; lastKnownFileType = sourcecode.cpp.cpp; path = arm_pixel_shuffle_layer_acc.cc; sourceTree = "<group>"; };
		9DF5431B258B1364006CEC97 /* compute.cc */ = {isa = PBXFileReference; fileEncoding = 4; lastKnownFileType = sourcecode.cpp.cpp; path = compute.cc; sourceTree = "<group>"; };
		9DF5431C258B1364006CEC97 /* winograd_function.cc */ = {isa = PBXFileReference; fileEncoding = 4; lastKnownFileType = sourcecode.cpp.cpp; path = winograd_function.cc; sourceTree = "<group>"; };
		9DF5431D258B1364006CEC97 /* compute.h */ = {isa = PBXFileReference; fileEncoding = 4; lastKnownFileType = sourcecode.c.h; path = compute.h; sourceTree = "<group>"; };
		9DF5431E258B1364006CEC97 /* compute_int8.cc */ = {isa = PBXFileReference; fileEncoding = 4; lastKnownFileType = sourcecode.cpp.cpp; path = compute_int8.cc; sourceTree = "<group>"; };
		9DF54320258B1364006CEC97 /* CONV_BFP16_O4.S */ = {isa = PBXFileReference; fileEncoding = 4; lastKnownFileType = sourcecode.asm; path = CONV_BFP16_O4.S; sourceTree = "<group>"; };
		9DF54321258B1364006CEC97 /* GEMM_INT8_4X8.S */ = {isa = PBXFileReference; fileEncoding = 4; lastKnownFileType = sourcecode.asm; path = GEMM_INT8_4X8.S; sourceTree = "<group>"; };
		9DF54322258B1364006CEC97 /* GEMM_BFP16_N4.S */ = {isa = PBXFileReference; fileEncoding = 4; lastKnownFileType = sourcecode.asm; path = GEMM_BFP16_N4.S; sourceTree = "<group>"; };
		9DF54323258B1364006CEC97 /* CONV_FLOAT_SLIDEW_C3.S */ = {isa = PBXFileReference; fileEncoding = 4; lastKnownFileType = sourcecode.asm; path = CONV_FLOAT_SLIDEW_C3.S; sourceTree = "<group>"; };
		9DF54324258B1364006CEC97 /* CONV_DW_5X5_BFP16_SLIDEW.S */ = {isa = PBXFileReference; fileEncoding = 4; lastKnownFileType = sourcecode.asm; path = CONV_DW_5X5_BFP16_SLIDEW.S; sourceTree = "<group>"; };
		9DF54325258B1364006CEC97 /* DECONV_FLOAT_O4.S */ = {isa = PBXFileReference; fileEncoding = 4; lastKnownFileType = sourcecode.asm; path = DECONV_FLOAT_O4.S; sourceTree = "<group>"; };
		9DF54326258B1364006CEC97 /* CONV_DW_3X3_FLOAT_SLIDEW.S */ = {isa = PBXFileReference; fileEncoding = 4; lastKnownFileType = sourcecode.asm; path = CONV_DW_3X3_FLOAT_SLIDEW.S; sourceTree = "<group>"; };
		9DF54327258B1364006CEC97 /* GEMM_INT8_4X4.S */ = {isa = PBXFileReference; fileEncoding = 4; lastKnownFileType = sourcecode.asm; path = GEMM_INT8_4X4.S; sourceTree = "<group>"; };
		9DF54328258B1364006CEC97 /* CONV_DW_3X3_BFP16_SLIDEW.S */ = {isa = PBXFileReference; fileEncoding = 4; lastKnownFileType = sourcecode.asm; path = CONV_DW_3X3_BFP16_SLIDEW.S; sourceTree = "<group>"; };
		9DF54329258B1364006CEC97 /* CONV_BFP16_SLIDEW_C3.S */ = {isa = PBXFileReference; fileEncoding = 4; lastKnownFileType = sourcecode.asm; path = CONV_BFP16_SLIDEW_C3.S; sourceTree = "<group>"; };
		9DF5432A258B1364006CEC97 /* CONV_DW_5X5_FLOAT_SLIDEW.S */ = {isa = PBXFileReference; fileEncoding = 4; lastKnownFileType = sourcecode.asm; path = CONV_DW_5X5_FLOAT_SLIDEW.S; sourceTree = "<group>"; };
		9DF5432B258B1364006CEC97 /* CONV_FLOAT_O4.S */ = {isa = PBXFileReference; fileEncoding = 4; lastKnownFileType = sourcecode.asm; path = CONV_FLOAT_O4.S; sourceTree = "<group>"; };
		9DF5432C258B1364006CEC97 /* GEMM_FLOAT_N4.S */ = {isa = PBXFileReference; fileEncoding = 4; lastKnownFileType = sourcecode.asm; path = GEMM_FLOAT_N4.S; sourceTree = "<group>"; };
		9DF54335258B1364006CEC97 /* gemm_function.h */ = {isa = PBXFileReference; fileEncoding = 4; lastKnownFileType = sourcecode.c.h; path = gemm_function.h; sourceTree = "<group>"; };
		9DF54336258B1364006CEC97 /* asm_func_name.S */ = {isa = PBXFileReference; fileEncoding = 4; lastKnownFileType = sourcecode.asm; path = asm_func_name.S; sourceTree = "<group>"; };
		9DF54337258B1364006CEC97 /* winograd_function.h */ = {isa = PBXFileReference; fileEncoding = 4; lastKnownFileType = sourcecode.c.h; path = winograd_function.h; sourceTree = "<group>"; };
		9DF54338258B1364006CEC97 /* compute_int8.h */ = {isa = PBXFileReference; fileEncoding = 4; lastKnownFileType = sourcecode.c.h; path = compute_int8.h; sourceTree = "<group>"; };
		9DF5433A258B1364006CEC97 /* CONV_BFP16_O4.S */ = {isa = PBXFileReference; fileEncoding = 4; lastKnownFileType = sourcecode.asm; path = CONV_BFP16_O4.S; sourceTree = "<group>"; };
		9DF5433B258B1364006CEC97 /* CONV_FLOAT_SLIDEW_C3.S */ = {isa = PBXFileReference; fileEncoding = 4; lastKnownFileType = sourcecode.asm; path = CONV_FLOAT_SLIDEW_C3.S; sourceTree = "<group>"; };
		9DF5433C258B1364006CEC97 /* CONV_DW_5x5_BFP16_SLIDEW.S */ = {isa = PBXFileReference; fileEncoding = 4; lastKnownFileType = sourcecode.asm; path = CONV_DW_5x5_BFP16_SLIDEW.S; sourceTree = "<group>"; };
		9DF5433D258B1364006CEC97 /* DECONV_FLOAT_O4.S */ = {isa = PBXFileReference; fileEncoding = 4; lastKnownFileType = sourcecode.asm; path = DECONV_FLOAT_O4.S; sourceTree = "<group>"; };
		9DF5433E258B1364006CEC97 /* GEMM_FLOAT_N8.S */ = {isa = PBXFileReference; fileEncoding = 4; lastKnownFileType = sourcecode.asm; path = GEMM_FLOAT_N8.S; sourceTree = "<group>"; };
		9DF5433F258B1364006CEC97 /* CONV_DW_3X3_FLOAT_SLIDEW.S */ = {isa = PBXFileReference; fileEncoding = 4; lastKnownFileType = sourcecode.asm; path = CONV_DW_3X3_FLOAT_SLIDEW.S; sourceTree = "<group>"; };
		9DF54340258B1364006CEC97 /* GEMM_BFP16_N8.S */ = {isa = PBXFileReference; fileEncoding = 4; lastKnownFileType = sourcecode.asm; path = GEMM_BFP16_N8.S; sourceTree = "<group>"; };
		9DF54341258B1364006CEC97 /* GEMM_INT8_4X4.S */ = {isa = PBXFileReference; fileEncoding = 4; lastKnownFileType = sourcecode.asm; path = GEMM_INT8_4X4.S; sourceTree = "<group>"; };
		9DF54342258B1364006CEC97 /* CONV_DW_3x3_BFP16_SLIDEW.S */ = {isa = PBXFileReference; fileEncoding = 4; lastKnownFileType = sourcecode.asm; path = CONV_DW_3x3_BFP16_SLIDEW.S; sourceTree = "<group>"; };
		9DF54343258B1364006CEC97 /* CONV_BFP16_SLIDEW_C3.S */ = {isa = PBXFileReference; fileEncoding = 4; lastKnownFileType = sourcecode.asm; path = CONV_BFP16_SLIDEW_C3.S; sourceTree = "<group>"; };
		9DF54344258B1364006CEC97 /* CONV_DW_5X5_FLOAT_SLIDEW.S */ = {isa = PBXFileReference; fileEncoding = 4; lastKnownFileType = sourcecode.asm; path = CONV_DW_5X5_FLOAT_SLIDEW.S; sourceTree = "<group>"; };
		9DF54345258B1364006CEC97 /* CONV_FLOAT_O4.S */ = {isa = PBXFileReference; fileEncoding = 4; lastKnownFileType = sourcecode.asm; path = CONV_FLOAT_O4.S; sourceTree = "<group>"; };
		9DF54346258B1364006CEC97 /* GEMM_INT8_8X8.S */ = {isa = PBXFileReference; fileEncoding = 4; lastKnownFileType = sourcecode.asm; path = GEMM_INT8_8X8.S; sourceTree = "<group>"; };
		9DF54348258B1364006CEC97 /* gemm_function.cc */ = {isa = PBXFileReference; fileEncoding = 4; lastKnownFileType = sourcecode.cpp.cpp; path = gemm_function.cc; sourceTree = "<group>"; };
		9DF54349258B1365006CEC97 /* arm_layer_acc.h */ = {isa = PBXFileReference; fileEncoding = 4; lastKnownFileType = sourcecode.c.h; path = arm_layer_acc.h; sourceTree = "<group>"; };
		9DF5434A258B1365006CEC97 /* arm_div_layer_acc.cc */ = {isa = PBXFileReference; fileEncoding = 4; lastKnownFileType = sourcecode.cpp.cpp; path = arm_div_layer_acc.cc; sourceTree = "<group>"; };
		9DF5434B258B1365006CEC97 /* arm_exp_layer_acc.cc */ = {isa = PBXFileReference; fileEncoding = 4; lastKnownFileType = sourcecode.cpp.cpp; path = arm_exp_layer_acc.cc; sourceTree = "<group>"; };
		9DF5434C258B1365006CEC97 /* arm_detection_output_layer_acc.cc */ = {isa = PBXFileReference; fileEncoding = 4; lastKnownFileType = sourcecode.cpp.cpp; path = arm_detection_output_layer_acc.cc; sourceTree = "<group>"; };
		9DF5434D258B1365006CEC97 /* arm_layer_acc.cc */ = {isa = PBXFileReference; fileEncoding = 4; lastKnownFileType = sourcecode.cpp.cpp; path = arm_layer_acc.cc; sourceTree = "<group>"; };
		9DF5434E258B1365006CEC97 /* neon_mathfun.h */ = {isa = PBXFileReference; fileEncoding = 4; lastKnownFileType = sourcecode.c.h; path = neon_mathfun.h; sourceTree = "<group>"; };
		9DF5434F258B1365006CEC97 /* arm_hard_swish_acc.cc */ = {isa = PBXFileReference; fileEncoding = 4; lastKnownFileType = sourcecode.cpp.cpp; path = arm_hard_swish_acc.cc; sourceTree = "<group>"; };
		9DF54350258B1365006CEC97 /* arm_pow_layer_acc.cc */ = {isa = PBXFileReference; fileEncoding = 4; lastKnownFileType = sourcecode.cpp.cpp; path = arm_pow_layer_acc.cc; sourceTree = "<group>"; };
		9DF54351258B1365006CEC97 /* arm_binary_layer_acc.cc */ = {isa = PBXFileReference; fileEncoding = 4; lastKnownFileType = sourcecode.cpp.cpp; path = arm_binary_layer_acc.cc; sourceTree = "<group>"; };
		9DF54352258B1365006CEC97 /* arm_elu_layer_acc.cc */ = {isa = PBXFileReference; fileEncoding = 4; lastKnownFileType = sourcecode.cpp.cpp; path = arm_elu_layer_acc.cc; sourceTree = "<group>"; };
		9DF54353258B1365006CEC97 /* arm_reshape_layer_acc.h */ = {isa = PBXFileReference; fileEncoding = 4; lastKnownFileType = sourcecode.c.h; path = arm_reshape_layer_acc.h; sourceTree = "<group>"; };
		9DF54354258B1365006CEC97 /* arm_upsample_layer_acc.cc */ = {isa = PBXFileReference; fileEncoding = 4; lastKnownFileType = sourcecode.cpp.cpp; path = arm_upsample_layer_acc.cc; sourceTree = "<group>"; };
		9DF54355258B1365006CEC97 /* arm_abs_layer_acc.cc */ = {isa = PBXFileReference; fileEncoding = 4; lastKnownFileType = sourcecode.cpp.cpp; path = arm_abs_layer_acc.cc; sourceTree = "<group>"; };
		9DF54356258B1365006CEC97 /* arm_nchw_layer_acc.cc */ = {isa = PBXFileReference; fileEncoding = 4; lastKnownFileType = sourcecode.cpp.cpp; path = arm_nchw_layer_acc.cc; sourceTree = "<group>"; };
		9DF54358258B1365006CEC97 /* arm_stride_slice_layer_acc.cc */ = {isa = PBXFileReference; fileEncoding = 4; lastKnownFileType = sourcecode.cpp.cpp; path = arm_stride_slice_layer_acc.cc; sourceTree = "<group>"; };
		9DF54359258B1365006CEC97 /* arm_inner_product_layer_acc.h */ = {isa = PBXFileReference; fileEncoding = 4; lastKnownFileType = sourcecode.c.h; path = arm_inner_product_layer_acc.h; sourceTree = "<group>"; };
		9DF5435A258B1365006CEC97 /* Float4.h */ = {isa = PBXFileReference; fileEncoding = 4; lastKnownFileType = sourcecode.c.h; path = Float4.h; sourceTree = "<group>"; };
		9DF5435B258B1365006CEC97 /* arm_signed_mul_layer_acc.h */ = {isa = PBXFileReference; fileEncoding = 4; lastKnownFileType = sourcecode.c.h; path = arm_signed_mul_layer_acc.h; sourceTree = "<group>"; };
		9DF5435E258B1365006CEC97 /* arm_neg_layer_acc.cc */ = {isa = PBXFileReference; fileEncoding = 4; lastKnownFileType = sourcecode.cpp.cpp; path = arm_neg_layer_acc.cc; sourceTree = "<group>"; };
		9DF5435F258B1365006CEC97 /* arm_reduce_sum_square_layer_acc.cc */ = {isa = PBXFileReference; fileEncoding = 4; lastKnownFileType = sourcecode.cpp.cpp; path = arm_reduce_sum_square_layer_acc.cc; sourceTree = "<group>"; };
		9DF54360258B1365006CEC97 /* arm_log_sigmoid_layer_acc.cc */ = {isa = PBXFileReference; fileEncoding = 4; lastKnownFileType = sourcecode.cpp.cpp; path = arm_log_sigmoid_layer_acc.cc; sourceTree = "<group>"; };
		9DF54361258B1365006CEC97 /* arm_reduce_l1_layer_acc.cc */ = {isa = PBXFileReference; fileEncoding = 4; lastKnownFileType = sourcecode.cpp.cpp; path = arm_reduce_l1_layer_acc.cc; sourceTree = "<group>"; };
		9DF54362258B1365006CEC97 /* arm_priorbox_layer_acc.cc */ = {isa = PBXFileReference; fileEncoding = 4; lastKnownFileType = sourcecode.cpp.cpp; path = arm_priorbox_layer_acc.cc; sourceTree = "<group>"; };
		9DF54364258B1365006CEC97 /* arm_conv_int8_layer_depthwise.cc */ = {isa = PBXFileReference; fileEncoding = 4; lastKnownFileType = sourcecode.cpp.cpp; path = arm_conv_int8_layer_depthwise.cc; sourceTree = "<group>"; };
		9DF54365258B1365006CEC97 /* arm_conv_layer_depthwise_s1.h */ = {isa = PBXFileReference; fileEncoding = 4; lastKnownFileType = sourcecode.c.h; path = arm_conv_layer_depthwise_s1.h; sourceTree = "<group>"; };
		9DF54366258B1365006CEC97 /* arm_conv_layer_common.cc */ = {isa = PBXFileReference; fileEncoding = 4; lastKnownFileType = sourcecode.cpp.cpp; path = arm_conv_layer_common.cc; sourceTree = "<group>"; };
		9DF54367258B1365006CEC97 /* arm_conv_layer_1x1.h */ = {isa = PBXFileReference; fileEncoding = 4; lastKnownFileType = sourcecode.c.h; path = arm_conv_layer_1x1.h; sourceTree = "<group>"; };
		9DF54369258B1365006CEC97 /* arm_conv_layer_common.h */ = {isa = PBXFileReference; fileEncoding = 4; lastKnownFileType = sourcecode.c.h; path = arm_conv_layer_common.h; sourceTree = "<group>"; };
		9DF5436A258B1365006CEC97 /* arm_conv_layer_c3.h */ = {isa = PBXFileReference; fileEncoding = 4; lastKnownFileType = sourcecode.c.h; path = arm_conv_layer_c3.h; sourceTree = "<group>"; };
		9DF5436B258B1365006CEC97 /* arm_conv_int8_layer_common.h */ = {isa = PBXFileReference; fileEncoding = 4; lastKnownFileType = sourcecode.c.h; path = arm_conv_int8_layer_common.h; sourceTree = "<group>"; };
		9DF5436D258B1365006CEC97 /* arm_conv_fp16_layer_c3.h */ = {isa = PBXFileReference; fileEncoding = 4; lastKnownFileType = sourcecode.c.h; path = arm_conv_fp16_layer_c3.h; sourceTree = "<group>"; };
		9DF5436E258B1365006CEC97 /* arm_conv_int8_layer_1x1.cc */ = {isa = PBXFileReference; fileEncoding = 4; lastKnownFileType = sourcecode.cpp.cpp; path = arm_conv_int8_layer_1x1.cc; sourceTree = "<group>"; };
		9DF5436F258B1365006CEC97 /* arm_conv_fp16_layer_depthwise_s1.h */ = {isa = PBXFileReference; fileEncoding = 4; lastKnownFileType = sourcecode.c.h; path = arm_conv_fp16_layer_depthwise_s1.h; sourceTree = "<group>"; };
		9DF54370258B1365006CEC97 /* arm_conv_fp16_layer_depthwise.h */ = {isa = PBXFileReference; fileEncoding = 4; lastKnownFileType = sourcecode.c.h; path = arm_conv_fp16_layer_depthwise.h; sourceTree = "<group>"; };
		9DF54371258B1365006CEC97 /* arm_conv_layer_1x1.cc */ = {isa = PBXFileReference; fileEncoding = 4; lastKnownFileType = sourcecode.cpp.cpp; path = arm_conv_layer_1x1.cc; sourceTree = "<group>"; };
		9DF54372258B1365006CEC97 /* arm_conv_layer_acc.h */ = {isa = PBXFileReference; fileEncoding = 4; lastKnownFileType = sourcecode.c.h; path = arm_conv_layer_acc.h; sourceTree = "<group>"; };
		9DF54373258B1365006CEC97 /* arm_conv_fp16_layer_3x3.h */ = {isa = PBXFileReference; fileEncoding = 4; lastKnownFileType = sourcecode.c.h; path = arm_conv_fp16_layer_3x3.h; sourceTree = "<group>"; };
		9DF54374258B1365006CEC97 /* arm_conv_fp16_layer_common.h */ = {isa = PBXFileReference; fileEncoding = 4; lastKnownFileType = sourcecode.c.h; path = arm_conv_fp16_layer_common.h; sourceTree = "<group>"; };
		9DF54375258B1365006CEC97 /* arm_conv_layer_3x3.cc */ = {isa = PBXFileReference; fileEncoding = 4; lastKnownFileType = sourcecode.cpp.cpp; path = arm_conv_layer_3x3.cc; sourceTree = "<group>"; };
		9DF54376258B1365006CEC97 /* arm_conv_int8_layer_1x1.h */ = {isa = PBXFileReference; fileEncoding = 4; lastKnownFileType = sourcecode.c.h; path = arm_conv_int8_layer_1x1.h; sourceTree = "<group>"; };
		9DF54377258B1365006CEC97 /* arm_conv_layer_depthwise.cc */ = {isa = PBXFileReference; fileEncoding = 4; lastKnownFileType = sourcecode.cpp.cpp; path = arm_conv_layer_depthwise.cc; sourceTree = "<group>"; };
		9DF54378258B1365006CEC97 /* arm_conv_int8_layer_common.cc */ = {isa = PBXFileReference; fileEncoding = 4; lastKnownFileType = sourcecode.cpp.cpp; path = arm_conv_int8_layer_common.cc; sourceTree = "<group>"; };
		9DF54379258B1365006CEC97 /* arm_conv_layer_group.h */ = {isa = PBXFileReference; fileEncoding = 4; lastKnownFileType = sourcecode.c.h; path = arm_conv_layer_group.h; sourceTree = "<group>"; };
		9DF5437A258B1365006CEC97 /* arm_conv_layer_3x3.h */ = {isa = PBXFileReference; fileEncoding = 4; lastKnownFileType = sourcecode.c.h; path = arm_conv_layer_3x3.h; sourceTree = "<group>"; };
		9DF5437C258B1365006CEC97 /* arm_conv_layer_c3.cc */ = {isa = PBXFileReference; fileEncoding = 4; lastKnownFileType = sourcecode.cpp.cpp; path = arm_conv_layer_c3.cc; sourceTree = "<group>"; };
		9DF5437D258B1365006CEC97 /* arm_conv_layer_acc_factory.h */ = {isa = PBXFileReference; fileEncoding = 4; lastKnownFileType = sourcecode.c.h; path = arm_conv_layer_acc_factory.h; sourceTree = "<group>"; };
		9DF5437E258B1365006CEC97 /* arm_conv_layer_acc_factory.cc */ = {isa = PBXFileReference; fileEncoding = 4; lastKnownFileType = sourcecode.cpp.cpp; path = arm_conv_layer_acc_factory.cc; sourceTree = "<group>"; };
		9DF5437F258B1365006CEC97 /* arm_conv_int8_layer_depthwise.h */ = {isa = PBXFileReference; fileEncoding = 4; lastKnownFileType = sourcecode.c.h; path = arm_conv_int8_layer_depthwise.h; sourceTree = "<group>"; };
		9DF54380258B1365006CEC97 /* arm_conv_layer_acc.cc */ = {isa = PBXFileReference; fileEncoding = 4; lastKnownFileType = sourcecode.cpp.cpp; path = arm_conv_layer_acc.cc; sourceTree = "<group>"; };
		9DF54383258B1365006CEC97 /* arm_conv_layer_group.cc */ = {isa = PBXFileReference; fileEncoding = 4; lastKnownFileType = sourcecode.cpp.cpp; path = arm_conv_layer_group.cc; sourceTree = "<group>"; };
		9DF54384258B1365006CEC97 /* arm_conv_layer_depthwise.h */ = {isa = PBXFileReference; fileEncoding = 4; lastKnownFileType = sourcecode.c.h; path = arm_conv_layer_depthwise.h; sourceTree = "<group>"; };
		9DF54385258B1365006CEC97 /* arm_conv_layer_depthwise_s1.cc */ = {isa = PBXFileReference; fileEncoding = 4; lastKnownFileType = sourcecode.cpp.cpp; path = arm_conv_layer_depthwise_s1.cc; sourceTree = "<group>"; };
		9DF54386258B1366006CEC97 /* arm_reduce_layer_acc.h */ = {isa = PBXFileReference; fileEncoding = 4; lastKnownFileType = sourcecode.c.h; path = arm_reduce_layer_acc.h; sourceTree = "<group>"; };
		9DF54387258B1366006CEC97 /* arm_signed_mul_layer_acc.cc */ = {isa = PBXFileReference; fileEncoding = 4; lastKnownFileType = sourcecode.cpp.cpp; path = arm_signed_mul_layer_acc.cc; sourceTree = "<group>"; };
		9DF5438A258B1366006CEC97 /* arm_reduce_max_layer_acc.cc */ = {isa = PBXFileReference; fileEncoding = 4; lastKnownFileType = sourcecode.cpp.cpp; path = arm_reduce_max_layer_acc.cc; sourceTree = "<group>"; };
		9DF5438B258B1366006CEC97 /* arm_reduce_min_layer_acc.cc */ = {isa = PBXFileReference; fileEncoding = 4; lastKnownFileType = sourcecode.cpp.cpp; path = arm_reduce_min_layer_acc.cc; sourceTree = "<group>"; };
		9DF5438C258B1366006CEC97 /* arm_upsample_layer_acc.h */ = {isa = PBXFileReference; fileEncoding = 4; lastKnownFileType = sourcecode.c.h; path = arm_upsample_layer_acc.h; sourceTree = "<group>"; };
		9DF5438D258B1366006CEC97 /* arm_floor_layer_acc.cc */ = {isa = PBXFileReference; fileEncoding = 4; lastKnownFileType = sourcecode.cpp.cpp; path = arm_floor_layer_acc.cc; sourceTree = "<group>"; };
		9DF5438E258B1366006CEC97 /* arm_shuffle_layer_acc.cc */ = {isa = PBXFileReference; fileEncoding = 4; lastKnownFileType = sourcecode.cpp.cpp; path = arm_shuffle_layer_acc.cc; sourceTree = "<group>"; };
		9DF5438F258B1366006CEC97 /* arm_softplus_layer_acc.cc */ = {isa = PBXFileReference; fileEncoding = 4; lastKnownFileType = sourcecode.cpp.cpp; path = arm_softplus_layer_acc.cc; sourceTree = "<group>"; };
		9DF54390258B1366006CEC97 /* arm_reduce_sum_layer_acc.cc */ = {isa = PBXFileReference; fileEncoding = 4; lastKnownFileType = sourcecode.cpp.cpp; path = arm_reduce_sum_layer_acc.cc; sourceTree = "<group>"; };
		9DF54391258B1366006CEC97 /* arm_batch_norm_layer_acc.h */ = {isa = PBXFileReference; fileEncoding = 4; lastKnownFileType = sourcecode.c.h; path = arm_batch_norm_layer_acc.h; sourceTree = "<group>"; };
		9DF54443258B162F006CEC97 /* npu_common_utils.h */ = {isa = PBXFileReference; fileEncoding = 4; lastKnownFileType = sourcecode.c.h; path = npu_common_utils.h; sourceTree = "<group>"; };
		9DF54444258B162F006CEC97 /* blob_converter_default.cc */ = {isa = PBXFileReference; fileEncoding = 4; lastKnownFileType = sourcecode.cpp.cpp; path = blob_converter_default.cc; sourceTree = "<group>"; };
		9DF54445258B162F006CEC97 /* blob_converter_default.h */ = {isa = PBXFileReference; fileEncoding = 4; lastKnownFileType = sourcecode.c.h; path = blob_converter_default.h; sourceTree = "<group>"; };
		9DF54446258B162F006CEC97 /* npu_common_utils.cc */ = {isa = PBXFileReference; fileEncoding = 4; lastKnownFileType = sourcecode.cpp.cpp; path = npu_common_utils.cc; sourceTree = "<group>"; };
		9DF54448258B162F006CEC97 /* random_data_utils.h */ = {isa = PBXFileReference; fileEncoding = 4; lastKnownFileType = sourcecode.c.h; path = random_data_utils.h; sourceTree = "<group>"; };
		9DF54449258B162F006CEC97 /* random_data_utils.cc */ = {isa = PBXFileReference; fileEncoding = 4; lastKnownFileType = sourcecode.cpp.cpp; path = random_data_utils.cc; sourceTree = "<group>"; };
		E4D05B7C259DCB2D00921502 /* arm_conv_fp16_layer_depthwise.cc */ = {isa = PBXFileReference; fileEncoding = 4; lastKnownFileType = sourcecode.cpp.cpp; path = arm_conv_fp16_layer_depthwise.cc; sourceTree = "<group>"; };
		E4D05B7D259DCB2D00921502 /* compute_half.h */ = {isa = PBXFileReference; fileEncoding = 4; lastKnownFileType = sourcecode.c.h; path = compute_half.h; sourceTree = "<group>"; };
		E4D05B7E259DCB2D00921502 /* arm_deconv_fp16_layer_common.cc */ = {isa = PBXFileReference; fileEncoding = 4; lastKnownFileType = sourcecode.cpp.cpp; path = arm_deconv_fp16_layer_common.cc; sourceTree = "<group>"; };
		E4D05B81259DCB2D00921502 /* DECONV_FP16_O8_C1.S */ = {isa = PBXFileReference; fileEncoding = 4; lastKnownFileType = sourcecode.asm; path = DECONV_FP16_O8_C1.S; sourceTree = "<group>"; };
		E4D05B82259DCB2D00921502 /* CONV_DW_3X3_FP16_SLIDEW.S */ = {isa = PBXFileReference; fileEncoding = 4; lastKnownFileType = sourcecode.asm; path = CONV_DW_3X3_FP16_SLIDEW.S; sourceTree = "<group>"; };
		E4D05B83259DCB2D00921502 /* GEMM_FP16_N8.S */ = {isa = PBXFileReference; fileEncoding = 4; lastKnownFileType = sourcecode.asm; path = GEMM_FP16_N8.S; sourceTree = "<group>"; };
		E4D05B84259DCB2D00921502 /* FLOAT2HALF.S */ = {isa = PBXFileReference; fileEncoding = 4; lastKnownFileType = sourcecode.asm; path = FLOAT2HALF.S; sourceTree = "<group>"; };
		E4D05B86259DCB2D00921502 /* CONV_FP16_SLIDEW_C3.S */ = {isa = PBXFileReference; fileEncoding = 4; lastKnownFileType = sourcecode.asm; path = CONV_FP16_SLIDEW_C3.S; sourceTree = "<group>"; };
		E4D05B87259DCB2D00921502 /* DECONV_FP16_O8.S */ = {isa = PBXFileReference; fileEncoding = 4; lastKnownFileType = sourcecode.asm; path = DECONV_FP16_O8.S; sourceTree = "<group>"; };
		E4D05B88259DCB2D00921502 /* HALF2FLOAT.S */ = {isa = PBXFileReference; fileEncoding = 4; lastKnownFileType = sourcecode.asm; path = HALF2FLOAT.S; sourceTree = "<group>"; };
		E4D05B8B259DCB2D00921502 /* arm_unary_fp16_layer.h */ = {isa = PBXFileReference; fileEncoding = 4; lastKnownFileType = sourcecode.c.h; path = arm_unary_fp16_layer.h; sourceTree = "<group>"; };
		E4D05B8C259DCB2D00921502 /* arm_conv_fp16_layer_c3.cc */ = {isa = PBXFileReference; fileEncoding = 4; lastKnownFileType = sourcecode.cpp.cpp; path = arm_conv_fp16_layer_c3.cc; sourceTree = "<group>"; };
		E4D05B8F259DCB2D00921502 /* arm_conv_fp16_layer_depthwise_s1.cc */ = {isa = PBXFileReference; fileEncoding = 4; lastKnownFileType = sourcecode.cpp.cpp; path = arm_conv_fp16_layer_depthwise_s1.cc; sourceTree = "<group>"; };
		E4D05B90259DCB2D00921502 /* arm_sigmoid_fp16_layer.cc */ = {isa = PBXFileReference; fileEncoding = 4; lastKnownFileType = sourcecode.cpp.cpp; path = arm_sigmoid_fp16_layer.cc; sourceTree = "<group>"; };
		E4D05B91259DCB2D00921502 /* arm_deconv_fp16_layer_depthwise.cc */ = {isa = PBXFileReference; fileEncoding = 4; lastKnownFileType = sourcecode.cpp.cpp; path = arm_deconv_fp16_layer_depthwise.cc; sourceTree = "<group>"; };
		E4D05B93259DCB2D00921502 /* DECONV_FP16_O8_C1.S */ = {isa = PBXFileReference; fileEncoding = 4; lastKnownFileType = sourcecode.asm; path = DECONV_FP16_O8_C1.S; sourceTree = "<group>"; };
		E4D05B94259DCB2D00921502 /* CONV_DW_3X3_FP16_SLIDEW.S */ = {isa = PBXFileReference; fileEncoding = 4; lastKnownFileType = sourcecode.asm; path = CONV_DW_3X3_FP16_SLIDEW.S; sourceTree = "<group>"; };
		E4D05B95259DCB2D00921502 /* GEMM_FP16_N8.S */ = {isa = PBXFileReference; fileEncoding = 4; lastKnownFileType = sourcecode.asm; path = GEMM_FP16_N8.S; sourceTree = "<group>"; };
		E4D05B96259DCB2D00921502 /* FLOAT2HALF.S */ = {isa = PBXFileReference; fileEncoding = 4; lastKnownFileType = sourcecode.asm; path = FLOAT2HALF.S; sourceTree = "<group>"; };
		E4D05B97259DCB2D00921502 /* CONV_FP16_SLIDEW_C3.S */ = {isa = PBXFileReference; fileEncoding = 4; lastKnownFileType = sourcecode.asm; path = CONV_FP16_SLIDEW_C3.S; sourceTree = "<group>"; };
		E4D05B98259DCB2D00921502 /* DECONV_FP16_O8.S */ = {isa = PBXFileReference; fileEncoding = 4; lastKnownFileType = sourcecode.asm; path = DECONV_FP16_O8.S; sourceTree = "<group>"; };
		E4D05B99259DCB2D00921502 /* HALF2FLOAT.S */ = {isa = PBXFileReference; fileEncoding = 4; lastKnownFileType = sourcecode.asm; path = HALF2FLOAT.S; sourceTree = "<group>"; };
		E4D05B9B259DCB2D00921502 /* compute_half.cc */ = {isa = PBXFileReference; fileEncoding = 4; lastKnownFileType = sourcecode.cpp.cpp; path = compute_half.cc; sourceTree = "<group>"; };
		E4D05B9C259DCB2D00921502 /* arm_softmax_fp16_layer.cc */ = {isa = PBXFileReference; fileEncoding = 4; lastKnownFileType = sourcecode.cpp.cpp; path = arm_softmax_fp16_layer.cc; sourceTree = "<group>"; };
		E4D05B9F259DCB2D00921502 /* arm_conv_fp16_layer_3x3.cc */ = {isa = PBXFileReference; fileEncoding = 4; lastKnownFileType = sourcecode.cpp.cpp; path = arm_conv_fp16_layer_3x3.cc; sourceTree = "<group>"; };
		E4D05BA0259DCB2D00921502 /* arm_relu6_fp16_layer.cc */ = {isa = PBXFileReference; fileEncoding = 4; lastKnownFileType = sourcecode.cpp.cpp; path = arm_relu6_fp16_layer.cc; sourceTree = "<group>"; };
		E4D05BA1259DCB2D00921502 /* arm_conv_fp16_layer_common.cc */ = {isa = PBXFileReference; fileEncoding = 4; lastKnownFileType = sourcecode.cpp.cpp; path = arm_conv_fp16_layer_common.cc; sourceTree = "<group>"; };
		E4D05BA4259DCB2D00921502 /* winograd_function_fp16.cc */ = {isa = PBXFileReference; fileEncoding = 4; lastKnownFileType = sourcecode.cpp.cpp; path = winograd_function_fp16.cc; sourceTree = "<group>"; };
		E4D05BE4259F15C600921502 /* arm_relu_layer_acc.h */ = {isa = PBXFileReference; fileEncoding = 4; lastKnownFileType = sourcecode.c.h; path = arm_relu_layer_acc.h; sourceTree = "<group>"; };
		E4D05BE5259F15C600921502 /* arm_batch_norm_layer_acc.cc */ = {isa = PBXFileReference; fileEncoding = 4; lastKnownFileType = sourcecode.cpp.cpp; path = arm_batch_norm_layer_acc.cc; sourceTree = "<group>"; };
		E4D05BE6259F15C600921502 /* arm_softmax_layer_acc.h */ = {isa = PBXFileReference; fileEncoding = 4; lastKnownFileType = sourcecode.c.h; path = arm_softmax_layer_acc.h; sourceTree = "<group>"; };
		E4D05BE7259F15C600921502 /* arm_permute_layer_acc.cc */ = {isa = PBXFileReference; fileEncoding = 4; lastKnownFileType = sourcecode.cpp.cpp; path = arm_permute_layer_acc.cc; sourceTree = "<group>"; };
		E4D05BE8259F15C700921502 /* arm_pool_layer_acc.cc */ = {isa = PBXFileReference; fileEncoding = 4; lastKnownFileType = sourcecode.cpp.cpp; path = arm_pool_layer_acc.cc; sourceTree = "<group>"; };
		E4D05BE9259F15C700921502 /* arm_concat_layer_acc.cc */ = {isa = PBXFileReference; fileEncoding = 4; lastKnownFileType = sourcecode.cpp.cpp; path = arm_concat_layer_acc.cc; sourceTree = "<group>"; };
		E4D05BEA259F15C700921502 /* arm_prelu_layer_acc.cc */ = {isa = PBXFileReference; fileEncoding = 4; lastKnownFileType = sourcecode.cpp.cpp; path = arm_prelu_layer_acc.cc; sourceTree = "<group>"; };
		E4D05BEB259F15C700921502 /* arm_relu_layer_acc.cc */ = {isa = PBXFileReference; fileEncoding = 4; lastKnownFileType = sourcecode.cpp.cpp; path = arm_relu_layer_acc.cc; sourceTree = "<group>"; };
		E4D05BF5259F161000921502 /* arm_batch_norm_fp16_layer.cc */ = {isa = PBXFileReference; fileEncoding = 4; lastKnownFileType = sourcecode.cpp.cpp; path = arm_batch_norm_fp16_layer.cc; sourceTree = "<group>"; };
		E4D05BF6259F161000921502 /* arm_prelu_fp16_layer.cc */ = {isa = PBXFileReference; fileEncoding = 4; lastKnownFileType = sourcecode.cpp.cpp; path = arm_prelu_fp16_layer.cc; sourceTree = "<group>"; };
		E4D05BF7259F161000921502 /* arm_relu_fp16_layer.cc */ = {isa = PBXFileReference; fileEncoding = 4; lastKnownFileType = sourcecode.cpp.cpp; path = arm_relu_fp16_layer.cc; sourceTree = "<group>"; };
		E4D05BFF259F1B7300921502 /* arm_add_fp16_layer.cc */ = {isa = PBXFileReference; fileEncoding = 4; lastKnownFileType = sourcecode.cpp.cpp; path = arm_add_fp16_layer.cc; sourceTree = "<group>"; };
		E4D05C02259F1BA700921502 /* arm_add_layer_acc.cc */ = {isa = PBXFileReference; fileEncoding = 4; lastKnownFileType = sourcecode.cpp.cpp; path = arm_add_layer_acc.cc; sourceTree = "<group>"; };
		EC0BE13425144B5D009BD69A /* detection_post_process_utils.h */ = {isa = PBXFileReference; fileEncoding = 4; lastKnownFileType = sourcecode.c.h; path = detection_post_process_utils.h; sourceTree = "<group>"; };
		EC0BE13525144B5D009BD69A /* detection_post_process_utils.cc */ = {isa = PBXFileReference; fileEncoding = 4; lastKnownFileType = sourcecode.cpp.cpp; path = detection_post_process_utils.cc; sourceTree = "<group>"; };
		EC0BE13625144B5D009BD69A /* string_utils.cc */ = {isa = PBXFileReference; fileEncoding = 4; lastKnownFileType = sourcecode.cpp.cpp; path = string_utils.cc; sourceTree = "<group>"; };
		EC0BE14825144BB7009BD69A /* reduce_l1_layer.cc */ = {isa = PBXFileReference; fileEncoding = 4; lastKnownFileType = sourcecode.cpp.cpp; path = reduce_l1_layer.cc; sourceTree = "<group>"; };
		EC0BE14925144BB8009BD69A /* ceil_layer.cc */ = {isa = PBXFileReference; fileEncoding = 4; lastKnownFileType = sourcecode.cpp.cpp; path = ceil_layer.cc; sourceTree = "<group>"; };
		EC0BE14A25144BB8009BD69A /* signed_mul_layer.cc */ = {isa = PBXFileReference; fileEncoding = 4; lastKnownFileType = sourcecode.cpp.cpp; path = signed_mul_layer.cc; sourceTree = "<group>"; };
		EC0BE14B25144BB8009BD69A /* squared_difference_layer.cc */ = {isa = PBXFileReference; fileEncoding = 4; lastKnownFileType = sourcecode.cpp.cpp; path = squared_difference_layer.cc; sourceTree = "<group>"; };
		EC0BE14C25144BB8009BD69A /* detection_post_process_layer.cc */ = {isa = PBXFileReference; fileEncoding = 4; lastKnownFileType = sourcecode.cpp.cpp; path = detection_post_process_layer.cc; sourceTree = "<group>"; };
		EC0BE14D25144BB8009BD69A /* arg_max_or_min_layer.cc */ = {isa = PBXFileReference; fileEncoding = 4; lastKnownFileType = sourcecode.cpp.cpp; path = arg_max_or_min_layer.cc; sourceTree = "<group>"; };
		EC0BE14E25144BB8009BD69A /* rsqrt_layer.cc */ = {isa = PBXFileReference; fileEncoding = 4; lastKnownFileType = sourcecode.cpp.cpp; path = rsqrt_layer.cc; sourceTree = "<group>"; };
		EC0BE15825144BE3009BD69A /* layer_interpreter_macro.h */ = {isa = PBXFileReference; fileEncoding = 4; lastKnownFileType = sourcecode.c.h; path = layer_interpreter_macro.h; sourceTree = "<group>"; };
		EC0BE15925144BE4009BD69A /* squared_difference_layer_interpreter.cc */ = {isa = PBXFileReference; fileEncoding = 4; lastKnownFileType = sourcecode.cpp.cpp; path = squared_difference_layer_interpreter.cc; sourceTree = "<group>"; };
		EC0BE15A25144BE4009BD69A /* detection_post_process_layer_interpreter.cc */ = {isa = PBXFileReference; fileEncoding = 4; lastKnownFileType = sourcecode.cpp.cpp; path = detection_post_process_layer_interpreter.cc; sourceTree = "<group>"; };
		EC0BE15B25144BE4009BD69A /* squeeze_layer_interpreter.cc */ = {isa = PBXFileReference; fileEncoding = 4; lastKnownFileType = sourcecode.cpp.cpp; path = squeeze_layer_interpreter.cc; sourceTree = "<group>"; };
		EC0BE15C25144BE4009BD69A /* signed_mul_layer_interpreter.cc */ = {isa = PBXFileReference; fileEncoding = 4; lastKnownFileType = sourcecode.cpp.cpp; path = signed_mul_layer_interpreter.cc; sourceTree = "<group>"; };
		EC0BE15D25144BE4009BD69A /* arg_max_or_min_layer_interpreter.cc */ = {isa = PBXFileReference; fileEncoding = 4; lastKnownFileType = sourcecode.cpp.cpp; path = arg_max_or_min_layer_interpreter.cc; sourceTree = "<group>"; };
		EC0BE16425144C0F009BD69A /* elu_layer_interpreter.cc */ = {isa = PBXFileReference; fileEncoding = 4; lastKnownFileType = sourcecode.cpp.cpp; path = elu_layer_interpreter.cc; sourceTree = "<group>"; };
		EC0BE16525144C0F009BD69A /* selu_layer_interpreter.cc */ = {isa = PBXFileReference; fileEncoding = 4; lastKnownFileType = sourcecode.cpp.cpp; path = selu_layer_interpreter.cc; sourceTree = "<group>"; };
		EC0BE16625144C0F009BD69A /* normalize_layer_interpreter.cc */ = {isa = PBXFileReference; fileEncoding = 4; lastKnownFileType = sourcecode.cpp.cpp; path = normalize_layer_interpreter.cc; sourceTree = "<group>"; };
		EC0BE16725144C0F009BD69A /* prior_box_layer_interpreter.cc */ = {isa = PBXFileReference; fileEncoding = 4; lastKnownFileType = sourcecode.cpp.cpp; path = prior_box_layer_interpreter.cc; sourceTree = "<group>"; };
		EC0BE16825144C0F009BD69A /* scale_layer_interpreter.cc */ = {isa = PBXFileReference; fileEncoding = 4; lastKnownFileType = sourcecode.cpp.cpp; path = scale_layer_interpreter.cc; sourceTree = "<group>"; };
		EC0BE16925144C0F009BD69A /* pad_layer_interpreter.cc */ = {isa = PBXFileReference; fileEncoding = 4; lastKnownFileType = sourcecode.cpp.cpp; path = pad_layer_interpreter.cc; sourceTree = "<group>"; };
		EC0BE16A25144C0F009BD69A /* clip_layer_interpreter.cc */ = {isa = PBXFileReference; fileEncoding = 4; lastKnownFileType = sourcecode.cpp.cpp; path = clip_layer_interpreter.cc; sourceTree = "<group>"; };
		EC0BE16B25144C0F009BD69A /* reorg_layer_interpreter.cc */ = {isa = PBXFileReference; fileEncoding = 4; lastKnownFileType = sourcecode.cpp.cpp; path = reorg_layer_interpreter.cc; sourceTree = "<group>"; };
		EC0BE16C25144C0F009BD69A /* detection_output_layer_interpreter.cc */ = {isa = PBXFileReference; fileEncoding = 4; lastKnownFileType = sourcecode.cpp.cpp; path = detection_output_layer_interpreter.cc; sourceTree = "<group>"; };
		EC0BE16D25144C0F009BD69A /* reduce_op_layer_interpreter.cc */ = {isa = PBXFileReference; fileEncoding = 4; lastKnownFileType = sourcecode.cpp.cpp; path = reduce_op_layer_interpreter.cc; sourceTree = "<group>"; };
		EC0BE16E25144C10009BD69A /* instance_norm_layer_interpreter.cc */ = {isa = PBXFileReference; fileEncoding = 4; lastKnownFileType = sourcecode.cpp.cpp; path = instance_norm_layer_interpreter.cc; sourceTree = "<group>"; };
		EC0BE16F25144C10009BD69A /* roi_pooling_layer_interpreter.cc */ = {isa = PBXFileReference; fileEncoding = 4; lastKnownFileType = sourcecode.cpp.cpp; path = roi_pooling_layer_interpreter.cc; sourceTree = "<group>"; };
		EC0BE17025144C10009BD69A /* prelu_layer_interpreter.cc */ = {isa = PBXFileReference; fileEncoding = 4; lastKnownFileType = sourcecode.cpp.cpp; path = prelu_layer_interpreter.cc; sourceTree = "<group>"; };
		EC0BE17125144C10009BD69A /* unary_op_layer_interpreter.cc */ = {isa = PBXFileReference; fileEncoding = 4; lastKnownFileType = sourcecode.cpp.cpp; path = unary_op_layer_interpreter.cc; sourceTree = "<group>"; };
		EC0BE1B9251DBE65009BD69A /* mat_converter_utils.cc */ = {isa = PBXFileReference; fileEncoding = 4; lastKnownFileType = sourcecode.cpp.cpp; path = mat_converter_utils.cc; sourceTree = "<group>"; };
		EC0BE1BA251DBE65009BD69A /* mat_converter_utils.h */ = {isa = PBXFileReference; fileEncoding = 4; lastKnownFileType = sourcecode.c.h; path = mat_converter_utils.h; sourceTree = "<group>"; };
		EC2CF72325078C1200EE3899 /* metal_mat_converter.mm */ = {isa = PBXFileReference; fileEncoding = 4; lastKnownFileType = sourcecode.cpp.objcpp; path = metal_mat_converter.mm; sourceTree = "<group>"; };
		EC2CF72425078C1200EE3899 /* metal_mat_converter.metal */ = {isa = PBXFileReference; fileEncoding = 4; lastKnownFileType = sourcecode.metal; path = metal_mat_converter.metal; sourceTree = "<group>"; };
		EC2CF7802511F80500EE3899 /* metal_arg_max_or_min_layer_acc.mm */ = {isa = PBXFileReference; fileEncoding = 4; lastKnownFileType = sourcecode.cpp.objcpp; path = metal_arg_max_or_min_layer_acc.mm; sourceTree = "<group>"; };
		EC2CF7812511F80500EE3899 /* metal_arg_max_or_min_layer_acc.metal */ = {isa = PBXFileReference; fileEncoding = 4; lastKnownFileType = sourcecode.metal; path = metal_arg_max_or_min_layer_acc.metal; sourceTree = "<group>"; };
		EC880548255FE59D00BC4EDD /* net_optimizer_fuse_conv_post.h */ = {isa = PBXFileReference; fileEncoding = 4; lastKnownFileType = sourcecode.c.h; path = net_optimizer_fuse_conv_post.h; sourceTree = "<group>"; };
		EC880549255FE59D00BC4EDD /* net_optimizer_fuse_conv_post.cc */ = {isa = PBXFileReference; fileEncoding = 4; lastKnownFileType = sourcecode.cpp.cpp; path = net_optimizer_fuse_conv_post.cc; sourceTree = "<group>"; };
		ECBFFC75258C840400216CD2 /* encryption.h */ = {isa = PBXFileReference; fileEncoding = 4; lastKnownFileType = sourcecode.c.h; path = encryption.h; sourceTree = "<group>"; };
		ECBFFC76258C840400216CD2 /* encryption.cc */ = {isa = PBXFileReference; fileEncoding = 4; lastKnownFileType = sourcecode.cpp.cpp; path = encryption.cc; sourceTree = "<group>"; };
		ECBFFC77258C840400216CD2 /* model_interpreter.h */ = {isa = PBXFileReference; fileEncoding = 4; lastKnownFileType = sourcecode.c.h; path = model_interpreter.h; sourceTree = "<group>"; };
		ECBFFC78258C840400216CD2 /* model_packer.h */ = {isa = PBXFileReference; fileEncoding = 4; lastKnownFileType = sourcecode.c.h; path = model_packer.h; sourceTree = "<group>"; };
		ECBFFC79258C840400216CD2 /* model_packer.cc */ = {isa = PBXFileReference; fileEncoding = 4; lastKnownFileType = sourcecode.cpp.cpp; path = model_packer.cc; sourceTree = "<group>"; };
		ECBFFC7A258C840400216CD2 /* objseri.h */ = {isa = PBXFileReference; fileEncoding = 4; lastKnownFileType = sourcecode.c.h; path = objseri.h; sourceTree = "<group>"; };
		ECBFFC7B258C840400216CD2 /* model_interpreter.cc */ = {isa = PBXFileReference; fileEncoding = 4; lastKnownFileType = sourcecode.cpp.cpp; path = model_interpreter.cc; sourceTree = "<group>"; };
		ECD945AC254ADD7100BF9214 /* metal_pixel_shuffle_layer_acc.mm */ = {isa = PBXFileReference; fileEncoding = 4; lastKnownFileType = sourcecode.cpp.objcpp; path = metal_pixel_shuffle_layer_acc.mm; sourceTree = "<group>"; };
		ECD945AD254ADD7100BF9214 /* metal_signed_mul_layer_acc.metal */ = {isa = PBXFileReference; fileEncoding = 4; lastKnownFileType = sourcecode.metal; path = metal_signed_mul_layer_acc.metal; sourceTree = "<group>"; };
		ECD945AE254ADD7100BF9214 /* metal_signed_mul_layer_acc.mm */ = {isa = PBXFileReference; fileEncoding = 4; lastKnownFileType = sourcecode.cpp.objcpp; path = metal_signed_mul_layer_acc.mm; sourceTree = "<group>"; };
		ECD945AF254ADD7100BF9214 /* metal_pixel_shuffle_layer_acc.metal */ = {isa = PBXFileReference; fileEncoding = 4; lastKnownFileType = sourcecode.metal; path = metal_pixel_shuffle_layer_acc.metal; sourceTree = "<group>"; };
		ECD945B5254ADD8400BF9214 /* pixel_shuffle_layer.cc */ = {isa = PBXFileReference; fileEncoding = 4; lastKnownFileType = sourcecode.cpp.cpp; path = pixel_shuffle_layer.cc; sourceTree = "<group>"; };
		ECD945B8254ADDA800BF9214 /* pixel_shuffle_layer_interpreter.cc */ = {isa = PBXFileReference; fileEncoding = 4; lastKnownFileType = sourcecode.cpp.cpp; path = pixel_shuffle_layer_interpreter.cc; sourceTree = "<group>"; };
		ECD946492558F4CD00BF9214 /* net_optimizer_insert_int8_reformat.cc */ = {isa = PBXFileReference; fileEncoding = 4; lastKnownFileType = sourcecode.cpp.cpp; path = net_optimizer_insert_int8_reformat.cc; sourceTree = "<group>"; };
		ECD9464A2558F4CD00BF9214 /* net_optimizer_insert_fp16_reformat.h */ = {isa = PBXFileReference; fileEncoding = 4; lastKnownFileType = sourcecode.c.h; path = net_optimizer_insert_fp16_reformat.h; sourceTree = "<group>"; };
		ECD9464B2558F4CD00BF9214 /* net_optimizer_insert_int8_reformat.h */ = {isa = PBXFileReference; fileEncoding = 4; lastKnownFileType = sourcecode.c.h; path = net_optimizer_insert_int8_reformat.h; sourceTree = "<group>"; };
		ECD9464C2558F4CD00BF9214 /* net_optimizer_insert_fp16_reformat.cc */ = {isa = PBXFileReference; fileEncoding = 4; lastKnownFileType = sourcecode.cpp.cpp; path = net_optimizer_insert_fp16_reformat.cc; sourceTree = "<group>"; };
		ECEC5D6024FCDBA40044DDF1 /* arm_mat_converter.cc */ = {isa = PBXFileReference; fileEncoding = 4; lastKnownFileType = sourcecode.cpp.cpp; path = arm_mat_converter.cc; sourceTree = "<group>"; };
		ECEC5D6124FCDBA40044DDF1 /* arm_mat_util.h */ = {isa = PBXFileReference; fileEncoding = 4; lastKnownFileType = sourcecode.c.h; path = arm_mat_util.h; sourceTree = "<group>"; };
		ECEC5D6224FCDBA40044DDF1 /* arm_mat_converter.h */ = {isa = PBXFileReference; fileEncoding = 4; lastKnownFileType = sourcecode.c.h; path = arm_mat_converter.h; sourceTree = "<group>"; };
		ECEC5D6324FCDBA50044DDF1 /* arm_mat_util.cc */ = {isa = PBXFileReference; fileEncoding = 4; lastKnownFileType = sourcecode.cpp.cpp; path = arm_mat_util.cc; sourceTree = "<group>"; };
		ECEC5D6824FCE0780044DDF1 /* mat_converter_acc.cc */ = {isa = PBXFileReference; fileEncoding = 4; lastKnownFileType = sourcecode.cpp.cpp; path = mat_converter_acc.cc; sourceTree = "<group>"; };
		ECEC5D6924FCE0780044DDF1 /* mat_converter_acc.h */ = {isa = PBXFileReference; fileEncoding = 4; lastKnownFileType = sourcecode.c.h; path = mat_converter_acc.h; sourceTree = "<group>"; };
		ECEC5D6A24FCE0780044DDF1 /* mat_utils.cc */ = {isa = PBXFileReference; fileEncoding = 4; lastKnownFileType = sourcecode.cpp.cpp; path = mat_utils.cc; sourceTree = "<group>"; };
		ECEC5DA724FFC6FD0044DDF1 /* mat.cc */ = {isa = PBXFileReference; fileEncoding = 4; lastKnownFileType = sourcecode.cpp.cpp; path = mat.cc; sourceTree = "<group>"; };
/* End PBXFileReference section */

/* Begin PBXFrameworksBuildPhase section */
		9D2DB1CE22D759C8000C508F /* Frameworks */ = {
			isa = PBXFrameworksBuildPhase;
			buildActionMask = 2147483647;
			files = (
				9D31636023169B1600531250 /* CoreML.framework in Frameworks */,
				9D29E25122DC89310050DC63 /* Foundation.framework in Frameworks */,
			);
			runOnlyForDeploymentPostprocessing = 0;
		};
/* End PBXFrameworksBuildPhase section */

/* Begin PBXGroup section */
		9D203E5522D75AB20019CAAA /* include */ = {
			isa = PBXGroup;
			children = (
				9DDA7080241F99E600F17A1C /* tnn */,
			);
			name = include;
			path = ../../../include;
			sourceTree = "<group>";
		};
		9D203E5D22D75AB20019CAAA /* source */ = {
			isa = PBXGroup;
			children = (
				9DDA70A5241F9E9400F17A1C /* tnn */,
			);
			name = source;
			path = ../../../source;
			sourceTree = "<group>";
		};
		9D29E24F22DC89300050DC63 /* Frameworks */ = {
			isa = PBXGroup;
			children = (
				9D31635F23169B1600531250 /* CoreML.framework */,
				9D29E25022DC89300050DC63 /* Foundation.framework */,
			);
			name = Frameworks;
			sourceTree = "<group>";
		};
		9D2DB1C722D759C8000C508F = {
			isa = PBXGroup;
			children = (
				9D2DB1D322D759C8000C508F /* tnn */,
				9D2DB1D222D759C8000C508F /* Products */,
				9D29E24F22DC89300050DC63 /* Frameworks */,
				9D24B9562351FFE1000E1F04 /* tnn copy-Info.plist */,
			);
			sourceTree = "<group>";
		};
		9D2DB1D222D759C8000C508F /* Products */ = {
			isa = PBXGroup;
			children = (
				9D2DB1D122D759C8000C508F /* tnn.framework */,
			);
			name = Products;
			sourceTree = "<group>";
		};
		9D2DB1D322D759C8000C508F /* tnn */ = {
			isa = PBXGroup;
			children = (
				9D203E5522D75AB20019CAAA /* include */,
				9D203E5D22D75AB20019CAAA /* source */,
				9D2DB1D422D759C8000C508F /* tnn.h */,
				9D2DB1D522D759C8000C508F /* Info.plist */,
			);
			path = tnn;
			sourceTree = "<group>";
		};
		9D32F95D24557EE7002DCDAB /* optimizer */ = {
			isa = PBXGroup;
			children = (
				EC880549255FE59D00BC4EDD /* net_optimizer_fuse_conv_post.cc */,
				EC880548255FE59D00BC4EDD /* net_optimizer_fuse_conv_post.h */,
				ECD9464C2558F4CD00BF9214 /* net_optimizer_insert_fp16_reformat.cc */,
				ECD9464A2558F4CD00BF9214 /* net_optimizer_insert_fp16_reformat.h */,
				ECD946492558F4CD00BF9214 /* net_optimizer_insert_int8_reformat.cc */,
				ECD9464B2558F4CD00BF9214 /* net_optimizer_insert_int8_reformat.h */,
				9D32F95F24557EE7002DCDAB /* net_optimizer_remove_layers.h */,
				9D32F96224557EE7002DCDAB /* net_optimizer.h */,
				9D32F96424557EE7002DCDAB /* optimizer_const.h */,
				9D32F96524557EE7002DCDAB /* net_optimizer_manager.h */,
				9D32F96624557EE7002DCDAB /* net_optimizer_remove_layers.cc */,
				9D32F96724557EE7002DCDAB /* net_optimizer_manager.cc */,
			);
			path = optimizer;
			sourceTree = "<group>";
		};
		9D32F96824557EE7002DCDAB /* memory_manager */ = {
			isa = PBXGroup;
			children = (
				9D32F96924557EE7002DCDAB /* blob_2d_memory_pool.h */,
				9D32F96A24557EE7002DCDAB /* others_memory_mode_state.cc */,
				9D32F96B24557EE7002DCDAB /* blob_memory_size_info.cc */,
				9D32F96C24557EE7002DCDAB /* shared_memory_manager.h */,
				9D32F96D24557EE7002DCDAB /* memory_unify_assign_strategy.cc */,
				9D32F96E24557EE7002DCDAB /* blob_1d_memory_pool.h */,
				9D32F96F24557EE7002DCDAB /* blob_1d_memory.cc */,
				9D32F97024557EE7002DCDAB /* blob_memory_pool.cc */,
				9D32F97124557EE7002DCDAB /* shared_memory_manager.cc */,
				9D32F97224557EE7002DCDAB /* blob_2d_memory_pool.cc */,
				9D32F97324557EE7002DCDAB /* blob_memory_pool_factory.h */,
				9D32F97424557EE7002DCDAB /* blob_memory.cc */,
				9D32F97524557EE7002DCDAB /* memory_mode_state.cc */,
				9D32F97624557EE7002DCDAB /* memory_seperate_assign_strategy.cc */,
				9D32F97724557EE7002DCDAB /* blob_1d_memory.h */,
				9D32F97824557EE7002DCDAB /* blob_memory_size_info.h */,
				9D32F97924557EE7002DCDAB /* blob_memory.h */,
				9D32F97A24557EE7002DCDAB /* memory_assign_strategy.h */,
				9D32F97B24557EE7002DCDAB /* memory_mode_state_factory.h */,
				9D32F97C24557EE7002DCDAB /* others_memory_mode_state.h */,
				9D32F97D24557EE7002DCDAB /* blob_2d_memory.h */,
				9D32F97E24557EE7002DCDAB /* blob_2d_memory.cc */,
				9D32F97F24557EE7002DCDAB /* memory_unify_assign_strategy.h */,
				9D32F98024557EE7002DCDAB /* share_one_thread_memory_mode_state.cc */,
				9D32F98124557EE7002DCDAB /* memory_mode_state_factory.cc */,
				9D32F98224557EE7002DCDAB /* memory_mode_state.h */,
				9D32F98324557EE7002DCDAB /* share_one_thread_memory_mode_state.h */,
				9D32F98424557EE7002DCDAB /* blob_memory_pool.h */,
				9D32F98524557EE7002DCDAB /* blob_memory_pool_factory.cc */,
				9D32F98624557EE7002DCDAB /* memory_seperate_assign_strategy.h */,
				9D32F98724557EE7002DCDAB /* blob_1d_memory_pool.cc */,
			);
			path = memory_manager;
			sourceTree = "<group>";
		};
		9D32F98824557EE7002DCDAB /* utils */ = {
			isa = PBXGroup;
			children = (
				6178F34A2590AA8C00B4B153 /* md5.cc */,
				6178F3492590AA8C00B4B153 /* md5.h */,
				6178F3472590AA8C00B4B153 /* winograd_generator.cc */,
				6178F3482590AA8C00B4B153 /* winograd_generator.h */,
				9DF54444258B162F006CEC97 /* blob_converter_default.cc */,
				9DF54445258B162F006CEC97 /* blob_converter_default.h */,
				9DF54446258B162F006CEC97 /* npu_common_utils.cc */,
				9DF54443258B162F006CEC97 /* npu_common_utils.h */,
				9DF54449258B162F006CEC97 /* random_data_utils.cc */,
				9DF54448258B162F006CEC97 /* random_data_utils.h */,
				EC0BE1B9251DBE65009BD69A /* mat_converter_utils.cc */,
				EC0BE1BA251DBE65009BD69A /* mat_converter_utils.h */,
				EC0BE13525144B5D009BD69A /* detection_post_process_utils.cc */,
				EC0BE13425144B5D009BD69A /* detection_post_process_utils.h */,
				EC0BE13625144B5D009BD69A /* string_utils.cc */,
				ECEC5D6824FCE0780044DDF1 /* mat_converter_acc.cc */,
				ECEC5D6924FCE0780044DDF1 /* mat_converter_acc.h */,
				ECEC5D6A24FCE0780044DDF1 /* mat_utils.cc */,
				9D4C60CA246BF7A1006068D1 /* bbox_util.cc */,
				9D4C60C9246BF7A1006068D1 /* bbox_util.h */,
				9D852BC924584E6A003F4E41 /* bfp16_utils.cc */,
				9D852BCA24584E6A003F4E41 /* bfp16.h */,
				9D32F99924557EE7002DCDAB /* blob_converter_internal.cc */,
				9D32F99724557EE7002DCDAB /* blob_converter_internal.h */,
				9D32F98924557EE7002DCDAB /* blob_dump_utils.h */,
				9D32F99B24557EE7002DCDAB /* blob_memory_size_utils.cc */,
				9D32F98C24557EE7002DCDAB /* blob_memory_size_utils.h */,
				9D32F99124557EE7002DCDAB /* blob_dump_utils.cc */,
				9D32F99224557EE7002DCDAB /* blob_transfer_utils.cc */,
				9D32F98E24557EE7002DCDAB /* blob_transfer_utils.h */,
				9D32F9A124557EE7002DCDAB /* cpu_utils.cc */,
				9D32F99624557EE7002DCDAB /* data_format_converter.cc */,
				9D32F99424557EE7002DCDAB /* data_format_converter.h */,
				9D32F99D24557EE7002DCDAB /* data_type_utils.cc */,
				9D32F99A24557EE7002DCDAB /* dims_vector_utils.cc */,
				9D32F98B24557EE7002DCDAB /* half_utils.cc */,
				9DF26BD724645EA500F22F0D /* naive_compute.cc */,
				9DF26BD824645EA500F22F0D /* naive_compute.h */,
				9D32F98A24557EE7002DCDAB /* omp_utils.h */,
				9D32F9A224557EE7002DCDAB /* pribox_generator_utils.cc */,
				9D32F9A024557EE7002DCDAB /* pribox_generator_utils.h */,
				9D32F99E24557EE7002DCDAB /* split_utils.cc */,
				9D32F98F24557EE7002DCDAB /* split_utils.h */,
				9D32F99024557EE7002DCDAB /* string_format.cc */,
				9D32F99F24557EE7002DCDAB /* string_format.h */,
				9D32F98D24557EE7002DCDAB /* string_utils_inner.h */,
			);
			path = utils;
			sourceTree = "<group>";
		};
		9D32F9A324557EE7002DCDAB /* layer */ = {
			isa = PBXGroup;
			children = (
				ECD945B5254ADD8400BF9214 /* pixel_shuffle_layer.cc */,
				EC0BE14D25144BB8009BD69A /* arg_max_or_min_layer.cc */,
				EC0BE14925144BB8009BD69A /* ceil_layer.cc */,
				EC0BE14C25144BB8009BD69A /* detection_post_process_layer.cc */,
				EC0BE14825144BB7009BD69A /* reduce_l1_layer.cc */,
				EC0BE14E25144BB8009BD69A /* rsqrt_layer.cc */,
				EC0BE14A25144BB8009BD69A /* signed_mul_layer.cc */,
				EC0BE14B25144BB8009BD69A /* squared_difference_layer.cc */,
				9D32F9CE24557EE7002DCDAB /* abs_layer.cc */,
				9D32F9C824557EE7002DCDAB /* acos_layer.cc */,
				9D32F9AC24557EE7002DCDAB /* add_layer.cc */,
				9D32F9E524557EE7002DCDAB /* asin_layer.cc */,
				9D32F9B824557EE7002DCDAB /* atan_layer.cc */,
				9D32F9D524557EE7002DCDAB /* base_layer.cc */,
				9D32F9AE24557EE7002DCDAB /* base_layer.h */,
				9D32F9E724557EE7002DCDAB /* batch_norm_layer.cc */,
				9D32F9C924557EE7002DCDAB /* clip_layer.cc */,
				9D32F9D324557EE7002DCDAB /* concat_layer.cc */,
				9D32F9C224557EE7002DCDAB /* conv_layer.cc */,
				9D32F9C324557EE7002DCDAB /* conv3d_layer.cc */,
				9D32F9E324557EE7002DCDAB /* cos_layer.cc */,
				9D32F9E824557EE7002DCDAB /* deconv_layer.cc */,
				9D32F9BD24557EE7002DCDAB /* detection_output_layer.cc */,
				9D32F9B624557EE7002DCDAB /* div_layer.cc */,
				9D32F9B524557EE7002DCDAB /* elementwise_layer.cc */,
				9D32F9BA24557EE7002DCDAB /* elementwise_layer.h */,
				9D32F9DC24557EE7002DCDAB /* elu_layer.cc */,
				9D32F9AD24557EE7002DCDAB /* exp_layer.cc */,
				9D32F9B224557EE7002DCDAB /* flatten_layer.cc */,
				9D32F9BC24557EE7002DCDAB /* floor_layer.cc */,
				9D32F9EF24557EE8002DCDAB /* hard_sigmoid_layer.cc */,
				9D32F9DF24557EE7002DCDAB /* hard_swish_layer.cc */,
				9D32F9D724557EE7002DCDAB /* hdrguide_layer.cc */,
				9D32F9B724557EE7002DCDAB /* inner_product_layer.cc */,
				9D32F9BF24557EE7002DCDAB /* instance_norm_layer.cc */,
				9D32F9DD24557EE7002DCDAB /* log_layer.cc */,
				9D32F9EB24557EE8002DCDAB /* log_sigmoid_layer.cc */,
				9D32F9EC24557EE8002DCDAB /* lrn_layer.cc */,
				9D32F9F024557EE8002DCDAB /* max_layer.cc */,
				9D32F9CF24557EE7002DCDAB /* min_layer.cc */,
				9D32F9D424557EE7002DCDAB /* mul_layer.cc */,
				9D32F9E224557EE7002DCDAB /* multidir_broadcast_layer.cc */,
				9D32F9CA24557EE7002DCDAB /* multidir_broadcast_layer.h */,
				9D32F9C624557EE7002DCDAB /* neg_layer.cc */,
				9D32F9DA24557EE7002DCDAB /* normalize_layer.cc */,
				9D32F9CD24557EE7002DCDAB /* pad_layer.cc */,
				9D32F9ED24557EE8002DCDAB /* permute_layer.cc */,
				9D32F9B324557EE7002DCDAB /* pooling_3d_layer.cc */,
				9D32F9DB24557EE7002DCDAB /* pooling_layer.cc */,
				9D32F9A524557EE7002DCDAB /* pow_layer.cc */,
				9D32F9C524557EE7002DCDAB /* prelu_layer.cc */,
				9D32F9C124557EE7002DCDAB /* prior_box_layer.cc */,
				9D32F9BB24557EE7002DCDAB /* reciprocal_layer.cc */,
				9D32F9D924557EE7002DCDAB /* reduce_l2_layer.cc */,
				9D32F9E124557EE7002DCDAB /* reduce_layer.cc */,
				9D32F9B024557EE7002DCDAB /* reduce_layer.h */,
				9D32F9D824557EE7002DCDAB /* reduce_log_sum_exp_layer.cc */,
				9D32F9EE24557EE8002DCDAB /* reduce_log_sum_layer.cc */,
				9D32F9F124557EE8002DCDAB /* reduce_max_layer.cc */,
				9D32F9CB24557EE7002DCDAB /* reduce_mean_layer.cc */,
				9D32F9D024557EE7002DCDAB /* reduce_min_layer.cc */,
				9D32F9AA24557EE7002DCDAB /* reduce_prod_layer.cc */,
				9D32F9CC24557EE7002DCDAB /* reduce_sum_layer.cc */,
				9D32F9AB24557EE7002DCDAB /* reduce_sum_square_layer.cc */,
				9D32F9D224557EE7002DCDAB /* reformat_layer.cc */,
				9D32F9E424557EE7002DCDAB /* relu_layer.cc */,
				9D32F9C424557EE7002DCDAB /* relu6_layer.cc */,
				9D32F9E624557EE7002DCDAB /* reorg_layer.cc */,
				9D32F9B424557EE7002DCDAB /* reshape_layer.cc */,
				9D32F9D624557EE7002DCDAB /* roi_pooling_layer.cc */,
				9D32F9DE24557EE7002DCDAB /* scale_layer.cc */,
				9D32F9C024557EE7002DCDAB /* selu_layer.cc */,
				9D32F9AF24557EE7002DCDAB /* shuffle_layer.cc */,
				9D32F9A424557EE7002DCDAB /* sigmoid_layer.cc */,
				9D32F9A724557EE7002DCDAB /* sign_layer.cc */,
				9D32F9D124557EE7002DCDAB /* sin_layer.cc */,
				9D32F9C724557EE7002DCDAB /* softmax_layer.cc */,
				9D32F9A824557EE7002DCDAB /* softplus_layer.cc */,
				9D32F9EA24557EE8002DCDAB /* split_layer.cc */,
				9D32F9BE24557EE7002DCDAB /* splitv_layer.cc */,
				9D32F9B124557EE7002DCDAB /* sqrt_layer.cc */,
				9D32F9E924557EE7002DCDAB /* stride_slice_layer.cc */,
				9D32F9B924557EE7002DCDAB /* sub_layer.cc */,
				9D32F9A924557EE7002DCDAB /* tan_layer.cc */,
				9D32F9A624557EE7002DCDAB /* tanh_layer.cc */,
				9D32F9E024557EE7002DCDAB /* upsample_layer.cc */,
			);
			path = layer;
			sourceTree = "<group>";
		};
		9D32F9F224557EE8002DCDAB /* device */ = {
			isa = PBXGroup;
			children = (
				9DD1FA8C247CE9BE00800139 /* metal */,
				9D32FB7E24557EEA002DCDAB /* arm */,
			);
			path = device;
			sourceTree = "<group>";
		};
		9D32FB7E24557EEA002DCDAB /* arm */ = {
			isa = PBXGroup;
			children = (
				9DF542DF258B1363006CEC97 /* acc */,
				ECEC5D6024FCDBA40044DDF1 /* arm_mat_converter.cc */,
				ECEC5D6224FCDBA40044DDF1 /* arm_mat_converter.h */,
				ECEC5D6324FCDBA50044DDF1 /* arm_mat_util.cc */,
				ECEC5D6124FCDBA40044DDF1 /* arm_mat_util.h */,
				9DD1FC62247CEA1400800139 /* arm_blob_converter.cc */,
				9DD1FC61247CEA1400800139 /* arm_blob_converter.h */,
				9DD1FBD6247CEA1300800139 /* arm_common.h */,
				9DD1FBD4247CEA1200800139 /* arm_context.cc */,
				9DD1FBD5247CEA1200800139 /* arm_context.h */,
				9DD1FC64247CEA1400800139 /* arm_device.cc */,
				9DD1FC63247CEA1400800139 /* arm_device.h */,
				9DD1FBD2247CEA1200800139 /* arm_util.cc */,
				9DD1FBD3247CEA1200800139 /* arm_util.h */,
			);
			path = arm;
			sourceTree = "<group>";
		};
		9D32FBFA24557EEB002DCDAB /* interpreter */ = {
			isa = PBXGroup;
			children = (
				ECBFFC73258C840400216CD2 /* rapidnetv3 */,
				9D32FBFB24557EEB002DCDAB /* default_model_interpreter.h */,
				9D32FBFC24557EEB002DCDAB /* layer_resource_generator.cc */,
				9D32FBFD24557EEB002DCDAB /* layer_param.h */,
				9D32FBFE24557EEB002DCDAB /* default_model_interpreter.cc */,
				9D32FBFF24557EEB002DCDAB /* net_resource.cc */,
				9D32FC0024557EEB002DCDAB /* tnn */,
				9D32FC3424557EEB002DCDAB /* raw_buffer.h */,
				9D32FC3524557EEB002DCDAB /* default_model_packer.h */,
				9D32FC3624557EEB002DCDAB /* layer_resource.h */,
				9D32FC3724557EEB002DCDAB /* net_resource.h */,
				9D32FC3824557EEB002DCDAB /* default_model_packer.cc */,
				9D32FC3924557EEB002DCDAB /* abstract_model_interpreter.h */,
				9D32FC3A24557EEB002DCDAB /* net_structure.cc */,
				9D32FC3B24557EEB002DCDAB /* raw_buffer.cc */,
				9D32FC3C24557EEB002DCDAB /* abstract_model_interpreter.cc */,
				9D32FC3D24557EEB002DCDAB /* ncnn */,
				9D32FC6224557EEB002DCDAB /* net_structure.h */,
				9D32FC6324557EEB002DCDAB /* layer_resource_generator.h */,
			);
			path = interpreter;
			sourceTree = "<group>";
		};
		9D32FC0024557EEB002DCDAB /* tnn */ = {
			isa = PBXGroup;
			children = (
				9D32FC0124557EEB002DCDAB /* model_interpreter.h */,
				9D32FC0224557EEB002DCDAB /* model_packer.h */,
				9D32FC0324557EEB002DCDAB /* model_packer.cc */,
				9D32FC0424557EEB002DCDAB /* objseri.h */,
				9D32FC0524557EEB002DCDAB /* model_interpreter.cc */,
				9D32FC0624557EEB002DCDAB /* layer_interpreter */,
			);
			path = tnn;
			sourceTree = "<group>";
		};
		9D32FC0624557EEB002DCDAB /* layer_interpreter */ = {
			isa = PBXGroup;
			children = (
				ECD945B8254ADDA800BF9214 /* pixel_shuffle_layer_interpreter.cc */,
				EC0BE15D25144BE4009BD69A /* arg_max_or_min_layer_interpreter.cc */,
				EC0BE15A25144BE4009BD69A /* detection_post_process_layer_interpreter.cc */,
				EC0BE15825144BE3009BD69A /* layer_interpreter_macro.h */,
				EC0BE15C25144BE4009BD69A /* signed_mul_layer_interpreter.cc */,
				EC0BE15925144BE4009BD69A /* squared_difference_layer_interpreter.cc */,
				EC0BE15B25144BE4009BD69A /* squeeze_layer_interpreter.cc */,
				9D32FC0724557EEB002DCDAB /* batch_norm_layer_interpreter.cc */,
				9D32FC0824557EEB002DCDAB /* shuffle_layer_interpreter.cc */,
				9D32FC0924557EEB002DCDAB /* conv_layer_interpreter.cc */,
				9D32FC0A24557EEB002DCDAB /* flatten_layer_interpreter.cc */,
				9D32FC0B24557EEB002DCDAB /* unary_op_layer_interpreter.h */,
				9D32FC0C24557EEB002DCDAB /* detection_output_interpreter.cc */,
				9D32FC0D24557EEB002DCDAB /* reorg_layer_interpreter.cc */,
				9D32FC0E24557EEB002DCDAB /* prelu_layer_interpreter.cc */,
				9D32FC0F24557EEB002DCDAB /* clip_layer_interpreter.cc */,
				9D32FC1024557EEB002DCDAB /* div_layer_interpreter.cc */,
				9D32FC1124557EEB002DCDAB /* stride_slice_layer_interpreter.cc */,
				9D32FC1224557EEB002DCDAB /* pooling_layer_interpreter.cc */,
				9D32FC1324557EEB002DCDAB /* pad_layer_interpreter.cc */,
				9D32FC1424557EEB002DCDAB /* sub_layer_interpreter.cc */,
				9D32FC1524557EEB002DCDAB /* normalize_layer_interpreter.cc */,
				9D32FC1624557EEB002DCDAB /* abstract_layer_interpreter.h */,
				9D32FC1724557EEB002DCDAB /* upsample_layer_interpreter.cc */,
				9D32FC1824557EEB002DCDAB /* max_layer_interpreter.cc */,
				9D32FC1924557EEB002DCDAB /* add_layer_interpreter.cc */,
				9D32FC1A24557EEB002DCDAB /* permute_layer_interpreter.cc */,
				9D32FC1B24557EEB002DCDAB /* hard_swish_layer_interpreter.cc */,
				9D32FC1C24557EEB002DCDAB /* elu_layer_interpreter.cc */,
				9D32FC1D24557EEB002DCDAB /* selu_layer_interpreter.cc */,
				9D32FC1E24557EEB002DCDAB /* lrn_layer_interpreter.cc */,
				9D32FC1F24557EEB002DCDAB /* roi_pooling_layer_interpreter.cc */,
				9D32FC2024557EEB002DCDAB /* hard_sigmoid_layer_interpreter.cc */,
				9D32FC2124557EEB002DCDAB /* softmax_layer_interpreter.cc */,
				9D32FC2224557EEB002DCDAB /* pow_layer_interpreter.cc */,
				9D32FC2324557EEB002DCDAB /* pooling_3d_layer_interpreter.cc */,
				9D32FC2424557EEB002DCDAB /* blob_scale_layer_interpreter.cc */,
				9D32FC2524557EEB002DCDAB /* mul_layer_interpreter.cc */,
				9D32FC2624557EEB002DCDAB /* reduce_op_interpreter.cc */,
				9D32FC2724557EEB002DCDAB /* hdrguide_layer_interpreter.cc */,
				9D32FC2824557EEB002DCDAB /* prior_box_layer_interpreter.cc */,
				9D32FC2924557EEB002DCDAB /* reshape_layer_interpreter.cc */,
				9D32FC2A24557EEB002DCDAB /* instance_norm_layer_interpreter.cc */,
				9D32FC2B24557EEB002DCDAB /* splitv_layer_interpreter.cc */,
				9D32FC2C24557EEB002DCDAB /* min_layer_interpreter.cc */,
				9D32FC2D24557EEB002DCDAB /* inner_product_layer_interpreter.cc */,
				9D32FC2E24557EEB002DCDAB /* concat_layer_interpreter.cc */,
				9D32FC2F24557EEB002DCDAB /* conv_3d_layer_interpreter.cc */,
				9D32FC3024557EEB002DCDAB /* unary_op_layer_interpreter.cc */,
				9D32FC3124557EEB002DCDAB /* scale_layer_interpreter.cc */,
				9D32FC3224557EEB002DCDAB /* reduce_op_interpreter.h */,
				9D32FC3324557EEB002DCDAB /* layer_interpreter.h */,
			);
			path = layer_interpreter;
			sourceTree = "<group>";
		};
		9D32FC3D24557EEB002DCDAB /* ncnn */ = {
			isa = PBXGroup;
			children = (
				9D32FC3E24557EEB002DCDAB /* ncnn_model_interpreter.cc */,
				9D32FC3F24557EEB002DCDAB /* optimizer */,
				9D32FC4524557EEB002DCDAB /* ncnn_param_utils.cc */,
				9D32FC4624557EEB002DCDAB /* ncnn_layer_type.h */,
				9D32FC4724557EEB002DCDAB /* serializer.h */,
				9D32FC4824557EEB002DCDAB /* ncnn_layer_type.cc */,
				9D32FC4924557EEB002DCDAB /* ncnn_model_interpreter.h */,
				9D32FC4A24557EEB002DCDAB /* ncnn_param_utils.h */,
				9D32FC4B24557EEB002DCDAB /* layer_interpreter */,
			);
			path = ncnn;
			sourceTree = "<group>";
		};
		9D32FC3F24557EEB002DCDAB /* optimizer */ = {
			isa = PBXGroup;
			children = (
				9D32FC4024557EEB002DCDAB /* ncnn_optimizer.h */,
				9D32FC4124557EEB002DCDAB /* memory_data_optimizer.cc */,
				9D32FC4224557EEB002DCDAB /* ncnn_optimizer_manager.cc */,
				9D32FC4324557EEB002DCDAB /* expand_slice_optimizer.cc */,
				9D32FC4424557EEB002DCDAB /* ncnn_optimizer_manager.h */,
			);
			path = optimizer;
			sourceTree = "<group>";
		};
		9D32FC4B24557EEB002DCDAB /* layer_interpreter */ = {
			isa = PBXGroup;
			children = (
				EC0BE16A25144C0F009BD69A /* clip_layer_interpreter.cc */,
				EC0BE16C25144C0F009BD69A /* detection_output_layer_interpreter.cc */,
				EC0BE16425144C0F009BD69A /* elu_layer_interpreter.cc */,
				EC0BE16E25144C10009BD69A /* instance_norm_layer_interpreter.cc */,
				EC0BE16625144C0F009BD69A /* normalize_layer_interpreter.cc */,
				EC0BE16925144C0F009BD69A /* pad_layer_interpreter.cc */,
				EC0BE17025144C10009BD69A /* prelu_layer_interpreter.cc */,
				EC0BE16725144C0F009BD69A /* prior_box_layer_interpreter.cc */,
				EC0BE16D25144C0F009BD69A /* reduce_op_layer_interpreter.cc */,
				EC0BE16B25144C0F009BD69A /* reorg_layer_interpreter.cc */,
				EC0BE16F25144C10009BD69A /* roi_pooling_layer_interpreter.cc */,
				EC0BE16825144C0F009BD69A /* scale_layer_interpreter.cc */,
				EC0BE16525144C0F009BD69A /* selu_layer_interpreter.cc */,
				EC0BE17125144C10009BD69A /* unary_op_layer_interpreter.cc */,
				9D32FC4C24557EEB002DCDAB /* batch_norm_layer_interpreter.cc */,
				9D32FC4D24557EEB002DCDAB /* conv_layer_interpreter.cc */,
				9D32FC4E24557EEB002DCDAB /* memory_data_layer_interpreter.cc */,
				9D32FC4F24557EEB002DCDAB /* default_layer_interpreter.cc */,
				9D32FC5024557EEB002DCDAB /* pooling_layer_interpreter.cc */,
				9D32FC5124557EEB002DCDAB /* abstract_layer_interpreter.h */,
				9D32FC5224557EEB002DCDAB /* slice_layer_interpreter.cc */,
				9D32FC5324557EEB002DCDAB /* permute_layer_interpreter.cc */,
				9D32FC5424557EEB002DCDAB /* binary_op_interpreter.cc */,
				9D32FC5524557EEB002DCDAB /* hard_swish_layer_interpreter.cc */,
				9D32FC5624557EEB002DCDAB /* lrn_layer_interpreter.cc */,
				9D32FC5724557EEB002DCDAB /* hard_sigmoid_layer_interpreter.cc */,
				9D32FC5824557EEB002DCDAB /* softmax_layer_interpreter.cc */,
				9D32FC5924557EEB002DCDAB /* eltwise_layer_interpreter.cc */,
				9D32FC5A24557EEB002DCDAB /* reshape_layer_interpreter.cc */,
				9D32FC5B24557EEB002DCDAB /* relu_layer_interpreter.cc */,
				9D32FC5C24557EEB002DCDAB /* deconv_layer_interpreter.cc */,
				9D32FC5D24557EEB002DCDAB /* interp_layer_interpreter.cc */,
				9D32FC5E24557EEB002DCDAB /* inner_product_layer_interpreter.cc */,
				9D32FC5F24557EEB002DCDAB /* concat_layer_interpreter.cc */,
				9D32FC6024557EEB002DCDAB /* crop_layer_interpreter.cc */,
				9D32FC6124557EEB002DCDAB /* shuffle_channel_layer_interpreter.cc */,
			);
			path = layer_interpreter;
			sourceTree = "<group>";
		};
		9D32FC6424557EEB002DCDAB /* core */ = {
			isa = PBXGroup;
			children = (
				ECEC5DA724FFC6FD0044DDF1 /* mat.cc */,
				9D32FC7424557EEB002DCDAB /* abstract_device.cc */,
				9D32FC7124557EEB002DCDAB /* abstract_device.h */,
				9D32FC7624557EEB002DCDAB /* abstract_layer_acc.cc */,
				9D32FC6924557EEB002DCDAB /* abstract_layer_acc.h */,
				9D32FC6624557EEB002DCDAB /* abstract_network.cc */,
				9D32FC7324557EEB002DCDAB /* abstract_network.h */,
				9D32FC6D24557EEB002DCDAB /* blob_int8.cc */,
				9D32FC7B24557EEB002DCDAB /* blob_int8.h */,
				9D32FC7924557EEB002DCDAB /* blob_manager.cc */,
				9D32FC7C24557EEB002DCDAB /* blob_manager.h */,
				9D32FC6B24557EEB002DCDAB /* blob.cc */,
				9D32FC6E24557EEB002DCDAB /* context.cc */,
				9D32FC6F24557EEB002DCDAB /* context.h */,
				9D32FC7A24557EEB002DCDAB /* default_network.cc */,
				9D32FC6724557EEB002DCDAB /* default_network.h */,
				9D32FC7824557EEB002DCDAB /* instance.cc */,
				9D32FC6524557EEB002DCDAB /* layer_type.cc */,
				9D32FC7724557EEB002DCDAB /* layer_type.h */,
				9D4C60CD246BF826006068D1 /* profile.cc */,
				9D4C60CE246BF826006068D1 /* profile.h */,
				9D32FC6A24557EEB002DCDAB /* status.cc */,
				9D32FC7224557EEB002DCDAB /* tnn_impl_default.cc */,
				9D32FC6C24557EEB002DCDAB /* tnn_impl_default.h */,
				9D32FC6824557EEB002DCDAB /* tnn_impl.cc */,
				9D32FC7524557EEB002DCDAB /* tnn_impl.h */,
				9D32FC7024557EEB002DCDAB /* tnn.cc */,
			);
			path = core;
			sourceTree = "<group>";
		};
		9DD1FA8C247CE9BE00800139 /* metal */ = {
			isa = PBXGroup;
			children = (
				EC2CF72425078C1200EE3899 /* metal_mat_converter.metal */,
				EC2CF72325078C1200EE3899 /* metal_mat_converter.mm */,
				9DD1FA8D247CE9BE00800139 /* coreml_network.mm */,
				9DD1FA8F247CE9BE00800139 /* metal_command_queue.h */,
				9DD1FA90247CE9BE00800139 /* coreml_network.h */,
				9DD1FA91247CE9BE00800139 /* metal_device.mm */,
				9DD1FA92247CE9BE00800139 /* tnn_impl_coreml.h */,
				9DD1FA93247CE9BE00800139 /* metal_macro.h */,
				9DD1FA94247CE9BE00800139 /* metal_blob_converter.mm */,
				9DD1FA95247CE9BE00800139 /* metal_blob_converter.metal */,
				9DD1FA96247CE9BE00800139 /* metal_device.h */,
				9DD1FA98247CE9BE00800139 /* metal_command_queue.mm */,
				9DD1FA99247CE9BE00800139 /* metal_context.mm */,
				9DD1FA9A247CE9BE00800139 /* tnn_impl_coreml.mm */,
				9DD1FA9B247CE9BE00800139 /* metal_context.h */,
				9DD1FA9C247CE9BE00800139 /* acc */,
			);
			path = metal;
			sourceTree = "<group>";
		};
		9DD1FA9C247CE9BE00800139 /* acc */ = {
			isa = PBXGroup;
			children = (
				ECD945AF254ADD7100BF9214 /* metal_pixel_shuffle_layer_acc.metal */,
				ECD945AC254ADD7100BF9214 /* metal_pixel_shuffle_layer_acc.mm */,
				ECD945AD254ADD7100BF9214 /* metal_signed_mul_layer_acc.metal */,
				ECD945AE254ADD7100BF9214 /* metal_signed_mul_layer_acc.mm */,
				EC2CF7812511F80500EE3899 /* metal_arg_max_or_min_layer_acc.metal */,
				EC2CF7802511F80500EE3899 /* metal_arg_max_or_min_layer_acc.mm */,
				9DD1FB12247CE9BE00800139 /* convolution */,
				9DD1FACF247CE9BE00800139 /* deconvolution */,
				9DD1FAC8247CE9BE00800139 /* metal_abs_layer_acc.metal */,
				9DD1FAED247CE9BE00800139 /* metal_abs_layer_acc.mm */,
				9DD1FB30247CE9BE00800139 /* metal_acos_layer_acc.metal */,
				9DD1FACC247CE9BE00800139 /* metal_acos_layer_acc.mm */,
				9DD1FAB1247CE9BE00800139 /* metal_add_layer_acc.metal */,
				9DD1FB05247CE9BE00800139 /* metal_add_layer_acc.mm */,
				9DD1FB0E247CE9BE00800139 /* metal_asin_layer_acc.metal */,
				9DD1FB11247CE9BE00800139 /* metal_asin_layer_acc.mm */,
				9DD1FABC247CE9BE00800139 /* metal_atan_layer_acc.metal */,
				9DD1FAC3247CE9BE00800139 /* metal_atan_layer_acc.mm */,
				9DD1FABE247CE9BE00800139 /* metal_batch_norm_layer_acc.metal */,
				9D5B715E24BF0A300062DF64 /* metal_prior_box_layer_acc.metal */,
				9D5B715F24BF0A300062DF64 /* metal_prior_box_layer_acc.mm */,
				9DD1FACE247CE9BE00800139 /* metal_batch_norm_layer_acc.mm */,
				9DD1FAA6247CE9BE00800139 /* metal_ceil_layer_acc.metal */,
				9DD1FAB9247CE9BE00800139 /* metal_ceil_layer_acc.mm */,
				9DD1FAF1247CE9BE00800139 /* metal_clip_layer_acc.metal */,
				9DD1FAF7247CE9BE00800139 /* metal_clip_layer_acc.mm */,
				9DD1FAB0247CE9BE00800139 /* metal_common.h */,
				9DD1FAAA247CE9BE00800139 /* metal_common.metal */,
				9DD1FAEF247CE9BE00800139 /* metal_concat_layer_acc.metal */,
				9DD1FAEE247CE9BE00800139 /* metal_concat_layer_acc.mm */,
				9DD1FAFD247CE9BE00800139 /* metal_cos_layer_acc.metal */,
				9DD1FAF2247CE9BE00800139 /* metal_cos_layer_acc.mm */,
				9DF19EA124A200AC00E1376D /* metal_cpu_adapter_acc.h */,
				9DB341FB249B0A9300F23F65 /* metal_cpu_adapter_acc.mm */,
				9DD1FAFC247CE9BE00800139 /* metal_div_layer_acc.metal */,
				9DD1FAE0247CE9BE00800139 /* metal_div_layer_acc.mm */,
				9DD1FAC4247CE9BE00800139 /* metal_elu_layer_acc.metal */,
				9DD1FAEC247CE9BE00800139 /* metal_elu_layer_acc.mm */,
				9DD1FAF8247CE9BE00800139 /* metal_exp_layer_acc.metal */,
				9DD1FAE1247CE9BE00800139 /* metal_exp_layer_acc.mm */,
				9DD1FABF247CE9BE00800139 /* metal_floor_layer_acc.metal */,
				9DD1FAA0247CE9BE00800139 /* metal_floor_layer_acc.mm */,
				9DD1FACA247CE9BE00800139 /* metal_hard_sigmoid_layer_acc.metal */,
				9DD1FB0B247CE9BE00800139 /* metal_hard_sigmoid_layer_acc.mm */,
				9DD1FAA2247CE9BE00800139 /* metal_hard_swish_layer_acc.metal */,
				9DD1FAB6247CE9BE00800139 /* metal_hard_swish_layer_acc.mm */,
				9DD1FAE4247CE9BE00800139 /* metal_hdrguide_layer_acc.metal */,
				9DD1FB06247CE9BE00800139 /* metal_hdrguide_layer_acc.mm */,
				9DD1FB09247CE9BE00800139 /* metal_instance_norm_layer_acc.metal */,
				9DD1FAAC247CE9BE00800139 /* metal_instance_norm_layer_acc.mm */,
				9DD1FB28247CE9BE00800139 /* metal_layer_acc.h */,
				9DD1FAB3247CE9BE00800139 /* metal_layer_acc.mm */,
				9DD1FAB7247CE9BE00800139 /* metal_log_layer_acc.metal */,
				9DD1FB2E247CE9BE00800139 /* metal_log_layer_acc.mm */,
				9DD1FB2D247CE9BE00800139 /* metal_log_sigmoid_layer_acc.metal */,
				9DD1FADD247CE9BE00800139 /* metal_log_sigmoid_layer_acc.mm */,
				9DD1FAE8247CE9BE00800139 /* metal_lrn_layer_acc.metal */,
				9DD1FB29247CE9BE00800139 /* metal_lrn_layer_acc.mm */,
				9DD1FB10247CE9BE00800139 /* metal_max_layer_acc.metal */,
				9DD1FAF9247CE9BE00800139 /* metal_max_layer_acc.mm */,
				9DD1FAE3247CE9BE00800139 /* metal_min_layer_acc.metal */,
				9DD1FAF3247CE9BE00800139 /* metal_min_layer_acc.mm */,
				9DD1FAE9247CE9BE00800139 /* metal_mul_layer_acc.metal */,
				9DD1FAA5247CE9BE00800139 /* metal_mul_layer_acc.mm */,
				9DD1FB08247CE9BE00800139 /* metal_multidir_broadcast_layer_acc.h */,
				9DD1FAA4247CE9BE00800139 /* metal_multidir_broadcast_layer_acc.mm */,
				9DD1FAC5247CE9BE00800139 /* metal_neg_layer_acc.metal */,
				9DD1FB2C247CE9BE00800139 /* metal_neg_layer_acc.mm */,
				9DD1FAF4247CE9BE00800139 /* metal_normalize_layer_acc.metal */,
				9DD1FAEA247CE9BE00800139 /* metal_normalize_layer_acc.mm */,
				9DD1FB04247CE9BE00800139 /* metal_pad_layer_acc.metal */,
				9DD1FB00247CE9BE00800139 /* metal_pad_layer_acc.mm */,
				9DD1FA9E247CE9BE00800139 /* metal_permute_layer_acc.metal */,
				9DD1FB0D247CE9BE00800139 /* metal_permute_layer_acc.mm */,
				9DF19E9D24A1FE8E00E1376D /* metal_pooling_layer_acc.metal */,
				9DF19E9E24A1FE8E00E1376D /* metal_pooling_layer_acc.mm */,
				9DD1FB2B247CE9BE00800139 /* metal_pow_layer_acc.metal */,
				9DD1FAE6247CE9BE00800139 /* metal_pow_layer_acc.mm */,
				9DD1FA9F247CE9BE00800139 /* metal_prelu_layer_acc.h */,
				9DD1FAFF247CE9BE00800139 /* metal_prelu_layer_acc.metal */,
				9DD1FAC6247CE9BE00800139 /* metal_prelu_layer_acc.mm */,
				9DD1FADC247CE9BE00800139 /* metal_reciprocal_layer_acc.metal */,
				9DD1FB0C247CE9BE00800139 /* metal_reciprocal_layer_acc.mm */,
				9DD1FAC7247CE9BE00800139 /* metal_reduce_l1_layer_acc.mm */,
				9DD1FAEB247CE9BE00800139 /* metal_reduce_l2_layer_acc.mm */,
				9DD1FADF247CE9BE00800139 /* metal_reduce_layer_acc.h */,
				9DD1FAFE247CE9BE00800139 /* metal_reduce_layer_acc.metal */,
				9DD1FAC9247CE9BE00800139 /* metal_reduce_layer_acc.mm */,
				9DD1FB0F247CE9BE00800139 /* metal_reduce_log_sum_exp_layer_acc.mm */,
				9DD1FABB247CE9BE00800139 /* metal_reduce_log_sum_layer_acc.mm */,
				9DD1FAC0247CE9BE00800139 /* metal_reduce_max_layer_acc.mm */,
				9DD1FAA9247CE9BE00800139 /* metal_reduce_mean_layer_acc.mm */,
				9DD1FAC1247CE9BE00800139 /* metal_reduce_min_layer_acc.mm */,
				9DD1FAE2247CE9BE00800139 /* metal_reduce_prod_layer_acc.mm */,
				9DD1FAB4247CE9BE00800139 /* metal_reduce_sum_layer_acc.mm */,
				9DD1FABA247CE9BE00800139 /* metal_reduce_sum_square_layer_acc.mm */,
				9DD1FAF5247CE9BE00800139 /* metal_relu_layer_acc.metal */,
				9DD1FAA1247CE9BE00800139 /* metal_relu_layer_acc.mm */,
				9DD1FADB247CE9BE00800139 /* metal_relu6_layer_acc.metal */,
				9DD1FB01247CE9BE00800139 /* metal_relu6_layer_acc.mm */,
				9DD1FB07247CE9BE00800139 /* metal_reshape_layer_acc.metal */,
				9DD1FAB8247CE9BE00800139 /* metal_reshape_layer_acc.mm */,
				9DD1FABD247CE9BE00800139 /* metal_selu_layer_acc.metal */,
				9DD1FACD247CE9BE00800139 /* metal_selu_layer_acc.mm */,
				9DD1FADE247CE9BE00800139 /* metal_shuffle_layer_acc.metal */,
				9DD1FB2A247CE9BE00800139 /* metal_shuffle_layer_acc.mm */,
				9DD1FAFA247CE9BE00800139 /* metal_sigmoid_layer_acc.metal */,
				9DD1FA9D247CE9BE00800139 /* metal_sigmoid_layer_acc.mm */,
				9DD1FB0A247CE9BE00800139 /* metal_sign_layer_acc.metal */,
				9DD1FAD9247CE9BE00800139 /* metal_sign_layer_acc.mm */,
				9DD1FAE5247CE9BE00800139 /* metal_sin_layer_acc.metal */,
				9DD1FAAD247CE9BE00800139 /* metal_sin_layer_acc.mm */,
				9DD1FAF6247CE9BE00800139 /* metal_softmax_layer_acc.metal */,
				9DD1FAE7247CE9BE00800139 /* metal_softmax_layer_acc.mm */,
				9DD1FADA247CE9BE00800139 /* metal_softplus_layer_acc.metal */,
				9DD1FAFB247CE9BE00800139 /* metal_softplus_layer_acc.mm */,
				9DD1FAB5247CE9BE00800139 /* metal_splitv_layer_acc.metal */,
				9DD1FAD8247CE9BE00800139 /* metal_splitv_layer_acc.mm */,
				9DD1FB27247CE9BE00800139 /* metal_sqrt_layer_acc.metal */,
				9DD1FAB2247CE9BE00800139 /* metal_sqrt_layer_acc.mm */,
				9DD1FB02247CE9BE00800139 /* metal_stride_slice_layer_acc.metal */,
				9DD1FAA8247CE9BE00800139 /* metal_stride_slice_layer_acc.mm */,
				9DD1FB2F247CE9BE00800139 /* metal_sub_layer_acc.metal */,
				9DD1FAAE247CE9BE00800139 /* metal_sub_layer_acc.mm */,
				9DD1FAA7247CE9BE00800139 /* metal_tan_layer_acc.metal */,
				9DD1FAF0247CE9BE00800139 /* metal_tan_layer_acc.mm */,
				9DD1FAC2247CE9BE00800139 /* metal_tanh_layer_acc.metal */,
				9DD1FAAB247CE9BE00800139 /* metal_tanh_layer_acc.mm */,
				9DD1FAA3247CE9BE00800139 /* metal_unary_layer_acc.h */,
				9DD1FB24247CE9BE00800139 /* metal_unary_layer_acc.mm */,
				9DD1FB26247CE9BE00800139 /* metal_upsample_layer_acc.metal */,
				9DD1FB25247CE9BE00800139 /* metal_upsample_layer_acc.mm */,
			);
			path = acc;
			sourceTree = "<group>";
		};
		9DD1FACF247CE9BE00800139 /* deconvolution */ = {
			isa = PBXGroup;
			children = (
				9DD1FAD0247CE9BE00800139 /* metal_deconv_layer_common.mm */,
				9DD1FAD1247CE9BE00800139 /* metal_deconv_layer_acc.h */,
				9DD1FAD2247CE9BE00800139 /* metal_deconv_layer_common.metal */,
				9DD1FAD3247CE9BE00800139 /* metal_deconv_layer_depthwise.h */,
				9DD1FAD4247CE9BE00800139 /* metal_deconv_layer_depthwise.mm */,
				9DD1FAD5247CE9BE00800139 /* metal_deconv_layer_acc.mm */,
				9DD1FAD6247CE9BE00800139 /* metal_deconv_layer_common.h */,
				9DD1FAD7247CE9BE00800139 /* metal_deconv_layer_depthwise.metal */,
			);
			path = deconvolution;
			sourceTree = "<group>";
		};
		9DD1FB12247CE9BE00800139 /* convolution */ = {
			isa = PBXGroup;
			children = (
				9DD1FB13247CE9BE00800139 /* metal_conv_layer_common.mm */,
				9DD1FB14247CE9BE00800139 /* metal_conv_layer_common.h */,
				9DD1FB15247CE9BE00800139 /* metal_inner_product_layer_acc.mm */,
				9DD1FB16247CE9BE00800139 /* metal_conv_layer_winograd.h */,
				9DD1FB17247CE9BE00800139 /* metal_conv_layer_acc.h */,
				9DD1FB18247CE9BE00800139 /* metal_conv_layer_depthwise.h */,
				9DD1FB19247CE9BE00800139 /* metal_conv_layer_depthwise.mm */,
				9DD1FB1A247CE9BE00800139 /* metal_conv_layer_common.metal */,
				9DD1FB1B247CE9BE00800139 /* metal_conv_layer_1x1.h */,
				9DD1FB1C247CE9BE00800139 /* metal_conv_layer_1x1.mm */,
				9DD1FB1D247CE9BE00800139 /* metal_inner_product_layer_acc.h */,
				9DD1FB1E247CE9BE00800139 /* metal_conv_layer_winograd.metal */,
				9DD1FB1F247CE9BE00800139 /* metal_conv_layer_1x1.metal */,
				9DD1FB20247CE9BE00800139 /* metal_inner_product_layer_acc.metal */,
				9DD1FB21247CE9BE00800139 /* metal_conv_layer_depthwise.metal */,
				9DD1FB22247CE9BE00800139 /* metal_conv_layer_winograd.mm */,
				9DD1FB23247CE9BE00800139 /* metal_conv_layer_acc.mm */,
			);
			path = convolution;
			sourceTree = "<group>";
		};
		9DDA7080241F99E600F17A1C /* tnn */ = {
			isa = PBXGroup;
			children = (
				9DDA709E241F99F800F17A1C /* core */,
				9DDA709D241F99F800F17A1C /* utils */,
				9DDA7081241F99E600F17A1C /* version.h */,
			);
			path = tnn;
			sourceTree = "<group>";
		};
		9DDA70A5241F9E9400F17A1C /* tnn */ = {
			isa = PBXGroup;
			children = (
				9D32FC6424557EEB002DCDAB /* core */,
				9D32F9F224557EE8002DCDAB /* device */,
				9D32FBFA24557EEB002DCDAB /* interpreter */,
				9D32F9A324557EE7002DCDAB /* layer */,
				9D32F96824557EE7002DCDAB /* memory_manager */,
				9D32F95D24557EE7002DCDAB /* optimizer */,
				9D32F98824557EE7002DCDAB /* utils */,
			);
			path = tnn;
			sourceTree = "<group>";
		};
		9DF542DF258B1363006CEC97 /* acc */ = {
			isa = PBXGroup;
			children = (
				9DF54355258B1365006CEC97 /* arm_abs_layer_acc.cc */,
				E4D05BE5259F15C600921502 /* arm_batch_norm_layer_acc.cc */,
				E4D05BE9259F15C700921502 /* arm_concat_layer_acc.cc */,
				E4D05BE7259F15C600921502 /* arm_permute_layer_acc.cc */,
				E4D05BE8259F15C700921502 /* arm_pool_layer_acc.cc */,
				E4D05BEA259F15C700921502 /* arm_prelu_layer_acc.cc */,
				E4D05BEB259F15C700921502 /* arm_relu_layer_acc.cc */,
				E4D05BE4259F15C600921502 /* arm_relu_layer_acc.h */,
				E4D05BE6259F15C600921502 /* arm_softmax_layer_acc.h */,
				9DF542FE258B1363006CEC97 /* arm_arg_max_or_min_layer_acc.cc */,
				9DF54351258B1365006CEC97 /* arm_binary_layer_acc.cc */,
				9DF54317258B1364006CEC97 /* arm_clip_layer_acc.cc */,
				9DF5434C258B1365006CEC97 /* arm_detection_output_layer_acc.cc */,
				9DF5434A258B1365006CEC97 /* arm_div_layer_acc.cc */,
				9DF54352258B1365006CEC97 /* arm_elu_layer_acc.cc */,
				9DF5434B258B1365006CEC97 /* arm_exp_layer_acc.cc */,
				9DF5438D258B1366006CEC97 /* arm_floor_layer_acc.cc */,
				9DF5430F258B1364006CEC97 /* arm_hard_sigmoid_acc.cc */,
				9DF5434F258B1365006CEC97 /* arm_hard_swish_acc.cc */,
				9DF542EC258B1363006CEC97 /* arm_inner_product_layer_acc.cc */,
				9DF542EB258B1363006CEC97 /* arm_instance_norm_layer_acc.cc */,
				9DF5434D258B1365006CEC97 /* arm_layer_acc.cc */,
				9DF542E5258B1363006CEC97 /* arm_log_acc_layer_acc.cc */,
				9DF54360258B1365006CEC97 /* arm_log_sigmoid_layer_acc.cc */,
				9DF54313258B1364006CEC97 /* arm_max_layer_acc.cc */,
				9DF54312258B1364006CEC97 /* arm_min_layer_acc.cc */,
				9DF542F0258B1363006CEC97 /* arm_mul_layer_acc.cc */,
				9DF54356258B1365006CEC97 /* arm_nchw_layer_acc.cc */,
				9DF5435E258B1365006CEC97 /* arm_neg_layer_acc.cc */,
				9DF542F1258B1363006CEC97 /* arm_normalize_layer_acc.cc */,
				9DF54318258B1364006CEC97 /* arm_pad_layer_acc.cc */,
				9DF54319258B1364006CEC97 /* arm_pixel_shuffle_layer_acc.cc */,
				9DF54350258B1365006CEC97 /* arm_pow_layer_acc.cc */,
				9DF54362258B1365006CEC97 /* arm_priorbox_layer_acc.cc */,
				9DF542FF258B1363006CEC97 /* arm_reciprocal_layer_acc.cc */,
				9DF54361258B1365006CEC97 /* arm_reduce_l1_layer_acc.cc */,
				9DF542ED258B1363006CEC97 /* arm_reduce_l2_layer_acc.cc */,
				9DF542EE258B1363006CEC97 /* arm_reduce_layer_acc.cc */,
				9DF542E6258B1363006CEC97 /* arm_reduce_log_sum_exp_layer_acc.cc */,
				9DF542FC258B1363006CEC97 /* arm_reduce_log_sum_layer_acc.cc */,
				9DF5438A258B1366006CEC97 /* arm_reduce_max_layer_acc.cc */,
				9DF54310258B1364006CEC97 /* arm_reduce_mean_layer_acc.cc */,
				9DF5438B258B1366006CEC97 /* arm_reduce_min_layer_acc.cc */,
				9DF542E8258B1363006CEC97 /* arm_reduce_prod_layer_acc.cc */,
				9DF54390258B1366006CEC97 /* arm_reduce_sum_layer_acc.cc */,
				9DF5435F258B1365006CEC97 /* arm_reduce_sum_square_layer_acc.cc */,
				9DF542F7258B1363006CEC97 /* arm_reformat_layer_acc.cc */,
				9DF542FA258B1363006CEC97 /* arm_relu6_layer_acc.cc */,
				9DF5430E258B1364006CEC97 /* arm_reorg_layer_acc.cc */,
				9DF542F4258B1363006CEC97 /* arm_reshape_layer_acc.cc */,
				9DF542EA258B1363006CEC97 /* arm_scale_layer_acc.cc */,
				9DF542F9258B1363006CEC97 /* arm_selu_layer_acc.cc */,
				9DF5438E258B1366006CEC97 /* arm_shuffle_layer_acc.cc */,
				9DF542E1258B1363006CEC97 /* arm_sigmoid_layer_acc.cc */,
				9DF542F6258B1363006CEC97 /* arm_sign_layer_acc.cc */,
				9DF54387258B1366006CEC97 /* arm_signed_mul_layer_acc.cc */,
				9DF54314258B1364006CEC97 /* arm_softmax_layer_acc.cc */,
				9DF5438F258B1366006CEC97 /* arm_softplus_layer_acc.cc */,
				9DF542E7258B1363006CEC97 /* arm_splitv_layer_acc.cc */,
				9DF542E0258B1363006CEC97 /* arm_sqrt_layer_acc.cc */,
				9DF54358258B1365006CEC97 /* arm_stride_slice_layer_acc.cc */,
				9DF542E3258B1363006CEC97 /* arm_sub_layer_acc.cc */,
				9DF542FB258B1363006CEC97 /* arm_trig_layer_acc.cc */,
				9DF542E2258B1363006CEC97 /* arm_unary_layer_acc.cc */,
				9DF54354258B1365006CEC97 /* arm_upsample_layer_acc.cc */,
				9DF54316258B1364006CEC97 /* arm_add_layer_acc.h */,
				9DF54391258B1366006CEC97 /* arm_batch_norm_layer_acc.h */,
				9DF542F2258B1363006CEC97 /* arm_binary_layer_acc.h */,
				9DF5430D258B1364006CEC97 /* arm_hard_swish_acc.h */,
				9DF54359258B1365006CEC97 /* arm_inner_product_layer_acc.h */,
				9DF54349258B1365006CEC97 /* arm_layer_acc.h */,
				9DF542E9258B1363006CEC97 /* arm_nchw_layer_acc.h */,
				9DF54311258B1364006CEC97 /* arm_pool_layer_acc.h */,
				9DF542F5258B1363006CEC97 /* arm_prelu_layer_acc.h */,
				9DF54386258B1366006CEC97 /* arm_reduce_layer_acc.h */,
				9DF542FD258B1363006CEC97 /* arm_reformat_layer_acc.h */,
				9DF54353258B1365006CEC97 /* arm_reshape_layer_acc.h */,
				9DF5435B258B1365006CEC97 /* arm_signed_mul_layer_acc.h */,
				9DF542F8258B1363006CEC97 /* arm_unary_layer_acc.h */,
				9DF5438C258B1366006CEC97 /* arm_upsample_layer_acc.h */,
				E4D05C02259F1BA700921502 /* arm_add_layer_acc.cc */,
				9DF5435A258B1365006CEC97 /* Float4.h */,
				9DF542E4258B1363006CEC97 /* Half8.h */,
				9DF5434E258B1365006CEC97 /* neon_mathfun.h */,
				9DF542F3258B1363006CEC97 /* TNNVector.h */,
				9DF5431A258B1364006CEC97 /* compute */,
				E4D05B7B259DCB2D00921502 /* compute_arm82 */,
				9DF54363258B1365006CEC97 /* convolution */,
				9DF54300258B1363006CEC97 /* deconvolution */,
			);
			path = acc;
			sourceTree = "<group>";
		};
		9DF54300258B1363006CEC97 /* deconvolution */ = {
			isa = PBXGroup;
			children = (
				9DF54301258B1363006CEC97 /* arm_deconv_layer_acc.cc */,
				9DF54303258B1363006CEC97 /* arm_deconv_layer_stride.h */,
				9DF54304258B1363006CEC97 /* arm_deconv_fp16_layer_common.h */,
				9DF54305258B1363006CEC97 /* arm_deconv_layer_depthwise.cc */,
				9DF54306258B1363006CEC97 /* arm_deconv_layer_common.cc */,
				9DF54308258B1363006CEC97 /* arm_deconv_layer_acc.h */,
				9DF54309258B1364006CEC97 /* arm_deconv_layer_depthwise.h */,
				9DF5430A258B1364006CEC97 /* arm_deconv_fp16_layer_depthwise.h */,
				9DF5430B258B1364006CEC97 /* arm_deconv_layer_stride.cc */,
				9DF5430C258B1364006CEC97 /* arm_deconv_layer_common.h */,
			);
			path = deconvolution;
			sourceTree = "<group>";
		};
		9DF5431A258B1364006CEC97 /* compute */ = {
			isa = PBXGroup;
			children = (
				9DF5431B258B1364006CEC97 /* compute.cc */,
				9DF5431C258B1364006CEC97 /* winograd_function.cc */,
				9DF5431D258B1364006CEC97 /* compute.h */,
				9DF5431E258B1364006CEC97 /* compute_int8.cc */,
				9DF5431F258B1364006CEC97 /* arm32 */,
				9DF54335258B1364006CEC97 /* gemm_function.h */,
				9DF54336258B1364006CEC97 /* asm_func_name.S */,
				9DF54337258B1364006CEC97 /* winograd_function.h */,
				9DF54338258B1364006CEC97 /* compute_int8.h */,
				9DF54339258B1364006CEC97 /* arm64 */,
				9DF54348258B1364006CEC97 /* gemm_function.cc */,
			);
			path = compute;
			sourceTree = "<group>";
		};
		9DF5431F258B1364006CEC97 /* arm32 */ = {
			isa = PBXGroup;
			children = (
				9DF54320258B1364006CEC97 /* CONV_BFP16_O4.S */,
				9DF54321258B1364006CEC97 /* GEMM_INT8_4X8.S */,
				9DF54322258B1364006CEC97 /* GEMM_BFP16_N4.S */,
				9DF54323258B1364006CEC97 /* CONV_FLOAT_SLIDEW_C3.S */,
				9DF54324258B1364006CEC97 /* CONV_DW_5X5_BFP16_SLIDEW.S */,
				9DF54325258B1364006CEC97 /* DECONV_FLOAT_O4.S */,
				9DF54326258B1364006CEC97 /* CONV_DW_3X3_FLOAT_SLIDEW.S */,
				9DF54327258B1364006CEC97 /* GEMM_INT8_4X4.S */,
				9DF54328258B1364006CEC97 /* CONV_DW_3X3_BFP16_SLIDEW.S */,
				9DF54329258B1364006CEC97 /* CONV_BFP16_SLIDEW_C3.S */,
				9DF5432A258B1364006CEC97 /* CONV_DW_5X5_FLOAT_SLIDEW.S */,
				9DF5432B258B1364006CEC97 /* CONV_FLOAT_O4.S */,
				9DF5432C258B1364006CEC97 /* GEMM_FLOAT_N4.S */,
			);
			path = arm32;
			sourceTree = "<group>";
		};
		9DF54339258B1364006CEC97 /* arm64 */ = {
			isa = PBXGroup;
			children = (
				9DF5433A258B1364006CEC97 /* CONV_BFP16_O4.S */,
				9DF5433B258B1364006CEC97 /* CONV_FLOAT_SLIDEW_C3.S */,
				9DF5433C258B1364006CEC97 /* CONV_DW_5x5_BFP16_SLIDEW.S */,
				9DF5433D258B1364006CEC97 /* DECONV_FLOAT_O4.S */,
				9DF5433E258B1364006CEC97 /* GEMM_FLOAT_N8.S */,
				9DF5433F258B1364006CEC97 /* CONV_DW_3X3_FLOAT_SLIDEW.S */,
				9DF54340258B1364006CEC97 /* GEMM_BFP16_N8.S */,
				9DF54341258B1364006CEC97 /* GEMM_INT8_4X4.S */,
				9DF54342258B1364006CEC97 /* CONV_DW_3x3_BFP16_SLIDEW.S */,
				9DF54343258B1364006CEC97 /* CONV_BFP16_SLIDEW_C3.S */,
				9DF54344258B1364006CEC97 /* CONV_DW_5X5_FLOAT_SLIDEW.S */,
				9DF54345258B1364006CEC97 /* CONV_FLOAT_O4.S */,
				9DF54346258B1364006CEC97 /* GEMM_INT8_8X8.S */,
			);
			path = arm64;
			sourceTree = "<group>";
		};
		9DF54363258B1365006CEC97 /* convolution */ = {
			isa = PBXGroup;
			children = (
				9DF54364258B1365006CEC97 /* arm_conv_int8_layer_depthwise.cc */,
				9DF54365258B1365006CEC97 /* arm_conv_layer_depthwise_s1.h */,
				9DF54366258B1365006CEC97 /* arm_conv_layer_common.cc */,
				9DF54367258B1365006CEC97 /* arm_conv_layer_1x1.h */,
				9DF54369258B1365006CEC97 /* arm_conv_layer_common.h */,
				9DF5436A258B1365006CEC97 /* arm_conv_layer_c3.h */,
				9DF5436B258B1365006CEC97 /* arm_conv_int8_layer_common.h */,
				9DF5436D258B1365006CEC97 /* arm_conv_fp16_layer_c3.h */,
				9DF5436E258B1365006CEC97 /* arm_conv_int8_layer_1x1.cc */,
				9DF5436F258B1365006CEC97 /* arm_conv_fp16_layer_depthwise_s1.h */,
				9DF54370258B1365006CEC97 /* arm_conv_fp16_layer_depthwise.h */,
				9DF54371258B1365006CEC97 /* arm_conv_layer_1x1.cc */,
				9DF54372258B1365006CEC97 /* arm_conv_layer_acc.h */,
				9DF54373258B1365006CEC97 /* arm_conv_fp16_layer_3x3.h */,
				9DF54374258B1365006CEC97 /* arm_conv_fp16_layer_common.h */,
				9DF54375258B1365006CEC97 /* arm_conv_layer_3x3.cc */,
				9DF54376258B1365006CEC97 /* arm_conv_int8_layer_1x1.h */,
				9DF54377258B1365006CEC97 /* arm_conv_layer_depthwise.cc */,
				9DF54378258B1365006CEC97 /* arm_conv_int8_layer_common.cc */,
				9DF54379258B1365006CEC97 /* arm_conv_layer_group.h */,
				9DF5437A258B1365006CEC97 /* arm_conv_layer_3x3.h */,
				9DF5437C258B1365006CEC97 /* arm_conv_layer_c3.cc */,
				9DF5437D258B1365006CEC97 /* arm_conv_layer_acc_factory.h */,
				9DF5437E258B1365006CEC97 /* arm_conv_layer_acc_factory.cc */,
				9DF5437F258B1365006CEC97 /* arm_conv_int8_layer_depthwise.h */,
				9DF54380258B1365006CEC97 /* arm_conv_layer_acc.cc */,
				9DF54383258B1365006CEC97 /* arm_conv_layer_group.cc */,
				9DF54384258B1365006CEC97 /* arm_conv_layer_depthwise.h */,
				9DF54385258B1365006CEC97 /* arm_conv_layer_depthwise_s1.cc */,
			);
			path = convolution;
			sourceTree = "<group>";
		};
<<<<<<< HEAD
		ECBFFC73258C840400216CD2 /* rapidnetv3 */ = {
			isa = PBXGroup;
			children = (
				ECBFFC74258C840400216CD2 /* encryption */,
				ECBFFC77258C840400216CD2 /* model_interpreter.h */,
				ECBFFC78258C840400216CD2 /* model_packer.h */,
				ECBFFC79258C840400216CD2 /* model_packer.cc */,
				ECBFFC7A258C840400216CD2 /* objseri.h */,
				ECBFFC7B258C840400216CD2 /* model_interpreter.cc */,
			);
			path = rapidnetv3;
			sourceTree = "<group>";
		};
		ECBFFC74258C840400216CD2 /* encryption */ = {
			isa = PBXGroup;
			children = (
				ECBFFC75258C840400216CD2 /* encryption.h */,
				ECBFFC76258C840400216CD2 /* encryption.cc */,
			);
			path = encryption;
=======
		E4D05B7B259DCB2D00921502 /* compute_arm82 */ = {
			isa = PBXGroup;
			children = (
				E4D05B7C259DCB2D00921502 /* arm_conv_fp16_layer_depthwise.cc */,
				E4D05BFF259F1B7300921502 /* arm_add_fp16_layer.cc */,
				E4D05BF5259F161000921502 /* arm_batch_norm_fp16_layer.cc */,
				E4D05BF6259F161000921502 /* arm_prelu_fp16_layer.cc */,
				E4D05BF7259F161000921502 /* arm_relu_fp16_layer.cc */,
				E4D05B7D259DCB2D00921502 /* compute_half.h */,
				E4D05B7E259DCB2D00921502 /* arm_deconv_fp16_layer_common.cc */,
				E4D05B80259DCB2D00921502 /* asm_32 */,
				E4D05B8B259DCB2D00921502 /* arm_unary_fp16_layer.h */,
				E4D05B8C259DCB2D00921502 /* arm_conv_fp16_layer_c3.cc */,
				E4D05B8F259DCB2D00921502 /* arm_conv_fp16_layer_depthwise_s1.cc */,
				E4D05B90259DCB2D00921502 /* arm_sigmoid_fp16_layer.cc */,
				E4D05B91259DCB2D00921502 /* arm_deconv_fp16_layer_depthwise.cc */,
				E4D05B92259DCB2D00921502 /* asm_64 */,
				E4D05B9B259DCB2D00921502 /* compute_half.cc */,
				E4D05B9C259DCB2D00921502 /* arm_softmax_fp16_layer.cc */,
				E4D05B9F259DCB2D00921502 /* arm_conv_fp16_layer_3x3.cc */,
				E4D05BA0259DCB2D00921502 /* arm_relu6_fp16_layer.cc */,
				E4D05BA1259DCB2D00921502 /* arm_conv_fp16_layer_common.cc */,
				E4D05BA4259DCB2D00921502 /* winograd_function_fp16.cc */,
			);
			path = compute_arm82;
			sourceTree = "<group>";
		};
		E4D05B80259DCB2D00921502 /* asm_32 */ = {
			isa = PBXGroup;
			children = (
				E4D05B81259DCB2D00921502 /* DECONV_FP16_O8_C1.S */,
				E4D05B82259DCB2D00921502 /* CONV_DW_3X3_FP16_SLIDEW.S */,
				E4D05B83259DCB2D00921502 /* GEMM_FP16_N8.S */,
				E4D05B84259DCB2D00921502 /* FLOAT2HALF.S */,
				E4D05B86259DCB2D00921502 /* CONV_FP16_SLIDEW_C3.S */,
				E4D05B87259DCB2D00921502 /* DECONV_FP16_O8.S */,
				E4D05B88259DCB2D00921502 /* HALF2FLOAT.S */,
			);
			path = asm_32;
			sourceTree = "<group>";
		};
		E4D05B92259DCB2D00921502 /* asm_64 */ = {
			isa = PBXGroup;
			children = (
				E4D05B93259DCB2D00921502 /* DECONV_FP16_O8_C1.S */,
				E4D05B94259DCB2D00921502 /* CONV_DW_3X3_FP16_SLIDEW.S */,
				E4D05B95259DCB2D00921502 /* GEMM_FP16_N8.S */,
				E4D05B96259DCB2D00921502 /* FLOAT2HALF.S */,
				E4D05B97259DCB2D00921502 /* CONV_FP16_SLIDEW_C3.S */,
				E4D05B98259DCB2D00921502 /* DECONV_FP16_O8.S */,
				E4D05B99259DCB2D00921502 /* HALF2FLOAT.S */,
			);
			path = asm_64;
>>>>>>> 86298db6
			sourceTree = "<group>";
		};
/* End PBXGroup section */

/* Begin PBXHeadersBuildPhase section */
		9D2DB1CC22D759C8000C508F /* Headers */ = {
			isa = PBXHeadersBuildPhase;
			buildActionMask = 2147483647;
			files = (
				9DF54419258B1367006CEC97 /* arm_conv_fp16_layer_c3.h in Headers */,
				9D32FCCC24557EEC002DCDAB /* reduce_layer.h in Headers */,
				9D32FF4924557EED002DCDAB /* serializer.h in Headers */,
				9D32FF7324557EED002DCDAB /* abstract_network.h in Headers */,
				9DD1FBB7247CE9BE00800139 /* metal_conv_layer_winograd.h in Headers */,
				9DF543E3258B1366006CEC97 /* gemm_function.h in Headers */,
				9DF54396258B1366006CEC97 /* Half8.h in Headers */,
				9D32FF0924557EED002DCDAB /* objseri.h in Headers */,
				9D32FCA424557EEC002DCDAB /* memory_seperate_assign_strategy.h in Headers */,
				9D32FF3A24557EED002DCDAB /* layer_resource.h in Headers */,
				9D32FCA024557EEC002DCDAB /* memory_mode_state.h in Headers */,
				9D32FCBD24557EEC002DCDAB /* pribox_generator_utils.h in Headers */,
				9DD1FC68247CEA1400800139 /* arm_context.h in Headers */,
				9DD1FC69247CEA1400800139 /* arm_common.h in Headers */,
				ECEC5D6C24FCE0780044DDF1 /* mat_converter_acc.h in Headers */,
				9DD1FBC9247CE9BE00800139 /* metal_layer_acc.h in Headers */,
				9DD1FB46247CE9BE00800139 /* metal_unary_layer_acc.h in Headers */,
				9D32FCB124557EEC002DCDAB /* data_format_converter.h in Headers */,
				9D32FC8424557EEC002DCDAB /* net_optimizer_manager.h in Headers */,
				9DDA70A1241F9A0300F17A1C /* core in Headers */,
				9DF5442B258B1367006CEC97 /* arm_conv_int8_layer_depthwise.h in Headers */,
				9DF543B9258B1366006CEC97 /* arm_deconv_layer_acc.h in Headers */,
				9DD1FB3A247CE9BE00800139 /* metal_device.h in Headers */,
				9DF543B4258B1366006CEC97 /* arm_deconv_layer_stride.h in Headers */,
				9DF54411258B1367006CEC97 /* arm_conv_layer_depthwise_s1.h in Headers */,
				9D32FF6F24557EED002DCDAB /* context.h in Headers */,
				9D32FF7524557EED002DCDAB /* tnn_impl.h in Headers */,
				ECD9464E2558F4CD00BF9214 /* net_optimizer_insert_fp16_reformat.h in Headers */,
				EC0BE15E25144BE4009BD69A /* layer_interpreter_macro.h in Headers */,
				9D32FF1A24557EED002DCDAB /* abstract_layer_interpreter.h in Headers */,
				9D32FC8A24557EEC002DCDAB /* shared_memory_manager.h in Headers */,
				EC88054A255FE59D00BC4EDD /* net_optimizer_fuse_conv_post.h in Headers */,
				ECEC5D6524FCDBA50044DDF1 /* arm_mat_util.h in Headers */,
				9DF543AF258B1366006CEC97 /* arm_reformat_layer_acc.h in Headers */,
				9D852BCC24584E6A003F4E41 /* bfp16.h in Headers */,
				9DF543B5258B1366006CEC97 /* arm_deconv_fp16_layer_common.h in Headers */,
				9D32FC9824557EEC002DCDAB /* memory_assign_strategy.h in Headers */,
				9D32FC8C24557EEC002DCDAB /* blob_1d_memory_pool.h in Headers */,
				9D32FCA924557EEC002DCDAB /* blob_memory_size_utils.h in Headers */,
				9D32FCCA24557EEC002DCDAB /* base_layer.h in Headers */,
				9DF543A7258B1366006CEC97 /* arm_prelu_layer_acc.h in Headers */,
				9DF54420258B1367006CEC97 /* arm_conv_fp16_layer_common.h in Headers */,
				9DF543BE258B1366006CEC97 /* arm_hard_swish_acc.h in Headers */,
				9DDA70A2241F9A0300F17A1C /* utils in Headers */,
				9DF543CD258B1366006CEC97 /* compute.h in Headers */,
				9DD1FB53247CE9BE00800139 /* metal_common.h in Headers */,
				ECEC5D6624FCDBA50044DDF1 /* arm_mat_converter.h in Headers */,
				E4D05BA6259DCB2E00921502 /* compute_half.h in Headers */,
				9D32FCD624557EEC002DCDAB /* elementwise_layer.h in Headers */,
				9DD1FC66247CEA1400800139 /* arm_util.h in Headers */,
				9DD1FBB9247CE9BE00800139 /* metal_conv_layer_depthwise.h in Headers */,
				9D32FF3D24557EED002DCDAB /* abstract_model_interpreter.h in Headers */,
				9DF5441B258B1367006CEC97 /* arm_conv_fp16_layer_depthwise_s1.h in Headers */,
				9DF54422258B1367006CEC97 /* arm_conv_int8_layer_1x1.h in Headers */,
				9DDA7090241F99E700F17A1C /* version.h in Headers */,
				9DF54415258B1367006CEC97 /* arm_conv_layer_common.h in Headers */,
				9DF543C2258B1366006CEC97 /* arm_pool_layer_acc.h in Headers */,
				9D32FCB424557EEC002DCDAB /* blob_converter_internal.h in Headers */,
				9D32FC9D24557EEC002DCDAB /* memory_unify_assign_strategy.h in Headers */,
				9DF54413258B1367006CEC97 /* arm_conv_layer_1x1.h in Headers */,
				9D32FF6424557EED002DCDAB /* layer_resource_generator.h in Headers */,
				9DF543FB258B1366006CEC97 /* neon_mathfun.h in Headers */,
				9DD1FB3F247CE9BE00800139 /* metal_context.h in Headers */,
				9D32FF0624557EED002DCDAB /* model_interpreter.h in Headers */,
				9D32FF6924557EED002DCDAB /* abstract_layer_acc.h in Headers */,
				9DF543BB258B1366006CEC97 /* arm_deconv_fp16_layer_depthwise.h in Headers */,
				9D32FC8724557EEC002DCDAB /* blob_2d_memory_pool.h in Headers */,
				9DF19EA224A200AC00E1376D /* metal_cpu_adapter_acc.h in Headers */,
				ECBFFC81258C840400216CD2 /* objseri.h in Headers */,
				ECBFFC7E258C840400216CD2 /* model_interpreter.h in Headers */,
				9DD1FB78247CE9BE00800139 /* metal_deconv_layer_common.h in Headers */,
				9DF54408258B1367006CEC97 /* arm_signed_mul_layer_acc.h in Headers */,
				9DD1FB33247CE9BE00800139 /* metal_command_queue.h in Headers */,
				9DF543BA258B1366006CEC97 /* arm_deconv_layer_depthwise.h in Headers */,
				9D32FF7C24557EED002DCDAB /* blob_manager.h in Headers */,
				9DF543A4258B1366006CEC97 /* arm_binary_layer_acc.h in Headers */,
				9D32FF0F24557EED002DCDAB /* unary_op_layer_interpreter.h in Headers */,
				E4D05BEE259F15C700921502 /* arm_softmax_layer_acc.h in Headers */,
				9DD1FB42247CE9BE00800139 /* metal_prelu_layer_acc.h in Headers */,
				9DD1FBB8247CE9BE00800139 /* metal_conv_layer_acc.h in Headers */,
				9DF26BDA24645EA500F22F0D /* naive_compute.h in Headers */,
				9DF54430258B1367006CEC97 /* arm_conv_layer_depthwise.h in Headers */,
				EC0BE1BC251DBE65009BD69A /* mat_converter_utils.h in Headers */,
				9DD1FB36247CE9BE00800139 /* tnn_impl_coreml.h in Headers */,
				9DF543F6258B1366006CEC97 /* arm_layer_acc.h in Headers */,
				9D32FC9924557EEC002DCDAB /* memory_mode_state_factory.h in Headers */,
				9DF54406258B1367006CEC97 /* arm_inner_product_layer_acc.h in Headers */,
				9DF54416258B1367006CEC97 /* arm_conv_layer_c3.h in Headers */,
				9D4C60CB246BF7A1006068D1 /* bbox_util.h in Headers */,
				ECBFFC7C258C840400216CD2 /* encryption.h in Headers */,
				9D32FF4824557EED002DCDAB /* ncnn_layer_type.h in Headers */,
				9D32FF3624557EED002DCDAB /* reduce_op_interpreter.h in Headers */,
				9D32FF0724557EED002DCDAB /* model_packer.h in Headers */,
				EC0BE13725144B5E009BD69A /* detection_post_process_utils.h in Headers */,
				9DF543AA258B1366006CEC97 /* arm_unary_layer_acc.h in Headers */,
				9D32FC9624557EEC002DCDAB /* blob_memory_size_info.h in Headers */,
				9D32FCA224557EEC002DCDAB /* blob_memory_pool.h in Headers */,
				9D32FF4224557EED002DCDAB /* ncnn_optimizer.h in Headers */,
				9DD1FB37247CE9BE00800139 /* metal_macro.h in Headers */,
				9D32FC9724557EEC002DCDAB /* blob_memory.h in Headers */,
				9D32FF4B24557EED002DCDAB /* ncnn_model_interpreter.h in Headers */,
				9D32FCE624557EEC002DCDAB /* multidir_broadcast_layer.h in Headers */,
				9DD1FBAA247CE9BE00800139 /* metal_multidir_broadcast_layer_acc.h in Headers */,
				9DF54426258B1367006CEC97 /* arm_conv_layer_3x3.h in Headers */,
				9D32FC9A24557EEC002DCDAB /* others_memory_mode_state.h in Headers */,
				9D32FF0124557EED002DCDAB /* default_model_interpreter.h in Headers */,
				9DF5441C258B1367006CEC97 /* arm_conv_fp16_layer_depthwise.h in Headers */,
				9D32FC9B24557EEC002DCDAB /* blob_2d_memory.h in Headers */,
				9D32FF4624557EED002DCDAB /* ncnn_optimizer_manager.h in Headers */,
				9DF5444C258B162F006CEC97 /* blob_converter_default.h in Headers */,
				9DD1FB34247CE9BE00800139 /* coreml_network.h in Headers */,
				9DD1FB73247CE9BE00800139 /* metal_deconv_layer_acc.h in Headers */,
				9D32FF6324557EED002DCDAB /* net_structure.h in Headers */,
				ECBFFC7F258C840400216CD2 /* model_packer.h in Headers */,
				9D32FCB224557EEC002DCDAB /* wingorad_generater.h in Headers */,
				ECD9464F2558F4CD00BF9214 /* net_optimizer_insert_int8_reformat.h in Headers */,
				9D32FF3824557EED002DCDAB /* raw_buffer.h in Headers */,
				9DD1FB81247CE9BE00800139 /* metal_reduce_layer_acc.h in Headers */,
				9DF543E6258B1366006CEC97 /* compute_int8.h in Headers */,
				9DF543E5258B1366006CEC97 /* winograd_function.h in Headers */,
				9DF54425258B1367006CEC97 /* arm_conv_layer_group.h in Headers */,
				9DF54438258B1367006CEC97 /* arm_upsample_layer_acc.h in Headers */,
				E4D05BB3259DCB2E00921502 /* arm_unary_fp16_layer.h in Headers */,
				9DD1FBB5247CE9BE00800139 /* metal_conv_layer_common.h in Headers */,
				9DF543A5258B1366006CEC97 /* TNNVector.h in Headers */,
				6178F34D2590AA8C00B4B153 /* md5.h in Headers */,
				9D32FCA124557EEC002DCDAB /* share_one_thread_memory_mode_state.h in Headers */,
				9D32FC9124557EEC002DCDAB /* blob_memory_pool_factory.h in Headers */,
				9D32FCA724557EEC002DCDAB /* omp_utils.h in Headers */,
				E4D05BEC259F15C700921502 /* arm_relu_layer_acc.h in Headers */,
				9D32FF6C24557EED002DCDAB /* tnn_impl_default.h in Headers */,
				9DF543BD258B1366006CEC97 /* arm_deconv_layer_common.h in Headers */,
				9D32FC9524557EEC002DCDAB /* blob_1d_memory.h in Headers */,
				9D32FF6724557EED002DCDAB /* default_network.h in Headers */,
				9DD1FBBC247CE9BE00800139 /* metal_conv_layer_1x1.h in Headers */,
				9DF5444F258B162F006CEC97 /* random_data_utils.h in Headers */,
				9D4C60D0246BF826006068D1 /* profile.h in Headers */,
				9D32FF7124557EED002DCDAB /* abstract_device.h in Headers */,
				9D32FF7724557EED002DCDAB /* layer_type.h in Headers */,
				9D32FF5224557EED002DCDAB /* abstract_layer_interpreter.h in Headers */,
				9D32FF0324557EED002DCDAB /* layer_param.h in Headers */,
				9D32FF7B24557EED002DCDAB /* blob_int8.h in Headers */,
				9D32FF4C24557EED002DCDAB /* ncnn_param_utils.h in Headers */,
				9DF54407258B1367006CEC97 /* Float4.h in Headers */,
				9D32FCA624557EEC002DCDAB /* blob_dump_utils.h in Headers */,
				9DF54400258B1366006CEC97 /* arm_reshape_layer_acc.h in Headers */,
				9D32FF3924557EED002DCDAB /* default_model_packer.h in Headers */,
				9DF5444A258B162F006CEC97 /* npu_common_utils.h in Headers */,
				9DF5439B258B1366006CEC97 /* arm_nchw_layer_acc.h in Headers */,
				9D2DB1D622D759C8000C508F /* tnn.h in Headers */,
				9DF54429258B1367006CEC97 /* arm_conv_layer_acc_factory.h in Headers */,
				9DF5441E258B1367006CEC97 /* arm_conv_layer_acc.h in Headers */,
				9D32FF3724557EED002DCDAB /* layer_interpreter.h in Headers */,
				9DF54417258B1367006CEC97 /* arm_conv_int8_layer_common.h in Headers */,
				9DF5443D258B1367006CEC97 /* arm_batch_norm_layer_acc.h in Headers */,
				9DF543C7258B1366006CEC97 /* arm_add_layer_acc.h in Headers */,
				9D32FC8124557EEC002DCDAB /* net_optimizer.h in Headers */,
				9D32FCAA24557EEC002DCDAB /* string_utils_inner.h in Headers */,
				9D32FC8324557EEC002DCDAB /* optimizer_const.h in Headers */,
				6178F34C2590AA8C00B4B153 /* winograd_generator.h in Headers */,
				9D32FF3B24557EED002DCDAB /* net_resource.h in Headers */,
				9D32FC7E24557EEB002DCDAB /* net_optimizer_remove_layers.h in Headers */,
				9DD1FBBE247CE9BE00800139 /* metal_inner_product_layer_acc.h in Headers */,
				9D32FCAB24557EEC002DCDAB /* blob_transfer_utils.h in Headers */,
				9DD1FCF0247CEA1500800139 /* arm_device.h in Headers */,
				9DD1FB75247CE9BE00800139 /* metal_deconv_layer_depthwise.h in Headers */,
				9DD1FCEE247CEA1500800139 /* arm_blob_converter.h in Headers */,
				9DF5441F258B1367006CEC97 /* arm_conv_fp16_layer_3x3.h in Headers */,
				9DF54432258B1367006CEC97 /* arm_reduce_layer_acc.h in Headers */,
				9D32FCAC24557EEC002DCDAB /* split_utils.h in Headers */,
				9D32FCBC24557EEC002DCDAB /* string_format.h in Headers */,
			);
			runOnlyForDeploymentPostprocessing = 0;
		};
/* End PBXHeadersBuildPhase section */

/* Begin PBXNativeTarget section */
		9D2DB1D022D759C8000C508F /* tnn */ = {
			isa = PBXNativeTarget;
			buildConfigurationList = 9D2DB1D922D759C8000C508F /* Build configuration list for PBXNativeTarget "tnn" */;
			buildPhases = (
				9D2DB1CC22D759C8000C508F /* Headers */,
				9D2DB1CD22D759C8000C508F /* Sources */,
				9D2DB1CE22D759C8000C508F /* Frameworks */,
				9D2DB1CF22D759C8000C508F /* Resources */,
			);
			buildRules = (
			);
			dependencies = (
			);
			name = tnn;
			productName = tnn;
			productReference = 9D2DB1D122D759C8000C508F /* tnn.framework */;
			productType = "com.apple.product-type.framework";
		};
/* End PBXNativeTarget section */

/* Begin PBXProject section */
		9D2DB1C822D759C8000C508F /* Project object */ = {
			isa = PBXProject;
			attributes = {
				LastUpgradeCheck = 1020;
				ORGANIZATIONNAME = tencent;
				TargetAttributes = {
					9D2DB1D022D759C8000C508F = {
						CreatedOnToolsVersion = 10.2.1;
					};
				};
			};
			buildConfigurationList = 9D2DB1CB22D759C8000C508F /* Build configuration list for PBXProject "tnn" */;
			compatibilityVersion = "Xcode 9.3";
			developmentRegion = en;
			hasScannedForEncodings = 0;
			knownRegions = (
				en,
			);
			mainGroup = 9D2DB1C722D759C8000C508F;
			productRefGroup = 9D2DB1D222D759C8000C508F /* Products */;
			projectDirPath = "";
			projectRoot = "";
			targets = (
				9D2DB1D022D759C8000C508F /* tnn */,
			);
		};
/* End PBXProject section */

/* Begin PBXResourcesBuildPhase section */
		9D2DB1CF22D759C8000C508F /* Resources */ = {
			isa = PBXResourcesBuildPhase;
			buildActionMask = 2147483647;
			files = (
			);
			runOnlyForDeploymentPostprocessing = 0;
		};
/* End PBXResourcesBuildPhase section */

/* Begin PBXSourcesBuildPhase section */
		9D2DB1CD22D759C8000C508F /* Sources */ = {
			isa = PBXSourcesBuildPhase;
			buildActionMask = 2147483647;
			files = (
				6178F34E2590AA8C00B4B153 /* md5.cc in Sources */,
				9D32FCF824557EEC002DCDAB /* elu_layer.cc in Sources */,
				9DD1FB4D247CE9BE00800139 /* metal_common.metal in Sources */,
				9D32FF2724557EED002DCDAB /* pooling_3d_layer_interpreter.cc in Sources */,
				E4D05BF8259F161000921502 /* arm_batch_norm_fp16_layer.cc in Sources */,
				9D32FCC624557EEC002DCDAB /* reduce_prod_layer.cc in Sources */,
				9D32FF1F24557EED002DCDAB /* hard_swish_layer_interpreter.cc in Sources */,
				9DF54398258B1366006CEC97 /* arm_reduce_log_sum_exp_layer_acc.cc in Sources */,
				9DF543F3258B1366006CEC97 /* GEMM_INT8_8X8.S in Sources */,
				9DD1FB5E247CE9BE00800139 /* metal_reduce_log_sum_layer_acc.mm in Sources */,
				9D32FCC924557EEC002DCDAB /* exp_layer.cc in Sources */,
				9D32FF6A24557EED002DCDAB /* status.cc in Sources */,
				9DD1FBA2247CE9BE00800139 /* metal_pad_layer_acc.mm in Sources */,
				9DD1FB55247CE9BE00800139 /* metal_sqrt_layer_acc.mm in Sources */,
				9DD1FB6A247CE9BE00800139 /* metal_reduce_l1_layer_acc.mm in Sources */,
				9D32FF2324557EED002DCDAB /* roi_pooling_layer_interpreter.cc in Sources */,
				9D32FC9E24557EEC002DCDAB /* share_one_thread_memory_mode_state.cc in Sources */,
				9D32FCDC24557EEC002DCDAB /* selu_layer.cc in Sources */,
				9DF543D4258B1366006CEC97 /* DECONV_FLOAT_O4.S in Sources */,
				9DF19EA024A1FE8E00E1376D /* metal_pooling_layer_acc.mm in Sources */,
				EC0BE15225144BB8009BD69A /* squared_difference_layer.cc in Sources */,
				9DF543DB258B1366006CEC97 /* GEMM_FLOAT_N4.S in Sources */,
				E4D05BF1259F15C700921502 /* arm_concat_layer_acc.cc in Sources */,
				9DF5444D258B162F006CEC97 /* npu_common_utils.cc in Sources */,
				9DD1FB50247CE9BE00800139 /* metal_sin_layer_acc.mm in Sources */,
				E4D05BC2259DCB2E00921502 /* compute_half.cc in Sources */,
				9DD1FB58247CE9BE00800139 /* metal_splitv_layer_acc.metal in Sources */,
				9DF543C5258B1366006CEC97 /* arm_softmax_layer_acc.cc in Sources */,
				9D32FF1824557EED002DCDAB /* sub_layer_interpreter.cc in Sources */,
				9DF543B7258B1366006CEC97 /* arm_deconv_layer_common.cc in Sources */,
				9D32FF0224557EED002DCDAB /* layer_resource_generator.cc in Sources */,
				9DD1FBA6247CE9BE00800139 /* metal_pad_layer_acc.metal in Sources */,
				ECD945B1254ADD7100BF9214 /* metal_signed_mul_layer_acc.metal in Sources */,
				9DD1FB70247CE9BE00800139 /* metal_selu_layer_acc.mm in Sources */,
<<<<<<< HEAD
				ECBFFC7D258C840400216CD2 /* encryption.cc in Sources */,
				9DF54434258B1367006CEC97 /* arm_concat_layer_acc.cc in Sources */,
=======
>>>>>>> 86298db6
				9DF543AE258B1366006CEC97 /* arm_reduce_log_sum_layer_acc.cc in Sources */,
				9DF54431258B1367006CEC97 /* arm_conv_layer_depthwise_s1.cc in Sources */,
				9D32FF1624557EED002DCDAB /* pooling_layer_interpreter.cc in Sources */,
				ECD945B6254ADD8400BF9214 /* pixel_shuffle_layer.cc in Sources */,
				9D32FF1924557EED002DCDAB /* normalize_layer_interpreter.cc in Sources */,
				9DD1FB64247CE9BE00800139 /* metal_reduce_min_layer_acc.mm in Sources */,
				9D32FF0B24557EED002DCDAB /* batch_norm_layer_interpreter.cc in Sources */,
				9D32FF5124557EED002DCDAB /* pooling_layer_interpreter.cc in Sources */,
				9DF5442F258B1367006CEC97 /* arm_conv_layer_group.cc in Sources */,
				9D32FCC724557EEC002DCDAB /* reduce_sum_square_layer.cc in Sources */,
				9D32FF2024557EED002DCDAB /* elu_layer_interpreter.cc in Sources */,
				9D32FF1524557EED002DCDAB /* stride_slice_layer_interpreter.cc in Sources */,
				9D32FF4124557EED002DCDAB /* ncnn_model_interpreter.cc in Sources */,
				9DF543A8258B1366006CEC97 /* arm_sign_layer_acc.cc in Sources */,
				9DD1FB7A247CE9BE00800139 /* metal_splitv_layer_acc.mm in Sources */,
				9DF543D1258B1366006CEC97 /* GEMM_BFP16_N4.S in Sources */,
				9DF543D6258B1366006CEC97 /* GEMM_INT8_4X4.S in Sources */,
				9DF5439F258B1366006CEC97 /* arm_reduce_l2_layer_acc.cc in Sources */,
				9D32FF6B24557EED002DCDAB /* blob.cc in Sources */,
				9D32FCC124557EEC002DCDAB /* pow_layer.cc in Sources */,
				9D32FF5E24557EED002DCDAB /* interp_layer_interpreter.cc in Sources */,
				9DD1FBD1247CE9BF00800139 /* metal_acos_layer_acc.metal in Sources */,
				9D32FCC824557EEC002DCDAB /* add_layer.cc in Sources */,
				9D32FF1124557EED002DCDAB /* reorg_layer_interpreter.cc in Sources */,
				9DD1FB74247CE9BE00800139 /* metal_deconv_layer_common.metal in Sources */,
				E4D05BED259F15C700921502 /* arm_batch_norm_layer_acc.cc in Sources */,
				9D32FCEF24557EEC002DCDAB /* concat_layer.cc in Sources */,
				9DF54395258B1366006CEC97 /* arm_sub_layer_acc.cc in Sources */,
				9DD1FB4A247CE9BE00800139 /* metal_tan_layer_acc.metal in Sources */,
				EC88054B255FE59D00BC4EDD /* net_optimizer_fuse_conv_post.cc in Sources */,
				9DF543ED258B1366006CEC97 /* GEMM_BFP16_N8.S in Sources */,
				9D32FCD524557EEC002DCDAB /* sub_layer.cc in Sources */,
				E4D05BC8259DCB2E00921502 /* arm_conv_fp16_layer_common.cc in Sources */,
				EC0BE17425144C10009BD69A /* normalize_layer_interpreter.cc in Sources */,
				9DD1FBCF247CE9BF00800139 /* metal_log_layer_acc.mm in Sources */,
				9D32FC8D24557EEC002DCDAB /* blob_1d_memory.cc in Sources */,
				9DD1FBC6247CE9BE00800139 /* metal_upsample_layer_acc.mm in Sources */,
				9DD1FBA9247CE9BE00800139 /* metal_reshape_layer_acc.metal in Sources */,
				9D32FF7924557EED002DCDAB /* blob_manager.cc in Sources */,
				9D32FD0824557EEC002DCDAB /* lrn_layer.cc in Sources */,
				9DD1FC65247CEA1400800139 /* arm_util.cc in Sources */,
				9D32FCB824557EEC002DCDAB /* blob_memory_size_utils.cc in Sources */,
				9DF543F1258B1366006CEC97 /* CONV_DW_5X5_FLOAT_SLIDEW.S in Sources */,
				9DF54436258B1367006CEC97 /* arm_reduce_max_layer_acc.cc in Sources */,
				9DF543A3258B1366006CEC97 /* arm_normalize_layer_acc.cc in Sources */,
				9DD1FB9E247CE9BE00800139 /* metal_div_layer_acc.metal in Sources */,
				9D32FF2624557EED002DCDAB /* pow_layer_interpreter.cc in Sources */,
				9D32FF3024557EED002DCDAB /* min_layer_interpreter.cc in Sources */,
				9DD1FBB0247CE9BE00800139 /* metal_asin_layer_acc.metal in Sources */,
				E4D05BBF259DCB2E00921502 /* DECONV_FP16_O8.S in Sources */,
				EC0BE14F25144BB8009BD69A /* reduce_l1_layer.cc in Sources */,
				9D32FCD124557EEC002DCDAB /* elementwise_layer.cc in Sources */,
				EC0BE16125144BE4009BD69A /* squeeze_layer_interpreter.cc in Sources */,
				9DD1FB67247CE9BE00800139 /* metal_elu_layer_acc.metal in Sources */,
				9DD1FBC0247CE9BE00800139 /* metal_conv_layer_1x1.metal in Sources */,
				9D32FCFC24557EEC002DCDAB /* upsample_layer.cc in Sources */,
				9D32FC9F24557EEC002DCDAB /* memory_mode_state_factory.cc in Sources */,
				9D32FCCE24557EEC002DCDAB /* flatten_layer.cc in Sources */,
				9DD1FB95247CE9BE00800139 /* metal_min_layer_acc.mm in Sources */,
				9D32FF5F24557EED002DCDAB /* inner_product_layer_interpreter.cc in Sources */,
				9DD1FB84247CE9BE00800139 /* metal_reduce_prod_layer_acc.mm in Sources */,
				9D32FC9024557EEC002DCDAB /* blob_2d_memory_pool.cc in Sources */,
				9D32FF7624557EED002DCDAB /* abstract_layer_acc.cc in Sources */,
				9DD1FBAF247CE9BE00800139 /* metal_permute_layer_acc.mm in Sources */,
				9D32FF0A24557EED002DCDAB /* model_interpreter.cc in Sources */,
				9DD1FB99247CE9BE00800139 /* metal_clip_layer_acc.mm in Sources */,
				9D32FCD824557EEC002DCDAB /* floor_layer.cc in Sources */,
				9D32FD0A24557EEC002DCDAB /* reduce_log_sum_layer.cc in Sources */,
				9DD1FB4E247CE9BE00800139 /* metal_tanh_layer_acc.mm in Sources */,
				9D32FF4424557EED002DCDAB /* ncnn_optimizer_manager.cc in Sources */,
				9D32FF4724557EED002DCDAB /* ncnn_param_utils.cc in Sources */,
				9D32FCE024557EEC002DCDAB /* relu6_layer.cc in Sources */,
				9D32FCAD24557EEC002DCDAB /* string_format.cc in Sources */,
				9D32FCD324557EEC002DCDAB /* inner_product_layer.cc in Sources */,
				9DF54423258B1367006CEC97 /* arm_conv_layer_depthwise.cc in Sources */,
				9D32FF3E24557EED002DCDAB /* net_structure.cc in Sources */,
				9D32FCA824557EEC002DCDAB /* half_utils.cc in Sources */,
				9D32FCFA24557EEC002DCDAB /* scale_layer.cc in Sources */,
				9DF54433258B1367006CEC97 /* arm_signed_mul_layer_acc.cc in Sources */,
				9DF543E9258B1366006CEC97 /* CONV_DW_5x5_BFP16_SLIDEW.S in Sources */,
				9D32FCBF24557EEC002DCDAB /* pribox_generator_utils.cc in Sources */,
				9DF54412258B1367006CEC97 /* arm_conv_layer_common.cc in Sources */,
				9D32FF5A24557EED002DCDAB /* eltwise_layer_interpreter.cc in Sources */,
				9D32FF6624557EED002DCDAB /* abstract_network.cc in Sources */,
				EC0BE17225144C10009BD69A /* elu_layer_interpreter.cc in Sources */,
				9DF543AC258B1366006CEC97 /* arm_relu6_layer_acc.cc in Sources */,
				E4D05BBD259DCB2E00921502 /* FLOAT2HALF.S in Sources */,
				E4D05BB7259DCB2E00921502 /* arm_conv_fp16_layer_depthwise_s1.cc in Sources */,
				9D32FCEE24557EEC002DCDAB /* reformat_layer.cc in Sources */,
				9D32FD0424557EEC002DCDAB /* deconv_layer.cc in Sources */,
				9DD1FBB3247CE9BE00800139 /* metal_asin_layer_acc.mm in Sources */,
				9D32FCC324557EEC002DCDAB /* sign_layer.cc in Sources */,
				9D32FF2524557EED002DCDAB /* softmax_layer_interpreter.cc in Sources */,
				9DF54439258B1367006CEC97 /* arm_floor_layer_acc.cc in Sources */,
				9DF543EE258B1366006CEC97 /* GEMM_INT8_4X4.S in Sources */,
				9DF5444B258B162F006CEC97 /* blob_converter_default.cc in Sources */,
				9DD1FBAC247CE9BE00800139 /* metal_sign_layer_acc.metal in Sources */,
				ECD945B9254ADDA800BF9214 /* pixel_shuffle_layer_interpreter.cc in Sources */,
				9D32FF2E24557EED002DCDAB /* instance_norm_layer_interpreter.cc in Sources */,
				9DD1FB8C247CE9BE00800139 /* metal_normalize_layer_acc.mm in Sources */,
				9D32FC8B24557EEC002DCDAB /* memory_unify_assign_strategy.cc in Sources */,
				E4D05BFA259F161000921502 /* arm_relu_fp16_layer.cc in Sources */,
				9DF543FE258B1366006CEC97 /* arm_binary_layer_acc.cc in Sources */,
				EC0BE17B25144C10009BD69A /* reduce_op_layer_interpreter.cc in Sources */,
				EC0BE15125144BB8009BD69A /* signed_mul_layer.cc in Sources */,
				6178F34B2590AA8C00B4B153 /* winograd_generator.cc in Sources */,
				9D32FCF724557EEC002DCDAB /* pooling_layer.cc in Sources */,
				9DD1FB66247CE9BE00800139 /* metal_atan_layer_acc.mm in Sources */,
				9D32FF3324557EED002DCDAB /* conv_3d_layer_interpreter.cc in Sources */,
				9DF543E4258B1366006CEC97 /* asm_func_name.S in Sources */,
				E4D05BAB259DCB2E00921502 /* GEMM_FP16_N8.S in Sources */,
				E4D05BA5259DCB2E00921502 /* arm_conv_fp16_layer_depthwise.cc in Sources */,
				9D32FCCD24557EEC002DCDAB /* sqrt_layer.cc in Sources */,
				9DF54401258B1366006CEC97 /* arm_upsample_layer_acc.cc in Sources */,
				ECEC5D6B24FCE0780044DDF1 /* mat_converter_acc.cc in Sources */,
				9DF54428258B1367006CEC97 /* arm_conv_layer_c3.cc in Sources */,
				9DF543EB258B1366006CEC97 /* GEMM_FLOAT_N8.S in Sources */,
				9DD1FBC3247CE9BE00800139 /* metal_conv_layer_winograd.mm in Sources */,
				9DD1FBC5247CE9BE00800139 /* metal_unary_layer_acc.mm in Sources */,
				9D32FF1024557EED002DCDAB /* detection_output_interpreter.cc in Sources */,
				9D32FCDB24557EEC002DCDAB /* instance_norm_layer.cc in Sources */,
				9D32FF4024557EED002DCDAB /* abstract_model_interpreter.cc in Sources */,
				9DD1FB5A247CE9BE00800139 /* metal_log_layer_acc.metal in Sources */,
				9D32FC9424557EEC002DCDAB /* memory_seperate_assign_strategy.cc in Sources */,
				9D32FF5C24557EED002DCDAB /* relu_layer_interpreter.cc in Sources */,
				9DD1FBD0247CE9BF00800139 /* metal_sub_layer_acc.metal in Sources */,
				9D32FF6524557EED002DCDAB /* layer_type.cc in Sources */,
				9D32FF0D24557EED002DCDAB /* conv_layer_interpreter.cc in Sources */,
				E4D05BC6259DCB2E00921502 /* arm_conv_fp16_layer_3x3.cc in Sources */,
				9D32FCD424557EEC002DCDAB /* atan_layer.cc in Sources */,
				9D32FF2124557EED002DCDAB /* selu_layer_interpreter.cc in Sources */,
				9D32FF2224557EED002DCDAB /* lrn_layer_interpreter.cc in Sources */,
				9DF5442C258B1367006CEC97 /* arm_conv_layer_acc.cc in Sources */,
				E4D05BAF259DCB2E00921502 /* DECONV_FP16_O8.S in Sources */,
				E4D05BF2259F15C700921502 /* arm_prelu_layer_acc.cc in Sources */,
				9DD1FB83247CE9BE00800139 /* metal_exp_layer_acc.mm in Sources */,
				EC0BE17A25144C10009BD69A /* detection_output_layer_interpreter.cc in Sources */,
				9DF54405258B1367006CEC97 /* arm_stride_slice_layer_acc.cc in Sources */,
				9DD1FB88247CE9BE00800139 /* metal_pow_layer_acc.mm in Sources */,
				9D32FF5B24557EED002DCDAB /* reshape_layer_interpreter.cc in Sources */,
				9D32FF5624557EED002DCDAB /* hard_swish_layer_interpreter.cc in Sources */,
				9DD1FB38247CE9BE00800139 /* metal_blob_converter.mm in Sources */,
				9DF19E9F24A1FE8E00E1376D /* metal_pooling_layer_acc.metal in Sources */,
				9D32FCDF24557EEC002DCDAB /* conv3d_layer.cc in Sources */,
				9D32FC8524557EEC002DCDAB /* net_optimizer_remove_layers.cc in Sources */,
				9D32FF2D24557EED002DCDAB /* reshape_layer_interpreter.cc in Sources */,
				ECEC5D6424FCDBA50044DDF1 /* arm_mat_converter.cc in Sources */,
				EC0BE17825144C10009BD69A /* clip_layer_interpreter.cc in Sources */,
				9DD1FB31247CE9BE00800139 /* coreml_network.mm in Sources */,
				9D32FF7424557EED002DCDAB /* abstract_device.cc in Sources */,
				EC0BE16325144BE4009BD69A /* arg_max_or_min_layer_interpreter.cc in Sources */,
				9D32FCD224557EEC002DCDAB /* div_layer.cc in Sources */,
				9DF54393258B1366006CEC97 /* arm_sigmoid_layer_acc.cc in Sources */,
				9DD1FB87247CE9BE00800139 /* metal_sin_layer_acc.metal in Sources */,
				9DD1FB8B247CE9BE00800139 /* metal_mul_layer_acc.metal in Sources */,
				9D32FCEC24557EEC002DCDAB /* reduce_min_layer.cc in Sources */,
				E4D05BAC259DCB2E00921502 /* FLOAT2HALF.S in Sources */,
				EC0BE15F25144BE4009BD69A /* squared_difference_layer_interpreter.cc in Sources */,
				9DD1FBB2247CE9BE00800139 /* metal_max_layer_acc.metal in Sources */,
				9DD1FB91247CE9BE00800139 /* metal_concat_layer_acc.metal in Sources */,
				9D32FC8F24557EEC002DCDAB /* shared_memory_manager.cc in Sources */,
				9D32FCF024557EEC002DCDAB /* mul_layer.cc in Sources */,
				9D32FF2B24557EED002DCDAB /* hdrguide_layer_interpreter.cc in Sources */,
				9DD1FB9D247CE9BE00800139 /* metal_softplus_layer_acc.mm in Sources */,
				9DF543A6258B1366006CEC97 /* arm_reshape_layer_acc.cc in Sources */,
				9DD1FB48247CE9BE00800139 /* metal_mul_layer_acc.mm in Sources */,
				9DD1FC67247CEA1400800139 /* arm_context.cc in Sources */,
				9DF543C1258B1366006CEC97 /* arm_reduce_mean_layer_acc.cc in Sources */,
				E4D05BF0259F15C700921502 /* arm_pool_layer_acc.cc in Sources */,
				9D32FC9224557EEC002DCDAB /* blob_memory.cc in Sources */,
				9DD1FB76247CE9BE00800139 /* metal_deconv_layer_depthwise.mm in Sources */,
				9D32FF5424557EED002DCDAB /* permute_layer_interpreter.cc in Sources */,
				9D32FD0124557EEC002DCDAB /* asin_layer.cc in Sources */,
				9D32FF3424557EED002DCDAB /* unary_op_layer_interpreter.cc in Sources */,
				9DF54437258B1367006CEC97 /* arm_reduce_min_layer_acc.cc in Sources */,
				9DD1FB54247CE9BE00800139 /* metal_add_layer_acc.metal in Sources */,
				9DD1FB5D247CE9BE00800139 /* metal_reduce_sum_square_layer_acc.mm in Sources */,
				E4D05BBA259DCB2E00921502 /* DECONV_FP16_O8_C1.S in Sources */,
				9D32FF4E24557EED002DCDAB /* conv_layer_interpreter.cc in Sources */,
				9DD1FB82247CE9BE00800139 /* metal_div_layer_acc.mm in Sources */,
				9DF5443B258B1367006CEC97 /* arm_softplus_layer_acc.cc in Sources */,
				EC0BE17D25144C10009BD69A /* roi_pooling_layer_interpreter.cc in Sources */,
				9D32FF1C24557EED002DCDAB /* max_layer_interpreter.cc in Sources */,
				9DD1FB65247CE9BE00800139 /* metal_tanh_layer_acc.metal in Sources */,
				E4D05BEF259F15C700921502 /* arm_permute_layer_acc.cc in Sources */,
				9D32FD0924557EEC002DCDAB /* permute_layer.cc in Sources */,
				9DD1FBCC247CE9BF00800139 /* metal_pow_layer_acc.metal in Sources */,
				EC0BE17325144C10009BD69A /* selu_layer_interpreter.cc in Sources */,
				9DF543A0258B1366006CEC97 /* arm_reduce_layer_acc.cc in Sources */,
				9DD1FB4B247CE9BE00800139 /* metal_stride_slice_layer_acc.mm in Sources */,
				9D32FF4F24557EED002DCDAB /* memory_data_layer_interpreter.cc in Sources */,
				9D32FCF224557EEC002DCDAB /* roi_pooling_layer.cc in Sources */,
				9DD1FBA3247CE9BE00800139 /* metal_relu6_layer_acc.mm in Sources */,
				9DF543DA258B1366006CEC97 /* CONV_FLOAT_O4.S in Sources */,
				9DD1FB39247CE9BE00800139 /* metal_blob_converter.metal in Sources */,
				9DD1FBBD247CE9BE00800139 /* metal_conv_layer_1x1.mm in Sources */,
				9DD1FBC2247CE9BE00800139 /* metal_conv_layer_depthwise.metal in Sources */,
				ECEC5D6724FCDBA50044DDF1 /* arm_mat_util.cc in Sources */,
				9DD1FB47247CE9BE00800139 /* metal_multidir_broadcast_layer_acc.mm in Sources */,
				9D32FCCB24557EEC002DCDAB /* shuffle_layer.cc in Sources */,
				9DF543B0258B1366006CEC97 /* arm_arg_max_or_min_layer_acc.cc in Sources */,
				EC2CF72525078C1200EE3899 /* metal_mat_converter.mm in Sources */,
				ECD945B3254ADD7100BF9214 /* metal_pixel_shuffle_layer_acc.metal in Sources */,
				EC0BE13925144B5E009BD69A /* string_utils.cc in Sources */,
				9D32FD0B24557EEC002DCDAB /* hard_sigmoid_layer.cc in Sources */,
				E4D05BB4259DCB2E00921502 /* arm_conv_fp16_layer_c3.cc in Sources */,
				9D32FCD024557EEC002DCDAB /* reshape_layer.cc in Sources */,
				9D32FF5324557EED002DCDAB /* slice_layer_interpreter.cc in Sources */,
				9DD1FB71247CE9BE00800139 /* metal_batch_norm_layer_acc.mm in Sources */,
				9DD1FBAD247CE9BE00800139 /* metal_hard_sigmoid_layer_acc.mm in Sources */,
				9DD1FBAB247CE9BE00800139 /* metal_instance_norm_layer_acc.metal in Sources */,
				9DB341FD249B0A9300F23F65 /* metal_cpu_adapter_acc.mm in Sources */,
				E4D05BF3259F15C700921502 /* arm_relu_layer_acc.cc in Sources */,
				9DF543FF258B1366006CEC97 /* arm_elu_layer_acc.cc in Sources */,
				9DD1FB51247CE9BE00800139 /* metal_sub_layer_acc.mm in Sources */,
				9D32FF1D24557EED002DCDAB /* add_layer_interpreter.cc in Sources */,
				9D32FCAF24557EEC002DCDAB /* blob_transfer_utils.cc in Sources */,
				E4D05C00259F1B7300921502 /* arm_add_fp16_layer.cc in Sources */,
				9DD1FB9B247CE9BE00800139 /* metal_max_layer_acc.mm in Sources */,
				9DF5440D258B1367006CEC97 /* arm_log_sigmoid_layer_acc.cc in Sources */,
				9DD1FB92247CE9BE00800139 /* metal_tan_layer_acc.mm in Sources */,
				9DF543FA258B1366006CEC97 /* arm_layer_acc.cc in Sources */,
				9DD1FB8E247CE9BE00800139 /* metal_elu_layer_acc.mm in Sources */,
				9D32FCD724557EEC002DCDAB /* reciprocal_layer.cc in Sources */,
				9D32FC9324557EEC002DCDAB /* memory_mode_state.cc in Sources */,
				9D32FF4D24557EED002DCDAB /* batch_norm_layer_interpreter.cc in Sources */,
				9D4C60CF246BF826006068D1 /* profile.cc in Sources */,
				EC0BE15425144BB8009BD69A /* arg_max_or_min_layer.cc in Sources */,
				9D32FCE124557EEC002DCDAB /* prelu_layer.cc in Sources */,
				9D32FCA524557EEC002DCDAB /* blob_1d_memory_pool.cc in Sources */,
				9D32FC8824557EEC002DCDAB /* others_memory_mode_state.cc in Sources */,
				9DF54450258B162F006CEC97 /* random_data_utils.cc in Sources */,
				ECD9464D2558F4CD00BF9214 /* net_optimizer_insert_int8_reformat.cc in Sources */,
				9DF5443C258B1367006CEC97 /* arm_reduce_sum_layer_acc.cc in Sources */,
				9D32FF2424557EED002DCDAB /* hard_sigmoid_layer_interpreter.cc in Sources */,
				9DD1FB72247CE9BE00800139 /* metal_deconv_layer_common.mm in Sources */,
				E4D05BC0259DCB2E00921502 /* HALF2FLOAT.S in Sources */,
				9D32FCB724557EEC002DCDAB /* dims_vector_utils.cc in Sources */,
				9DF543F8258B1366006CEC97 /* arm_exp_layer_acc.cc in Sources */,
				9DF543A9258B1366006CEC97 /* arm_reformat_layer_acc.cc in Sources */,
				9D32FF3F24557EED002DCDAB /* raw_buffer.cc in Sources */,
				9DD1FBA4247CE9BE00800139 /* metal_stride_slice_layer_acc.metal in Sources */,
				9D32FF7A24557EED002DCDAB /* default_network.cc in Sources */,
				ECD945B0254ADD7100BF9214 /* metal_pixel_shuffle_layer_acc.mm in Sources */,
				9DD1FB77247CE9BE00800139 /* metal_deconv_layer_acc.mm in Sources */,
				ECEC5DA824FFC6FE0044DDF1 /* mat.cc in Sources */,
				9D32FF1324557EED002DCDAB /* clip_layer_interpreter.cc in Sources */,
				9D32FF0824557EED002DCDAB /* model_packer.cc in Sources */,
				9DD1FB9A247CE9BE00800139 /* metal_exp_layer_acc.metal in Sources */,
				9D32FCBA24557EEC002DCDAB /* data_type_utils.cc in Sources */,
				9D32FCE824557EEC002DCDAB /* reduce_sum_layer.cc in Sources */,
				9D32FCE424557EEC002DCDAB /* acos_layer.cc in Sources */,
				9D32FF5024557EED002DCDAB /* default_layer_interpreter.cc in Sources */,
				9DD1FB94247CE9BE00800139 /* metal_cos_layer_acc.mm in Sources */,
				9DD1FBBF247CE9BE00800139 /* metal_conv_layer_winograd.metal in Sources */,
				9DF543AB258B1366006CEC97 /* arm_selu_layer_acc.cc in Sources */,
				9DD1FB43247CE9BE00800139 /* metal_floor_layer_acc.mm in Sources */,
				9DD1FBC8247CE9BE00800139 /* metal_sqrt_layer_acc.metal in Sources */,
				9D32FCFF24557EEC002DCDAB /* cos_layer.cc in Sources */,
				9DF543C8258B1366006CEC97 /* arm_clip_layer_acc.cc in Sources */,
				9DD1FB98247CE9BE00800139 /* metal_softmax_layer_acc.metal in Sources */,
				9D32FF6824557EED002DCDAB /* tnn_impl.cc in Sources */,
				9DD1FB8D247CE9BE00800139 /* metal_reduce_l2_layer_acc.mm in Sources */,
				9DD1FBCA247CE9BE00800139 /* metal_lrn_layer_acc.mm in Sources */,
				9DF54410258B1367006CEC97 /* arm_conv_int8_layer_depthwise.cc in Sources */,
				9D32FCB624557EEC002DCDAB /* blob_converter_internal.cc in Sources */,
				9DF543C4258B1366006CEC97 /* arm_max_layer_acc.cc in Sources */,
				9DD1FB4F247CE9BE00800139 /* metal_instance_norm_layer_acc.mm in Sources */,
				9DF543C0258B1366006CEC97 /* arm_hard_sigmoid_acc.cc in Sources */,
				9DF543D9258B1366006CEC97 /* CONV_DW_5X5_FLOAT_SLIDEW.S in Sources */,
				9D32FC9C24557EEC002DCDAB /* blob_2d_memory.cc in Sources */,
				E4D05BAE259DCB2E00921502 /* CONV_FP16_SLIDEW_C3.S in Sources */,
				9D32FF6124557EED002DCDAB /* crop_layer_interpreter.cc in Sources */,
				9DF543B1258B1366006CEC97 /* arm_reciprocal_layer_acc.cc in Sources */,
				9DD1FBCB247CE9BF00800139 /* metal_shuffle_layer_acc.mm in Sources */,
				9DD1FBAE247CE9BE00800139 /* metal_reciprocal_layer_acc.mm in Sources */,
				9DD1FB56247CE9BE00800139 /* metal_layer_acc.mm in Sources */,
				9DF54421258B1367006CEC97 /* arm_conv_layer_3x3.cc in Sources */,
				9DD1FB7C247CE9BE00800139 /* metal_softplus_layer_acc.metal in Sources */,
				9DD1FCF1247CEA1500800139 /* arm_device.cc in Sources */,
				9DF543A2258B1366006CEC97 /* arm_mul_layer_acc.cc in Sources */,
				9DF543E7258B1366006CEC97 /* CONV_BFP16_O4.S in Sources */,
				EC0BE16225144BE4009BD69A /* signed_mul_layer_interpreter.cc in Sources */,
				9D32FCFD24557EEC002DCDAB /* reduce_layer.cc in Sources */,
				9DD1FB90247CE9BE00800139 /* metal_concat_layer_acc.mm in Sources */,
				9D32FF5D24557EED002DCDAB /* deconv_layer_interpreter.cc in Sources */,
				EC0BE15025144BB8009BD69A /* ceil_layer.cc in Sources */,
				9D32FF2C24557EED002DCDAB /* prior_box_layer_interpreter.cc in Sources */,
				9D32FF1B24557EED002DCDAB /* upsample_layer_interpreter.cc in Sources */,
				9D32FF3224557EED002DCDAB /* concat_layer_interpreter.cc in Sources */,
				9DF5441A258B1367006CEC97 /* arm_conv_int8_layer_1x1.cc in Sources */,
				9D32FCD924557EEC002DCDAB /* detection_output_layer.cc in Sources */,
				9DD1FBBB247CE9BE00800139 /* metal_conv_layer_common.metal in Sources */,
				9D32FCE924557EEC002DCDAB /* pad_layer.cc in Sources */,
				9DD1FB7B247CE9BE00800139 /* metal_sign_layer_acc.mm in Sources */,
				9DD1FBB1247CE9BE00800139 /* metal_reduce_log_sum_exp_layer_acc.mm in Sources */,
				E4D05BA9259DCB2E00921502 /* DECONV_FP16_O8_C1.S in Sources */,
				9D32FD0224557EEC002DCDAB /* reorg_layer.cc in Sources */,
				9D32FCF124557EEC002DCDAB /* base_layer.cc in Sources */,
				9D32FF2924557EED002DCDAB /* mul_layer_interpreter.cc in Sources */,
				E4D05BC7259DCB2E00921502 /* arm_relu6_fp16_layer.cc in Sources */,
				E4D05C03259F1BA700921502 /* arm_add_layer_acc.cc in Sources */,
				9D32FF4324557EED002DCDAB /* memory_data_optimizer.cc in Sources */,
				ECBFFC82258C840400216CD2 /* model_interpreter.cc in Sources */,
				9D32FD0724557EEC002DCDAB /* log_sigmoid_layer.cc in Sources */,
				9D32FCDA24557EEC002DCDAB /* splitv_layer.cc in Sources */,
				9DF543E8258B1366006CEC97 /* CONV_FLOAT_SLIDEW_C3.S in Sources */,
				9D32FCEA24557EEC002DCDAB /* abs_layer.cc in Sources */,
				9DF543CE258B1366006CEC97 /* compute_int8.cc in Sources */,
				9DF5443A258B1367006CEC97 /* arm_shuffle_layer_acc.cc in Sources */,
				9D32FCB324557EEC002DCDAB /* data_format_converter.cc in Sources */,
				ECD945B2254ADD7100BF9214 /* metal_signed_mul_layer_acc.mm in Sources */,
				9D32FF4A24557EED002DCDAB /* ncnn_layer_type.cc in Sources */,
				9DF543D3258B1366006CEC97 /* CONV_DW_5X5_BFP16_SLIDEW.S in Sources */,
				9D32FD0C24557EEC002DCDAB /* max_layer.cc in Sources */,
				9D32FD0324557EEC002DCDAB /* batch_norm_layer.cc in Sources */,
				9DF543CB258B1366006CEC97 /* compute.cc in Sources */,
				9DD1FCEF247CEA1500800139 /* arm_blob_converter.cc in Sources */,
				9DF5442A258B1367006CEC97 /* arm_conv_layer_acc_factory.cc in Sources */,
				EC2CF7832511F80500EE3899 /* metal_arg_max_or_min_layer_acc.metal in Sources */,
				9DD1FB49247CE9BE00800139 /* metal_ceil_layer_acc.metal in Sources */,
				9D32FF0424557EED002DCDAB /* default_model_interpreter.cc in Sources */,
				9DD1FB5F247CE9BE00800139 /* metal_atan_layer_acc.metal in Sources */,
				EC0BE17F25144C10009BD69A /* unary_op_layer_interpreter.cc in Sources */,
				9D32FF6E24557EED002DCDAB /* context.cc in Sources */,
				EC0BE17725144C10009BD69A /* pad_layer_interpreter.cc in Sources */,
				9D32FF5724557EED002DCDAB /* lrn_layer_interpreter.cc in Sources */,
				9DD1FB7F247CE9BE00800139 /* metal_log_sigmoid_layer_acc.mm in Sources */,
				E4D05BBB259DCB2E00921502 /* CONV_DW_3X3_FP16_SLIDEW.S in Sources */,
				9DF26BD924645EA500F22F0D /* naive_compute.cc in Sources */,
				9DD1FBC4247CE9BE00800139 /* metal_conv_layer_acc.mm in Sources */,
				9D32FCF524557EEC002DCDAB /* reduce_l2_layer.cc in Sources */,
				9DF543F9258B1366006CEC97 /* arm_detection_output_layer_acc.cc in Sources */,
				9D32FF0E24557EED002DCDAB /* flatten_layer_interpreter.cc in Sources */,
				EC0BE15525144BB8009BD69A /* rsqrt_layer.cc in Sources */,
				E4D05BB8259DCB2E00921502 /* arm_sigmoid_fp16_layer.cc in Sources */,
				9DD1FB7D247CE9BE00800139 /* metal_relu6_layer_acc.metal in Sources */,
				E4D05BBC259DCB2E00921502 /* GEMM_FP16_N8.S in Sources */,
				9D32FCBE24557EEC002DCDAB /* cpu_utils.cc in Sources */,
				9DD1FB6F247CE9BE00800139 /* metal_acos_layer_acc.mm in Sources */,
				9D32FF3524557EED002DCDAB /* scale_layer_interpreter.cc in Sources */,
				9DD1FB59247CE9BE00800139 /* metal_hard_swish_layer_acc.mm in Sources */,
				9DF54424258B1367006CEC97 /* arm_conv_int8_layer_common.cc in Sources */,
				9D5B716024BF0A300062DF64 /* metal_prior_box_layer_acc.metal in Sources */,
				9DF543C3258B1366006CEC97 /* arm_min_layer_acc.cc in Sources */,
				9DD1FB6C247CE9BE00800139 /* metal_reduce_layer_acc.mm in Sources */,
				9D32FF0524557EED002DCDAB /* net_resource.cc in Sources */,
				EC0BE1BB251DBE65009BD69A /* mat_converter_utils.cc in Sources */,
				9D32FCAE24557EEC002DCDAB /* blob_dump_utils.cc in Sources */,
				9DD1FBC1247CE9BE00800139 /* metal_inner_product_layer_acc.metal in Sources */,
				9DD1FB57247CE9BE00800139 /* metal_reduce_sum_layer_acc.mm in Sources */,
				9D32FCED24557EEC002DCDAB /* sin_layer.cc in Sources */,
				9DF543BC258B1366006CEC97 /* arm_deconv_layer_stride.cc in Sources */,
				9DD1FBCE247CE9BF00800139 /* metal_log_sigmoid_layer_acc.metal in Sources */,
				9D32FCC224557EEC002DCDAB /* tanh_layer.cc in Sources */,
				9D32FD0524557EEC002DCDAB /* stride_slice_layer.cc in Sources */,
				EC0BE17525144C10009BD69A /* prior_box_layer_interpreter.cc in Sources */,
				EC0BE15325144BB8009BD69A /* detection_post_process_layer.cc in Sources */,
				9DD1FB9C247CE9BE00800139 /* metal_sigmoid_layer_acc.metal in Sources */,
				9DF543CF258B1366006CEC97 /* CONV_BFP16_O4.S in Sources */,
				9DF5440B258B1367006CEC97 /* arm_neg_layer_acc.cc in Sources */,
				9D32FCBB24557EEC002DCDAB /* split_utils.cc in Sources */,
				9DF54399258B1366006CEC97 /* arm_splitv_layer_acc.cc in Sources */,
				9DF5440C258B1367006CEC97 /* arm_reduce_sum_square_layer_acc.cc in Sources */,
				9DD1FB63247CE9BE00800139 /* metal_reduce_max_layer_acc.mm in Sources */,
				9DD1FB89247CE9BE00800139 /* metal_softmax_layer_acc.mm in Sources */,
				9DD1FB96247CE9BE00800139 /* metal_normalize_layer_acc.metal in Sources */,
				9DD1FB5C247CE9BE00800139 /* metal_ceil_layer_acc.mm in Sources */,
				E4D05BC3259DCB2E00921502 /* arm_softmax_fp16_layer.cc in Sources */,
				9DD1FB8A247CE9BE00800139 /* metal_lrn_layer_acc.metal in Sources */,
				9DF543C9258B1366006CEC97 /* arm_pad_layer_acc.cc in Sources */,
				9DF5441D258B1367006CEC97 /* arm_conv_layer_1x1.cc in Sources */,
				9DD1FB9F247CE9BE00800139 /* metal_cos_layer_acc.metal in Sources */,
				9D32FC8924557EEC002DCDAB /* blob_memory_size_info.cc in Sources */,
				9D4C60CC246BF7A1006068D1 /* bbox_util.cc in Sources */,
				9DD1FBB4247CE9BE00800139 /* metal_conv_layer_common.mm in Sources */,
				9DD1FBB6247CE9BE00800139 /* metal_inner_product_layer_acc.mm in Sources */,
				9DF5439D258B1366006CEC97 /* arm_instance_norm_layer_acc.cc in Sources */,
				9DD1FB3D247CE9BE00800139 /* metal_context.mm in Sources */,
				EC0BE17E25144C10009BD69A /* prelu_layer_interpreter.cc in Sources */,
				9D32FF4524557EED002DCDAB /* expand_slice_optimizer.cc in Sources */,
				9D32FCFB24557EEC002DCDAB /* hard_swish_layer.cc in Sources */,
				9D32FF1724557EED002DCDAB /* pad_layer_interpreter.cc in Sources */,
				9DD1FB35247CE9BE00800139 /* metal_device.mm in Sources */,
				ECBFFC80258C840400216CD2 /* model_packer.cc in Sources */,
				9DF543AD258B1366006CEC97 /* arm_trig_layer_acc.cc in Sources */,
				E4D05BBE259DCB2E00921502 /* CONV_FP16_SLIDEW_C3.S in Sources */,
				9DF54394258B1366006CEC97 /* arm_unary_layer_acc.cc in Sources */,
				9DD1FBBA247CE9BE00800139 /* metal_conv_layer_depthwise.mm in Sources */,
				9DD1FB93247CE9BE00800139 /* metal_clip_layer_acc.metal in Sources */,
				9D32FCC424557EEC002DCDAB /* softplus_layer.cc in Sources */,
				9DF543F2258B1366006CEC97 /* CONV_FLOAT_O4.S in Sources */,
				ECEC5D6D24FCE0780044DDF1 /* mat_utils.cc in Sources */,
				9DF54397258B1366006CEC97 /* arm_log_acc_layer_acc.cc in Sources */,
				9DD1FB3C247CE9BE00800139 /* metal_command_queue.mm in Sources */,
				9D32FCC024557EEC002DCDAB /* sigmoid_layer.cc in Sources */,
				9D32FCE724557EEC002DCDAB /* reduce_mean_layer.cc in Sources */,
				EC0BE17925144C10009BD69A /* reorg_layer_interpreter.cc in Sources */,
				9DD1FB45247CE9BE00800139 /* metal_hard_swish_layer_acc.metal in Sources */,
				9D32FCEB24557EEC002DCDAB /* min_layer.cc in Sources */,
				9DD1FB4C247CE9BE00800139 /* metal_reduce_mean_layer_acc.mm in Sources */,
				9DD1FB69247CE9BE00800139 /* metal_prelu_layer_acc.mm in Sources */,
				9D32FC8624557EEC002DCDAB /* net_optimizer_manager.cc in Sources */,
				9D32FF1E24557EED002DCDAB /* permute_layer_interpreter.cc in Sources */,
				9DF543BF258B1366006CEC97 /* arm_reorg_layer_acc.cc in Sources */,
				9DF54403258B1367006CEC97 /* arm_nchw_layer_acc.cc in Sources */,
				9DD1FB61247CE9BE00800139 /* metal_batch_norm_layer_acc.metal in Sources */,
				9DD1FB79247CE9BE00800139 /* metal_deconv_layer_depthwise.metal in Sources */,
				9D32FCDE24557EEC002DCDAB /* conv_layer.cc in Sources */,
				E4D05BF9259F161000921502 /* arm_prelu_fp16_layer.cc in Sources */,
				9D32FCF424557EEC002DCDAB /* reduce_log_sum_exp_layer.cc in Sources */,
				EC0BE13825144B5E009BD69A /* detection_post_process_utils.cc in Sources */,
				9D32FCF924557EEC002DCDAB /* log_layer.cc in Sources */,
				9D32FF6024557EED002DCDAB /* concat_layer_interpreter.cc in Sources */,
				9DF543CA258B1366006CEC97 /* arm_pixel_shuffle_layer_acc.cc in Sources */,
				9DF543FD258B1366006CEC97 /* arm_pow_layer_acc.cc in Sources */,
				9D32FF2F24557EED002DCDAB /* splitv_layer_interpreter.cc in Sources */,
				9DD1FB85247CE9BE00800139 /* metal_min_layer_acc.metal in Sources */,
				9D32FD0D24557EEC002DCDAB /* reduce_max_layer.cc in Sources */,
				9D32FF2824557EED002DCDAB /* blob_scale_layer_interpreter.cc in Sources */,
				9DD1FB8F247CE9BE00800139 /* metal_abs_layer_acc.mm in Sources */,
				9DD1FB6B247CE9BE00800139 /* metal_abs_layer_acc.metal in Sources */,
				9DD1FB44247CE9BE00800139 /* metal_relu_layer_acc.mm in Sources */,
				9DD1FBA8247CE9BE00800139 /* metal_hdrguide_layer_acc.mm in Sources */,
				9DD1FB62247CE9BE00800139 /* metal_floor_layer_acc.metal in Sources */,
				9DF5439E258B1366006CEC97 /* arm_inner_product_layer_acc.cc in Sources */,
				9DF543F0258B1366006CEC97 /* CONV_BFP16_SLIDEW_C3.S in Sources */,
				9DD1FBA7247CE9BE00800139 /* metal_add_layer_acc.mm in Sources */,
				9DF543D8258B1366006CEC97 /* CONV_BFP16_SLIDEW_C3.S in Sources */,
				9DF543B6258B1366006CEC97 /* arm_deconv_layer_depthwise.cc in Sources */,
				9D32FF7024557EED002DCDAB /* tnn.cc in Sources */,
				9DF543B2258B1366006CEC97 /* arm_deconv_layer_acc.cc in Sources */,
				9DD1FBA1247CE9BE00800139 /* metal_prelu_layer_acc.metal in Sources */,
				9DF543FC258B1366006CEC97 /* arm_hard_swish_acc.cc in Sources */,
				9DD1FB41247CE9BE00800139 /* metal_permute_layer_acc.metal in Sources */,
				9D852BCB24584E6A003F4E41 /* bfp16_utils.cc in Sources */,
				E4D05BCB259DCB2E00921502 /* winograd_function_fp16.cc in Sources */,
				9DF543D2258B1366006CEC97 /* CONV_FLOAT_SLIDEW_C3.S in Sources */,
				9D32FF1424557EED002DCDAB /* div_layer_interpreter.cc in Sources */,
				9D32FCA324557EEC002DCDAB /* blob_memory_pool_factory.cc in Sources */,
				9D32FF6224557EED002DCDAB /* shuffle_channel_layer_interpreter.cc in Sources */,
				9D32FF3124557EED002DCDAB /* inner_product_layer_interpreter.cc in Sources */,
				9D32FD0024557EEC002DCDAB /* relu_layer.cc in Sources */,
				9DF54392258B1366006CEC97 /* arm_sqrt_layer_acc.cc in Sources */,
				9DF5439C258B1366006CEC97 /* arm_scale_layer_acc.cc in Sources */,
				E4D05BB9259DCB2E00921502 /* arm_deconv_fp16_layer_depthwise.cc in Sources */,
				9DD1FB7E247CE9BE00800139 /* metal_reciprocal_layer_acc.metal in Sources */,
				9DD1FB80247CE9BE00800139 /* metal_shuffle_layer_acc.metal in Sources */,
				EC0BE17625144C10009BD69A /* scale_layer_interpreter.cc in Sources */,
				9D32FF5524557EED002DCDAB /* binary_op_interpreter.cc in Sources */,
				9DF543EA258B1366006CEC97 /* DECONV_FLOAT_O4.S in Sources */,
				9D32FF7824557EED002DCDAB /* instance.cc in Sources */,
				9D32FF3C24557EED002DCDAB /* default_model_packer.cc in Sources */,
				9DD1FB60247CE9BE00800139 /* metal_selu_layer_acc.metal in Sources */,
				9DD1FB5B247CE9BE00800139 /* metal_reshape_layer_acc.mm in Sources */,
				9DF5440E258B1367006CEC97 /* arm_reduce_l1_layer_acc.cc in Sources */,
				9D32FF5924557EED002DCDAB /* softmax_layer_interpreter.cc in Sources */,
				9DD1FBA0247CE9BE00800139 /* metal_reduce_layer_acc.metal in Sources */,
				ECD946502558F4CD00BF9214 /* net_optimizer_insert_fp16_reformat.cc in Sources */,
				EC0BE16025144BE4009BD69A /* detection_post_process_layer_interpreter.cc in Sources */,
				9D32FCF624557EEC002DCDAB /* normalize_layer.cc in Sources */,
				EC2CF7822511F80500EE3899 /* metal_arg_max_or_min_layer_acc.mm in Sources */,
				9D32FD0624557EEC002DCDAB /* split_layer.cc in Sources */,
				9D32FCFE24557EEC002DCDAB /* multidir_broadcast_layer.cc in Sources */,
				9D32FCE524557EEC002DCDAB /* clip_layer.cc in Sources */,
				9DF543D7258B1366006CEC97 /* CONV_DW_3X3_BFP16_SLIDEW.S in Sources */,
				9D32FF0C24557EED002DCDAB /* shuffle_layer_interpreter.cc in Sources */,
				9D32FCE324557EEC002DCDAB /* softmax_layer.cc in Sources */,
				9DF543EC258B1366006CEC97 /* CONV_DW_3X3_FLOAT_SLIDEW.S in Sources */,
				9D32FF5824557EED002DCDAB /* hard_sigmoid_layer_interpreter.cc in Sources */,
				9D32FF2A24557EED002DCDAB /* reduce_op_interpreter.cc in Sources */,
				E4D05BB0259DCB2E00921502 /* HALF2FLOAT.S in Sources */,
				9DF5439A258B1366006CEC97 /* arm_reduce_prod_layer_acc.cc in Sources */,
				9DD1FBCD247CE9BF00800139 /* metal_neg_layer_acc.mm in Sources */,
				9D32FC8E24557EEC002DCDAB /* blob_memory_pool.cc in Sources */,
				9DD1FB40247CE9BE00800139 /* metal_sigmoid_layer_acc.mm in Sources */,
				9DD1FB97247CE9BE00800139 /* metal_relu_layer_acc.metal in Sources */,
				9D32FF1224557EED002DCDAB /* prelu_layer_interpreter.cc in Sources */,
				9DF543F7258B1366006CEC97 /* arm_div_layer_acc.cc in Sources */,
				9D32FCCF24557EEC002DCDAB /* pooling_3d_layer.cc in Sources */,
				9D32FF7224557EED002DCDAB /* tnn_impl_default.cc in Sources */,
				9DF543D5258B1366006CEC97 /* CONV_DW_3X3_FLOAT_SLIDEW.S in Sources */,
				9D5B716124BF0A300062DF64 /* metal_prior_box_layer_acc.mm in Sources */,
				9DD1FBC7247CE9BE00800139 /* metal_upsample_layer_acc.metal in Sources */,
				9DF543D0258B1366006CEC97 /* GEMM_INT8_4X8.S in Sources */,
				9D32FCDD24557EEC002DCDAB /* prior_box_layer.cc in Sources */,
				9D32FCF324557EEC002DCDAB /* hdrguide_layer.cc in Sources */,
				9DD1FB3E247CE9BE00800139 /* tnn_impl_coreml.mm in Sources */,
				9DD1FB68247CE9BE00800139 /* metal_neg_layer_acc.metal in Sources */,
				9DD1FB6D247CE9BE00800139 /* metal_hard_sigmoid_layer_acc.metal in Sources */,
				9D32FCE224557EEC002DCDAB /* neg_layer.cc in Sources */,
				9D32FF6D24557EED002DCDAB /* blob_int8.cc in Sources */,
				9DF543F5258B1366006CEC97 /* gemm_function.cc in Sources */,
				9DF543CC258B1366006CEC97 /* winograd_function.cc in Sources */,
				9D32FCC524557EEC002DCDAB /* tan_layer.cc in Sources */,
				EC0BE17C25144C10009BD69A /* instance_norm_layer_interpreter.cc in Sources */,
				E4D05BA7259DCB2E00921502 /* arm_deconv_fp16_layer_common.cc in Sources */,
				9DF543EF258B1366006CEC97 /* CONV_DW_3x3_BFP16_SLIDEW.S in Sources */,
				EC2CF72625078C1200EE3899 /* metal_mat_converter.metal in Sources */,
				E4D05BAA259DCB2E00921502 /* CONV_DW_3X3_FP16_SLIDEW.S in Sources */,
				9DD1FB86247CE9BE00800139 /* metal_hdrguide_layer_acc.metal in Sources */,
				9DF54402258B1366006CEC97 /* arm_abs_layer_acc.cc in Sources */,
				9DF5440F258B1367006CEC97 /* arm_priorbox_layer_acc.cc in Sources */,
			);
			runOnlyForDeploymentPostprocessing = 0;
		};
/* End PBXSourcesBuildPhase section */

/* Begin XCBuildConfiguration section */
		9D2DB1D722D759C8000C508F /* Debug */ = {
			isa = XCBuildConfiguration;
			buildSettings = {
				ALWAYS_SEARCH_USER_PATHS = NO;
				CLANG_ANALYZER_NONNULL = YES;
				CLANG_ANALYZER_NUMBER_OBJECT_CONVERSION = YES_AGGRESSIVE;
				CLANG_CXX_LANGUAGE_STANDARD = "gnu++14";
				CLANG_CXX_LIBRARY = "libc++";
				CLANG_ENABLE_MODULES = YES;
				CLANG_ENABLE_OBJC_ARC = YES;
				CLANG_ENABLE_OBJC_WEAK = YES;
				CLANG_WARN_BLOCK_CAPTURE_AUTORELEASING = YES;
				CLANG_WARN_BOOL_CONVERSION = YES;
				CLANG_WARN_COMMA = YES;
				CLANG_WARN_CONSTANT_CONVERSION = YES;
				CLANG_WARN_DEPRECATED_OBJC_IMPLEMENTATIONS = YES;
				CLANG_WARN_DIRECT_OBJC_ISA_USAGE = YES_ERROR;
				CLANG_WARN_DOCUMENTATION_COMMENTS = YES;
				CLANG_WARN_EMPTY_BODY = YES;
				CLANG_WARN_ENUM_CONVERSION = YES;
				CLANG_WARN_INFINITE_RECURSION = YES;
				CLANG_WARN_INT_CONVERSION = YES;
				CLANG_WARN_NON_LITERAL_NULL_CONVERSION = YES;
				CLANG_WARN_OBJC_IMPLICIT_RETAIN_SELF = YES;
				CLANG_WARN_OBJC_LITERAL_CONVERSION = YES;
				CLANG_WARN_OBJC_ROOT_CLASS = YES_ERROR;
				CLANG_WARN_RANGE_LOOP_ANALYSIS = YES;
				CLANG_WARN_STRICT_PROTOTYPES = YES;
				CLANG_WARN_SUSPICIOUS_MOVE = YES;
				CLANG_WARN_UNGUARDED_AVAILABILITY = YES_AGGRESSIVE;
				CLANG_WARN_UNREACHABLE_CODE = YES;
				CLANG_WARN__DUPLICATE_METHOD_MATCH = YES;
				CODE_SIGN_IDENTITY = "-";
				COPY_PHASE_STRIP = NO;
				CURRENT_PROJECT_VERSION = 71;
				DEBUG_INFORMATION_FORMAT = dwarf;
				ENABLE_STRICT_OBJC_MSGSEND = YES;
				ENABLE_TESTABILITY = YES;
				GCC_C_LANGUAGE_STANDARD = gnu11;
				GCC_DYNAMIC_NO_PIC = NO;
				GCC_NO_COMMON_BLOCKS = YES;
				GCC_OPTIMIZATION_LEVEL = 0;
				GCC_PREPROCESSOR_DEFINITIONS = (
					"DEBUG=1",
					"$(inherited)",
				);
				GCC_WARN_64_TO_32_BIT_CONVERSION = YES;
				GCC_WARN_ABOUT_RETURN_TYPE = YES_ERROR;
				GCC_WARN_UNDECLARED_SELECTOR = YES;
				GCC_WARN_UNINITIALIZED_AUTOS = YES_AGGRESSIVE;
				GCC_WARN_UNUSED_FUNCTION = YES;
				GCC_WARN_UNUSED_VARIABLE = YES;
				MACOSX_DEPLOYMENT_TARGET = 10.14;
				MTL_ENABLE_DEBUG_INFO = INCLUDE_SOURCE;
				MTL_FAST_MATH = YES;
				ONLY_ACTIVE_ARCH = YES;
				SDKROOT = macosx;
				VERSIONING_SYSTEM = "apple-generic";
				VERSION_INFO_PREFIX = "";
			};
			name = Debug;
		};
		9D2DB1D822D759C8000C508F /* Release */ = {
			isa = XCBuildConfiguration;
			buildSettings = {
				ALWAYS_SEARCH_USER_PATHS = NO;
				CLANG_ANALYZER_NONNULL = YES;
				CLANG_ANALYZER_NUMBER_OBJECT_CONVERSION = YES_AGGRESSIVE;
				CLANG_CXX_LANGUAGE_STANDARD = "gnu++14";
				CLANG_CXX_LIBRARY = "libc++";
				CLANG_ENABLE_MODULES = YES;
				CLANG_ENABLE_OBJC_ARC = YES;
				CLANG_ENABLE_OBJC_WEAK = YES;
				CLANG_WARN_BLOCK_CAPTURE_AUTORELEASING = YES;
				CLANG_WARN_BOOL_CONVERSION = YES;
				CLANG_WARN_COMMA = YES;
				CLANG_WARN_CONSTANT_CONVERSION = YES;
				CLANG_WARN_DEPRECATED_OBJC_IMPLEMENTATIONS = YES;
				CLANG_WARN_DIRECT_OBJC_ISA_USAGE = YES_ERROR;
				CLANG_WARN_DOCUMENTATION_COMMENTS = YES;
				CLANG_WARN_EMPTY_BODY = YES;
				CLANG_WARN_ENUM_CONVERSION = YES;
				CLANG_WARN_INFINITE_RECURSION = YES;
				CLANG_WARN_INT_CONVERSION = YES;
				CLANG_WARN_NON_LITERAL_NULL_CONVERSION = YES;
				CLANG_WARN_OBJC_IMPLICIT_RETAIN_SELF = YES;
				CLANG_WARN_OBJC_LITERAL_CONVERSION = YES;
				CLANG_WARN_OBJC_ROOT_CLASS = YES_ERROR;
				CLANG_WARN_RANGE_LOOP_ANALYSIS = YES;
				CLANG_WARN_STRICT_PROTOTYPES = YES;
				CLANG_WARN_SUSPICIOUS_MOVE = YES;
				CLANG_WARN_UNGUARDED_AVAILABILITY = YES_AGGRESSIVE;
				CLANG_WARN_UNREACHABLE_CODE = YES;
				CLANG_WARN__DUPLICATE_METHOD_MATCH = YES;
				CODE_SIGN_IDENTITY = "-";
				COPY_PHASE_STRIP = NO;
				CURRENT_PROJECT_VERSION = 71;
				DEBUG_INFORMATION_FORMAT = "dwarf-with-dsym";
				ENABLE_NS_ASSERTIONS = NO;
				ENABLE_STRICT_OBJC_MSGSEND = YES;
				ENABLE_TESTABILITY = YES;
				GCC_C_LANGUAGE_STANDARD = gnu11;
				GCC_NO_COMMON_BLOCKS = YES;
				GCC_WARN_64_TO_32_BIT_CONVERSION = YES;
				GCC_WARN_ABOUT_RETURN_TYPE = YES_ERROR;
				GCC_WARN_UNDECLARED_SELECTOR = YES;
				GCC_WARN_UNINITIALIZED_AUTOS = YES_AGGRESSIVE;
				GCC_WARN_UNUSED_FUNCTION = YES;
				GCC_WARN_UNUSED_VARIABLE = YES;
				MACOSX_DEPLOYMENT_TARGET = 10.14;
				MTL_ENABLE_DEBUG_INFO = NO;
				MTL_FAST_MATH = YES;
				SDKROOT = macosx;
				VERSIONING_SYSTEM = "apple-generic";
				VERSION_INFO_PREFIX = "";
			};
			name = Release;
		};
		9D2DB1DA22D759C8000C508F /* Debug */ = {
			isa = XCBuildConfiguration;
			buildSettings = {
				CODE_SIGNING_REQUIRED = NO;
				CODE_SIGN_IDENTITY = "";
				CODE_SIGN_STYLE = Manual;
				COMBINE_HIDPI_IMAGES = YES;
				DEFINES_MODULE = YES;
				DEVELOPMENT_TEAM = "";
				DYLIB_COMPATIBILITY_VERSION = 1;
				DYLIB_CURRENT_VERSION = 71;
				DYLIB_INSTALL_NAME_BASE = "@rpath";
				ENABLE_BITCODE = YES;
				FRAMEWORK_VERSION = A;
				GCC_GENERATE_DEBUGGING_SYMBOLS = NO;
				GCC_INPUT_FILETYPE = automatic;
				GCC_OPTIMIZATION_LEVEL = s;
				HEADER_SEARCH_PATHS = (
					"\"$(SRCROOT)/../../source\"",
					"\"$(SRCROOT)/../../include\"",
					"\"$(SRCROOT)/../../include/core\"",
					"\"$(SRCROOT)/../../include/utils\"",
				);
				INFOPLIST_FILE = tnn/Info.plist;
				INSTALL_PATH = "$(LOCAL_LIBRARY_DIR)/Frameworks";
				IPHONEOS_DEPLOYMENT_TARGET = 9.0;
				LD_RUNPATH_SEARCH_PATHS = (
					"$(inherited)",
					"@executable_path/../Frameworks",
					"@loader_path/Frameworks",
				);
				MACH_O_TYPE = staticlib;
				MTL_HEADER_SEARCH_PATHS = "\"$(SRCROOT)/../../source/device/metal/acc\" \"$(SRCROOT)/../../source\"";
				MTL_LANGUAGE_REVISION = Metal11;
				MTL_OPTIMIZATION_LEVEL = s;
				ONLY_ACTIVE_ARCH = YES;
				OTHER_CFLAGS = (
					"-fvisibility=hidden",
					"-Wno-deprecated-declarations",
					"-Wno-ignored-attributes",
					"-Wno-unused-variable",
					"-Wno-pass-failed",
					"-Wunused-function",
					"-march=armv8.2-a+fp16+nolse",
					"-DTNN_ARM82=defined(__aarch64__)",
				);
				PRODUCT_BUNDLE_IDENTIFIER = com.tencent.youtu.tnn.tnn;
				PRODUCT_NAME = "$(TARGET_NAME:c99extidentifier)";
				PROVISIONING_PROFILE_SPECIFIER = "";
				"PROVISIONING_PROFILE_SPECIFIER[sdk=macosx*]" = "";
				SDKROOT = iphoneos;
				SKIP_INSTALL = YES;
				VALID_ARCHS = "x86_64 arm64 i386 armv7";
			};
			name = Debug;
		};
		9D2DB1DB22D759C8000C508F /* Release */ = {
			isa = XCBuildConfiguration;
			buildSettings = {
				CODE_SIGNING_REQUIRED = NO;
				CODE_SIGN_IDENTITY = "";
				CODE_SIGN_STYLE = Manual;
				COMBINE_HIDPI_IMAGES = YES;
				COPY_PHASE_STRIP = YES;
				DEFINES_MODULE = YES;
				DEVELOPMENT_TEAM = "";
				DYLIB_COMPATIBILITY_VERSION = 1;
				DYLIB_CURRENT_VERSION = 71;
				DYLIB_INSTALL_NAME_BASE = "@rpath";
				ENABLE_BITCODE = YES;
				FRAMEWORK_VERSION = A;
				GCC_GENERATE_DEBUGGING_SYMBOLS = NO;
				GCC_INPUT_FILETYPE = automatic;
				GCC_OPTIMIZATION_LEVEL = s;
				GCC_SYMBOLS_PRIVATE_EXTERN = YES;
				GENERATE_MASTER_OBJECT_FILE = YES;
				HEADER_SEARCH_PATHS = (
					"\"$(SRCROOT)/../../source\"",
					"\"$(SRCROOT)/../../include\"",
					"\"$(SRCROOT)/../../include/core\"",
					"\"$(SRCROOT)/../../include/utils\"",
				);
				INFOPLIST_FILE = tnn/Info.plist;
				INSTALL_PATH = "$(LOCAL_LIBRARY_DIR)/Frameworks";
				IPHONEOS_DEPLOYMENT_TARGET = 9.0;
				LD_RUNPATH_SEARCH_PATHS = (
					"$(inherited)",
					"@executable_path/../Frameworks",
					"@loader_path/Frameworks",
				);
				MACH_O_TYPE = staticlib;
				MTL_HEADER_SEARCH_PATHS = "\"$(SRCROOT)/../../source/device/metal/acc\" \"$(SRCROOT)/../../source\"";
				MTL_LANGUAGE_REVISION = Metal11;
				MTL_OPTIMIZATION_LEVEL = s;
				ONLY_ACTIVE_ARCH = NO;
				OTHER_CFLAGS = (
					"-fvisibility=hidden",
					"-Wno-deprecated-declarations",
					"-Wno-ignored-attributes",
					"-Wno-unused-variable",
					"-Wno-pass-failed",
					"-Wunused-function",
					"-march=armv8.2-a+fp16+nolse",
					"-DTNN_ARM82=defined(__aarch64__)",
				);
				PRODUCT_BUNDLE_IDENTIFIER = com.tencent.youtu.tnn.tnn;
				PRODUCT_NAME = "$(TARGET_NAME:c99extidentifier)";
				PROVISIONING_PROFILE_SPECIFIER = "";
				"PROVISIONING_PROFILE_SPECIFIER[sdk=macosx*]" = "";
				SDKROOT = iphoneos;
				SKIP_INSTALL = YES;
				STRIP_STYLE = "non-global";
				VALID_ARCHS = "x86_64 arm64 i386 armv7";
			};
			name = Release;
		};
/* End XCBuildConfiguration section */

/* Begin XCConfigurationList section */
		9D2DB1CB22D759C8000C508F /* Build configuration list for PBXProject "tnn" */ = {
			isa = XCConfigurationList;
			buildConfigurations = (
				9D2DB1D722D759C8000C508F /* Debug */,
				9D2DB1D822D759C8000C508F /* Release */,
			);
			defaultConfigurationIsVisible = 0;
			defaultConfigurationName = Release;
		};
		9D2DB1D922D759C8000C508F /* Build configuration list for PBXNativeTarget "tnn" */ = {
			isa = XCConfigurationList;
			buildConfigurations = (
				9D2DB1DA22D759C8000C508F /* Debug */,
				9D2DB1DB22D759C8000C508F /* Release */,
			);
			defaultConfigurationIsVisible = 0;
			defaultConfigurationName = Release;
		};
/* End XCConfigurationList section */
	};
	rootObject = 9D2DB1C822D759C8000C508F /* Project object */;
}<|MERGE_RESOLUTION|>--- conflicted
+++ resolved
@@ -613,34 +613,6 @@
 		9DF5444D258B162F006CEC97 /* npu_common_utils.cc in Sources */ = {isa = PBXBuildFile; fileRef = 9DF54446258B162F006CEC97 /* npu_common_utils.cc */; };
 		9DF5444F258B162F006CEC97 /* random_data_utils.h in Headers */ = {isa = PBXBuildFile; fileRef = 9DF54448258B162F006CEC97 /* random_data_utils.h */; };
 		9DF54450258B162F006CEC97 /* random_data_utils.cc in Sources */ = {isa = PBXBuildFile; fileRef = 9DF54449258B162F006CEC97 /* random_data_utils.cc */; };
-		E4D05BA5259DCB2E00921502 /* arm_conv_fp16_layer_depthwise.cc in Sources */ = {isa = PBXBuildFile; fileRef = E4D05B7C259DCB2D00921502 /* arm_conv_fp16_layer_depthwise.cc */; };
-		E4D05BA6259DCB2E00921502 /* compute_half.h in Headers */ = {isa = PBXBuildFile; fileRef = E4D05B7D259DCB2D00921502 /* compute_half.h */; };
-		E4D05BA7259DCB2E00921502 /* arm_deconv_fp16_layer_common.cc in Sources */ = {isa = PBXBuildFile; fileRef = E4D05B7E259DCB2D00921502 /* arm_deconv_fp16_layer_common.cc */; };
-		E4D05BA9259DCB2E00921502 /* DECONV_FP16_O8_C1.S in Sources */ = {isa = PBXBuildFile; fileRef = E4D05B81259DCB2D00921502 /* DECONV_FP16_O8_C1.S */; };
-		E4D05BAA259DCB2E00921502 /* CONV_DW_3X3_FP16_SLIDEW.S in Sources */ = {isa = PBXBuildFile; fileRef = E4D05B82259DCB2D00921502 /* CONV_DW_3X3_FP16_SLIDEW.S */; };
-		E4D05BAB259DCB2E00921502 /* GEMM_FP16_N8.S in Sources */ = {isa = PBXBuildFile; fileRef = E4D05B83259DCB2D00921502 /* GEMM_FP16_N8.S */; };
-		E4D05BAC259DCB2E00921502 /* FLOAT2HALF.S in Sources */ = {isa = PBXBuildFile; fileRef = E4D05B84259DCB2D00921502 /* FLOAT2HALF.S */; };
-		E4D05BAE259DCB2E00921502 /* CONV_FP16_SLIDEW_C3.S in Sources */ = {isa = PBXBuildFile; fileRef = E4D05B86259DCB2D00921502 /* CONV_FP16_SLIDEW_C3.S */; };
-		E4D05BAF259DCB2E00921502 /* DECONV_FP16_O8.S in Sources */ = {isa = PBXBuildFile; fileRef = E4D05B87259DCB2D00921502 /* DECONV_FP16_O8.S */; };
-		E4D05BB0259DCB2E00921502 /* HALF2FLOAT.S in Sources */ = {isa = PBXBuildFile; fileRef = E4D05B88259DCB2D00921502 /* HALF2FLOAT.S */; };
-		E4D05BB3259DCB2E00921502 /* arm_unary_fp16_layer.h in Headers */ = {isa = PBXBuildFile; fileRef = E4D05B8B259DCB2D00921502 /* arm_unary_fp16_layer.h */; };
-		E4D05BB4259DCB2E00921502 /* arm_conv_fp16_layer_c3.cc in Sources */ = {isa = PBXBuildFile; fileRef = E4D05B8C259DCB2D00921502 /* arm_conv_fp16_layer_c3.cc */; };
-		E4D05BB7259DCB2E00921502 /* arm_conv_fp16_layer_depthwise_s1.cc in Sources */ = {isa = PBXBuildFile; fileRef = E4D05B8F259DCB2D00921502 /* arm_conv_fp16_layer_depthwise_s1.cc */; };
-		E4D05BB8259DCB2E00921502 /* arm_sigmoid_fp16_layer.cc in Sources */ = {isa = PBXBuildFile; fileRef = E4D05B90259DCB2D00921502 /* arm_sigmoid_fp16_layer.cc */; };
-		E4D05BB9259DCB2E00921502 /* arm_deconv_fp16_layer_depthwise.cc in Sources */ = {isa = PBXBuildFile; fileRef = E4D05B91259DCB2D00921502 /* arm_deconv_fp16_layer_depthwise.cc */; };
-		E4D05BBA259DCB2E00921502 /* DECONV_FP16_O8_C1.S in Sources */ = {isa = PBXBuildFile; fileRef = E4D05B93259DCB2D00921502 /* DECONV_FP16_O8_C1.S */; };
-		E4D05BBB259DCB2E00921502 /* CONV_DW_3X3_FP16_SLIDEW.S in Sources */ = {isa = PBXBuildFile; fileRef = E4D05B94259DCB2D00921502 /* CONV_DW_3X3_FP16_SLIDEW.S */; };
-		E4D05BBC259DCB2E00921502 /* GEMM_FP16_N8.S in Sources */ = {isa = PBXBuildFile; fileRef = E4D05B95259DCB2D00921502 /* GEMM_FP16_N8.S */; };
-		E4D05BBD259DCB2E00921502 /* FLOAT2HALF.S in Sources */ = {isa = PBXBuildFile; fileRef = E4D05B96259DCB2D00921502 /* FLOAT2HALF.S */; };
-		E4D05BBE259DCB2E00921502 /* CONV_FP16_SLIDEW_C3.S in Sources */ = {isa = PBXBuildFile; fileRef = E4D05B97259DCB2D00921502 /* CONV_FP16_SLIDEW_C3.S */; };
-		E4D05BBF259DCB2E00921502 /* DECONV_FP16_O8.S in Sources */ = {isa = PBXBuildFile; fileRef = E4D05B98259DCB2D00921502 /* DECONV_FP16_O8.S */; };
-		E4D05BC0259DCB2E00921502 /* HALF2FLOAT.S in Sources */ = {isa = PBXBuildFile; fileRef = E4D05B99259DCB2D00921502 /* HALF2FLOAT.S */; };
-		E4D05BC2259DCB2E00921502 /* compute_half.cc in Sources */ = {isa = PBXBuildFile; fileRef = E4D05B9B259DCB2D00921502 /* compute_half.cc */; };
-		E4D05BC3259DCB2E00921502 /* arm_softmax_fp16_layer.cc in Sources */ = {isa = PBXBuildFile; fileRef = E4D05B9C259DCB2D00921502 /* arm_softmax_fp16_layer.cc */; };
-		E4D05BC6259DCB2E00921502 /* arm_conv_fp16_layer_3x3.cc in Sources */ = {isa = PBXBuildFile; fileRef = E4D05B9F259DCB2D00921502 /* arm_conv_fp16_layer_3x3.cc */; };
-		E4D05BC7259DCB2E00921502 /* arm_relu6_fp16_layer.cc in Sources */ = {isa = PBXBuildFile; fileRef = E4D05BA0259DCB2D00921502 /* arm_relu6_fp16_layer.cc */; };
-		E4D05BC8259DCB2E00921502 /* arm_conv_fp16_layer_common.cc in Sources */ = {isa = PBXBuildFile; fileRef = E4D05BA1259DCB2D00921502 /* arm_conv_fp16_layer_common.cc */; };
-		E4D05BCB259DCB2E00921502 /* winograd_function_fp16.cc in Sources */ = {isa = PBXBuildFile; fileRef = E4D05BA4259DCB2D00921502 /* winograd_function_fp16.cc */; };
 		E4D05BEC259F15C700921502 /* arm_relu_layer_acc.h in Headers */ = {isa = PBXBuildFile; fileRef = E4D05BE4259F15C600921502 /* arm_relu_layer_acc.h */; };
 		E4D05BED259F15C700921502 /* arm_batch_norm_layer_acc.cc in Sources */ = {isa = PBXBuildFile; fileRef = E4D05BE5259F15C600921502 /* arm_batch_norm_layer_acc.cc */; };
 		E4D05BEE259F15C700921502 /* arm_softmax_layer_acc.h in Headers */ = {isa = PBXBuildFile; fileRef = E4D05BE6259F15C600921502 /* arm_softmax_layer_acc.h */; };
@@ -649,11 +621,40 @@
 		E4D05BF1259F15C700921502 /* arm_concat_layer_acc.cc in Sources */ = {isa = PBXBuildFile; fileRef = E4D05BE9259F15C700921502 /* arm_concat_layer_acc.cc */; };
 		E4D05BF2259F15C700921502 /* arm_prelu_layer_acc.cc in Sources */ = {isa = PBXBuildFile; fileRef = E4D05BEA259F15C700921502 /* arm_prelu_layer_acc.cc */; };
 		E4D05BF3259F15C700921502 /* arm_relu_layer_acc.cc in Sources */ = {isa = PBXBuildFile; fileRef = E4D05BEB259F15C700921502 /* arm_relu_layer_acc.cc */; };
-		E4D05BF8259F161000921502 /* arm_batch_norm_fp16_layer.cc in Sources */ = {isa = PBXBuildFile; fileRef = E4D05BF5259F161000921502 /* arm_batch_norm_fp16_layer.cc */; };
-		E4D05BF9259F161000921502 /* arm_prelu_fp16_layer.cc in Sources */ = {isa = PBXBuildFile; fileRef = E4D05BF6259F161000921502 /* arm_prelu_fp16_layer.cc */; };
-		E4D05BFA259F161000921502 /* arm_relu_fp16_layer.cc in Sources */ = {isa = PBXBuildFile; fileRef = E4D05BF7259F161000921502 /* arm_relu_fp16_layer.cc */; };
-		E4D05C00259F1B7300921502 /* arm_add_fp16_layer.cc in Sources */ = {isa = PBXBuildFile; fileRef = E4D05BFF259F1B7300921502 /* arm_add_fp16_layer.cc */; };
 		E4D05C03259F1BA700921502 /* arm_add_layer_acc.cc in Sources */ = {isa = PBXBuildFile; fileRef = E4D05C02259F1BA700921502 /* arm_add_layer_acc.cc */; };
+		E4D05E9C25A093D000921502 /* arm_conv_fp16_layer_depthwise.cc in Sources */ = {isa = PBXBuildFile; fileRef = E4D05E7925A093D000921502 /* arm_conv_fp16_layer_depthwise.cc */; };
+		E4D05E9D25A093D000921502 /* compute_half.h in Headers */ = {isa = PBXBuildFile; fileRef = E4D05E7A25A093D000921502 /* compute_half.h */; };
+		E4D05E9E25A093D000921502 /* arm_batch_norm_fp16_layer.cc in Sources */ = {isa = PBXBuildFile; fileRef = E4D05E7B25A093D000921502 /* arm_batch_norm_fp16_layer.cc */; };
+		E4D05E9F25A093D000921502 /* arm_deconv_fp16_layer_common.cc in Sources */ = {isa = PBXBuildFile; fileRef = E4D05E7C25A093D000921502 /* arm_deconv_fp16_layer_common.cc */; };
+		E4D05EA025A093D000921502 /* CMakeLists.txt in Resources */ = {isa = PBXBuildFile; fileRef = E4D05E7D25A093D000921502 /* CMakeLists.txt */; };
+		E4D05EA125A093D000921502 /* DECONV_FP16_O8_C1.S in Sources */ = {isa = PBXBuildFile; fileRef = E4D05E7F25A093D000921502 /* DECONV_FP16_O8_C1.S */; };
+		E4D05EA225A093D000921502 /* CONV_DW_3X3_FP16_SLIDEW.S in Sources */ = {isa = PBXBuildFile; fileRef = E4D05E8025A093D000921502 /* CONV_DW_3X3_FP16_SLIDEW.S */; };
+		E4D05EA325A093D000921502 /* GEMM_FP16_N8.S in Sources */ = {isa = PBXBuildFile; fileRef = E4D05E8125A093D000921502 /* GEMM_FP16_N8.S */; };
+		E4D05EA425A093D000921502 /* FLOAT2HALF.S in Sources */ = {isa = PBXBuildFile; fileRef = E4D05E8225A093D000921502 /* FLOAT2HALF.S */; };
+		E4D05EA525A093D000921502 /* CONV_FP16_SLIDEW_C3.S in Sources */ = {isa = PBXBuildFile; fileRef = E4D05E8325A093D000921502 /* CONV_FP16_SLIDEW_C3.S */; };
+		E4D05EA625A093D000921502 /* DECONV_FP16_O8.S in Sources */ = {isa = PBXBuildFile; fileRef = E4D05E8425A093D000921502 /* DECONV_FP16_O8.S */; };
+		E4D05EA725A093D000921502 /* HALF2FLOAT.S in Sources */ = {isa = PBXBuildFile; fileRef = E4D05E8525A093D000921502 /* HALF2FLOAT.S */; };
+		E4D05EA825A093D000921502 /* arm_unary_fp16_layer.h in Headers */ = {isa = PBXBuildFile; fileRef = E4D05E8625A093D000921502 /* arm_unary_fp16_layer.h */; };
+		E4D05EA925A093D000921502 /* arm_conv_fp16_layer_c3.cc in Sources */ = {isa = PBXBuildFile; fileRef = E4D05E8725A093D000921502 /* arm_conv_fp16_layer_c3.cc */; };
+		E4D05EAA25A093D000921502 /* arm_relu_fp16_layer.cc in Sources */ = {isa = PBXBuildFile; fileRef = E4D05E8825A093D000921502 /* arm_relu_fp16_layer.cc */; };
+		E4D05EAB25A093D000921502 /* arm_conv_fp16_layer_depthwise_s1.cc in Sources */ = {isa = PBXBuildFile; fileRef = E4D05E8925A093D000921502 /* arm_conv_fp16_layer_depthwise_s1.cc */; };
+		E4D05EAC25A093D000921502 /* arm_sigmoid_fp16_layer.cc in Sources */ = {isa = PBXBuildFile; fileRef = E4D05E8A25A093D000921502 /* arm_sigmoid_fp16_layer.cc */; };
+		E4D05EAD25A093D000921502 /* arm_deconv_fp16_layer_depthwise.cc in Sources */ = {isa = PBXBuildFile; fileRef = E4D05E8B25A093D000921502 /* arm_deconv_fp16_layer_depthwise.cc */; };
+		E4D05EAE25A093D000921502 /* DECONV_FP16_O8_C1.S in Sources */ = {isa = PBXBuildFile; fileRef = E4D05E8D25A093D000921502 /* DECONV_FP16_O8_C1.S */; };
+		E4D05EAF25A093D000921502 /* CONV_DW_3X3_FP16_SLIDEW.S in Sources */ = {isa = PBXBuildFile; fileRef = E4D05E8E25A093D000921502 /* CONV_DW_3X3_FP16_SLIDEW.S */; };
+		E4D05EB025A093D000921502 /* GEMM_FP16_N8.S in Sources */ = {isa = PBXBuildFile; fileRef = E4D05E8F25A093D000921502 /* GEMM_FP16_N8.S */; };
+		E4D05EB125A093D000921502 /* FLOAT2HALF.S in Sources */ = {isa = PBXBuildFile; fileRef = E4D05E9025A093D000921502 /* FLOAT2HALF.S */; };
+		E4D05EB225A093D000921502 /* CONV_FP16_SLIDEW_C3.S in Sources */ = {isa = PBXBuildFile; fileRef = E4D05E9125A093D000921502 /* CONV_FP16_SLIDEW_C3.S */; };
+		E4D05EB325A093D000921502 /* DECONV_FP16_O8.S in Sources */ = {isa = PBXBuildFile; fileRef = E4D05E9225A093D000921502 /* DECONV_FP16_O8.S */; };
+		E4D05EB425A093D000921502 /* HALF2FLOAT.S in Sources */ = {isa = PBXBuildFile; fileRef = E4D05E9325A093D000921502 /* HALF2FLOAT.S */; };
+		E4D05EB525A093D000921502 /* compute_half.cc in Sources */ = {isa = PBXBuildFile; fileRef = E4D05E9425A093D000921502 /* compute_half.cc */; };
+		E4D05EB625A093D000921502 /* arm_softmax_fp16_layer.cc in Sources */ = {isa = PBXBuildFile; fileRef = E4D05E9525A093D000921502 /* arm_softmax_fp16_layer.cc */; };
+		E4D05EB725A093D000921502 /* arm_conv_fp16_layer_3x3.cc in Sources */ = {isa = PBXBuildFile; fileRef = E4D05E9625A093D000921502 /* arm_conv_fp16_layer_3x3.cc */; };
+		E4D05EB825A093D000921502 /* arm_relu6_fp16_layer.cc in Sources */ = {isa = PBXBuildFile; fileRef = E4D05E9725A093D000921502 /* arm_relu6_fp16_layer.cc */; };
+		E4D05EB925A093D000921502 /* arm_conv_fp16_layer_common.cc in Sources */ = {isa = PBXBuildFile; fileRef = E4D05E9825A093D000921502 /* arm_conv_fp16_layer_common.cc */; };
+		E4D05EBA25A093D000921502 /* arm_prelu_fp16_layer.cc in Sources */ = {isa = PBXBuildFile; fileRef = E4D05E9925A093D000921502 /* arm_prelu_fp16_layer.cc */; };
+		E4D05EBB25A093D000921502 /* arm_add_fp16_layer.cc in Sources */ = {isa = PBXBuildFile; fileRef = E4D05E9A25A093D000921502 /* arm_add_fp16_layer.cc */; };
+		E4D05EBC25A093D000921502 /* winograd_function_fp16.cc in Sources */ = {isa = PBXBuildFile; fileRef = E4D05E9B25A093D000921502 /* winograd_function_fp16.cc */; };
 		EC0BE13725144B5E009BD69A /* detection_post_process_utils.h in Headers */ = {isa = PBXBuildFile; fileRef = EC0BE13425144B5D009BD69A /* detection_post_process_utils.h */; };
 		EC0BE13825144B5E009BD69A /* detection_post_process_utils.cc in Sources */ = {isa = PBXBuildFile; fileRef = EC0BE13525144B5D009BD69A /* detection_post_process_utils.cc */; };
 		EC0BE13925144B5E009BD69A /* string_utils.cc in Sources */ = {isa = PBXBuildFile; fileRef = EC0BE13625144B5D009BD69A /* string_utils.cc */; };
@@ -1329,34 +1330,6 @@
 		9DF54446258B162F006CEC97 /* npu_common_utils.cc */ = {isa = PBXFileReference; fileEncoding = 4; lastKnownFileType = sourcecode.cpp.cpp; path = npu_common_utils.cc; sourceTree = "<group>"; };
 		9DF54448258B162F006CEC97 /* random_data_utils.h */ = {isa = PBXFileReference; fileEncoding = 4; lastKnownFileType = sourcecode.c.h; path = random_data_utils.h; sourceTree = "<group>"; };
 		9DF54449258B162F006CEC97 /* random_data_utils.cc */ = {isa = PBXFileReference; fileEncoding = 4; lastKnownFileType = sourcecode.cpp.cpp; path = random_data_utils.cc; sourceTree = "<group>"; };
-		E4D05B7C259DCB2D00921502 /* arm_conv_fp16_layer_depthwise.cc */ = {isa = PBXFileReference; fileEncoding = 4; lastKnownFileType = sourcecode.cpp.cpp; path = arm_conv_fp16_layer_depthwise.cc; sourceTree = "<group>"; };
-		E4D05B7D259DCB2D00921502 /* compute_half.h */ = {isa = PBXFileReference; fileEncoding = 4; lastKnownFileType = sourcecode.c.h; path = compute_half.h; sourceTree = "<group>"; };
-		E4D05B7E259DCB2D00921502 /* arm_deconv_fp16_layer_common.cc */ = {isa = PBXFileReference; fileEncoding = 4; lastKnownFileType = sourcecode.cpp.cpp; path = arm_deconv_fp16_layer_common.cc; sourceTree = "<group>"; };
-		E4D05B81259DCB2D00921502 /* DECONV_FP16_O8_C1.S */ = {isa = PBXFileReference; fileEncoding = 4; lastKnownFileType = sourcecode.asm; path = DECONV_FP16_O8_C1.S; sourceTree = "<group>"; };
-		E4D05B82259DCB2D00921502 /* CONV_DW_3X3_FP16_SLIDEW.S */ = {isa = PBXFileReference; fileEncoding = 4; lastKnownFileType = sourcecode.asm; path = CONV_DW_3X3_FP16_SLIDEW.S; sourceTree = "<group>"; };
-		E4D05B83259DCB2D00921502 /* GEMM_FP16_N8.S */ = {isa = PBXFileReference; fileEncoding = 4; lastKnownFileType = sourcecode.asm; path = GEMM_FP16_N8.S; sourceTree = "<group>"; };
-		E4D05B84259DCB2D00921502 /* FLOAT2HALF.S */ = {isa = PBXFileReference; fileEncoding = 4; lastKnownFileType = sourcecode.asm; path = FLOAT2HALF.S; sourceTree = "<group>"; };
-		E4D05B86259DCB2D00921502 /* CONV_FP16_SLIDEW_C3.S */ = {isa = PBXFileReference; fileEncoding = 4; lastKnownFileType = sourcecode.asm; path = CONV_FP16_SLIDEW_C3.S; sourceTree = "<group>"; };
-		E4D05B87259DCB2D00921502 /* DECONV_FP16_O8.S */ = {isa = PBXFileReference; fileEncoding = 4; lastKnownFileType = sourcecode.asm; path = DECONV_FP16_O8.S; sourceTree = "<group>"; };
-		E4D05B88259DCB2D00921502 /* HALF2FLOAT.S */ = {isa = PBXFileReference; fileEncoding = 4; lastKnownFileType = sourcecode.asm; path = HALF2FLOAT.S; sourceTree = "<group>"; };
-		E4D05B8B259DCB2D00921502 /* arm_unary_fp16_layer.h */ = {isa = PBXFileReference; fileEncoding = 4; lastKnownFileType = sourcecode.c.h; path = arm_unary_fp16_layer.h; sourceTree = "<group>"; };
-		E4D05B8C259DCB2D00921502 /* arm_conv_fp16_layer_c3.cc */ = {isa = PBXFileReference; fileEncoding = 4; lastKnownFileType = sourcecode.cpp.cpp; path = arm_conv_fp16_layer_c3.cc; sourceTree = "<group>"; };
-		E4D05B8F259DCB2D00921502 /* arm_conv_fp16_layer_depthwise_s1.cc */ = {isa = PBXFileReference; fileEncoding = 4; lastKnownFileType = sourcecode.cpp.cpp; path = arm_conv_fp16_layer_depthwise_s1.cc; sourceTree = "<group>"; };
-		E4D05B90259DCB2D00921502 /* arm_sigmoid_fp16_layer.cc */ = {isa = PBXFileReference; fileEncoding = 4; lastKnownFileType = sourcecode.cpp.cpp; path = arm_sigmoid_fp16_layer.cc; sourceTree = "<group>"; };
-		E4D05B91259DCB2D00921502 /* arm_deconv_fp16_layer_depthwise.cc */ = {isa = PBXFileReference; fileEncoding = 4; lastKnownFileType = sourcecode.cpp.cpp; path = arm_deconv_fp16_layer_depthwise.cc; sourceTree = "<group>"; };
-		E4D05B93259DCB2D00921502 /* DECONV_FP16_O8_C1.S */ = {isa = PBXFileReference; fileEncoding = 4; lastKnownFileType = sourcecode.asm; path = DECONV_FP16_O8_C1.S; sourceTree = "<group>"; };
-		E4D05B94259DCB2D00921502 /* CONV_DW_3X3_FP16_SLIDEW.S */ = {isa = PBXFileReference; fileEncoding = 4; lastKnownFileType = sourcecode.asm; path = CONV_DW_3X3_FP16_SLIDEW.S; sourceTree = "<group>"; };
-		E4D05B95259DCB2D00921502 /* GEMM_FP16_N8.S */ = {isa = PBXFileReference; fileEncoding = 4; lastKnownFileType = sourcecode.asm; path = GEMM_FP16_N8.S; sourceTree = "<group>"; };
-		E4D05B96259DCB2D00921502 /* FLOAT2HALF.S */ = {isa = PBXFileReference; fileEncoding = 4; lastKnownFileType = sourcecode.asm; path = FLOAT2HALF.S; sourceTree = "<group>"; };
-		E4D05B97259DCB2D00921502 /* CONV_FP16_SLIDEW_C3.S */ = {isa = PBXFileReference; fileEncoding = 4; lastKnownFileType = sourcecode.asm; path = CONV_FP16_SLIDEW_C3.S; sourceTree = "<group>"; };
-		E4D05B98259DCB2D00921502 /* DECONV_FP16_O8.S */ = {isa = PBXFileReference; fileEncoding = 4; lastKnownFileType = sourcecode.asm; path = DECONV_FP16_O8.S; sourceTree = "<group>"; };
-		E4D05B99259DCB2D00921502 /* HALF2FLOAT.S */ = {isa = PBXFileReference; fileEncoding = 4; lastKnownFileType = sourcecode.asm; path = HALF2FLOAT.S; sourceTree = "<group>"; };
-		E4D05B9B259DCB2D00921502 /* compute_half.cc */ = {isa = PBXFileReference; fileEncoding = 4; lastKnownFileType = sourcecode.cpp.cpp; path = compute_half.cc; sourceTree = "<group>"; };
-		E4D05B9C259DCB2D00921502 /* arm_softmax_fp16_layer.cc */ = {isa = PBXFileReference; fileEncoding = 4; lastKnownFileType = sourcecode.cpp.cpp; path = arm_softmax_fp16_layer.cc; sourceTree = "<group>"; };
-		E4D05B9F259DCB2D00921502 /* arm_conv_fp16_layer_3x3.cc */ = {isa = PBXFileReference; fileEncoding = 4; lastKnownFileType = sourcecode.cpp.cpp; path = arm_conv_fp16_layer_3x3.cc; sourceTree = "<group>"; };
-		E4D05BA0259DCB2D00921502 /* arm_relu6_fp16_layer.cc */ = {isa = PBXFileReference; fileEncoding = 4; lastKnownFileType = sourcecode.cpp.cpp; path = arm_relu6_fp16_layer.cc; sourceTree = "<group>"; };
-		E4D05BA1259DCB2D00921502 /* arm_conv_fp16_layer_common.cc */ = {isa = PBXFileReference; fileEncoding = 4; lastKnownFileType = sourcecode.cpp.cpp; path = arm_conv_fp16_layer_common.cc; sourceTree = "<group>"; };
-		E4D05BA4259DCB2D00921502 /* winograd_function_fp16.cc */ = {isa = PBXFileReference; fileEncoding = 4; lastKnownFileType = sourcecode.cpp.cpp; path = winograd_function_fp16.cc; sourceTree = "<group>"; };
 		E4D05BE4259F15C600921502 /* arm_relu_layer_acc.h */ = {isa = PBXFileReference; fileEncoding = 4; lastKnownFileType = sourcecode.c.h; path = arm_relu_layer_acc.h; sourceTree = "<group>"; };
 		E4D05BE5259F15C600921502 /* arm_batch_norm_layer_acc.cc */ = {isa = PBXFileReference; fileEncoding = 4; lastKnownFileType = sourcecode.cpp.cpp; path = arm_batch_norm_layer_acc.cc; sourceTree = "<group>"; };
 		E4D05BE6259F15C600921502 /* arm_softmax_layer_acc.h */ = {isa = PBXFileReference; fileEncoding = 4; lastKnownFileType = sourcecode.c.h; path = arm_softmax_layer_acc.h; sourceTree = "<group>"; };
@@ -1365,11 +1338,40 @@
 		E4D05BE9259F15C700921502 /* arm_concat_layer_acc.cc */ = {isa = PBXFileReference; fileEncoding = 4; lastKnownFileType = sourcecode.cpp.cpp; path = arm_concat_layer_acc.cc; sourceTree = "<group>"; };
 		E4D05BEA259F15C700921502 /* arm_prelu_layer_acc.cc */ = {isa = PBXFileReference; fileEncoding = 4; lastKnownFileType = sourcecode.cpp.cpp; path = arm_prelu_layer_acc.cc; sourceTree = "<group>"; };
 		E4D05BEB259F15C700921502 /* arm_relu_layer_acc.cc */ = {isa = PBXFileReference; fileEncoding = 4; lastKnownFileType = sourcecode.cpp.cpp; path = arm_relu_layer_acc.cc; sourceTree = "<group>"; };
-		E4D05BF5259F161000921502 /* arm_batch_norm_fp16_layer.cc */ = {isa = PBXFileReference; fileEncoding = 4; lastKnownFileType = sourcecode.cpp.cpp; path = arm_batch_norm_fp16_layer.cc; sourceTree = "<group>"; };
-		E4D05BF6259F161000921502 /* arm_prelu_fp16_layer.cc */ = {isa = PBXFileReference; fileEncoding = 4; lastKnownFileType = sourcecode.cpp.cpp; path = arm_prelu_fp16_layer.cc; sourceTree = "<group>"; };
-		E4D05BF7259F161000921502 /* arm_relu_fp16_layer.cc */ = {isa = PBXFileReference; fileEncoding = 4; lastKnownFileType = sourcecode.cpp.cpp; path = arm_relu_fp16_layer.cc; sourceTree = "<group>"; };
-		E4D05BFF259F1B7300921502 /* arm_add_fp16_layer.cc */ = {isa = PBXFileReference; fileEncoding = 4; lastKnownFileType = sourcecode.cpp.cpp; path = arm_add_fp16_layer.cc; sourceTree = "<group>"; };
 		E4D05C02259F1BA700921502 /* arm_add_layer_acc.cc */ = {isa = PBXFileReference; fileEncoding = 4; lastKnownFileType = sourcecode.cpp.cpp; path = arm_add_layer_acc.cc; sourceTree = "<group>"; };
+		E4D05E7925A093D000921502 /* arm_conv_fp16_layer_depthwise.cc */ = {isa = PBXFileReference; fileEncoding = 4; lastKnownFileType = sourcecode.cpp.cpp; path = arm_conv_fp16_layer_depthwise.cc; sourceTree = "<group>"; };
+		E4D05E7A25A093D000921502 /* compute_half.h */ = {isa = PBXFileReference; fileEncoding = 4; lastKnownFileType = sourcecode.c.h; path = compute_half.h; sourceTree = "<group>"; };
+		E4D05E7B25A093D000921502 /* arm_batch_norm_fp16_layer.cc */ = {isa = PBXFileReference; fileEncoding = 4; lastKnownFileType = sourcecode.cpp.cpp; path = arm_batch_norm_fp16_layer.cc; sourceTree = "<group>"; };
+		E4D05E7C25A093D000921502 /* arm_deconv_fp16_layer_common.cc */ = {isa = PBXFileReference; fileEncoding = 4; lastKnownFileType = sourcecode.cpp.cpp; path = arm_deconv_fp16_layer_common.cc; sourceTree = "<group>"; };
+		E4D05E7D25A093D000921502 /* CMakeLists.txt */ = {isa = PBXFileReference; fileEncoding = 4; lastKnownFileType = text; path = CMakeLists.txt; sourceTree = "<group>"; };
+		E4D05E7F25A093D000921502 /* DECONV_FP16_O8_C1.S */ = {isa = PBXFileReference; fileEncoding = 4; lastKnownFileType = sourcecode.asm; path = DECONV_FP16_O8_C1.S; sourceTree = "<group>"; };
+		E4D05E8025A093D000921502 /* CONV_DW_3X3_FP16_SLIDEW.S */ = {isa = PBXFileReference; fileEncoding = 4; lastKnownFileType = sourcecode.asm; path = CONV_DW_3X3_FP16_SLIDEW.S; sourceTree = "<group>"; };
+		E4D05E8125A093D000921502 /* GEMM_FP16_N8.S */ = {isa = PBXFileReference; fileEncoding = 4; lastKnownFileType = sourcecode.asm; path = GEMM_FP16_N8.S; sourceTree = "<group>"; };
+		E4D05E8225A093D000921502 /* FLOAT2HALF.S */ = {isa = PBXFileReference; fileEncoding = 4; lastKnownFileType = sourcecode.asm; path = FLOAT2HALF.S; sourceTree = "<group>"; };
+		E4D05E8325A093D000921502 /* CONV_FP16_SLIDEW_C3.S */ = {isa = PBXFileReference; fileEncoding = 4; lastKnownFileType = sourcecode.asm; path = CONV_FP16_SLIDEW_C3.S; sourceTree = "<group>"; };
+		E4D05E8425A093D000921502 /* DECONV_FP16_O8.S */ = {isa = PBXFileReference; fileEncoding = 4; lastKnownFileType = sourcecode.asm; path = DECONV_FP16_O8.S; sourceTree = "<group>"; };
+		E4D05E8525A093D000921502 /* HALF2FLOAT.S */ = {isa = PBXFileReference; fileEncoding = 4; lastKnownFileType = sourcecode.asm; path = HALF2FLOAT.S; sourceTree = "<group>"; };
+		E4D05E8625A093D000921502 /* arm_unary_fp16_layer.h */ = {isa = PBXFileReference; fileEncoding = 4; lastKnownFileType = sourcecode.c.h; path = arm_unary_fp16_layer.h; sourceTree = "<group>"; };
+		E4D05E8725A093D000921502 /* arm_conv_fp16_layer_c3.cc */ = {isa = PBXFileReference; fileEncoding = 4; lastKnownFileType = sourcecode.cpp.cpp; path = arm_conv_fp16_layer_c3.cc; sourceTree = "<group>"; };
+		E4D05E8825A093D000921502 /* arm_relu_fp16_layer.cc */ = {isa = PBXFileReference; fileEncoding = 4; lastKnownFileType = sourcecode.cpp.cpp; path = arm_relu_fp16_layer.cc; sourceTree = "<group>"; };
+		E4D05E8925A093D000921502 /* arm_conv_fp16_layer_depthwise_s1.cc */ = {isa = PBXFileReference; fileEncoding = 4; lastKnownFileType = sourcecode.cpp.cpp; path = arm_conv_fp16_layer_depthwise_s1.cc; sourceTree = "<group>"; };
+		E4D05E8A25A093D000921502 /* arm_sigmoid_fp16_layer.cc */ = {isa = PBXFileReference; fileEncoding = 4; lastKnownFileType = sourcecode.cpp.cpp; path = arm_sigmoid_fp16_layer.cc; sourceTree = "<group>"; };
+		E4D05E8B25A093D000921502 /* arm_deconv_fp16_layer_depthwise.cc */ = {isa = PBXFileReference; fileEncoding = 4; lastKnownFileType = sourcecode.cpp.cpp; path = arm_deconv_fp16_layer_depthwise.cc; sourceTree = "<group>"; };
+		E4D05E8D25A093D000921502 /* DECONV_FP16_O8_C1.S */ = {isa = PBXFileReference; fileEncoding = 4; lastKnownFileType = sourcecode.asm; path = DECONV_FP16_O8_C1.S; sourceTree = "<group>"; };
+		E4D05E8E25A093D000921502 /* CONV_DW_3X3_FP16_SLIDEW.S */ = {isa = PBXFileReference; fileEncoding = 4; lastKnownFileType = sourcecode.asm; path = CONV_DW_3X3_FP16_SLIDEW.S; sourceTree = "<group>"; };
+		E4D05E8F25A093D000921502 /* GEMM_FP16_N8.S */ = {isa = PBXFileReference; fileEncoding = 4; lastKnownFileType = sourcecode.asm; path = GEMM_FP16_N8.S; sourceTree = "<group>"; };
+		E4D05E9025A093D000921502 /* FLOAT2HALF.S */ = {isa = PBXFileReference; fileEncoding = 4; lastKnownFileType = sourcecode.asm; path = FLOAT2HALF.S; sourceTree = "<group>"; };
+		E4D05E9125A093D000921502 /* CONV_FP16_SLIDEW_C3.S */ = {isa = PBXFileReference; fileEncoding = 4; lastKnownFileType = sourcecode.asm; path = CONV_FP16_SLIDEW_C3.S; sourceTree = "<group>"; };
+		E4D05E9225A093D000921502 /* DECONV_FP16_O8.S */ = {isa = PBXFileReference; fileEncoding = 4; lastKnownFileType = sourcecode.asm; path = DECONV_FP16_O8.S; sourceTree = "<group>"; };
+		E4D05E9325A093D000921502 /* HALF2FLOAT.S */ = {isa = PBXFileReference; fileEncoding = 4; lastKnownFileType = sourcecode.asm; path = HALF2FLOAT.S; sourceTree = "<group>"; };
+		E4D05E9425A093D000921502 /* compute_half.cc */ = {isa = PBXFileReference; fileEncoding = 4; lastKnownFileType = sourcecode.cpp.cpp; path = compute_half.cc; sourceTree = "<group>"; };
+		E4D05E9525A093D000921502 /* arm_softmax_fp16_layer.cc */ = {isa = PBXFileReference; fileEncoding = 4; lastKnownFileType = sourcecode.cpp.cpp; path = arm_softmax_fp16_layer.cc; sourceTree = "<group>"; };
+		E4D05E9625A093D000921502 /* arm_conv_fp16_layer_3x3.cc */ = {isa = PBXFileReference; fileEncoding = 4; lastKnownFileType = sourcecode.cpp.cpp; path = arm_conv_fp16_layer_3x3.cc; sourceTree = "<group>"; };
+		E4D05E9725A093D000921502 /* arm_relu6_fp16_layer.cc */ = {isa = PBXFileReference; fileEncoding = 4; lastKnownFileType = sourcecode.cpp.cpp; path = arm_relu6_fp16_layer.cc; sourceTree = "<group>"; };
+		E4D05E9825A093D000921502 /* arm_conv_fp16_layer_common.cc */ = {isa = PBXFileReference; fileEncoding = 4; lastKnownFileType = sourcecode.cpp.cpp; path = arm_conv_fp16_layer_common.cc; sourceTree = "<group>"; };
+		E4D05E9925A093D000921502 /* arm_prelu_fp16_layer.cc */ = {isa = PBXFileReference; fileEncoding = 4; lastKnownFileType = sourcecode.cpp.cpp; path = arm_prelu_fp16_layer.cc; sourceTree = "<group>"; };
+		E4D05E9A25A093D000921502 /* arm_add_fp16_layer.cc */ = {isa = PBXFileReference; fileEncoding = 4; lastKnownFileType = sourcecode.cpp.cpp; path = arm_add_fp16_layer.cc; sourceTree = "<group>"; };
+		E4D05E9B25A093D000921502 /* winograd_function_fp16.cc */ = {isa = PBXFileReference; fileEncoding = 4; lastKnownFileType = sourcecode.cpp.cpp; path = winograd_function_fp16.cc; sourceTree = "<group>"; };
 		EC0BE13425144B5D009BD69A /* detection_post_process_utils.h */ = {isa = PBXFileReference; fileEncoding = 4; lastKnownFileType = sourcecode.c.h; path = detection_post_process_utils.h; sourceTree = "<group>"; };
 		EC0BE13525144B5D009BD69A /* detection_post_process_utils.cc */ = {isa = PBXFileReference; fileEncoding = 4; lastKnownFileType = sourcecode.cpp.cpp; path = detection_post_process_utils.cc; sourceTree = "<group>"; };
 		EC0BE13625144B5D009BD69A /* string_utils.cc */ = {isa = PBXFileReference; fileEncoding = 4; lastKnownFileType = sourcecode.cpp.cpp; path = string_utils.cc; sourceTree = "<group>"; };
@@ -1482,6 +1484,7 @@
 				9D2DB1D222D759C8000C508F /* Products */,
 				9D29E24F22DC89300050DC63 /* Frameworks */,
 				9D24B9562351FFE1000E1F04 /* tnn copy-Info.plist */,
+				E4D05E7525A093A700921502 /* Recovered References */,
 			);
 			sourceTree = "<group>";
 		};
@@ -2250,11 +2253,11 @@
 				9DF5438C258B1366006CEC97 /* arm_upsample_layer_acc.h */,
 				E4D05C02259F1BA700921502 /* arm_add_layer_acc.cc */,
 				9DF5435A258B1365006CEC97 /* Float4.h */,
+				E4D05E7825A093D000921502 /* compute_arm82 */,
 				9DF542E4258B1363006CEC97 /* Half8.h */,
 				9DF5434E258B1365006CEC97 /* neon_mathfun.h */,
 				9DF542F3258B1363006CEC97 /* TNNVector.h */,
 				9DF5431A258B1364006CEC97 /* compute */,
-				E4D05B7B259DCB2D00921502 /* compute_arm82 */,
 				9DF54363258B1365006CEC97 /* convolution */,
 				9DF54300258B1363006CEC97 /* deconvolution */,
 			);
@@ -2372,7 +2375,69 @@
 			path = convolution;
 			sourceTree = "<group>";
 		};
-<<<<<<< HEAD
+		E4D05E7525A093A700921502 /* Recovered References */ = {
+			isa = PBXGroup;
+			children = (
+			);
+			name = "Recovered References";
+			sourceTree = "<group>";
+		};
+		E4D05E7825A093D000921502 /* compute_arm82 */ = {
+			isa = PBXGroup;
+			children = (
+				E4D05E7925A093D000921502 /* arm_conv_fp16_layer_depthwise.cc */,
+				E4D05E7A25A093D000921502 /* compute_half.h */,
+				E4D05E7B25A093D000921502 /* arm_batch_norm_fp16_layer.cc */,
+				E4D05E7C25A093D000921502 /* arm_deconv_fp16_layer_common.cc */,
+				E4D05E7D25A093D000921502 /* CMakeLists.txt */,
+				E4D05E7E25A093D000921502 /* asm_32 */,
+				E4D05E8625A093D000921502 /* arm_unary_fp16_layer.h */,
+				E4D05E8725A093D000921502 /* arm_conv_fp16_layer_c3.cc */,
+				E4D05E8825A093D000921502 /* arm_relu_fp16_layer.cc */,
+				E4D05E8925A093D000921502 /* arm_conv_fp16_layer_depthwise_s1.cc */,
+				E4D05E8A25A093D000921502 /* arm_sigmoid_fp16_layer.cc */,
+				E4D05E8B25A093D000921502 /* arm_deconv_fp16_layer_depthwise.cc */,
+				E4D05E8C25A093D000921502 /* asm_64 */,
+				E4D05E9425A093D000921502 /* compute_half.cc */,
+				E4D05E9525A093D000921502 /* arm_softmax_fp16_layer.cc */,
+				E4D05E9625A093D000921502 /* arm_conv_fp16_layer_3x3.cc */,
+				E4D05E9725A093D000921502 /* arm_relu6_fp16_layer.cc */,
+				E4D05E9825A093D000921502 /* arm_conv_fp16_layer_common.cc */,
+				E4D05E9925A093D000921502 /* arm_prelu_fp16_layer.cc */,
+				E4D05E9A25A093D000921502 /* arm_add_fp16_layer.cc */,
+				E4D05E9B25A093D000921502 /* winograd_function_fp16.cc */,
+			);
+			path = compute_arm82;
+			sourceTree = "<group>";
+		};
+		E4D05E7E25A093D000921502 /* asm_32 */ = {
+			isa = PBXGroup;
+			children = (
+				E4D05E7F25A093D000921502 /* DECONV_FP16_O8_C1.S */,
+				E4D05E8025A093D000921502 /* CONV_DW_3X3_FP16_SLIDEW.S */,
+				E4D05E8125A093D000921502 /* GEMM_FP16_N8.S */,
+				E4D05E8225A093D000921502 /* FLOAT2HALF.S */,
+				E4D05E8325A093D000921502 /* CONV_FP16_SLIDEW_C3.S */,
+				E4D05E8425A093D000921502 /* DECONV_FP16_O8.S */,
+				E4D05E8525A093D000921502 /* HALF2FLOAT.S */,
+			);
+			path = asm_32;
+			sourceTree = "<group>";
+		};
+		E4D05E8C25A093D000921502 /* asm_64 */ = {
+			isa = PBXGroup;
+			children = (
+				E4D05E8D25A093D000921502 /* DECONV_FP16_O8_C1.S */,
+				E4D05E8E25A093D000921502 /* CONV_DW_3X3_FP16_SLIDEW.S */,
+				E4D05E8F25A093D000921502 /* GEMM_FP16_N8.S */,
+				E4D05E9025A093D000921502 /* FLOAT2HALF.S */,
+				E4D05E9125A093D000921502 /* CONV_FP16_SLIDEW_C3.S */,
+				E4D05E9225A093D000921502 /* DECONV_FP16_O8.S */,
+				E4D05E9325A093D000921502 /* HALF2FLOAT.S */,
+			);
+			path = asm_64;
+			sourceTree = "<group>";
+		};
 		ECBFFC73258C840400216CD2 /* rapidnetv3 */ = {
 			isa = PBXGroup;
 			children = (
@@ -2393,61 +2458,6 @@
 				ECBFFC76258C840400216CD2 /* encryption.cc */,
 			);
 			path = encryption;
-=======
-		E4D05B7B259DCB2D00921502 /* compute_arm82 */ = {
-			isa = PBXGroup;
-			children = (
-				E4D05B7C259DCB2D00921502 /* arm_conv_fp16_layer_depthwise.cc */,
-				E4D05BFF259F1B7300921502 /* arm_add_fp16_layer.cc */,
-				E4D05BF5259F161000921502 /* arm_batch_norm_fp16_layer.cc */,
-				E4D05BF6259F161000921502 /* arm_prelu_fp16_layer.cc */,
-				E4D05BF7259F161000921502 /* arm_relu_fp16_layer.cc */,
-				E4D05B7D259DCB2D00921502 /* compute_half.h */,
-				E4D05B7E259DCB2D00921502 /* arm_deconv_fp16_layer_common.cc */,
-				E4D05B80259DCB2D00921502 /* asm_32 */,
-				E4D05B8B259DCB2D00921502 /* arm_unary_fp16_layer.h */,
-				E4D05B8C259DCB2D00921502 /* arm_conv_fp16_layer_c3.cc */,
-				E4D05B8F259DCB2D00921502 /* arm_conv_fp16_layer_depthwise_s1.cc */,
-				E4D05B90259DCB2D00921502 /* arm_sigmoid_fp16_layer.cc */,
-				E4D05B91259DCB2D00921502 /* arm_deconv_fp16_layer_depthwise.cc */,
-				E4D05B92259DCB2D00921502 /* asm_64 */,
-				E4D05B9B259DCB2D00921502 /* compute_half.cc */,
-				E4D05B9C259DCB2D00921502 /* arm_softmax_fp16_layer.cc */,
-				E4D05B9F259DCB2D00921502 /* arm_conv_fp16_layer_3x3.cc */,
-				E4D05BA0259DCB2D00921502 /* arm_relu6_fp16_layer.cc */,
-				E4D05BA1259DCB2D00921502 /* arm_conv_fp16_layer_common.cc */,
-				E4D05BA4259DCB2D00921502 /* winograd_function_fp16.cc */,
-			);
-			path = compute_arm82;
-			sourceTree = "<group>";
-		};
-		E4D05B80259DCB2D00921502 /* asm_32 */ = {
-			isa = PBXGroup;
-			children = (
-				E4D05B81259DCB2D00921502 /* DECONV_FP16_O8_C1.S */,
-				E4D05B82259DCB2D00921502 /* CONV_DW_3X3_FP16_SLIDEW.S */,
-				E4D05B83259DCB2D00921502 /* GEMM_FP16_N8.S */,
-				E4D05B84259DCB2D00921502 /* FLOAT2HALF.S */,
-				E4D05B86259DCB2D00921502 /* CONV_FP16_SLIDEW_C3.S */,
-				E4D05B87259DCB2D00921502 /* DECONV_FP16_O8.S */,
-				E4D05B88259DCB2D00921502 /* HALF2FLOAT.S */,
-			);
-			path = asm_32;
-			sourceTree = "<group>";
-		};
-		E4D05B92259DCB2D00921502 /* asm_64 */ = {
-			isa = PBXGroup;
-			children = (
-				E4D05B93259DCB2D00921502 /* DECONV_FP16_O8_C1.S */,
-				E4D05B94259DCB2D00921502 /* CONV_DW_3X3_FP16_SLIDEW.S */,
-				E4D05B95259DCB2D00921502 /* GEMM_FP16_N8.S */,
-				E4D05B96259DCB2D00921502 /* FLOAT2HALF.S */,
-				E4D05B97259DCB2D00921502 /* CONV_FP16_SLIDEW_C3.S */,
-				E4D05B98259DCB2D00921502 /* DECONV_FP16_O8.S */,
-				E4D05B99259DCB2D00921502 /* HALF2FLOAT.S */,
-			);
-			path = asm_64;
->>>>>>> 86298db6
 			sourceTree = "<group>";
 		};
 /* End PBXGroup section */
@@ -2504,7 +2514,6 @@
 				9DF543CD258B1366006CEC97 /* compute.h in Headers */,
 				9DD1FB53247CE9BE00800139 /* metal_common.h in Headers */,
 				ECEC5D6624FCDBA50044DDF1 /* arm_mat_converter.h in Headers */,
-				E4D05BA6259DCB2E00921502 /* compute_half.h in Headers */,
 				9D32FCD624557EEC002DCDAB /* elementwise_layer.h in Headers */,
 				9DD1FC66247CEA1400800139 /* arm_util.h in Headers */,
 				9DD1FBB9247CE9BE00800139 /* metal_conv_layer_depthwise.h in Headers */,
@@ -2556,6 +2565,7 @@
 				9D32FCA224557EEC002DCDAB /* blob_memory_pool.h in Headers */,
 				9D32FF4224557EED002DCDAB /* ncnn_optimizer.h in Headers */,
 				9DD1FB37247CE9BE00800139 /* metal_macro.h in Headers */,
+				E4D05EA825A093D000921502 /* arm_unary_fp16_layer.h in Headers */,
 				9D32FC9724557EEC002DCDAB /* blob_memory.h in Headers */,
 				9D32FF4B24557EED002DCDAB /* ncnn_model_interpreter.h in Headers */,
 				9D32FCE624557EEC002DCDAB /* multidir_broadcast_layer.h in Headers */,
@@ -2571,7 +2581,6 @@
 				9DD1FB73247CE9BE00800139 /* metal_deconv_layer_acc.h in Headers */,
 				9D32FF6324557EED002DCDAB /* net_structure.h in Headers */,
 				ECBFFC7F258C840400216CD2 /* model_packer.h in Headers */,
-				9D32FCB224557EEC002DCDAB /* wingorad_generater.h in Headers */,
 				ECD9464F2558F4CD00BF9214 /* net_optimizer_insert_int8_reformat.h in Headers */,
 				9D32FF3824557EED002DCDAB /* raw_buffer.h in Headers */,
 				9DD1FB81247CE9BE00800139 /* metal_reduce_layer_acc.h in Headers */,
@@ -2579,7 +2588,6 @@
 				9DF543E5258B1366006CEC97 /* winograd_function.h in Headers */,
 				9DF54425258B1367006CEC97 /* arm_conv_layer_group.h in Headers */,
 				9DF54438258B1367006CEC97 /* arm_upsample_layer_acc.h in Headers */,
-				E4D05BB3259DCB2E00921502 /* arm_unary_fp16_layer.h in Headers */,
 				9DD1FBB5247CE9BE00800139 /* metal_conv_layer_common.h in Headers */,
 				9DF543A5258B1366006CEC97 /* TNNVector.h in Headers */,
 				6178F34D2590AA8C00B4B153 /* md5.h in Headers */,
@@ -2591,6 +2599,7 @@
 				9DF543BD258B1366006CEC97 /* arm_deconv_layer_common.h in Headers */,
 				9D32FC9524557EEC002DCDAB /* blob_1d_memory.h in Headers */,
 				9D32FF6724557EED002DCDAB /* default_network.h in Headers */,
+				E4D05E9D25A093D000921502 /* compute_half.h in Headers */,
 				9DD1FBBC247CE9BE00800139 /* metal_conv_layer_1x1.h in Headers */,
 				9DF5444F258B162F006CEC97 /* random_data_utils.h in Headers */,
 				9D4C60D0246BF826006068D1 /* profile.h in Headers */,
@@ -2688,6 +2697,7 @@
 			isa = PBXResourcesBuildPhase;
 			buildActionMask = 2147483647;
 			files = (
+				E4D05EA025A093D000921502 /* CMakeLists.txt in Resources */,
 			);
 			runOnlyForDeploymentPostprocessing = 0;
 		};
@@ -2702,7 +2712,6 @@
 				9D32FCF824557EEC002DCDAB /* elu_layer.cc in Sources */,
 				9DD1FB4D247CE9BE00800139 /* metal_common.metal in Sources */,
 				9D32FF2724557EED002DCDAB /* pooling_3d_layer_interpreter.cc in Sources */,
-				E4D05BF8259F161000921502 /* arm_batch_norm_fp16_layer.cc in Sources */,
 				9D32FCC624557EEC002DCDAB /* reduce_prod_layer.cc in Sources */,
 				9D32FF1F24557EED002DCDAB /* hard_swish_layer_interpreter.cc in Sources */,
 				9DF54398258B1366006CEC97 /* arm_reduce_log_sum_exp_layer_acc.cc in Sources */,
@@ -2723,7 +2732,6 @@
 				E4D05BF1259F15C700921502 /* arm_concat_layer_acc.cc in Sources */,
 				9DF5444D258B162F006CEC97 /* npu_common_utils.cc in Sources */,
 				9DD1FB50247CE9BE00800139 /* metal_sin_layer_acc.mm in Sources */,
-				E4D05BC2259DCB2E00921502 /* compute_half.cc in Sources */,
 				9DD1FB58247CE9BE00800139 /* metal_splitv_layer_acc.metal in Sources */,
 				9DF543C5258B1366006CEC97 /* arm_softmax_layer_acc.cc in Sources */,
 				9D32FF1824557EED002DCDAB /* sub_layer_interpreter.cc in Sources */,
@@ -2732,11 +2740,7 @@
 				9DD1FBA6247CE9BE00800139 /* metal_pad_layer_acc.metal in Sources */,
 				ECD945B1254ADD7100BF9214 /* metal_signed_mul_layer_acc.metal in Sources */,
 				9DD1FB70247CE9BE00800139 /* metal_selu_layer_acc.mm in Sources */,
-<<<<<<< HEAD
 				ECBFFC7D258C840400216CD2 /* encryption.cc in Sources */,
-				9DF54434258B1367006CEC97 /* arm_concat_layer_acc.cc in Sources */,
-=======
->>>>>>> 86298db6
 				9DF543AE258B1366006CEC97 /* arm_reduce_log_sum_layer_acc.cc in Sources */,
 				9DF54431258B1367006CEC97 /* arm_conv_layer_depthwise_s1.cc in Sources */,
 				9D32FF1624557EED002DCDAB /* pooling_layer_interpreter.cc in Sources */,
@@ -2759,6 +2763,7 @@
 				9D32FCC124557EEC002DCDAB /* pow_layer.cc in Sources */,
 				9D32FF5E24557EED002DCDAB /* interp_layer_interpreter.cc in Sources */,
 				9DD1FBD1247CE9BF00800139 /* metal_acos_layer_acc.metal in Sources */,
+				E4D05E9C25A093D000921502 /* arm_conv_fp16_layer_depthwise.cc in Sources */,
 				9D32FCC824557EEC002DCDAB /* add_layer.cc in Sources */,
 				9D32FF1124557EED002DCDAB /* reorg_layer_interpreter.cc in Sources */,
 				9DD1FB74247CE9BE00800139 /* metal_deconv_layer_common.metal in Sources */,
@@ -2769,7 +2774,6 @@
 				EC88054B255FE59D00BC4EDD /* net_optimizer_fuse_conv_post.cc in Sources */,
 				9DF543ED258B1366006CEC97 /* GEMM_BFP16_N8.S in Sources */,
 				9D32FCD524557EEC002DCDAB /* sub_layer.cc in Sources */,
-				E4D05BC8259DCB2E00921502 /* arm_conv_fp16_layer_common.cc in Sources */,
 				EC0BE17425144C10009BD69A /* normalize_layer_interpreter.cc in Sources */,
 				9DD1FBCF247CE9BF00800139 /* metal_log_layer_acc.mm in Sources */,
 				9D32FC8D24557EEC002DCDAB /* blob_1d_memory.cc in Sources */,
@@ -2786,7 +2790,6 @@
 				9D32FF2624557EED002DCDAB /* pow_layer_interpreter.cc in Sources */,
 				9D32FF3024557EED002DCDAB /* min_layer_interpreter.cc in Sources */,
 				9DD1FBB0247CE9BE00800139 /* metal_asin_layer_acc.metal in Sources */,
-				E4D05BBF259DCB2E00921502 /* DECONV_FP16_O8.S in Sources */,
 				EC0BE14F25144BB8009BD69A /* reduce_l1_layer.cc in Sources */,
 				9D32FCD124557EEC002DCDAB /* elementwise_layer.cc in Sources */,
 				EC0BE16125144BE4009BD69A /* squeeze_layer_interpreter.cc in Sources */,
@@ -2795,6 +2798,7 @@
 				9D32FCFC24557EEC002DCDAB /* upsample_layer.cc in Sources */,
 				9D32FC9F24557EEC002DCDAB /* memory_mode_state_factory.cc in Sources */,
 				9D32FCCE24557EEC002DCDAB /* flatten_layer.cc in Sources */,
+				E4D05EBA25A093D000921502 /* arm_prelu_fp16_layer.cc in Sources */,
 				9DD1FB95247CE9BE00800139 /* metal_min_layer_acc.mm in Sources */,
 				9D32FF5F24557EED002DCDAB /* inner_product_layer_interpreter.cc in Sources */,
 				9DD1FB84247CE9BE00800139 /* metal_reduce_prod_layer_acc.mm in Sources */,
@@ -2815,16 +2819,17 @@
 				9D32FF3E24557EED002DCDAB /* net_structure.cc in Sources */,
 				9D32FCA824557EEC002DCDAB /* half_utils.cc in Sources */,
 				9D32FCFA24557EEC002DCDAB /* scale_layer.cc in Sources */,
+				E4D05E9F25A093D000921502 /* arm_deconv_fp16_layer_common.cc in Sources */,
 				9DF54433258B1367006CEC97 /* arm_signed_mul_layer_acc.cc in Sources */,
 				9DF543E9258B1366006CEC97 /* CONV_DW_5x5_BFP16_SLIDEW.S in Sources */,
 				9D32FCBF24557EEC002DCDAB /* pribox_generator_utils.cc in Sources */,
+				E4D05EB325A093D000921502 /* DECONV_FP16_O8.S in Sources */,
+				E4D05EA725A093D000921502 /* HALF2FLOAT.S in Sources */,
 				9DF54412258B1367006CEC97 /* arm_conv_layer_common.cc in Sources */,
 				9D32FF5A24557EED002DCDAB /* eltwise_layer_interpreter.cc in Sources */,
 				9D32FF6624557EED002DCDAB /* abstract_network.cc in Sources */,
 				EC0BE17225144C10009BD69A /* elu_layer_interpreter.cc in Sources */,
 				9DF543AC258B1366006CEC97 /* arm_relu6_layer_acc.cc in Sources */,
-				E4D05BBD259DCB2E00921502 /* FLOAT2HALF.S in Sources */,
-				E4D05BB7259DCB2E00921502 /* arm_conv_fp16_layer_depthwise_s1.cc in Sources */,
 				9D32FCEE24557EEC002DCDAB /* reformat_layer.cc in Sources */,
 				9D32FD0424557EEC002DCDAB /* deconv_layer.cc in Sources */,
 				9DD1FBB3247CE9BE00800139 /* metal_asin_layer_acc.mm in Sources */,
@@ -2834,21 +2839,21 @@
 				9DF543EE258B1366006CEC97 /* GEMM_INT8_4X4.S in Sources */,
 				9DF5444B258B162F006CEC97 /* blob_converter_default.cc in Sources */,
 				9DD1FBAC247CE9BE00800139 /* metal_sign_layer_acc.metal in Sources */,
+				E4D05EBB25A093D000921502 /* arm_add_fp16_layer.cc in Sources */,
 				ECD945B9254ADDA800BF9214 /* pixel_shuffle_layer_interpreter.cc in Sources */,
 				9D32FF2E24557EED002DCDAB /* instance_norm_layer_interpreter.cc in Sources */,
 				9DD1FB8C247CE9BE00800139 /* metal_normalize_layer_acc.mm in Sources */,
 				9D32FC8B24557EEC002DCDAB /* memory_unify_assign_strategy.cc in Sources */,
-				E4D05BFA259F161000921502 /* arm_relu_fp16_layer.cc in Sources */,
 				9DF543FE258B1366006CEC97 /* arm_binary_layer_acc.cc in Sources */,
+				E4D05E9E25A093D000921502 /* arm_batch_norm_fp16_layer.cc in Sources */,
 				EC0BE17B25144C10009BD69A /* reduce_op_layer_interpreter.cc in Sources */,
 				EC0BE15125144BB8009BD69A /* signed_mul_layer.cc in Sources */,
+				E4D05EA525A093D000921502 /* CONV_FP16_SLIDEW_C3.S in Sources */,
 				6178F34B2590AA8C00B4B153 /* winograd_generator.cc in Sources */,
 				9D32FCF724557EEC002DCDAB /* pooling_layer.cc in Sources */,
 				9DD1FB66247CE9BE00800139 /* metal_atan_layer_acc.mm in Sources */,
 				9D32FF3324557EED002DCDAB /* conv_3d_layer_interpreter.cc in Sources */,
 				9DF543E4258B1366006CEC97 /* asm_func_name.S in Sources */,
-				E4D05BAB259DCB2E00921502 /* GEMM_FP16_N8.S in Sources */,
-				E4D05BA5259DCB2E00921502 /* arm_conv_fp16_layer_depthwise.cc in Sources */,
 				9D32FCCD24557EEC002DCDAB /* sqrt_layer.cc in Sources */,
 				9DF54401258B1366006CEC97 /* arm_upsample_layer_acc.cc in Sources */,
 				ECEC5D6B24FCE0780044DDF1 /* mat_converter_acc.cc in Sources */,
@@ -2865,12 +2870,10 @@
 				9DD1FBD0247CE9BF00800139 /* metal_sub_layer_acc.metal in Sources */,
 				9D32FF6524557EED002DCDAB /* layer_type.cc in Sources */,
 				9D32FF0D24557EED002DCDAB /* conv_layer_interpreter.cc in Sources */,
-				E4D05BC6259DCB2E00921502 /* arm_conv_fp16_layer_3x3.cc in Sources */,
 				9D32FCD424557EEC002DCDAB /* atan_layer.cc in Sources */,
 				9D32FF2124557EED002DCDAB /* selu_layer_interpreter.cc in Sources */,
 				9D32FF2224557EED002DCDAB /* lrn_layer_interpreter.cc in Sources */,
 				9DF5442C258B1367006CEC97 /* arm_conv_layer_acc.cc in Sources */,
-				E4D05BAF259DCB2E00921502 /* DECONV_FP16_O8.S in Sources */,
 				E4D05BF2259F15C700921502 /* arm_prelu_layer_acc.cc in Sources */,
 				9DD1FB83247CE9BE00800139 /* metal_exp_layer_acc.mm in Sources */,
 				EC0BE17A25144C10009BD69A /* detection_output_layer_interpreter.cc in Sources */,
@@ -2893,7 +2896,6 @@
 				9DD1FB87247CE9BE00800139 /* metal_sin_layer_acc.metal in Sources */,
 				9DD1FB8B247CE9BE00800139 /* metal_mul_layer_acc.metal in Sources */,
 				9D32FCEC24557EEC002DCDAB /* reduce_min_layer.cc in Sources */,
-				E4D05BAC259DCB2E00921502 /* FLOAT2HALF.S in Sources */,
 				EC0BE15F25144BE4009BD69A /* squared_difference_layer_interpreter.cc in Sources */,
 				9DD1FBB2247CE9BE00800139 /* metal_max_layer_acc.metal in Sources */,
 				9DD1FB91247CE9BE00800139 /* metal_concat_layer_acc.metal in Sources */,
@@ -2901,10 +2903,12 @@
 				9D32FCF024557EEC002DCDAB /* mul_layer.cc in Sources */,
 				9D32FF2B24557EED002DCDAB /* hdrguide_layer_interpreter.cc in Sources */,
 				9DD1FB9D247CE9BE00800139 /* metal_softplus_layer_acc.mm in Sources */,
+				E4D05EBC25A093D000921502 /* winograd_function_fp16.cc in Sources */,
 				9DF543A6258B1366006CEC97 /* arm_reshape_layer_acc.cc in Sources */,
 				9DD1FB48247CE9BE00800139 /* metal_mul_layer_acc.mm in Sources */,
 				9DD1FC67247CEA1400800139 /* arm_context.cc in Sources */,
 				9DF543C1258B1366006CEC97 /* arm_reduce_mean_layer_acc.cc in Sources */,
+				E4D05EAD25A093D000921502 /* arm_deconv_fp16_layer_depthwise.cc in Sources */,
 				E4D05BF0259F15C700921502 /* arm_pool_layer_acc.cc in Sources */,
 				9D32FC9224557EEC002DCDAB /* blob_memory.cc in Sources */,
 				9DD1FB76247CE9BE00800139 /* metal_deconv_layer_depthwise.mm in Sources */,
@@ -2914,7 +2918,6 @@
 				9DF54437258B1367006CEC97 /* arm_reduce_min_layer_acc.cc in Sources */,
 				9DD1FB54247CE9BE00800139 /* metal_add_layer_acc.metal in Sources */,
 				9DD1FB5D247CE9BE00800139 /* metal_reduce_sum_square_layer_acc.mm in Sources */,
-				E4D05BBA259DCB2E00921502 /* DECONV_FP16_O8_C1.S in Sources */,
 				9D32FF4E24557EED002DCDAB /* conv_layer_interpreter.cc in Sources */,
 				9DD1FB82247CE9BE00800139 /* metal_div_layer_acc.mm in Sources */,
 				9DF5443B258B1367006CEC97 /* arm_softplus_layer_acc.cc in Sources */,
@@ -2942,19 +2945,18 @@
 				ECD945B3254ADD7100BF9214 /* metal_pixel_shuffle_layer_acc.metal in Sources */,
 				EC0BE13925144B5E009BD69A /* string_utils.cc in Sources */,
 				9D32FD0B24557EEC002DCDAB /* hard_sigmoid_layer.cc in Sources */,
-				E4D05BB4259DCB2E00921502 /* arm_conv_fp16_layer_c3.cc in Sources */,
 				9D32FCD024557EEC002DCDAB /* reshape_layer.cc in Sources */,
 				9D32FF5324557EED002DCDAB /* slice_layer_interpreter.cc in Sources */,
 				9DD1FB71247CE9BE00800139 /* metal_batch_norm_layer_acc.mm in Sources */,
 				9DD1FBAD247CE9BE00800139 /* metal_hard_sigmoid_layer_acc.mm in Sources */,
 				9DD1FBAB247CE9BE00800139 /* metal_instance_norm_layer_acc.metal in Sources */,
 				9DB341FD249B0A9300F23F65 /* metal_cpu_adapter_acc.mm in Sources */,
+				E4D05EAC25A093D000921502 /* arm_sigmoid_fp16_layer.cc in Sources */,
 				E4D05BF3259F15C700921502 /* arm_relu_layer_acc.cc in Sources */,
 				9DF543FF258B1366006CEC97 /* arm_elu_layer_acc.cc in Sources */,
 				9DD1FB51247CE9BE00800139 /* metal_sub_layer_acc.mm in Sources */,
 				9D32FF1D24557EED002DCDAB /* add_layer_interpreter.cc in Sources */,
 				9D32FCAF24557EEC002DCDAB /* blob_transfer_utils.cc in Sources */,
-				E4D05C00259F1B7300921502 /* arm_add_fp16_layer.cc in Sources */,
 				9DD1FB9B247CE9BE00800139 /* metal_max_layer_acc.mm in Sources */,
 				9DF5440D258B1367006CEC97 /* arm_log_sigmoid_layer_acc.cc in Sources */,
 				9DD1FB92247CE9BE00800139 /* metal_tan_layer_acc.mm in Sources */,
@@ -2973,16 +2975,17 @@
 				9DF5443C258B1367006CEC97 /* arm_reduce_sum_layer_acc.cc in Sources */,
 				9D32FF2424557EED002DCDAB /* hard_sigmoid_layer_interpreter.cc in Sources */,
 				9DD1FB72247CE9BE00800139 /* metal_deconv_layer_common.mm in Sources */,
-				E4D05BC0259DCB2E00921502 /* HALF2FLOAT.S in Sources */,
 				9D32FCB724557EEC002DCDAB /* dims_vector_utils.cc in Sources */,
 				9DF543F8258B1366006CEC97 /* arm_exp_layer_acc.cc in Sources */,
 				9DF543A9258B1366006CEC97 /* arm_reformat_layer_acc.cc in Sources */,
 				9D32FF3F24557EED002DCDAB /* raw_buffer.cc in Sources */,
+				E4D05EB725A093D000921502 /* arm_conv_fp16_layer_3x3.cc in Sources */,
 				9DD1FBA4247CE9BE00800139 /* metal_stride_slice_layer_acc.metal in Sources */,
 				9D32FF7A24557EED002DCDAB /* default_network.cc in Sources */,
 				ECD945B0254ADD7100BF9214 /* metal_pixel_shuffle_layer_acc.mm in Sources */,
 				9DD1FB77247CE9BE00800139 /* metal_deconv_layer_acc.mm in Sources */,
 				ECEC5DA824FFC6FE0044DDF1 /* mat.cc in Sources */,
+				E4D05EAF25A093D000921502 /* CONV_DW_3X3_FP16_SLIDEW.S in Sources */,
 				9D32FF1324557EED002DCDAB /* clip_layer_interpreter.cc in Sources */,
 				9D32FF0824557EED002DCDAB /* model_packer.cc in Sources */,
 				9DD1FB9A247CE9BE00800139 /* metal_exp_layer_acc.metal in Sources */,
@@ -3007,17 +3010,19 @@
 				9DD1FB4F247CE9BE00800139 /* metal_instance_norm_layer_acc.mm in Sources */,
 				9DF543C0258B1366006CEC97 /* arm_hard_sigmoid_acc.cc in Sources */,
 				9DF543D9258B1366006CEC97 /* CONV_DW_5X5_FLOAT_SLIDEW.S in Sources */,
+				E4D05EA925A093D000921502 /* arm_conv_fp16_layer_c3.cc in Sources */,
 				9D32FC9C24557EEC002DCDAB /* blob_2d_memory.cc in Sources */,
-				E4D05BAE259DCB2E00921502 /* CONV_FP16_SLIDEW_C3.S in Sources */,
 				9D32FF6124557EED002DCDAB /* crop_layer_interpreter.cc in Sources */,
 				9DF543B1258B1366006CEC97 /* arm_reciprocal_layer_acc.cc in Sources */,
 				9DD1FBCB247CE9BF00800139 /* metal_shuffle_layer_acc.mm in Sources */,
 				9DD1FBAE247CE9BE00800139 /* metal_reciprocal_layer_acc.mm in Sources */,
 				9DD1FB56247CE9BE00800139 /* metal_layer_acc.mm in Sources */,
 				9DF54421258B1367006CEC97 /* arm_conv_layer_3x3.cc in Sources */,
+				E4D05EAE25A093D000921502 /* DECONV_FP16_O8_C1.S in Sources */,
 				9DD1FB7C247CE9BE00800139 /* metal_softplus_layer_acc.metal in Sources */,
 				9DD1FCF1247CEA1500800139 /* arm_device.cc in Sources */,
 				9DF543A2258B1366006CEC97 /* arm_mul_layer_acc.cc in Sources */,
+				E4D05EA425A093D000921502 /* FLOAT2HALF.S in Sources */,
 				9DF543E7258B1366006CEC97 /* CONV_BFP16_O4.S in Sources */,
 				EC0BE16225144BE4009BD69A /* signed_mul_layer_interpreter.cc in Sources */,
 				9D32FCFD24557EEC002DCDAB /* reduce_layer.cc in Sources */,
@@ -3032,15 +3037,16 @@
 				9DD1FBBB247CE9BE00800139 /* metal_conv_layer_common.metal in Sources */,
 				9D32FCE924557EEC002DCDAB /* pad_layer.cc in Sources */,
 				9DD1FB7B247CE9BE00800139 /* metal_sign_layer_acc.mm in Sources */,
+				E4D05EB525A093D000921502 /* compute_half.cc in Sources */,
 				9DD1FBB1247CE9BE00800139 /* metal_reduce_log_sum_exp_layer_acc.mm in Sources */,
-				E4D05BA9259DCB2E00921502 /* DECONV_FP16_O8_C1.S in Sources */,
 				9D32FD0224557EEC002DCDAB /* reorg_layer.cc in Sources */,
 				9D32FCF124557EEC002DCDAB /* base_layer.cc in Sources */,
 				9D32FF2924557EED002DCDAB /* mul_layer_interpreter.cc in Sources */,
-				E4D05BC7259DCB2E00921502 /* arm_relu6_fp16_layer.cc in Sources */,
 				E4D05C03259F1BA700921502 /* arm_add_layer_acc.cc in Sources */,
 				9D32FF4324557EED002DCDAB /* memory_data_optimizer.cc in Sources */,
+				E4D05EA325A093D000921502 /* GEMM_FP16_N8.S in Sources */,
 				ECBFFC82258C840400216CD2 /* model_interpreter.cc in Sources */,
+				E4D05EB625A093D000921502 /* arm_softmax_fp16_layer.cc in Sources */,
 				9D32FD0724557EEC002DCDAB /* log_sigmoid_layer.cc in Sources */,
 				9D32FCDA24557EEC002DCDAB /* splitv_layer.cc in Sources */,
 				9DF543E8258B1366006CEC97 /* CONV_FLOAT_SLIDEW_C3.S in Sources */,
@@ -3065,22 +3071,20 @@
 				EC0BE17725144C10009BD69A /* pad_layer_interpreter.cc in Sources */,
 				9D32FF5724557EED002DCDAB /* lrn_layer_interpreter.cc in Sources */,
 				9DD1FB7F247CE9BE00800139 /* metal_log_sigmoid_layer_acc.mm in Sources */,
-				E4D05BBB259DCB2E00921502 /* CONV_DW_3X3_FP16_SLIDEW.S in Sources */,
 				9DF26BD924645EA500F22F0D /* naive_compute.cc in Sources */,
 				9DD1FBC4247CE9BE00800139 /* metal_conv_layer_acc.mm in Sources */,
 				9D32FCF524557EEC002DCDAB /* reduce_l2_layer.cc in Sources */,
 				9DF543F9258B1366006CEC97 /* arm_detection_output_layer_acc.cc in Sources */,
 				9D32FF0E24557EED002DCDAB /* flatten_layer_interpreter.cc in Sources */,
 				EC0BE15525144BB8009BD69A /* rsqrt_layer.cc in Sources */,
-				E4D05BB8259DCB2E00921502 /* arm_sigmoid_fp16_layer.cc in Sources */,
 				9DD1FB7D247CE9BE00800139 /* metal_relu6_layer_acc.metal in Sources */,
-				E4D05BBC259DCB2E00921502 /* GEMM_FP16_N8.S in Sources */,
 				9D32FCBE24557EEC002DCDAB /* cpu_utils.cc in Sources */,
 				9DD1FB6F247CE9BE00800139 /* metal_acos_layer_acc.mm in Sources */,
 				9D32FF3524557EED002DCDAB /* scale_layer_interpreter.cc in Sources */,
 				9DD1FB59247CE9BE00800139 /* metal_hard_swish_layer_acc.mm in Sources */,
 				9DF54424258B1367006CEC97 /* arm_conv_int8_layer_common.cc in Sources */,
 				9D5B716024BF0A300062DF64 /* metal_prior_box_layer_acc.metal in Sources */,
+				E4D05EA125A093D000921502 /* DECONV_FP16_O8_C1.S in Sources */,
 				9DF543C3258B1366006CEC97 /* arm_min_layer_acc.cc in Sources */,
 				9DD1FB6C247CE9BE00800139 /* metal_reduce_layer_acc.mm in Sources */,
 				9D32FF0524557EED002DCDAB /* net_resource.cc in Sources */,
@@ -3097,15 +3101,17 @@
 				EC0BE15325144BB8009BD69A /* detection_post_process_layer.cc in Sources */,
 				9DD1FB9C247CE9BE00800139 /* metal_sigmoid_layer_acc.metal in Sources */,
 				9DF543CF258B1366006CEC97 /* CONV_BFP16_O4.S in Sources */,
+				E4D05EB925A093D000921502 /* arm_conv_fp16_layer_common.cc in Sources */,
 				9DF5440B258B1367006CEC97 /* arm_neg_layer_acc.cc in Sources */,
 				9D32FCBB24557EEC002DCDAB /* split_utils.cc in Sources */,
+				E4D05EB225A093D000921502 /* CONV_FP16_SLIDEW_C3.S in Sources */,
 				9DF54399258B1366006CEC97 /* arm_splitv_layer_acc.cc in Sources */,
 				9DF5440C258B1367006CEC97 /* arm_reduce_sum_square_layer_acc.cc in Sources */,
 				9DD1FB63247CE9BE00800139 /* metal_reduce_max_layer_acc.mm in Sources */,
+				E4D05EB825A093D000921502 /* arm_relu6_fp16_layer.cc in Sources */,
 				9DD1FB89247CE9BE00800139 /* metal_softmax_layer_acc.mm in Sources */,
 				9DD1FB96247CE9BE00800139 /* metal_normalize_layer_acc.metal in Sources */,
 				9DD1FB5C247CE9BE00800139 /* metal_ceil_layer_acc.mm in Sources */,
-				E4D05BC3259DCB2E00921502 /* arm_softmax_fp16_layer.cc in Sources */,
 				9DD1FB8A247CE9BE00800139 /* metal_lrn_layer_acc.metal in Sources */,
 				9DF543C9258B1366006CEC97 /* arm_pad_layer_acc.cc in Sources */,
 				9DF5441D258B1367006CEC97 /* arm_conv_layer_1x1.cc in Sources */,
@@ -3123,9 +3129,10 @@
 				9DD1FB35247CE9BE00800139 /* metal_device.mm in Sources */,
 				ECBFFC80258C840400216CD2 /* model_packer.cc in Sources */,
 				9DF543AD258B1366006CEC97 /* arm_trig_layer_acc.cc in Sources */,
-				E4D05BBE259DCB2E00921502 /* CONV_FP16_SLIDEW_C3.S in Sources */,
 				9DF54394258B1366006CEC97 /* arm_unary_layer_acc.cc in Sources */,
+				E4D05EB425A093D000921502 /* HALF2FLOAT.S in Sources */,
 				9DD1FBBA247CE9BE00800139 /* metal_conv_layer_depthwise.mm in Sources */,
+				E4D05EAA25A093D000921502 /* arm_relu_fp16_layer.cc in Sources */,
 				9DD1FB93247CE9BE00800139 /* metal_clip_layer_acc.metal in Sources */,
 				9D32FCC424557EEC002DCDAB /* softplus_layer.cc in Sources */,
 				9DF543F2258B1366006CEC97 /* CONV_FLOAT_O4.S in Sources */,
@@ -3144,9 +3151,9 @@
 				9DF543BF258B1366006CEC97 /* arm_reorg_layer_acc.cc in Sources */,
 				9DF54403258B1367006CEC97 /* arm_nchw_layer_acc.cc in Sources */,
 				9DD1FB61247CE9BE00800139 /* metal_batch_norm_layer_acc.metal in Sources */,
+				E4D05EA225A093D000921502 /* CONV_DW_3X3_FP16_SLIDEW.S in Sources */,
 				9DD1FB79247CE9BE00800139 /* metal_deconv_layer_depthwise.metal in Sources */,
 				9D32FCDE24557EEC002DCDAB /* conv_layer.cc in Sources */,
-				E4D05BF9259F161000921502 /* arm_prelu_fp16_layer.cc in Sources */,
 				9D32FCF424557EEC002DCDAB /* reduce_log_sum_exp_layer.cc in Sources */,
 				EC0BE13825144B5E009BD69A /* detection_post_process_utils.cc in Sources */,
 				9D32FCF924557EEC002DCDAB /* log_layer.cc in Sources */,
@@ -3173,7 +3180,6 @@
 				9DF543FC258B1366006CEC97 /* arm_hard_swish_acc.cc in Sources */,
 				9DD1FB41247CE9BE00800139 /* metal_permute_layer_acc.metal in Sources */,
 				9D852BCB24584E6A003F4E41 /* bfp16_utils.cc in Sources */,
-				E4D05BCB259DCB2E00921502 /* winograd_function_fp16.cc in Sources */,
 				9DF543D2258B1366006CEC97 /* CONV_FLOAT_SLIDEW_C3.S in Sources */,
 				9D32FF1424557EED002DCDAB /* div_layer_interpreter.cc in Sources */,
 				9D32FCA324557EEC002DCDAB /* blob_memory_pool_factory.cc in Sources */,
@@ -3182,7 +3188,6 @@
 				9D32FD0024557EEC002DCDAB /* relu_layer.cc in Sources */,
 				9DF54392258B1366006CEC97 /* arm_sqrt_layer_acc.cc in Sources */,
 				9DF5439C258B1366006CEC97 /* arm_scale_layer_acc.cc in Sources */,
-				E4D05BB9259DCB2E00921502 /* arm_deconv_fp16_layer_depthwise.cc in Sources */,
 				9DD1FB7E247CE9BE00800139 /* metal_reciprocal_layer_acc.metal in Sources */,
 				9DD1FB80247CE9BE00800139 /* metal_shuffle_layer_acc.metal in Sources */,
 				EC0BE17625144C10009BD69A /* scale_layer_interpreter.cc in Sources */,
@@ -3190,6 +3195,7 @@
 				9DF543EA258B1366006CEC97 /* DECONV_FLOAT_O4.S in Sources */,
 				9D32FF7824557EED002DCDAB /* instance.cc in Sources */,
 				9D32FF3C24557EED002DCDAB /* default_model_packer.cc in Sources */,
+				E4D05EA625A093D000921502 /* DECONV_FP16_O8.S in Sources */,
 				9DD1FB60247CE9BE00800139 /* metal_selu_layer_acc.metal in Sources */,
 				9DD1FB5B247CE9BE00800139 /* metal_reshape_layer_acc.mm in Sources */,
 				9DF5440E258B1367006CEC97 /* arm_reduce_l1_layer_acc.cc in Sources */,
@@ -3208,7 +3214,6 @@
 				9DF543EC258B1366006CEC97 /* CONV_DW_3X3_FLOAT_SLIDEW.S in Sources */,
 				9D32FF5824557EED002DCDAB /* hard_sigmoid_layer_interpreter.cc in Sources */,
 				9D32FF2A24557EED002DCDAB /* reduce_op_interpreter.cc in Sources */,
-				E4D05BB0259DCB2E00921502 /* HALF2FLOAT.S in Sources */,
 				9DF5439A258B1366006CEC97 /* arm_reduce_prod_layer_acc.cc in Sources */,
 				9DD1FBCD247CE9BF00800139 /* metal_neg_layer_acc.mm in Sources */,
 				9D32FC8E24557EEC002DCDAB /* blob_memory_pool.cc in Sources */,
@@ -3222,21 +3227,22 @@
 				9D5B716124BF0A300062DF64 /* metal_prior_box_layer_acc.mm in Sources */,
 				9DD1FBC7247CE9BE00800139 /* metal_upsample_layer_acc.metal in Sources */,
 				9DF543D0258B1366006CEC97 /* GEMM_INT8_4X8.S in Sources */,
+				E4D05EB025A093D000921502 /* GEMM_FP16_N8.S in Sources */,
 				9D32FCDD24557EEC002DCDAB /* prior_box_layer.cc in Sources */,
+				E4D05EAB25A093D000921502 /* arm_conv_fp16_layer_depthwise_s1.cc in Sources */,
 				9D32FCF324557EEC002DCDAB /* hdrguide_layer.cc in Sources */,
 				9DD1FB3E247CE9BE00800139 /* tnn_impl_coreml.mm in Sources */,
 				9DD1FB68247CE9BE00800139 /* metal_neg_layer_acc.metal in Sources */,
 				9DD1FB6D247CE9BE00800139 /* metal_hard_sigmoid_layer_acc.metal in Sources */,
+				E4D05EB125A093D000921502 /* FLOAT2HALF.S in Sources */,
 				9D32FCE224557EEC002DCDAB /* neg_layer.cc in Sources */,
 				9D32FF6D24557EED002DCDAB /* blob_int8.cc in Sources */,
 				9DF543F5258B1366006CEC97 /* gemm_function.cc in Sources */,
 				9DF543CC258B1366006CEC97 /* winograd_function.cc in Sources */,
 				9D32FCC524557EEC002DCDAB /* tan_layer.cc in Sources */,
 				EC0BE17C25144C10009BD69A /* instance_norm_layer_interpreter.cc in Sources */,
-				E4D05BA7259DCB2E00921502 /* arm_deconv_fp16_layer_common.cc in Sources */,
 				9DF543EF258B1366006CEC97 /* CONV_DW_3x3_BFP16_SLIDEW.S in Sources */,
 				EC2CF72625078C1200EE3899 /* metal_mat_converter.metal in Sources */,
-				E4D05BAA259DCB2E00921502 /* CONV_DW_3X3_FP16_SLIDEW.S in Sources */,
 				9DD1FB86247CE9BE00800139 /* metal_hdrguide_layer_acc.metal in Sources */,
 				9DF54402258B1366006CEC97 /* arm_abs_layer_acc.cc in Sources */,
 				9DF5440F258B1367006CEC97 /* arm_priorbox_layer_acc.cc in Sources */,
