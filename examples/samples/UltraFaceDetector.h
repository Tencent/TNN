// Tencent is pleased to support the open source community by making TNN available.
//
// Copyright (C) 2020 THL A29 Limited, a Tencent company. All rights reserved.
//
// Licensed under the BSD 3-Clause License (the "License"); you may not use this file except
// in compliance with the License. You may obtain a copy of the License at
//
// https://opensource.org/licenses/BSD-3-Clause
//
// Unless required by applicable law or agreed to in writing, software distributed
// under the License is distributed on an "AS IS" BASIS, WITHOUT WARRANTIES OR
// CONDITIONS OF ANY KIND, either express or implied. See the License for the 
// specific language governing permissions and limitations under the License.

#ifndef UltraFaceDetector_hpp
#define UltraFaceDetector_hpp

#include "TNNSDKSample.h"
#include <algorithm>
#include <iostream>
#include <string>
#include <vector>

namespace TNN_NS {

struct FaceInfo : ObjectInfo {
} ;

class UltraFaceDetectorInput : public TNNSDKInput {
public:
    UltraFaceDetectorInput(std::shared_ptr<Mat> mat = nullptr) : TNNSDKInput(mat) {};
    virtual ~UltraFaceDetectorInput();
};

class UltraFaceDetectorOutput : public TNNSDKOutput {
public:
    UltraFaceDetectorOutput(std::shared_ptr<Mat> mat = nullptr) : TNNSDKOutput(mat) {};
    virtual ~UltraFaceDetectorOutput();
    std::vector<FaceInfo> face_list;
};

class UltraFaceDetectorOption : public TNNSDKOption {
public:
    UltraFaceDetectorOption();
    virtual ~UltraFaceDetectorOption();
    int input_width;
    int input_height;
    int num_thread = 1;
    float score_threshold = 0.7;
    float iou_threshold = 0.3;
    int topk = -1;
};

class UltraFaceDetector : public TNNSDKSample {
public:
    virtual ~UltraFaceDetector();
    
    virtual Status Init(std::shared_ptr<TNNSDKOption> option);
    virtual MatConvertParam GetConvertParamForInput(std::string name = "");
    virtual std::shared_ptr<TNNSDKOutput> CreateSDKOutput();
    virtual Status ProcessSDKOutput(std::shared_ptr<TNNSDKOutput> output);
<<<<<<< HEAD
=======
    virtual std::shared_ptr<Mat> ProcessSDKInputMat(std::shared_ptr<Mat> mat,
                                                            std::string name = kTNNSDKDefaultName);
>>>>>>> 5d152b1f
    
private:
    void GenerateBBox(std::vector<FaceInfo> &bbox_collection, TNN_NS::Mat &scores, TNN_NS::Mat &boxes,
                      int image_w, int image_h,
                      float score_threshold, int num_anchors);

    void NMS(std::vector<FaceInfo> &input, std::vector<FaceInfo> &output, float iou_threshold, int type = 2);
    
private:
    int num_anchors;

    const float mean_vals[3] = {127, 127, 127};
    const float norm_vals[3] = {1.0 / 128, 1.0 / 128, 1.0 / 128};

    const float center_variance = 0.1;
    const float size_variance = 0.2;
    const std::vector<std::vector<float>> min_boxes = {
            {10.0f,  16.0f,  24.0f},
            {32.0f,  48.0f},
            {64.0f,  96.0f},
            {128.0f, 192.0f, 256.0f}};
    const std::vector<float> strides = {8.0, 16.0, 32.0, 64.0};
    std::vector<std::vector<float>> featuremap_size;
    std::vector<std::vector<float>> shrinkage_size;

    std::vector<std::vector<float>> priors = {};
};

}
#endif /* UltraFaceDetector_hpp */<|MERGE_RESOLUTION|>--- conflicted
+++ resolved
@@ -59,11 +59,8 @@
     virtual MatConvertParam GetConvertParamForInput(std::string name = "");
     virtual std::shared_ptr<TNNSDKOutput> CreateSDKOutput();
     virtual Status ProcessSDKOutput(std::shared_ptr<TNNSDKOutput> output);
-<<<<<<< HEAD
-=======
     virtual std::shared_ptr<Mat> ProcessSDKInputMat(std::shared_ptr<Mat> mat,
                                                             std::string name = kTNNSDKDefaultName);
->>>>>>> 5d152b1f
     
 private:
     void GenerateBBox(std::vector<FaceInfo> &bbox_collection, TNN_NS::Mat &scores, TNN_NS::Mat &boxes,
