--- conflicted
+++ resolved
@@ -24,7 +24,6 @@
 
 namespace TNN_NS {
 UltraFaceDetectorOption::UltraFaceDetectorOption() {}
-<<<<<<< HEAD
 
 UltraFaceDetectorOption::~UltraFaceDetectorOption() {}
 
@@ -41,32 +40,12 @@
     status = TNNSDKSample::Init(option_i);
     RETURN_ON_NEQ(status, TNN_OK);
     
-    auto in_w = option->input_width;
-    auto in_h = option->input_height;
-=======
-
-UltraFaceDetectorOption::~UltraFaceDetectorOption() {}
-
-UltraFaceDetectorInput::~UltraFaceDetectorInput() {}
-
-UltraFaceDetectorOutput::~UltraFaceDetectorOutput() {}
-
-Status UltraFaceDetector::Init(std::shared_ptr<TNNSDKOption> option_i) {
-    Status status = TNN_OK;
-    auto option = dynamic_cast<UltraFaceDetectorOption *>(option_i.get());
-    RETURN_VALUE_ON_NEQ(!option, false,
-                        Status(TNNERR_PARAM_ERR, "TNNSDKOption is invalid"));
-    
-    status = TNNSDKSample::Init(option_i);
-    RETURN_ON_NEQ(status, TNN_OK);
-    
     auto input_dims = GetInputShape();
     int in_h = input_dims[2];
     int in_w = input_dims[3];
     option->input_height = in_h;
     option->input_width  = in_w;
 
->>>>>>> 5d152b1f
     auto w_h_list = {in_w, in_h};
 
     for (auto size : w_h_list) {
@@ -120,8 +99,6 @@
     return std::make_shared<UltraFaceDetectorOutput>();
 }
 
-<<<<<<< HEAD
-=======
 std::shared_ptr<Mat> UltraFaceDetector::ProcessSDKInputMat(std::shared_ptr<Mat> input_mat,
                                                                    std::string name) {
     auto target_dims = GetInputShape(name);
@@ -142,7 +119,6 @@
     return input_mat;
 }
 
->>>>>>> 5d152b1f
 Status UltraFaceDetector::ProcessSDKOutput(std::shared_ptr<TNNSDKOutput> output_) {
     Status status = TNN_OK;
     auto option = dynamic_cast<UltraFaceDetectorOption *>(option_.get());
