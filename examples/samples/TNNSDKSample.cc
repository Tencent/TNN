--- conflicted
+++ resolved
@@ -23,13 +23,10 @@
 namespace TNN_NS {
 const std::string kTNNSDKDefaultName = "TNN.sdk.default.name";
 
-<<<<<<< HEAD
-=======
 void printShape(const std::string& msg, const DimsVector& shape) {
     printf("%s:(%d,%d,%d,%d)\n", msg.c_str(), shape[0], shape[1], shape[2], shape[3]);
 }
 
->>>>>>> 5d152b1f
 ObjectInfo ObjectInfo::FlipX() {
     ObjectInfo  info;
     info.score = this->score;
@@ -313,8 +310,6 @@
     check_npu_ = option;
 }
 
-<<<<<<< HEAD
-=======
 Status TNNSDKSample::GetCommandQueue(void **command_queue) {
     if (instance_) {
         return instance_->GetCommandQueue(command_queue);
@@ -438,7 +433,6 @@
     return status;
 }
 
->>>>>>> 5d152b1f
 void TNNSDKSample::setNpuModelPath(std::string stored_path)
 {
     model_path_str_ = stored_path;
@@ -586,14 +580,11 @@
     return TNN_OK;
 }
 
-<<<<<<< HEAD
-=======
 std::shared_ptr<TNN_NS::Mat> TNNSDKSample::ProcessSDKInputMat(std::shared_ptr<TNN_NS::Mat> mat,
                                                               std::string name) {
     return mat;
 }
 
->>>>>>> 5d152b1f
 TNN_NS::Status TNNSDKSample::Predict(std::shared_ptr<TNNSDKInput> input, std::shared_ptr<TNNSDKOutput> &output) {
     Status status = TNN_OK;
     if (!input || input->IsEmpty()) {
@@ -612,26 +603,16 @@
         // step 1. set input mat
         auto input_names = GetInputNames();
         if (input_names.size() == 1) {
-<<<<<<< HEAD
-            auto input_convert_param = GetConvertParamForInput();
-            auto input_mat = input->GetMat();
-=======
             auto input_mat = input->GetMat();
             input_mat = ProcessSDKInputMat(input_mat);
             auto input_convert_param = GetConvertParamForInput();
->>>>>>> 5d152b1f
             auto status = instance_->SetInputMat(input_mat, input_convert_param);
             RETURN_ON_NEQ(status, TNN_NS::TNN_OK);
         } else {
             for (auto name : input_names) {
-<<<<<<< HEAD
-                auto input_convert_param = GetConvertParamForInput(name);
-                auto input_mat = input->GetMat(name);
-=======
                 auto input_mat = input->GetMat(name);
                 input_mat = ProcessSDKInputMat(input_mat, name);
                 auto input_convert_param = GetConvertParamForInput(name);
->>>>>>> 5d152b1f
                 auto status = instance_->SetInputMat(input_mat, input_convert_param, name);
                 RETURN_ON_NEQ(status, TNN_NS::TNN_OK);
             }
@@ -679,8 +660,6 @@
     return status;
 }
 
-<<<<<<< HEAD
-=======
 #pragma mark - TNNSDKComposeSample
 TNNSDKComposeSample::TNNSDKComposeSample() {}
 
@@ -721,7 +700,6 @@
     return Status(TNNERR_NO_RESULT, "subclass of TNNSDKComposeSample must implement this interface");
 }
 
->>>>>>> 5d152b1f
 /*
  * Rectangle
  */
@@ -768,12 +746,7 @@
 /*
  * Point
  */
-<<<<<<< HEAD
-void Point(void *data_rgba, int image_height, int image_width,
-int x, int y, float z, float scale_x, float scale_y)
-=======
 void Point(void *data_rgba, int image_height, int image_width, int x, int y, float z, float scale_x, float scale_y)
->>>>>>> 5d152b1f
 {
     RGBA *image_rgba = (RGBA *)data_rgba;
     int x_center = x * scale_x;
@@ -782,12 +755,9 @@
     int x_end   = (x+1) * scale_x;
     int y_start = (y-1) * scale_y;
     int y_end   = (y+1) * scale_y;
-<<<<<<< HEAD
-=======
 
     x_center = std::min(std::max(0, x_center), image_width  - 1);
     y_center = std::min(std::max(0, y_center), image_height - 1);
->>>>>>> 5d152b1f
     
     x_start = std::min(std::max(0, x_start), image_width - 1);
     x_end   = std::min(std::max(0, x_end), image_width - 1);
