// Tencent is pleased to support the open source community by making TNN available.
//
// Copyright (C) 2020 THL A29 Limited, a Tencent company. All rights reserved.
//
// Licensed under the BSD 3-Clause License (the "License"); you may not use this file except
// in compliance with the License. You may obtain a copy of the License at
//
// https://opensource.org/licenses/BSD-3-Clause
//
// Unless required by applicable law or agreed to in writing, software distributed
// under the License is distributed on an "AS IS" BASIS, WITHOUT WARRANTIES OR
// CONDITIONS OF ANY KIND, either express or implied. See the License for the
// specific language governing permissions and limitations under the License.

#ifndef TNNSDKSample_hpp
#define TNNSDKSample_hpp

#include <cmath>
#include <fstream>
#include <sstream>
#include <chrono>
#include "tnn/core/macro.h"
#include "tnn/core/tnn.h"
#include "tnn/utils/blob_converter.h"
#include "tnn/utils/mat_utils.h"

#define TNN_SDK_ENABLE_BENCHMARK 1

#define TNN_SDK_USE_NCNN_MODEL 0

namespace TNN_NS {

<<<<<<< HEAD
=======
class Timer {
public:
    using clock_t = std::chrono::high_resolution_clock;
    using ms      = std::chrono::milliseconds;
    using us      = std::chrono::microseconds;
    Timer(){};
    ~Timer(){};

    void start() {
        time_ = clock_t::now();
    }
    float end() {
        auto t = std::chrono::duration_cast<us>(clock_t::now() -  time_);
        return t.count();
    }
    void printElapsed(const std::string& tag, const std::string& msg) {
        float t = end();
        printf("%s, %s:%f\n", tag.c_str(), msg.c_str(), t);
    }
private:
    clock_t::time_point time_;
};

void printShape(const std::string& msg, const DimsVector& shape);

>>>>>>> 5d152b1f
template<typename T1, typename T2, typename T3>
using triple = std::tuple<T1, T2, T3>;

struct ObjectInfo {
    int image_width = 0;
    int image_height = 0;

    float x1 = 0;
    float y1 = 0;
    float x2 = 0;
    float y2 = 0;

    //key_points <x y>
    std::vector<std::pair<float, float>> key_points = {};
    //key_points_3d <x y z>
    std::vector<triple<float,float,float>> key_points_3d = {};
    
    float score = 0;
    int class_id = -1;

    ObjectInfo AdjustToImageSize(int image_height, int image_width);
    /**gravity
     * 0:resize
     * 1:resize fit the view and keep aspect, empty space may be remained zero
     *  2:resize to fill the view and keep aspect, no empty space remain
     */
    ObjectInfo AdjustToViewSize(int view_height, int view_width, int gravity = 2);
    ObjectInfo FlipX();
    ObjectInfo AddOffset(float offset_x, float offset_y);
    float IntersectionRatio(ObjectInfo *obj);
};

struct BenchOption {
    int warm_count    = 0;
    int forward_count = 1;
    int create_count  = 1;

    std::string Description();
};

struct BenchResult {
    TNN_NS::Status status;

    // time
    float min   = FLT_MAX;
    float max   = FLT_MIN;
    float avg   = 0;
    float total = 0;
    int count   = 0;

    float diff = 0;

    void Reset();
    int AddTime(float time);
    std::string Description();
};

typedef enum {
    // run on cpu
    TNNComputeUnitsCPU = 0,
    // run on gpu, if failed run on cpu
    TNNComputeUnitsGPU = 1,
    // run on npu, if failed run on cpu
    TNNComputeUnitsNPU = 2,
} TNNComputeUnits;

typedef  struct{
    unsigned char r,g,b,a;
}RGBA;


extern const std::string kTNNSDKDefaultName;
class TNNSDKInput {
public:
    TNNSDKInput(std::shared_ptr<TNN_NS::Mat> mat = nullptr);
    virtual ~TNNSDKInput();

    bool IsEmpty();
    std::shared_ptr<TNN_NS::Mat> GetMat(std::string name = kTNNSDKDefaultName);
    bool AddMat(std::shared_ptr<TNN_NS::Mat> mat, std::string name);

protected:
    std::map<std::string, std::shared_ptr<TNN_NS::Mat> > mat_map_ = {};
};

class TNNSDKOutput : public TNNSDKInput {
public:
    TNNSDKOutput(std::shared_ptr<Mat> mat = nullptr) : TNNSDKInput(mat) {};
    virtual ~TNNSDKOutput();
};

class TNNSDKOption {
public:
    TNNSDKOption();
    virtual ~TNNSDKOption();

    std::string proto_content = "";
    std::string model_content = "";
    std::string library_path = "";
    TNNComputeUnits compute_units = TNNComputeUnitsCPU;
    InputShapesMap input_shapes = {};
};

<<<<<<< HEAD
=======
typedef enum {
    TNNInterpNearest = 0,
    TNNInterpLinear  = 1,
} TNNInterpType;

typedef enum {
    TNNBorderConstant = 0,
    TNNBorderReflect  = 1,
    TNNBorderEdge     = 2,
    
} TNNBorderType;

>>>>>>> 5d152b1f
class TNNSDKSample {
public:
    TNNSDKSample();
    virtual ~TNNSDKSample();
<<<<<<< HEAD
    TNNComputeUnits GetComputeUnits();
    void SetBenchOption(BenchOption option);
    BenchResult GetBenchResult();
    DimsVector GetInputShape(std::string name = kTNNSDKDefaultName);
=======
    virtual TNNComputeUnits GetComputeUnits();
    void SetBenchOption(BenchOption option);
    BenchResult GetBenchResult();
    virtual DimsVector GetInputShape(std::string name = kTNNSDKDefaultName);
>>>>>>> 5d152b1f


    virtual Status Predict(std::shared_ptr<TNNSDKInput> input, std::shared_ptr<TNNSDKOutput> &output);

    virtual Status Init(std::shared_ptr<TNNSDKOption> option);
    virtual MatConvertParam GetConvertParamForInput(std::string name = "");
    virtual MatConvertParam GetConvertParamForOutput(std::string name = "");
    virtual std::shared_ptr<TNNSDKOutput> CreateSDKOutput();
    virtual Status ProcessSDKOutput(std::shared_ptr<TNNSDKOutput> output);
<<<<<<< HEAD


    void setNpuModelPath(std::string stored_path);
    void setCheckNpuSwitch(bool option);
=======
    
    virtual std::shared_ptr<TNN_NS::Mat> ProcessSDKInputMat(std::shared_ptr<TNN_NS::Mat> mat,
                                                            std::string name = kTNNSDKDefaultName);

    void setNpuModelPath(std::string stored_path);
    void setCheckNpuSwitch(bool option);
    
    virtual Status GetCommandQueue(void **command_queue);
    Status Resize(std::shared_ptr<TNN_NS::Mat> src, std::shared_ptr<TNN_NS::Mat> dst, TNNInterpType interp_type);
    Status Crop(std::shared_ptr<TNN_NS::Mat> src, std::shared_ptr<TNN_NS::Mat> dst, int start_x, int start_y);
    Status WarpAffine(std::shared_ptr<TNN_NS::Mat> src, std::shared_ptr<TNN_NS::Mat> dst, TNNInterpType interp_type, TNNBorderType border_type, float trans_mat[2][3]);
    Status Copy(std::shared_ptr<TNN_NS::Mat> src, std::shared_ptr<TNN_NS::Mat> dst);
>>>>>>> 5d152b1f

protected:
    BenchOption bench_option_;
    BenchResult bench_result_;

    std::vector<std::string> GetInputNames();
    std::vector<std::string> GetOutputNames();
<<<<<<< HEAD

protected:
    std::shared_ptr<TNN> net_             = nullptr;
    std::shared_ptr<Instance> instance_   = nullptr;
    std::shared_ptr<TNNSDKOption> option_ = nullptr;
    DeviceType device_type_               = DEVICE_ARM;
    std::string model_path_str_           = "";
    bool check_npu_                       = false;
=======
    
protected:
    std::shared_ptr<TNN> net_             = nullptr;
    std::shared_ptr<Instance> instance_   = nullptr;
    std::shared_ptr<TNNSDKOption> option_ = nullptr;
    DeviceType device_type_               = DEVICE_ARM;
    std::string model_path_str_           = "";
    bool check_npu_                       = false;
};

class TNNSDKComposeSample : public TNNSDKSample {
public:
    TNNSDKComposeSample();
    virtual ~TNNSDKComposeSample();
    virtual TNNComputeUnits GetComputeUnits();
    
    virtual Status Init(std::vector<std::shared_ptr<TNNSDKSample>> sdks);
    virtual DimsVector GetInputShape(std::string name = kTNNSDKDefaultName);
    virtual Status Predict(std::shared_ptr<TNNSDKInput> input, std::shared_ptr<TNNSDKOutput> &output);
    virtual Status GetCommandQueue(void **command_queue);
    
protected:
    std::vector<std::shared_ptr<TNNSDKSample>> sdks_ = {};
    
>>>>>>> 5d152b1f
};

void Rectangle(void *data_rgba, int image_height, int image_width,
               int x0, int y0, int x1, int y1, float scale_x = 1.0, float scale_y = 1.0);

void Point(void *data_rgba, int image_height, int image_width,
           int x, int y, float z, float scale_x = 1.0, float scale_y = 1.0);
}  // namespace TNN_NS

#endif /* TNNSDKSample_hpp */<|MERGE_RESOLUTION|>--- conflicted
+++ resolved
@@ -30,8 +30,6 @@
 
 namespace TNN_NS {
 
-<<<<<<< HEAD
-=======
 class Timer {
 public:
     using clock_t = std::chrono::high_resolution_clock;
@@ -57,7 +55,6 @@
 
 void printShape(const std::string& msg, const DimsVector& shape);
 
->>>>>>> 5d152b1f
 template<typename T1, typename T2, typename T3>
 using triple = std::tuple<T1, T2, T3>;
 
@@ -161,8 +158,6 @@
     InputShapesMap input_shapes = {};
 };
 
-<<<<<<< HEAD
-=======
 typedef enum {
     TNNInterpNearest = 0,
     TNNInterpLinear  = 1,
@@ -175,22 +170,14 @@
     
 } TNNBorderType;
 
->>>>>>> 5d152b1f
 class TNNSDKSample {
 public:
     TNNSDKSample();
     virtual ~TNNSDKSample();
-<<<<<<< HEAD
-    TNNComputeUnits GetComputeUnits();
-    void SetBenchOption(BenchOption option);
-    BenchResult GetBenchResult();
-    DimsVector GetInputShape(std::string name = kTNNSDKDefaultName);
-=======
     virtual TNNComputeUnits GetComputeUnits();
     void SetBenchOption(BenchOption option);
     BenchResult GetBenchResult();
     virtual DimsVector GetInputShape(std::string name = kTNNSDKDefaultName);
->>>>>>> 5d152b1f
 
 
     virtual Status Predict(std::shared_ptr<TNNSDKInput> input, std::shared_ptr<TNNSDKOutput> &output);
@@ -200,12 +187,6 @@
     virtual MatConvertParam GetConvertParamForOutput(std::string name = "");
     virtual std::shared_ptr<TNNSDKOutput> CreateSDKOutput();
     virtual Status ProcessSDKOutput(std::shared_ptr<TNNSDKOutput> output);
-<<<<<<< HEAD
-
-
-    void setNpuModelPath(std::string stored_path);
-    void setCheckNpuSwitch(bool option);
-=======
     
     virtual std::shared_ptr<TNN_NS::Mat> ProcessSDKInputMat(std::shared_ptr<TNN_NS::Mat> mat,
                                                             std::string name = kTNNSDKDefaultName);
@@ -218,7 +199,6 @@
     Status Crop(std::shared_ptr<TNN_NS::Mat> src, std::shared_ptr<TNN_NS::Mat> dst, int start_x, int start_y);
     Status WarpAffine(std::shared_ptr<TNN_NS::Mat> src, std::shared_ptr<TNN_NS::Mat> dst, TNNInterpType interp_type, TNNBorderType border_type, float trans_mat[2][3]);
     Status Copy(std::shared_ptr<TNN_NS::Mat> src, std::shared_ptr<TNN_NS::Mat> dst);
->>>>>>> 5d152b1f
 
 protected:
     BenchOption bench_option_;
@@ -226,8 +206,7 @@
 
     std::vector<std::string> GetInputNames();
     std::vector<std::string> GetOutputNames();
-<<<<<<< HEAD
-
+    
 protected:
     std::shared_ptr<TNN> net_             = nullptr;
     std::shared_ptr<Instance> instance_   = nullptr;
@@ -235,15 +214,6 @@
     DeviceType device_type_               = DEVICE_ARM;
     std::string model_path_str_           = "";
     bool check_npu_                       = false;
-=======
-    
-protected:
-    std::shared_ptr<TNN> net_             = nullptr;
-    std::shared_ptr<Instance> instance_   = nullptr;
-    std::shared_ptr<TNNSDKOption> option_ = nullptr;
-    DeviceType device_type_               = DEVICE_ARM;
-    std::string model_path_str_           = "";
-    bool check_npu_                       = false;
 };
 
 class TNNSDKComposeSample : public TNNSDKSample {
@@ -260,7 +230,6 @@
 protected:
     std::vector<std::shared_ptr<TNNSDKSample>> sdks_ = {};
     
->>>>>>> 5d152b1f
 };
 
 void Rectangle(void *data_rgba, int image_height, int image_width,
