--- conflicted
+++ resolved
@@ -334,7 +334,6 @@
                     public void onPreviewFrame(byte[] data, Camera camera) {
                         if (mIsDetectingFace) {
                             Camera.Parameters mCameraParameters = camera.getParameters();
-<<<<<<< HEAD
                             if (mIsCountFps) {
                                 mFpsCounter.begin("FaceDetect");
                             }
@@ -357,7 +356,7 @@
                                 }
                                 mDeviceSwiched = false;
                             }
-                            faceInfoList = mFaceDetector.detectFromStream(data, mCameraParameters.getPreviewSize().width, mCameraParameters.getPreviewSize().height, mRotate);
+                            faceInfoList = mFaceDetector.detectFromStream(data, mCameraParameters.getPreviewSize().width, mCameraParameters.getPreviewSize().height, mDrawView.getWidth(), mDrawView.getHeight(), mRotate);
                             if (mIsCountFps) {
                                 mFpsCounter.end("FaceDetect");
                                 double fps = mFpsCounter.getFps("FaceDetect");
@@ -373,9 +372,6 @@
                                 TextView monitor_result_view = (TextView)$(R.id.monitor_result);
                                 monitor_result_view.setText(monitorResult);
                             }
-=======
-                            FaceInfo[] faceInfoList = mFaceDetector.detectFromStream(data, mCameraParameters.getPreviewSize().width, mCameraParameters.getPreviewSize().height, mDrawView.getWidth(), mDrawView.getHeight(), mRotate);
->>>>>>> d70e594c
                             Log.i(TAG, "detect from stream ret " + faceInfoList);
                             int faceCount = 0;
                             if (faceInfoList != null) {
