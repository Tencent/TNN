--- conflicted
+++ resolved
@@ -48,10 +48,6 @@
     public void onCreate(Bundle savedInstanceState) {
         Log.d(TAG, "onCreate");
         super.onCreate(savedInstanceState);
-<<<<<<< HEAD
-=======
-      //  System.loadLibrary("TNN");
->>>>>>> f481a7cf
         System.loadLibrary("tnn_wrapper");
     }
 
