package com.tencent.tnn.demo.StreamBlazeFaceAlign;

import android.hardware.Camera;
import android.os.Bundle;
import android.util.Log;
import android.view.KeyEvent;
import android.view.SurfaceHolder;
import android.view.SurfaceView;
import android.view.View;
import android.widget.Button;
import android.widget.CompoundButton;
import android.widget.TextView;
import android.widget.ToggleButton;

import com.tencent.tnn.demo.BlazeFaceDetector;
import com.tencent.tnn.demo.FaceAlign;
import com.tencent.tnn.demo.FaceDetector;
import com.tencent.tnn.demo.FpsCounter;
import com.tencent.tnn.demo.FaceInfo;
import com.tencent.tnn.demo.FileUtils;
import com.tencent.tnn.demo.Helper;
import com.tencent.tnn.demo.R;
import com.tencent.tnn.demo.common.component.CameraSetting;
import com.tencent.tnn.demo.common.component.DrawView;
import com.tencent.tnn.demo.common.fragment.BaseFragment;
import com.tencent.tnn.demo.common.sufaceHolder.DemoSurfaceHolder;

import java.io.IOException;


public class StreamBlazeFaceAlignFragment extends BaseFragment {

    private final static String TAG = StreamBlazeFaceAlignFragment.class.getSimpleName();

    /**********************************     Define    **********************************/

    private SurfaceView mPreview;

    private DrawView mDrawView;
    private int mCameraWidth;
    private int mCameraHeight;

    Camera mOpenedCamera;
    int mOpenedCameraId = 0;
    DemoSurfaceHolder mDemoSurfaceHolder = null;

    int mCameraFacing = -1;
    int mRotate = -1;
    SurfaceHolder mSurfaceHolder;

    private FaceAlign mFaceAlign = new FaceAlign();
    private boolean mIsDetectingFace = false;
    private FpsCounter mFpsCounter = new FpsCounter();
    private boolean mIsCountFps = false;

    private ToggleButton mGPUSwitch;
    private boolean mUseGPU = false;
    //add for npu
    private ToggleButton mHuaweiNPUswitch;
    private boolean mUseHuaweiNpu = false;
    private TextView HuaweiNpuTextView;

    private boolean mDeviceSwiched = false;

    /**********************************     Get Preview Advised    **********************************/

    @Override
    public void onCreate(Bundle savedInstanceState) {
        Log.d(TAG, "onCreate");
        super.onCreate(savedInstanceState);
        System.loadLibrary("tnn_wrapper");
        //start SurfaceHolder
        mDemoSurfaceHolder = new DemoSurfaceHolder(this);
        String modelPath = initModel();
        NpuEnable = mFaceAlign.checkNpu(modelPath);
    }

    private String initModel()
    {

        String targetDir =  getActivity().getFilesDir().getAbsolutePath();

        //copy detect model to sdcard
        String[] detectModelPathsDetector = {
                "blazeface.tnnmodel",
                "blazeface.tnnproto"
        };

        for (int i = 0; i < detectModelPathsDetector.length; i++) {
            String modelFilePath = detectModelPathsDetector[i];
            String interModelFilePath = targetDir + "/" + modelFilePath ;
            FileUtils.copyAsset(getActivity().getAssets(), "blazeface/"+modelFilePath, interModelFilePath);
        }

        //copy detect model to sdcard
        String[] alignModelPathsDetector = {
                "youtu_face_alignment_phase1.tnnmodel",
                "youtu_face_alignment_phase1.tnnproto",
                "youtu_face_alignment_phase2.tnnmodel",
                "youtu_face_alignment_phase2.tnnproto"
        };

        for (int i = 0; i < alignModelPathsDetector.length; i++) {
            String modelFilePath = alignModelPathsDetector[i];
            String interModelFilePath = targetDir + "/" + modelFilePath ;
            FileUtils.copyAsset(getActivity().getAssets(), "youtu_face_alignment/"+modelFilePath, interModelFilePath);
        }

        FileUtils.copyAsset(getActivity().getAssets(),"blazeface_anchors.txt", targetDir + "/blazeface_anchors.txt");
        FileUtils.copyAsset(getActivity().getAssets(),"mean_pts_phase1.txt", targetDir + "/mean_pts_phase1.txt");
        FileUtils.copyAsset(getActivity().getAssets(),"mean_pts_phase2.txt", targetDir + "/mean_pts_phase2.txt");

        return targetDir;
    }

    @Override
    public void onClick(View view) {
        int i = view.getId();
        if (i == R.id.back_rl) {
            clickBack();
        }
    }
    private void restartCamera()
    {
        closeCamera();
        openCamera(mCameraFacing);
        startPreview(mSurfaceHolder);
    }
    private void onSwichGPU(boolean b)
    {
        if (b && mHuaweiNPUswitch.isChecked()) {
            mHuaweiNPUswitch.setChecked(false);
            mUseHuaweiNpu = false;
        }
        mUseGPU = b;
        TextView result_view = (TextView)$(R.id.result);
        result_view.setText("");
        mDeviceSwiched = true;
    }

    private void onSwichNPU(boolean b)
    {
        if (b && mGPUSwitch.isChecked()) {
            mGPUSwitch.setChecked(false);
            mUseGPU = false;
        }
        mUseHuaweiNpu = b;
        TextView result_view = (TextView)$(R.id.result);
        result_view.setText("");
        mDeviceSwiched = true;
    }

    private void clickBack() {
        if (getActivity() != null) {
            (getActivity()).finish();
        }
    }

    @Override
    public void setFragmentView() {
        Log.d(TAG, "setFragmentView");
        setView(R.layout.fragment_stream_detector);
        setTitleGone();
        $$(R.id.gpu_switch);
        $$(R.id.back_rl);
        mGPUSwitch = $(R.id.gpu_switch);
        mGPUSwitch.setOnCheckedChangeListener(new CompoundButton.OnCheckedChangeListener() {
            @Override
            public void onCheckedChanged(CompoundButton compoundButton, boolean b) {
                onSwichGPU(b);
            }
        });

        $$(R.id.npu_switch);
        mHuaweiNPUswitch = $(R.id.npu_switch);
        mHuaweiNPUswitch.setOnCheckedChangeListener(new CompoundButton.OnCheckedChangeListener() {
            @Override
            public void onCheckedChanged(CompoundButton compoundButton, boolean b) {
                onSwichNPU(b);
            }
        });
        HuaweiNpuTextView = $(R.id.npu_text);
        if (!NpuEnable) {
            HuaweiNpuTextView.setVisibility(View.INVISIBLE);
            mHuaweiNPUswitch.setVisibility(View.INVISIBLE);
        }
        init();
    }


    private void init() {
        mPreview = $(R.id.live_detection_preview);

        Button btnSwitchCamera = $(R.id.switch_camera);
        btnSwitchCamera.setOnClickListener(new View.OnClickListener() {
            @Override
            public void onClick(View v) {
                closeCamera();
                if (mCameraFacing == Camera.CameraInfo.CAMERA_FACING_FRONT) {
                    openCamera(Camera.CameraInfo.CAMERA_FACING_BACK);
                }
                else {
                    openCamera(Camera.CameraInfo.CAMERA_FACING_FRONT);
                }
                startPreview(mSurfaceHolder);
            }
        });


        mDrawView = (DrawView) $(R.id.drawView);


    }

    @Override
    public void onStart() {
        Log.d(TAG, "onStart");
        super.onStart();
        if (null != mDemoSurfaceHolder) {
            SurfaceHolder holder = mPreview.getHolder();
            holder.setKeepScreenOn(true);
            mDemoSurfaceHolder.setSurfaceHolder(holder);
        }
    }

    @Override
    public void onResume() {
        super.onResume();
        Log.d(TAG, "onResume");

        getFocus();
        preview();
    }

    @Override
    public void onPause() {
        Log.d(TAG, "onPause");
        super.onPause();
    }

    @Override
    public void onStop() {
        Log.i(TAG, "onStop");
        super.onStop();
    }


    @Override
    public void onDestroy() {
        super.onDestroy();
        Log.i(TAG, "onDestroy");
    }

    private void preview() {
        Log.i(TAG, "preview");

    }

    private void getFocus() {
        getView().setFocusableInTouchMode(true);
        getView().requestFocus();
        getView().setOnKeyListener(new View.OnKeyListener() {
            @Override
            public boolean onKey(View v, int keyCode, KeyEvent event) {
            if (event.getAction() == KeyEvent.ACTION_UP && keyCode == KeyEvent.KEYCODE_BACK) {
                clickBack();
                return true;
            }
            return false;
            }
        });
    }

/**********************************     Camera    **********************************/


    public void openCamera() {
        openCamera(Camera.CameraInfo.CAMERA_FACING_FRONT);
    }

    private void openCamera(int cameraFacing) {
        mIsDetectingFace = true;
        mCameraFacing = cameraFacing;
        try {
            int numberOfCameras = Camera.getNumberOfCameras();
            if (numberOfCameras < 1) {
                Log.e(TAG, "no camera device found");
            } else if (1 == numberOfCameras) {
                mOpenedCamera = Camera.open(0);
                mOpenedCameraId = 0;
            } else {
                Camera.CameraInfo cameraInfo = new Camera.CameraInfo();
                for (int i = 0; i < numberOfCameras; i++) {
                    Camera.getCameraInfo(i, cameraInfo);
                    if (cameraInfo.facing == cameraFacing) {
                        mOpenedCamera = Camera.open(i);
                        mOpenedCameraId = i;
                        break;
                    }
                }
            }
            if (mOpenedCamera == null) {
//                popTip("can't find camera","");
                Log.e(TAG, "can't find camera");
            }
            else {

                int r = CameraSetting.initCamera(getActivity().getApplicationContext(),mOpenedCamera,mOpenedCameraId);
                if (r == 0) {
                    //设置摄像头朝向
                    CameraSetting.setCameraFacing(cameraFacing);

                    Camera.Parameters parameters = mOpenedCamera.getParameters();
                    mRotate = CameraSetting.getRotate(getActivity().getApplicationContext(), mOpenedCameraId, mCameraFacing);
                    mCameraWidth = parameters.getPreviewSize().width;
                    mCameraHeight = parameters.getPreviewSize().height;
                    String modelPath = initModel();
                    int device = 0;
                    if (mUseHuaweiNpu) {
                        device = 2;
                    } else if (mUseGPU) {
                        device = 1;
                    }
                    int ret = mFaceAlign.init(modelPath, mCameraHeight, mCameraWidth, 0.975f, 0.23f, 1, device);
                    if (ret == 0) {
                        mIsDetectingFace = true;
                    } else {
                        mIsDetectingFace = false;
                        Log.e(TAG, "Face detector init failed " + ret);
                    }

                    ret = mFpsCounter.init();
                    if (ret == 0) {
                        mIsCountFps = true;
                    } else {
                        mIsCountFps = false;
                        Log.e(TAG, "Fps Counter init failed " + ret);
                    }
                } else {
                    Log.e(TAG, "Failed to init camera");
                }
            }
        }
        catch (Exception e) {
            Log.e(TAG, "open camera failed:" + e.getLocalizedMessage());
        }
    }

    public void startPreview(SurfaceHolder surfaceHolder) {
        try {
            if (null != mOpenedCamera) {
                Log.i(TAG, "start preview, is previewing");
                mOpenedCamera.setPreviewCallback(new Camera.PreviewCallback() {
                    @Override
                    public void onPreviewFrame(byte[] data, Camera camera) {
                        if (mIsDetectingFace) {
                            Camera.Parameters mCameraParameters = camera.getParameters();
<<<<<<< HEAD
                            FaceInfo[] faceInfoList = mFaceAlign.detectFromStream(data, mCameraParameters.getPreviewSize().width, mCameraParameters.getPreviewSize().height, mDrawView.getWidth(), mDrawView.getHeight(), mRotate);
=======
                            if (mIsCountFps) {
                                mFpsCounter.begin("BlazeFaceAlign");
                            }
                            FaceInfo[] faceInfoList;
                            // reinit
                            if (mDeviceSwiched) {
                                String modelPath = getActivity().getFilesDir().getAbsolutePath();
                                int device = 0;
                                if (mUseHuaweiNpu) {
                                    device = 2;
                                } else if (mUseGPU) {
                                    device = 1;
                                }
                                int ret = mFaceAlign.init(modelPath, mCameraHeight, mCameraWidth, 0.975f, 0.23f, 1, device);
                                if (ret == 0) {
                                    mIsDetectingFace = true;
                                } else {
                                    mIsDetectingFace = false;
                                    Log.e(TAG, "Face detector init failed " + ret);
                                }
                                mDeviceSwiched = false;
                            }
                            faceInfoList = mFaceAlign.detectFromStream(data, mCameraParameters.getPreviewSize().width, mCameraParameters.getPreviewSize().height, mDrawView.getWidth(), mDrawView.getHeight(), mRotate);
                            if (mIsCountFps) {
                                mFpsCounter.end("BlazeFaceAlign");
                                double fps = mFpsCounter.getFps("BlazeFaceAlign");
                                String monitorResult = "device: ";
                                if (mUseGPU) {
                                    monitorResult += "opencl\n";
                                } else if (mUseHuaweiNpu) {
                                    monitorResult += "huawei_npu\n";
                                } else {
                                    monitorResult += "arm\n";
                                }
                                monitorResult += "fps: " + String.format("%.02f", fps);
                                TextView monitor_result_view = (TextView)$(R.id.monitor_result);
                                monitor_result_view.setText(monitorResult);
                            }
>>>>>>> 3046fe72
                            Log.i(TAG, "detect from stream ret " + faceInfoList);
                            int faceCount = 0;
                            if (faceInfoList != null) {
                                faceCount = faceInfoList.length;
                            }
                            mDrawView.addFaceRect(faceInfoList);
                        }
                        else {
                            Log.i(TAG,"No face");
                        }
                    }
                });
                mOpenedCamera.setPreviewDisplay(surfaceHolder);
                mOpenedCamera.startPreview();
                mSurfaceHolder = surfaceHolder;
            }
        } catch (IOException e) {
            e.printStackTrace();
        } catch (RuntimeException e) {
            e.printStackTrace();
        }
    }

    public void closeCamera() {
        Log.i(TAG, "closeCamera");
        mIsDetectingFace = false;
        if (mOpenedCamera != null) {
            try {
                mOpenedCamera.stopPreview();
                mOpenedCamera.setPreviewCallback(null);
                Log.i(TAG, "stop preview, not previewing");
            } catch (Exception e) {
                e.printStackTrace();
                Log.i(TAG, "Error setting camera preview: " + e.toString());
            }
            try {
                mOpenedCamera.release();
                mOpenedCamera = null;
            } catch (Exception e) {
                e.printStackTrace();
                Log.i(TAG, "Error setting camera preview: " + e.toString());
            } finally {
                mOpenedCamera = null;
            }
        }
        mFaceAlign.deinit();
    }

}<|MERGE_RESOLUTION|>--- conflicted
+++ resolved
@@ -355,9 +355,6 @@
                     public void onPreviewFrame(byte[] data, Camera camera) {
                         if (mIsDetectingFace) {
                             Camera.Parameters mCameraParameters = camera.getParameters();
-<<<<<<< HEAD
-                            FaceInfo[] faceInfoList = mFaceAlign.detectFromStream(data, mCameraParameters.getPreviewSize().width, mCameraParameters.getPreviewSize().height, mDrawView.getWidth(), mDrawView.getHeight(), mRotate);
-=======
                             if (mIsCountFps) {
                                 mFpsCounter.begin("BlazeFaceAlign");
                             }
@@ -396,7 +393,6 @@
                                 TextView monitor_result_view = (TextView)$(R.id.monitor_result);
                                 monitor_result_view.setText(monitorResult);
                             }
->>>>>>> 3046fe72
                             Log.i(TAG, "detect from stream ret " + faceInfoList);
                             int faceCount = 0;
                             if (faceInfoList != null) {
