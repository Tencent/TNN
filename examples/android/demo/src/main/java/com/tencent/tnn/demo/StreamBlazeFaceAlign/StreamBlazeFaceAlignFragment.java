--- conflicted
+++ resolved
@@ -355,7 +355,6 @@
                     public void onPreviewFrame(byte[] data, Camera camera) {
                         if (mIsDetectingFace) {
                             Camera.Parameters mCameraParameters = camera.getParameters();
-<<<<<<< HEAD
                             if (mIsCountFps) {
                                 mFpsCounter.begin("BlazeFaceAlign");
                             }
@@ -378,7 +377,7 @@
                                 }
                                 mDeviceSwiched = false;
                             }
-                            faceInfoList = mFaceAlign.detectFromStream(data, mCameraParameters.getPreviewSize().width, mCameraParameters.getPreviewSize().height, mRotate);
+                            faceInfoList = mFaceAlign.detectFromStream(data, mCameraParameters.getPreviewSize().width, mCameraParameters.getPreviewSize().height, mDrawView.getWidth(), mDrawView.getHeight(), mRotate);
                             if (mIsCountFps) {
                                 mFpsCounter.end("BlazeFaceAlign");
                                 double fps = mFpsCounter.getFps("BlazeFaceAlign");
@@ -394,9 +393,6 @@
                                 TextView monitor_result_view = (TextView)$(R.id.monitor_result);
                                 monitor_result_view.setText(monitorResult);
                             }
-=======
-                            FaceInfo[] faceInfoList = mFaceAlign.detectFromStream(data, mCameraParameters.getPreviewSize().width, mCameraParameters.getPreviewSize().height, mDrawView.getWidth(), mDrawView.getHeight(), mRotate);
->>>>>>> d70e594c
                             Log.i(TAG, "detect from stream ret " + faceInfoList);
                             int faceCount = 0;
                             if (faceInfoList != null) {
