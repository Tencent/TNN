--- conflicted
+++ resolved
@@ -337,7 +337,6 @@
                     public void onPreviewFrame(byte[] data, Camera camera) {
                         if (mIsDetectingObject) {
                             Camera.Parameters mCameraParameters = camera.getParameters();
-<<<<<<< HEAD
                             if (mIsCountFps) {
                                 mFpsCounter.begin("ObjectDetect");
                             }
@@ -360,7 +359,7 @@
                                 }
                                 mDeviceSwiched = false;
                             }
-                            objectInfoList = mObjectDetector.detectFromStream(data, mCameraParameters.getPreviewSize().width, mCameraParameters.getPreviewSize().height, mRotate);
+                            objectInfoList = mObjectDetector.detectFromStream(data, mCameraParameters.getPreviewSize().width, mCameraParameters.getPreviewSize().height, mDrawView.getWidth(), mDrawView.getHeight(), mRotate);
                             if (mIsCountFps) {
                                 mFpsCounter.end("ObjectDetect");
                                 double fps = mFpsCounter.getFps("ObjectDetect");
@@ -376,9 +375,6 @@
                                 TextView monitor_result_view = (TextView)$(R.id.monitor_result);
                                 monitor_result_view.setText(monitorResult);
                             }
-=======
-                            ObjectInfo[] objectInfoList = mObjectDetector.detectFromStream(data, mCameraParameters.getPreviewSize().width, mCameraParameters.getPreviewSize().height, mDrawView.getWidth(), mDrawView.getHeight(), mRotate);
->>>>>>> d70e594c
                             Log.i(TAG, "detect from stream ret " + objectInfoList);
                             int objectCount = 0;
                             if (objectInfoList != null) {
