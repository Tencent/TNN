--- conflicted
+++ resolved
@@ -82,23 +82,15 @@
                 }
             }
         });
-<<<<<<< HEAD
-        findViewById(R.id.image_object_detectssd_btn).setOnClickListener(new View.OnClickListener() {
-=======
 
         findViewById(R.id.stream_object_detect_btn).setOnClickListener(new View.OnClickListener() {
->>>>>>> 90142184
             @Override
             public void onClick(View v) {
                 if (!isShowedActivity) {
                     isShowedActivity = true;
                     Intent intent = new Intent();
                     Activity activity = MainActivity.this;
-<<<<<<< HEAD
-                    intent.setClass(activity, ImageObjectDetectSSDActivity.class);
-=======
                     intent.setClass(activity, StreamObjectDetectActivity.class);
->>>>>>> 90142184
                     activity.startActivity(intent);
                 }
             }
