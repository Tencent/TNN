--- conflicted
+++ resolved
@@ -332,9 +332,6 @@
                     public void onPreviewFrame(byte[] data, Camera camera) {
                         if (mIsDetectingFace) {
                             Camera.Parameters mCameraParameters = camera.getParameters();
-<<<<<<< HEAD
-                            FaceInfo[] faceInfoList = mFaceDetector.detectFromStream(data, mCameraWidth, mCameraHeight, mDrawView.getWidth(), mDrawView.getHeight(), mRotate);
-=======
                             if (mIsCountFps) {
                                 mFpsCounter.begin("BlazeFaceDetect");
                             }
@@ -373,7 +370,6 @@
                                 TextView monitor_result_view = (TextView)$(R.id.monitor_result);
                                 monitor_result_view.setText(monitorResult);
                             }
->>>>>>> 8a8e2f30
                             Log.i(TAG, "detect from stream ret " + faceInfoList);
                             int faceCount = 0;
                             if (faceInfoList != null) {
