--- conflicted
+++ resolved
@@ -10,7 +10,6 @@
         android:icon="@mipmap/ic_launcher"
         android:label="@string/app_name"
         android:supportsRtl="true"
-<<<<<<< HEAD
         android:theme="@style/AppTheme"
         android:debuggable="true" >
         <activity android:name="com.tencent.tnn.demo.StreamBlazeFaceDetector.StreamBlazeFaceDetectActivity"
@@ -23,9 +22,6 @@
             android:windowSoftInputMode="stateAlwaysHidden"
             android:screenOrientation="portrait"
             android:configChanges="keyboardHidden|orientation|screenSize"/>
-=======
-        android:theme="@style/AppTheme" >
->>>>>>> ce2c1578
         <activity android:name="com.tencent.tnn.demo.ImageObjectDetectorSSD.ImageObjectDetectSSDActivity"
             android:theme="@android:style/Theme.NoTitleBar.Fullscreen"
             android:windowSoftInputMode="stateAlwaysHidden"
