cmake_minimum_required(VERSION 3.1)
project(TNN-demo)
message(${CMAKE_SOURCE_DIR})
message(${TNN_LIB_PATH})

option(TNN_OPENVINO_LIB_PATH "openvino lib path" "")
option(TNN_DEMO_WITH_WEBCAM "with webcam" OFF)

set(CMAKE_CXX_STANDARD 11)
set(TNN_CPU_ENABLE ON)
set(TNN_OPENVINO_ENABLE ON)

if (TNN_DEMO_WITH_WEBCAM) 
    find_package(OpenCV 3 REQUIRED)
    include_directories(${OpenCV_INCLUDE_DIRS})
endif()

if (CMAKE_SYSTEM_NAME MATCHES "Windows")
    set(CMAKE_C_FLAGS "${CMAKE_C_FLAGS} /w")
    set(CMAKE_CXX_FLAGS "${CMAKE_CXX_FLAGS} /w")
else()
    set(CMAKE_C_FLAGS "${CMAKE_C_FLAGS} -O3 -std=c++11 -fPIC")
    set(CMAKE_CXX_FLAGS "${CMAKE_CXX_FLAGS} -O3 -std=c++11 -pthread -fPIC")
endif()

set(TNNRoot ${CMAKE_SOURCE_DIR}/../../)
set(TNNInclude ${TNNRoot}/include)

include_directories(${TNNInclude})
include_directories(${CMAKE_SOURCE_DIR}/../base)
include_directories(${CMAKE_SOURCE_DIR}/../utils)
link_directories(${TNN_LIB_PATH})
if (${TNN_OPENVINO_ENABLE})
    link_directories(${TNN_OPENVINO_LIB_PATH})
endif()

link_libraries(TNN)

file(GLOB_RECURSE BASE_SRC
                    "${CMAKE_SOURCE_DIR}/../base/*.cc")

<<<<<<< HEAD
file(GLOB_RECURSE UTIL_SRC
                   "${CMAKE_SOURCE_DIR}/../utils/*.cc")
=======
file(GLOB_RECURSE UTIL_SRC 
                    "${CMAKE_SOURCE_DIR}/../utils/*.cc")
>>>>>>> c8f98518

add_executable(demo_x86_imageclassify src/TNNImageClassify/TNNImageClassify.cc ${BASE_SRC} ${UTIL_SRC})
add_executable(demo_x86_facedetector src/TNNFaceDetector/TNNFaceDetector.cc ${BASE_SRC} ${UTIL_SRC})

if (TNN_DEMO_WITH_WEBCAM) 
    file(GLOB_RECURSE SRC "${CMAKE_SOURCE_DIR}/src/TNNWebCamBasedDemo/*.cc")
    add_executable(demo_x86_webcam ${SRC} ${BASE_SRC} ${UTIL_SRC})
    target_link_libraries(demo_x86_webcam ${OpenCV_LIBS})
endif()<|MERGE_RESOLUTION|>--- conflicted
+++ resolved
@@ -39,13 +39,8 @@
 file(GLOB_RECURSE BASE_SRC
                     "${CMAKE_SOURCE_DIR}/../base/*.cc")
 
-<<<<<<< HEAD
-file(GLOB_RECURSE UTIL_SRC
-                   "${CMAKE_SOURCE_DIR}/../utils/*.cc")
-=======
 file(GLOB_RECURSE UTIL_SRC 
                     "${CMAKE_SOURCE_DIR}/../utils/*.cc")
->>>>>>> c8f98518
 
 add_executable(demo_x86_imageclassify src/TNNImageClassify/TNNImageClassify.cc ${BASE_SRC} ${UTIL_SRC})
 add_executable(demo_x86_facedetector src/TNNFaceDetector/TNNFaceDetector.cc ${BASE_SRC} ${UTIL_SRC})
