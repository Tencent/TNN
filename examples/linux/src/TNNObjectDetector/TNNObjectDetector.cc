// Tencent is pleased to support the open source community by making TNN available.
//
// Copyright (C) 2020 THL A29 Limited, a Tencent company. All rights reserved.
//
// Licensed under the BSD 3-Clause License (the "License"); you may not use this file except
// in compliance with the License. You may obtain a copy of the License at
//
// https://opensource.org/licenses/BSD-3-Clause
//
// Unless required by applicable law or agreed to in writing, software distributed
// under the License is distributed on an "AS IS" BASIS, WITHOUT WARRANTIES OR
// CONDITIONS OF ANY KIND, either express or implied. See the License for the 
// specific language governing permissions and limitations under the License.

#include <fstream>
#include <iostream>
#include <string>
#include <vector>

#include "object_detector_yolo.h"
#include "macro.h"
#include "utils/utils.h"
#include "tnn_sdk_sample.h"

#include "../flags.h"

#define STB_IMAGE_IMPLEMENTATION
#include "../../../../third_party/stb/stb_image.h"
#define STB_IMAGE_RESIZE_IMPLEMENTATION
#include "../../../../third_party/stb/stb_image_resize.h"
#define STB_IMAGE_WRITE_IMPLEMENTATION
#include "../../../../third_party/stb/stb_image_write.h"

#ifdef _OPENCV_
    #include <opencv2/opencv.hpp>
#endif

const std::string label_list[] = {
        "person", "bicycle", "car", "motorcycle", "airplane", "bus", "train", "truck", "boat", "traffic light",
                "fire hydrant", "stop sign", "parking meter", "bench", "bird", "cat", "dog", "horse", "sheep", "cow",
                "elephant", "bear", "zebra", "giraffe", "backpack", "umbrella", "handbag", "tie", "suitcase", "frisbee",
                "skis", "snowboard", "sports ball", "kite", "baseball bat", "baseball glove", "skateboard", "surfboard",
                "tennis racket", "bottle", "wine glass", "cup", "fork", "knife", "spoon", "bowl", "banana", "apple",
                "sandwich", "orange", "broccoli", "carrot", "hot dog", "pizza", "donut", "cake", "chair", "couch",
                "potted plant", "bed", "dining table", "toilet", "tv", "laptop", "mouse", "remote", "keyboard", "cell phone",
                "microwave", "oven", "toaster", "sink", "refrigerator", "book", "clock", "vase", "scissors", "teddy bear",
                "hair drier", "toothbrush"};

int main(int argc, char **argv) {
<<<<<<< HEAD
    if (argc < 2) {
        printf("how to run:  %s proto model\n", argv[0]);
        return -1;
    }
    printf("Please choose the source you want to detect:\n");
    printf("1. picture;\t2. video;\t3. camera.\n");

    // detect type: 1.image; 2.video; 3.camera
    int detect_type; 
    scanf("%d", &detect_type);
#ifdef _OPENCV_
    if (detect_type < 1 || detect_type > 3) {
        std::cerr << "ERROR! Invalid source type!\n";
        return -1;
    }
#else
    if (detect_type > 1) {
        std::cerr << "ERROR! OpenCV not installed! this source is invalid\n";
        return -1;
    }
#endif

    char img_buff[256];
    char *input_imgfn = img_buff;
    int image_width, image_height, image_channel;
#ifdef _OPENCV_
    cv::VideoCapture cap;
#endif
    unsigned char *data;

    // build input source
    if (detect_type == 1) {
        printf("Please enter the image path you want to detect:\n");
        std::cin.getline(img_buff, 256);
        std::cin.getline(img_buff, 256);
        if (strlen(img_buff) == 0) {
            strncpy(input_imgfn, "../../../assets/004545.jpg", 256);
        } else {
            strncpy(input_imgfn, img_buff, 256);
        }
        printf("Face-detector is about to start, and the picrture is %s\n", input_imgfn);
        data = stbi_load(input_imgfn, &image_width, &image_height, &image_channel, 3);
        if (!data) {
            std::cerr << "Image open failed.\n";
            return -1;
        }
    } else if (detect_type == 2) {
#ifdef _OPENCV_
        printf("Please enter the video path you want to detect:\n");
        std::cin.getline(img_buff, 256);
        std::cin.getline(img_buff, 256);
        cap.open(input_imgfn);
        if (!cap.isOpened()) {
            std::cerr << "ERROR! Unable to open video\n";
            return -1;
        }
    } else {
        int deviceID = 0;             // 0 = open default camera
        int apiID = cv::CAP_ANY;      // 0 = autodetect default API
        cap.open(deviceID, apiID);
        if (!cap.isOpened()) {
            std::cerr << "ERROR! Unable to open camera\n";
            return -1;
        }
        printf("Enter 'q' to quit from capture.\n");
#endif
    }

    auto proto_path = "../../../../model/yolov5/yolov5s-permute.tnnproto";
    auto model_path = "../../../../model/yolov5/yolov5s.tnnmodel";

    auto proto_content = fdLoadFile(proto_path);
    auto model_content = fdLoadFile(model_path);

    int target_height = 448;
    int target_width = 640;
    int target_channel = 3;
=======
    if (!ParseAndCheckCommandLine(argc, argv)) {
        ShowUsage(argv[0]);
        return -1;
    }

    auto proto_content = fdLoadFile(FLAGS_p.c_str());
    auto model_content = fdLoadFile(FLAGS_m.c_str());
>>>>>>> 491dfc86

    auto option = std::make_shared<TNN_NS::TNNSDKOption>();
    {
        option->proto_content = proto_content;
        option->model_content = model_content;
        option->compute_units = TNN_NS::TNNComputeUnitsCPU;
        // if enable openvino/tensorrt, set option compute_units to openvino/tensorrt
        #ifdef _CUDA_
<<<<<<< HEAD
            option->compute_units = TNN_NS::TNNComputeUnitsGPU;
        #elif _ARM_
            option->compute_units = TNN_NS::TNNComputeUnitsCPU;
        #else
            option->compute_units = TNN_NS::TNNComputeUnitsCPU;
        #endif

        // option->input_shapes = nchw;
=======
            option->compute_units = TNN_NS::TNNComputeUnitsTensorRT;
        #elif _OPENVINO_
            option->compute_units = TNN_NS::TNNComputeUnitsOpenvino;
        #endif
    }

    char img_buff[256];
    char* input_imgfn = img_buff;
    strncpy(input_imgfn, FLAGS_i.c_str(), 256);

    int image_width, image_height, image_channel;
    unsigned char *data = stbi_load(input_imgfn, &image_width, &image_height, &image_channel, 3);
    std::vector<int> nchw = {1, 3, image_height, image_width};

    if (!data) {
        fprintf(stderr, "Object-Detector open file %s failed.\n", input_imgfn);
>>>>>>> 491dfc86
    }

    auto predictor = std::make_shared<TNN_NS::ObjectDetectorYolo>();
    auto status = predictor->Init(option);
    if (status != TNN_NS::TNN_OK) {
        std::cout << "Predictor Initing failed, please check the option parameters" << std::endl;
    }
    std::shared_ptr<TNN_NS::TNNSDKOutput> sdk_output = nullptr;

<<<<<<< HEAD
#ifdef _OPENCV_
    cv::Mat frame;
    while(1) {
        if (detect_type != 1) {
            cap >> frame;
            if (frame.empty()) break;
            image_width = frame.cols;
            image_height = frame.rows;
            image_channel = frame.channels();
            cv::Mat img = frame.clone();
            data = img.ptr();
        }
#endif

    TNN_NS::DimsVector nchw = {1, image_channel, image_height, image_width};
    auto image_mat = std::make_shared<TNN_NS::Mat>(TNN_NS::DEVICE_NAIVE, TNN_NS::N8UC3, nchw, data);
    auto resize_mat = predictor->ProcessSDKInputMat(image_mat, "images");
=======
    auto image_mat = std::make_shared<TNN_NS::Mat>(TNN_NS::DEVICE_NAIVE, TNN_NS::N8UC3, nchw, data);
    auto resize_mat = predictor->ProcessSDKInputMat(image_mat, "data_input");
>>>>>>> 491dfc86
    CHECK_TNN_STATUS(predictor->Predict(std::make_shared<TNN_NS::TNNSDKInput>(resize_mat), sdk_output));
    CHECK_TNN_STATUS(predictor->ProcessSDKOutput(sdk_output));
    std::vector<TNN_NS::ObjectInfo> object_list;
    if (sdk_output && dynamic_cast<TNN_NS::ObjectDetectorYoloOutput *>(sdk_output.get())) {
        auto obj_output = dynamic_cast<TNN_NS::ObjectDetectorYoloOutput *>(sdk_output.get());
        object_list = obj_output->object_list;
    }

    const int image_orig_height = int(image_height);
    const int image_orig_width  = int(image_width);
    const auto& target_dims     = predictor->GetInputShape();
    const int target_height     = target_dims[2];
    const int target_width      = target_dims[3];
    float scale_x               = image_orig_width  / (float)target_width;
    float scale_y               = image_orig_height / (float)target_height;

    uint8_t *ifm_buf = new uint8_t[image_orig_width*image_orig_height*4];
    for (int i = 0; i < image_orig_height * image_orig_width; i++) {
        ifm_buf[i * 4] = data[i * 3];
        ifm_buf[i * 4 + 1] = data[i * 3 + 1];
        ifm_buf[i * 4 + 2] = data[i * 3 + 2];
        ifm_buf[i * 4 + 3] = 255;
    }

    for (int i = 0; i < object_list.size(); i++) {
        auto object = object_list[i];
        TNN_NS::Rectangle((void*)ifm_buf, image_orig_height, image_orig_width, object.x1, object.y1,
                           object.x2, object.y2, scale_x, scale_y);
    }

<<<<<<< HEAD
#ifdef _OPENCV_
        if (detect_type != 1) {
            cv::Mat face_frame(image_height, image_width, CV_8UC4, ifm_buf);
            for (auto object : object_list) {
                int x = (int)(std::min)(object.x1, object.x2) * scale_x;
                int y = (int)(std::min)(object.y1, object.y2) * scale_y;
                cv::Point point(x, y);
                cv::Scalar color(0, 0, 255);
                cv::putText(face_frame, label_list[object.class_id], point, cv::FONT_HERSHEY_PLAIN, 2.0, color);
            }
            cv::imshow("object_dectecting", face_frame);

            auto key_num = cv::waitKey(30);
            delete [] ifm_buf;
            if (key_num == 'q') break;
        } else {
#endif
            char buff[256];
            sprintf(buff, "%s.png", "predictions");
            int success = stbi_write_bmp(buff, image_orig_width, image_orig_height, 4, ifm_buf);
            if(!success) 
                return -1;
            delete [] ifm_buf;
            fprintf(stdout, "Object-Detector Done.\nNumber of objects: %d\n", int(object_list.size()));
            free(data);
#ifdef _OPENCV_
            break;
        }
    }
#endif
=======
    char buff[256];
    sprintf(buff, "%s.png", "object-detector_predictions");
    int success = stbi_write_bmp(buff, image_orig_width, image_orig_height, 4, ifm_buf);
    if (!success) return -1;

    fprintf(stdout, "Object-Detector Done.\nNumber of objects: %d\n", int(object_list.size()));
    fprintf(stdout, "Save result image:%s\n", buff);
    delete [] ifm_buf;
    free(data);
>>>>>>> 491dfc86

    return 0;
}<|MERGE_RESOLUTION|>--- conflicted
+++ resolved
@@ -47,11 +47,14 @@
                 "hair drier", "toothbrush"};
 
 int main(int argc, char **argv) {
-<<<<<<< HEAD
-    if (argc < 2) {
-        printf("how to run:  %s proto model\n", argv[0]);
+    if (!ParseAndCheckCommandLine(argc, argv)) {
+        ShowUsage(argv[0]);
         return -1;
     }
+
+    auto proto_content = fdLoadFile(FLAGS_p.c_str());
+    auto model_content = fdLoadFile(FLAGS_m.c_str());
+
     printf("Please choose the source you want to detect:\n");
     printf("1. picture;\t2. video;\t3. camera.\n");
 
@@ -119,21 +122,10 @@
     auto proto_path = "../../../../model/yolov5/yolov5s-permute.tnnproto";
     auto model_path = "../../../../model/yolov5/yolov5s.tnnmodel";
 
-    auto proto_content = fdLoadFile(proto_path);
-    auto model_content = fdLoadFile(model_path);
 
     int target_height = 448;
     int target_width = 640;
     int target_channel = 3;
-=======
-    if (!ParseAndCheckCommandLine(argc, argv)) {
-        ShowUsage(argv[0]);
-        return -1;
-    }
-
-    auto proto_content = fdLoadFile(FLAGS_p.c_str());
-    auto model_content = fdLoadFile(FLAGS_m.c_str());
->>>>>>> 491dfc86
 
     auto option = std::make_shared<TNN_NS::TNNSDKOption>();
     {
@@ -142,16 +134,6 @@
         option->compute_units = TNN_NS::TNNComputeUnitsCPU;
         // if enable openvino/tensorrt, set option compute_units to openvino/tensorrt
         #ifdef _CUDA_
-<<<<<<< HEAD
-            option->compute_units = TNN_NS::TNNComputeUnitsGPU;
-        #elif _ARM_
-            option->compute_units = TNN_NS::TNNComputeUnitsCPU;
-        #else
-            option->compute_units = TNN_NS::TNNComputeUnitsCPU;
-        #endif
-
-        // option->input_shapes = nchw;
-=======
             option->compute_units = TNN_NS::TNNComputeUnitsTensorRT;
         #elif _OPENVINO_
             option->compute_units = TNN_NS::TNNComputeUnitsOpenvino;
@@ -168,7 +150,6 @@
 
     if (!data) {
         fprintf(stderr, "Object-Detector open file %s failed.\n", input_imgfn);
->>>>>>> 491dfc86
     }
 
     auto predictor = std::make_shared<TNN_NS::ObjectDetectorYolo>();
@@ -178,7 +159,6 @@
     }
     std::shared_ptr<TNN_NS::TNNSDKOutput> sdk_output = nullptr;
 
-<<<<<<< HEAD
 #ifdef _OPENCV_
     cv::Mat frame;
     while(1) {
@@ -196,10 +176,6 @@
     TNN_NS::DimsVector nchw = {1, image_channel, image_height, image_width};
     auto image_mat = std::make_shared<TNN_NS::Mat>(TNN_NS::DEVICE_NAIVE, TNN_NS::N8UC3, nchw, data);
     auto resize_mat = predictor->ProcessSDKInputMat(image_mat, "images");
-=======
-    auto image_mat = std::make_shared<TNN_NS::Mat>(TNN_NS::DEVICE_NAIVE, TNN_NS::N8UC3, nchw, data);
-    auto resize_mat = predictor->ProcessSDKInputMat(image_mat, "data_input");
->>>>>>> 491dfc86
     CHECK_TNN_STATUS(predictor->Predict(std::make_shared<TNN_NS::TNNSDKInput>(resize_mat), sdk_output));
     CHECK_TNN_STATUS(predictor->ProcessSDKOutput(sdk_output));
     std::vector<TNN_NS::ObjectInfo> object_list;
@@ -230,7 +206,6 @@
                            object.x2, object.y2, scale_x, scale_y);
     }
 
-<<<<<<< HEAD
 #ifdef _OPENCV_
         if (detect_type != 1) {
             cv::Mat face_frame(image_height, image_width, CV_8UC4, ifm_buf);
@@ -261,17 +236,6 @@
         }
     }
 #endif
-=======
-    char buff[256];
-    sprintf(buff, "%s.png", "object-detector_predictions");
-    int success = stbi_write_bmp(buff, image_orig_width, image_orig_height, 4, ifm_buf);
-    if (!success) return -1;
-
-    fprintf(stdout, "Object-Detector Done.\nNumber of objects: %d\n", int(object_list.size()));
-    fprintf(stdout, "Save result image:%s\n", buff);
-    delete [] ifm_buf;
-    free(data);
->>>>>>> 491dfc86
 
     return 0;
 }