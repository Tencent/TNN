--- conflicted
+++ resolved
@@ -36,9 +36,8 @@
 using namespace TNN_NS;
 
 int main(int argc, char** argv) {
-<<<<<<< HEAD
-    if (argc < 2) {
-        printf("how to run:  %s proto model\n", argv[0]);
+    if (!ParseAndCheckCommandLine(argc, argv)) {
+        ShowUsage(argv[0]);
         return -1;
     }
 
@@ -107,13 +106,6 @@
 #endif
     }
 
-=======
-    if (!ParseAndCheckCommandLine(argc, argv)) {
-        ShowUsage(argv[0]);
-        return -1;
-    }
-
->>>>>>> 491dfc86
     // 创建tnn实例
     auto proto_content = fdLoadFile(FLAGS_p.c_str());
     auto model_content = fdLoadFile(FLAGS_m.c_str());
@@ -138,7 +130,6 @@
     
     auto predictor = std::make_shared<UltraFaceDetector>();
 
-<<<<<<< HEAD
     // Init
     std::shared_ptr<TNNSDKOutput> sdk_output = predictor->CreateSDKOutput();
     CHECK_TNN_STATUS(predictor->Init(option));
@@ -171,8 +162,11 @@
 
         const int image_orig_height = int(image_height);
         const int image_orig_width  = int(image_width);
-        float scale_x               = image_orig_width / (float)w;
-        float scale_y               = image_orig_height / (float)h;
+        const auto& target_dims     = predictor->GetInputShape();
+        const int target_height     = target_dims[2];
+        const int target_width      = target_dims[3];
+        float scale_x               = image_orig_width / (float)target_width;
+        float scale_y               = image_orig_height / (float)target_height;
 
         //convert rgb to rgb-a
         uint8_t *ifm_buf = new uint8_t[image_width*image_height*4];
@@ -212,64 +206,5 @@
     }
 #endif
 
-=======
-    char img_buff[256];
-    char *input_imgfn = img_buff;
-    strncpy(input_imgfn, FLAGS_i.c_str(), 256);
-    printf("Face-detector is about to start, and the picrture is %s\n",input_imgfn);
-
-    int image_width, image_height, image_channel;
-    unsigned char *data = stbi_load(input_imgfn, &image_width, &image_height, &image_channel, 3);
-    if (!data) {
-        fprintf(stderr, "Face-detector open file %s failed.\n", input_imgfn);
-    }
-
-    //Init
-    std::shared_ptr<TNNSDKOutput> sdk_output = predictor->CreateSDKOutput();
-    CHECK_TNN_STATUS(predictor->Init(option));
-    //Predict
-    std::vector<int> nchw = {1, 3, image_height, image_width};
-    auto image_mat = std::make_shared<TNN_NS::Mat>(TNN_NS::DEVICE_NAIVE, TNN_NS::N8UC3, nchw, data);
-    CHECK_TNN_STATUS(predictor->Predict(std::make_shared<UltraFaceDetectorInput>(image_mat), sdk_output));
-    std::vector<FaceInfo> face_info;
-    if (sdk_output && dynamic_cast<UltraFaceDetectorOutput *>(sdk_output.get())) {
-        auto face_output = dynamic_cast<UltraFaceDetectorOutput *>(sdk_output.get());
-        face_info = face_output->face_list;
-    }
-
-    const int image_orig_height = int(image_height);
-    const int image_orig_width  = int(image_width);
-    const auto& target_dims     = predictor->GetInputShape();
-    const int target_height     = target_dims[2];
-    const int target_width      = target_dims[3];
-    float scale_x               = image_orig_width  / (float)target_width;
-    float scale_y               = image_orig_height / (float)target_height;
-
-    //convert rgb to rgb-a
-    uint8_t *ifm_buf = new uint8_t[image_orig_height*image_orig_width*4];
-    for (int i = 0; i < image_orig_height*image_orig_width; ++i) {
-        ifm_buf[i*4]   = data[i*3];
-        ifm_buf[i*4+1] = data[i*3+1];
-        ifm_buf[i*4+2] = data[i*3+2];
-        ifm_buf[i*4+3] = 255;
-    }
-    for (int i = 0; i < face_info.size(); i++) {
-        auto face = face_info[i];
-        TNN_NS::Rectangle((void *)ifm_buf, image_orig_height, image_orig_width, face.x1, face.y1, face.x2,
-                  face.y2, scale_x, scale_y);
-    }
-
-    char buff[256];
-    sprintf(buff, "%s.png", "face-detector_predictions");
-    int success = stbi_write_bmp(buff, image_orig_width, image_orig_height, 4, ifm_buf);
-    if(!success) 
-        return -1;
-
-    fprintf(stdout, "Face-detector done. \nNumber of faces: %d\n",int(face_info.size()));
-    fprintf(stdout, "Save result image:%s\n", buff);
-    delete [] ifm_buf;
-    free(data);
-
->>>>>>> 491dfc86
     return 0;
 }