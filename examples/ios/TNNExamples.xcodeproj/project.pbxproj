// !$*UTF8*$!
{
	archiveVersion = 1;
	classes = {
	};
	objectVersion = 50;
	objects = {

/* Begin PBXBuildFile section */
		9D449865241D2D56003FBAA2 /* UIImage+Utility.mm in Sources */ = {isa = PBXBuildFile; fileRef = 9D449864241D2D56003FBAA2 /* UIImage+Utility.mm */; };
		9D49E7A12504BA1D00DD81D7 /* TNNFaceDetectAlignerViewModel.mm in Sources */ = {isa = PBXBuildFile; fileRef = 9D49E79F2504BA1D00DD81D7 /* TNNFaceDetectAlignerViewModel.mm */; };
		9D49E7A42504BB5D00DD81D7 /* FaceDetectAligner.cc in Sources */ = {isa = PBXBuildFile; fileRef = 9D49E7A22504BB5D00DD81D7 /* FaceDetectAligner.cc */; };
		9D6A9F5F24268DD3000A5417 /* CoreMedia.framework in Frameworks */ = {isa = PBXBuildFile; fileRef = 9D6A9F5E24268DD3000A5417 /* CoreMedia.framework */; };
		9D71E78B24C0AF4200074C1A /* TNNBoundingBox.mm in Sources */ = {isa = PBXBuildFile; fileRef = 9D71E78A24C0AF4200074C1A /* TNNBoundingBox.mm */; };
		9D71E79324C1980700074C1A /* TNNFPSCounter.cc in Sources */ = {isa = PBXBuildFile; fileRef = 9D71E79124C1980700074C1A /* TNNFPSCounter.cc */; };
		9D71E79C24C4E92A00074C1A /* synset.txt in Resources */ = {isa = PBXBuildFile; fileRef = 9D71E79824C4E92A00074C1A /* synset.txt */; };
		9D71E79D24C4E92A00074C1A /* TNNImageClassifyController.mm in Sources */ = {isa = PBXBuildFile; fileRef = 9D71E79A24C4E92A00074C1A /* TNNImageClassifyController.mm */; };
		9D71E79E24C4E92A00074C1A /* tiger_cat.jpg in Resources */ = {isa = PBXBuildFile; fileRef = 9D71E79B24C4E92A00074C1A /* tiger_cat.jpg */; };
		9D71E7A324C4F35A00074C1A /* gray_00001.jpg in Resources */ = {isa = PBXBuildFile; fileRef = 9D71E7A124C4F35A00074C1A /* gray_00001.jpg */; };
		9D71E7A424C4F35A00074C1A /* TNNImageColourController.mm in Sources */ = {isa = PBXBuildFile; fileRef = 9D71E7A224C4F35A00074C1A /* TNNImageColourController.mm */; };
		9D71E7AF24C560C900074C1A /* TNNObjectDetectorController.mm in Sources */ = {isa = PBXBuildFile; fileRef = 9D71E7A624C560C800074C1A /* TNNObjectDetectorController.mm */; };
		9D71E7B024C560C900074C1A /* 004545.jpg in Resources */ = {isa = PBXBuildFile; fileRef = 9D71E7A824C560C800074C1A /* 004545.jpg */; };
		9D71E7BB24C5685F00074C1A /* TNNYoloObjectDetectorController.mm in Sources */ = {isa = PBXBuildFile; fileRef = 9D71E7B924C5685F00074C1A /* TNNYoloObjectDetectorController.mm */; };
		9D71E7BC24C5685F00074C1A /* dog_cropped.jpg in Resources */ = {isa = PBXBuildFile; fileRef = 9D71E7BA24C5685F00074C1A /* dog_cropped.jpg */; };
		9D71E7C324C5BE1200074C1A /* TNNViewModel.mm in Sources */ = {isa = PBXBuildFile; fileRef = 9D71E7C124C5BE1200074C1A /* TNNViewModel.mm */; };
		9D71E7C624C5BE7000074C1A /* TNNFaceDetectorViewModel.mm in Sources */ = {isa = PBXBuildFile; fileRef = 9D71E7C524C5BE7000074C1A /* TNNFaceDetectorViewModel.mm */; };
		9D71E7C924C5D1A600074C1A /* TNNSSDObjectDetectorViewModel.mm in Sources */ = {isa = PBXBuildFile; fileRef = 9D71E7C724C5D1A600074C1A /* TNNSSDObjectDetectorViewModel.mm */; };
		9D71E7CC24C8404100074C1A /* TNNYoloObjectDetectorViewModel.mm in Sources */ = {isa = PBXBuildFile; fileRef = 9D71E7CB24C8404100074C1A /* TNNYoloObjectDetectorViewModel.mm */; };
		9D9187E3242C30D600DF2B79 /* test.jpg in Resources */ = {isa = PBXBuildFile; fileRef = 9D9187DE242C30D500DF2B79 /* test.jpg */; };
		9D9187E4242C30D600DF2B79 /* TNNFaceDetectorController.mm in Sources */ = {isa = PBXBuildFile; fileRef = 9D9187DF242C30D500DF2B79 /* TNNFaceDetectorController.mm */; };
		9D9187E7242C31B900DF2B79 /* ImageClassifier.cc in Sources */ = {isa = PBXBuildFile; fileRef = 9D9187E6242C31B900DF2B79 /* ImageClassifier.cc */; };
		9D961FEA241163EE009B3FB1 /* TNNExamplesListController.mm in Sources */ = {isa = PBXBuildFile; fileRef = 9D961FE9241163EE009B3FB1 /* TNNExamplesListController.mm */; };
		9D961FED24116548009B3FB1 /* RootNavController.mm in Sources */ = {isa = PBXBuildFile; fileRef = 9D961FEB24116548009B3FB1 /* RootNavController.mm */; };
		9DC7116224D0189D00FA71FA /* TNNBlazeFaceDetectorViewModel.mm in Sources */ = {isa = PBXBuildFile; fileRef = 9DC7116024D0189D00FA71FA /* TNNBlazeFaceDetectorViewModel.mm */; };
		9DD579EF23B5A20500A96E63 /* AppDelegate.mm in Sources */ = {isa = PBXBuildFile; fileRef = 9DD579EE23B5A20500A96E63 /* AppDelegate.mm */; };
		9DD579F223B5A20500A96E63 /* SceneDelegate.mm in Sources */ = {isa = PBXBuildFile; fileRef = 9DD579F123B5A20500A96E63 /* SceneDelegate.mm */; };
		9DD579F523B5A20500A96E63 /* TNNExamplesController.mm in Sources */ = {isa = PBXBuildFile; fileRef = 9DD579F423B5A20500A96E63 /* TNNExamplesController.mm */; };
		9DD579F823B5A20500A96E63 /* Main.storyboard in Resources */ = {isa = PBXBuildFile; fileRef = 9DD579F623B5A20500A96E63 /* Main.storyboard */; };
		9DD579FA23B5A20E00A96E63 /* Assets.xcassets in Resources */ = {isa = PBXBuildFile; fileRef = 9DD579F923B5A20E00A96E63 /* Assets.xcassets */; };
		9DD579FD23B5A20E00A96E63 /* LaunchScreen.storyboard in Resources */ = {isa = PBXBuildFile; fileRef = 9DD579FB23B5A20E00A96E63 /* LaunchScreen.storyboard */; };
		9DD57A0023B5A20E00A96E63 /* main.m in Sources */ = {isa = PBXBuildFile; fileRef = 9DD579FF23B5A20E00A96E63 /* main.m */; };
		9DD57A1123B5A8D000A96E63 /* tnn.framework in Frameworks */ = {isa = PBXBuildFile; fileRef = 9DD57A0D23B5A8C400A96E63 /* tnn.framework */; };
		9DD57A1523B5ACEB00A96E63 /* CoreML.framework in Frameworks */ = {isa = PBXBuildFile; fileRef = 9DD57A1423B5ACEB00A96E63 /* CoreML.framework */; };
		9DD57A1723B5ACF900A96E63 /* Foundation.framework in Frameworks */ = {isa = PBXBuildFile; fileRef = 9DD57A1623B5ACF900A96E63 /* Foundation.framework */; };
		9DD57A1923B5AD0100A96E63 /* Accelerate.framework in Frameworks */ = {isa = PBXBuildFile; fileRef = 9DD57A1823B5AD0100A96E63 /* Accelerate.framework */; };
		9DDED30A2429A0BE000C09EA /* model in Resources */ = {isa = PBXBuildFile; fileRef = 9DDED3092429A0BE000C09EA /* model */; };
		9DDED3102429A839000C09EA /* TNNSDKSample.cc in Sources */ = {isa = PBXBuildFile; fileRef = 9DDED30C2429A839000C09EA /* TNNSDKSample.cc */; };
		9DDED3112429A839000C09EA /* UltraFaceDetector.cc in Sources */ = {isa = PBXBuildFile; fileRef = 9DDED30E2429A839000C09EA /* UltraFaceDetector.cc */; };
		9DF1A0B824A8987C00E1376D /* FaceGrayTransfer.cc in Sources */ = {isa = PBXBuildFile; fileRef = 9DF1A0B724A8987C00E1376D /* FaceGrayTransfer.cc */; };
		D1330F47244AC2D900CEBF29 /* TNNCameraPreviewController.mm in Sources */ = {isa = PBXBuildFile; fileRef = D1330F46244AC2D900CEBF29 /* TNNCameraPreviewController.mm */; };
		D1330F4C244AC4FA00CEBF29 /* TNNCameraVideoDevice.mm in Sources */ = {isa = PBXBuildFile; fileRef = D1330F4A244AC4FA00CEBF29 /* TNNCameraVideoDevice.mm */; };
		D1330F4E244AFBFF00CEBF29 /* AVFoundation.framework in Frameworks */ = {isa = PBXBuildFile; fileRef = D1330F4D244AFBFF00CEBF29 /* AVFoundation.framework */; };
		D18F1F1C244B4689002E71CA /* camera_rotate_fill.png in Resources */ = {isa = PBXBuildFile; fileRef = D18F1F1B244B4689002E71CA /* camera_rotate_fill.png */; };
		EC1B9AA824BC0B7B0003A742 /* ObjectDetectorYolo.cc in Sources */ = {isa = PBXBuildFile; fileRef = EC1B9AA724BC0B7B0003A742 /* ObjectDetectorYolo.cc */; };
		EC4E1B5024C97A0600B88179 /* test_blazeface.jpg in Resources */ = {isa = PBXBuildFile; fileRef = EC4E1B4D24C97A0500B88179 /* test_blazeface.jpg */; };
		EC4E1B5124C97A0600B88179 /* TNNBlazefaceDetectorController.mm in Sources */ = {isa = PBXBuildFile; fileRef = EC4E1B4F24C97A0500B88179 /* TNNBlazefaceDetectorController.mm */; };
		EC4E1B5424C97A5E00B88179 /* BlazeFaceDetector.cc in Sources */ = {isa = PBXBuildFile; fileRef = EC4E1B5224C97A5E00B88179 /* BlazeFaceDetector.cc */; };
		EC4E1B5624C994B400B88179 /* blazeface_anchors.txt in Resources */ = {isa = PBXBuildFile; fileRef = EC4E1B5524C994B400B88179 /* blazeface_anchors.txt */; };
		ECAD84F924D7F01E0074EA95 /* TNNFacemeshController.mm in Sources */ = {isa = PBXBuildFile; fileRef = ECAD84F824D7F01E0074EA95 /* TNNFacemeshController.mm */; };
		ECAD84FD24D7F0AE0074EA95 /* Facemesh.cc in Sources */ = {isa = PBXBuildFile; fileRef = ECAD84FB24D7F0AE0074EA95 /* Facemesh.cc */; };
		ECAD84FF24D801690074EA95 /* test_facemesh.jpg in Resources */ = {isa = PBXBuildFile; fileRef = ECAD84FE24D801690074EA95 /* test_facemesh.jpg */; };
<<<<<<< HEAD
=======
		ECD14A022505F88C00271443 /* FaceDetectMesh.cc in Sources */ = {isa = PBXBuildFile; fileRef = ECD14A002505F88C00271443 /* FaceDetectMesh.cc */; };
		ECD14A042505FE1700271443 /* TNNFaceDetectMeshViewModel.mm in Sources */ = {isa = PBXBuildFile; fileRef = ECD14A032505FE1700271443 /* TNNFaceDetectMeshViewModel.mm */; };
		ECEC5DB224FFCC6C0044DDF1 /* YoutuFaceAlign.cc in Sources */ = {isa = PBXBuildFile; fileRef = ECEC5DB124FFCC6C0044DDF1 /* YoutuFaceAlign.cc */; };
		ECEC65A924FFD5830044DDF1 /* TNNYoutuFaceAlignController.mm in Sources */ = {isa = PBXBuildFile; fileRef = ECEC61B124FFD5820044DDF1 /* TNNYoutuFaceAlignController.mm */; };
		ECEC65AA24FFD5830044DDF1 /* mean_pts_phase2.txt in Resources */ = {isa = PBXBuildFile; fileRef = ECEC61B324FFD5820044DDF1 /* mean_pts_phase2.txt */; };
		ECEC65AB24FFD5830044DDF1 /* mean_pts_phase1.txt in Resources */ = {isa = PBXBuildFile; fileRef = ECEC61B424FFD5820044DDF1 /* mean_pts_phase1.txt */; };
>>>>>>> 5d152b1f
		ECEF96DD24AED66D0094CB8B /* ObjectDetectorSSD.cc in Sources */ = {isa = PBXBuildFile; fileRef = ECEF96DC24AED66C0094CB8B /* ObjectDetectorSSD.cc */; };
/* End PBXBuildFile section */

/* Begin PBXContainerItemProxy section */
		9DD57A0C23B5A8C400A96E63 /* PBXContainerItemProxy */ = {
			isa = PBXContainerItemProxy;
			containerPortal = 9DD57A0823B5A8C400A96E63 /* tnn.xcodeproj */;
			proxyType = 2;
			remoteGlobalIDString = 9D2DB1D122D759C8000C508F;
			remoteInfo = tnn;
		};
		9DD57A0E23B5A8CB00A96E63 /* PBXContainerItemProxy */ = {
			isa = PBXContainerItemProxy;
			containerPortal = 9DD57A0823B5A8C400A96E63 /* tnn.xcodeproj */;
			proxyType = 1;
			remoteGlobalIDString = 9D2DB1D022D759C8000C508F;
			remoteInfo = tnn;
		};
/* End PBXContainerItemProxy section */

/* Begin PBXFileReference section */
		9D449863241D2D3A003FBAA2 /* UIImage+Utility.h */ = {isa = PBXFileReference; lastKnownFileType = sourcecode.c.h; path = "UIImage+Utility.h"; sourceTree = "<group>"; };
		9D449864241D2D56003FBAA2 /* UIImage+Utility.mm */ = {isa = PBXFileReference; fileEncoding = 4; lastKnownFileType = sourcecode.cpp.objcpp; path = "UIImage+Utility.mm"; sourceTree = "<group>"; };
		9D49E79F2504BA1D00DD81D7 /* TNNFaceDetectAlignerViewModel.mm */ = {isa = PBXFileReference; fileEncoding = 4; lastKnownFileType = sourcecode.cpp.objcpp; path = TNNFaceDetectAlignerViewModel.mm; sourceTree = "<group>"; };
		9D49E7A02504BA1D00DD81D7 /* TNNFaceDetectAlignerViewModel.h */ = {isa = PBXFileReference; fileEncoding = 4; lastKnownFileType = sourcecode.c.h; path = TNNFaceDetectAlignerViewModel.h; sourceTree = "<group>"; };
		9D49E7A22504BB5D00DD81D7 /* FaceDetectAligner.cc */ = {isa = PBXFileReference; fileEncoding = 4; lastKnownFileType = sourcecode.cpp.cpp; path = FaceDetectAligner.cc; sourceTree = "<group>"; };
		9D49E7A32504BB5D00DD81D7 /* FaceDetectAligner.h */ = {isa = PBXFileReference; fileEncoding = 4; lastKnownFileType = sourcecode.c.h; path = FaceDetectAligner.h; sourceTree = "<group>"; };
		9D6A9F5C24268DBF000A5417 /* CoreImage.framework */ = {isa = PBXFileReference; lastKnownFileType = wrapper.framework; name = CoreImage.framework; path = System/Library/Frameworks/CoreImage.framework; sourceTree = SDKROOT; };
		9D6A9F5E24268DD3000A5417 /* CoreMedia.framework */ = {isa = PBXFileReference; lastKnownFileType = wrapper.framework; name = CoreMedia.framework; path = System/Library/Frameworks/CoreMedia.framework; sourceTree = SDKROOT; };
		9D71E78924C0AF4200074C1A /* TNNBoundingBox.h */ = {isa = PBXFileReference; lastKnownFileType = sourcecode.c.h; path = TNNBoundingBox.h; sourceTree = "<group>"; };
		9D71E78A24C0AF4200074C1A /* TNNBoundingBox.mm */ = {isa = PBXFileReference; lastKnownFileType = sourcecode.cpp.objcpp; path = TNNBoundingBox.mm; sourceTree = "<group>"; };
		9D71E79124C1980700074C1A /* TNNFPSCounter.cc */ = {isa = PBXFileReference; fileEncoding = 4; lastKnownFileType = sourcecode.cpp.cpp; path = TNNFPSCounter.cc; sourceTree = "<group>"; };
		9D71E79224C1980700074C1A /* TNNFPSCounter.h */ = {isa = PBXFileReference; fileEncoding = 4; lastKnownFileType = sourcecode.c.h; path = TNNFPSCounter.h; sourceTree = "<group>"; };
		9D71E79824C4E92A00074C1A /* synset.txt */ = {isa = PBXFileReference; fileEncoding = 4; lastKnownFileType = text; path = synset.txt; sourceTree = "<group>"; };
		9D71E79924C4E92A00074C1A /* TNNImageClassifyController.h */ = {isa = PBXFileReference; fileEncoding = 4; lastKnownFileType = sourcecode.c.h; path = TNNImageClassifyController.h; sourceTree = "<group>"; };
		9D71E79A24C4E92A00074C1A /* TNNImageClassifyController.mm */ = {isa = PBXFileReference; fileEncoding = 4; lastKnownFileType = sourcecode.cpp.objcpp; path = TNNImageClassifyController.mm; sourceTree = "<group>"; };
		9D71E79B24C4E92A00074C1A /* tiger_cat.jpg */ = {isa = PBXFileReference; lastKnownFileType = image.jpeg; path = tiger_cat.jpg; sourceTree = "<group>"; };
		9D71E7A024C4F35A00074C1A /* TNNImageColourController.h */ = {isa = PBXFileReference; fileEncoding = 4; lastKnownFileType = sourcecode.c.h; path = TNNImageColourController.h; sourceTree = "<group>"; };
		9D71E7A124C4F35A00074C1A /* gray_00001.jpg */ = {isa = PBXFileReference; lastKnownFileType = image.jpeg; path = gray_00001.jpg; sourceTree = "<group>"; };
		9D71E7A224C4F35A00074C1A /* TNNImageColourController.mm */ = {isa = PBXFileReference; fileEncoding = 4; lastKnownFileType = sourcecode.cpp.objcpp; path = TNNImageColourController.mm; sourceTree = "<group>"; };
		9D71E7A624C560C800074C1A /* TNNObjectDetectorController.mm */ = {isa = PBXFileReference; fileEncoding = 4; lastKnownFileType = sourcecode.cpp.objcpp; path = TNNObjectDetectorController.mm; sourceTree = "<group>"; };
		9D71E7A724C560C800074C1A /* TNNObjectDetectorController.h */ = {isa = PBXFileReference; fileEncoding = 4; lastKnownFileType = sourcecode.c.h; path = TNNObjectDetectorController.h; sourceTree = "<group>"; };
		9D71E7A824C560C800074C1A /* 004545.jpg */ = {isa = PBXFileReference; lastKnownFileType = image.jpeg; path = 004545.jpg; sourceTree = "<group>"; };
		9D71E7B824C5685F00074C1A /* TNNYoloObjectDetectorController.h */ = {isa = PBXFileReference; fileEncoding = 4; lastKnownFileType = sourcecode.c.h; path = TNNYoloObjectDetectorController.h; sourceTree = "<group>"; };
		9D71E7B924C5685F00074C1A /* TNNYoloObjectDetectorController.mm */ = {isa = PBXFileReference; fileEncoding = 4; lastKnownFileType = sourcecode.cpp.objcpp; path = TNNYoloObjectDetectorController.mm; sourceTree = "<group>"; };
		9D71E7BA24C5685F00074C1A /* dog_cropped.jpg */ = {isa = PBXFileReference; lastKnownFileType = image.jpeg; path = dog_cropped.jpg; sourceTree = "<group>"; };
		9D71E7C124C5BE1200074C1A /* TNNViewModel.mm */ = {isa = PBXFileReference; fileEncoding = 4; lastKnownFileType = sourcecode.cpp.objcpp; path = TNNViewModel.mm; sourceTree = "<group>"; };
		9D71E7C224C5BE1200074C1A /* TNNViewModel.h */ = {isa = PBXFileReference; fileEncoding = 4; lastKnownFileType = sourcecode.c.h; path = TNNViewModel.h; sourceTree = "<group>"; };
		9D71E7C424C5BE7000074C1A /* TNNFaceDetectorViewModel.h */ = {isa = PBXFileReference; fileEncoding = 4; lastKnownFileType = sourcecode.c.h; path = TNNFaceDetectorViewModel.h; sourceTree = "<group>"; };
		9D71E7C524C5BE7000074C1A /* TNNFaceDetectorViewModel.mm */ = {isa = PBXFileReference; fileEncoding = 4; lastKnownFileType = sourcecode.cpp.objcpp; path = TNNFaceDetectorViewModel.mm; sourceTree = "<group>"; };
		9D71E7C724C5D1A600074C1A /* TNNSSDObjectDetectorViewModel.mm */ = {isa = PBXFileReference; fileEncoding = 4; lastKnownFileType = sourcecode.cpp.objcpp; path = TNNSSDObjectDetectorViewModel.mm; sourceTree = "<group>"; };
		9D71E7C824C5D1A600074C1A /* TNNSSDObjectDetectorViewModel.h */ = {isa = PBXFileReference; fileEncoding = 4; lastKnownFileType = sourcecode.c.h; path = TNNSSDObjectDetectorViewModel.h; sourceTree = "<group>"; };
		9D71E7CA24C8404100074C1A /* TNNYoloObjectDetectorViewModel.h */ = {isa = PBXFileReference; fileEncoding = 4; lastKnownFileType = sourcecode.c.h; path = TNNYoloObjectDetectorViewModel.h; sourceTree = "<group>"; };
		9D71E7CB24C8404100074C1A /* TNNYoloObjectDetectorViewModel.mm */ = {isa = PBXFileReference; fileEncoding = 4; lastKnownFileType = sourcecode.cpp.objcpp; path = TNNYoloObjectDetectorViewModel.mm; sourceTree = "<group>"; };
		9D9187DD242C30D500DF2B79 /* TNNFaceDetectorController.h */ = {isa = PBXFileReference; fileEncoding = 4; lastKnownFileType = sourcecode.c.h; path = TNNFaceDetectorController.h; sourceTree = "<group>"; };
		9D9187DE242C30D500DF2B79 /* test.jpg */ = {isa = PBXFileReference; lastKnownFileType = image.jpeg; path = test.jpg; sourceTree = "<group>"; };
		9D9187DF242C30D500DF2B79 /* TNNFaceDetectorController.mm */ = {isa = PBXFileReference; fileEncoding = 4; lastKnownFileType = sourcecode.cpp.objcpp; path = TNNFaceDetectorController.mm; sourceTree = "<group>"; };
		9D9187E5242C31B900DF2B79 /* ImageClassifier.h */ = {isa = PBXFileReference; fileEncoding = 4; lastKnownFileType = sourcecode.c.h; path = ImageClassifier.h; sourceTree = "<group>"; };
		9D9187E6242C31B900DF2B79 /* ImageClassifier.cc */ = {isa = PBXFileReference; fileEncoding = 4; lastKnownFileType = sourcecode.cpp.cpp; path = ImageClassifier.cc; sourceTree = "<group>"; };
		9D961FE8241163EE009B3FB1 /* TNNExamplesListController.h */ = {isa = PBXFileReference; fileEncoding = 4; lastKnownFileType = sourcecode.c.h; path = TNNExamplesListController.h; sourceTree = "<group>"; };
		9D961FE9241163EE009B3FB1 /* TNNExamplesListController.mm */ = {isa = PBXFileReference; fileEncoding = 4; lastKnownFileType = sourcecode.cpp.objcpp; path = TNNExamplesListController.mm; sourceTree = "<group>"; };
		9D961FEB24116548009B3FB1 /* RootNavController.mm */ = {isa = PBXFileReference; fileEncoding = 4; lastKnownFileType = sourcecode.cpp.objcpp; path = RootNavController.mm; sourceTree = "<group>"; };
		9D961FEC24116548009B3FB1 /* RootNavController.h */ = {isa = PBXFileReference; fileEncoding = 4; lastKnownFileType = sourcecode.c.h; path = RootNavController.h; sourceTree = "<group>"; };
		9DC7116024D0189D00FA71FA /* TNNBlazeFaceDetectorViewModel.mm */ = {isa = PBXFileReference; fileEncoding = 4; lastKnownFileType = sourcecode.cpp.objcpp; path = TNNBlazeFaceDetectorViewModel.mm; sourceTree = "<group>"; };
		9DC7116124D0189D00FA71FA /* TNNBlazeFaceDetectorViewModel.h */ = {isa = PBXFileReference; fileEncoding = 4; lastKnownFileType = sourcecode.c.h; path = TNNBlazeFaceDetectorViewModel.h; sourceTree = "<group>"; };
		9DD579EA23B5A20500A96E63 /* TNNExamples.app */ = {isa = PBXFileReference; explicitFileType = wrapper.application; includeInIndex = 0; path = TNNExamples.app; sourceTree = BUILT_PRODUCTS_DIR; };
		9DD579ED23B5A20500A96E63 /* AppDelegate.h */ = {isa = PBXFileReference; lastKnownFileType = sourcecode.c.h; path = AppDelegate.h; sourceTree = "<group>"; };
		9DD579EE23B5A20500A96E63 /* AppDelegate.mm */ = {isa = PBXFileReference; lastKnownFileType = sourcecode.cpp.objcpp; path = AppDelegate.mm; sourceTree = "<group>"; };
		9DD579F023B5A20500A96E63 /* SceneDelegate.h */ = {isa = PBXFileReference; lastKnownFileType = sourcecode.c.h; path = SceneDelegate.h; sourceTree = "<group>"; };
		9DD579F123B5A20500A96E63 /* SceneDelegate.mm */ = {isa = PBXFileReference; lastKnownFileType = sourcecode.cpp.objcpp; path = SceneDelegate.mm; sourceTree = "<group>"; };
		9DD579F323B5A20500A96E63 /* TNNExamplesController.h */ = {isa = PBXFileReference; lastKnownFileType = sourcecode.c.h; path = TNNExamplesController.h; sourceTree = "<group>"; };
		9DD579F423B5A20500A96E63 /* TNNExamplesController.mm */ = {isa = PBXFileReference; lastKnownFileType = sourcecode.cpp.objcpp; path = TNNExamplesController.mm; sourceTree = "<group>"; };
		9DD579F723B5A20500A96E63 /* Base */ = {isa = PBXFileReference; lastKnownFileType = file.storyboard; name = Base; path = Base.lproj/Main.storyboard; sourceTree = "<group>"; };
		9DD579F923B5A20E00A96E63 /* Assets.xcassets */ = {isa = PBXFileReference; lastKnownFileType = folder.assetcatalog; path = Assets.xcassets; sourceTree = "<group>"; };
		9DD579FC23B5A20E00A96E63 /* Base */ = {isa = PBXFileReference; lastKnownFileType = file.storyboard; name = Base; path = Base.lproj/LaunchScreen.storyboard; sourceTree = "<group>"; };
		9DD579FE23B5A20E00A96E63 /* Info.plist */ = {isa = PBXFileReference; lastKnownFileType = text.plist.xml; path = Info.plist; sourceTree = "<group>"; };
		9DD579FF23B5A20E00A96E63 /* main.m */ = {isa = PBXFileReference; lastKnownFileType = sourcecode.c.objc; path = main.m; sourceTree = "<group>"; };
		9DD57A0823B5A8C400A96E63 /* tnn.xcodeproj */ = {isa = PBXFileReference; lastKnownFileType = "wrapper.pb-project"; name = tnn.xcodeproj; path = ../../../platforms/ios/tnn.xcodeproj; sourceTree = "<group>"; };
		9DD57A1423B5ACEB00A96E63 /* CoreML.framework */ = {isa = PBXFileReference; lastKnownFileType = wrapper.framework; name = CoreML.framework; path = System/Library/Frameworks/CoreML.framework; sourceTree = SDKROOT; };
		9DD57A1623B5ACF900A96E63 /* Foundation.framework */ = {isa = PBXFileReference; lastKnownFileType = wrapper.framework; name = Foundation.framework; path = System/Library/Frameworks/Foundation.framework; sourceTree = SDKROOT; };
		9DD57A1823B5AD0100A96E63 /* Accelerate.framework */ = {isa = PBXFileReference; lastKnownFileType = wrapper.framework; name = Accelerate.framework; path = System/Library/Frameworks/Accelerate.framework; sourceTree = SDKROOT; };
		9DDED3092429A0BE000C09EA /* model */ = {isa = PBXFileReference; lastKnownFileType = folder; name = model; path = ../../../model; sourceTree = "<group>"; };
		9DDED30C2429A839000C09EA /* TNNSDKSample.cc */ = {isa = PBXFileReference; fileEncoding = 4; lastKnownFileType = sourcecode.cpp.cpp; path = TNNSDKSample.cc; sourceTree = "<group>"; };
		9DDED30D2429A839000C09EA /* TNNSDKSample.h */ = {isa = PBXFileReference; fileEncoding = 4; lastKnownFileType = sourcecode.c.h; path = TNNSDKSample.h; sourceTree = "<group>"; };
		9DDED30E2429A839000C09EA /* UltraFaceDetector.cc */ = {isa = PBXFileReference; fileEncoding = 4; lastKnownFileType = sourcecode.cpp.cpp; path = UltraFaceDetector.cc; sourceTree = "<group>"; };
		9DDED30F2429A839000C09EA /* UltraFaceDetector.h */ = {isa = PBXFileReference; fileEncoding = 4; lastKnownFileType = sourcecode.c.h; path = UltraFaceDetector.h; sourceTree = "<group>"; };
		9DF1A0B624A8987C00E1376D /* FaceGrayTransfer.h */ = {isa = PBXFileReference; fileEncoding = 4; lastKnownFileType = sourcecode.c.h; path = FaceGrayTransfer.h; sourceTree = "<group>"; };
		9DF1A0B724A8987C00E1376D /* FaceGrayTransfer.cc */ = {isa = PBXFileReference; fileEncoding = 4; lastKnownFileType = sourcecode.cpp.cpp; path = FaceGrayTransfer.cc; sourceTree = "<group>"; };
		D1330F46244AC2D900CEBF29 /* TNNCameraPreviewController.mm */ = {isa = PBXFileReference; fileEncoding = 4; lastKnownFileType = sourcecode.cpp.objcpp; path = TNNCameraPreviewController.mm; sourceTree = "<group>"; };
		D1330F48244AC30E00CEBF29 /* TNNCameraPreviewController.h */ = {isa = PBXFileReference; lastKnownFileType = sourcecode.c.h; path = TNNCameraPreviewController.h; sourceTree = "<group>"; };
		D1330F4A244AC4FA00CEBF29 /* TNNCameraVideoDevice.mm */ = {isa = PBXFileReference; fileEncoding = 4; lastKnownFileType = sourcecode.cpp.objcpp; path = TNNCameraVideoDevice.mm; sourceTree = "<group>"; };
		D1330F4B244AC4FA00CEBF29 /* TNNCameraVideoDevice.h */ = {isa = PBXFileReference; fileEncoding = 4; lastKnownFileType = sourcecode.c.h; path = TNNCameraVideoDevice.h; sourceTree = "<group>"; };
		D1330F4D244AFBFF00CEBF29 /* AVFoundation.framework */ = {isa = PBXFileReference; lastKnownFileType = wrapper.framework; name = AVFoundation.framework; path = System/Library/Frameworks/AVFoundation.framework; sourceTree = SDKROOT; };
		D18F1F1B244B4689002E71CA /* camera_rotate_fill.png */ = {isa = PBXFileReference; lastKnownFileType = image.png; path = camera_rotate_fill.png; sourceTree = "<group>"; };
		EC1B9AA624BC0B4B0003A742 /* ObjectDetectorYolo.h */ = {isa = PBXFileReference; lastKnownFileType = sourcecode.c.h; path = ObjectDetectorYolo.h; sourceTree = "<group>"; };
		EC1B9AA724BC0B7B0003A742 /* ObjectDetectorYolo.cc */ = {isa = PBXFileReference; lastKnownFileType = sourcecode.cpp.cpp; path = ObjectDetectorYolo.cc; sourceTree = "<group>"; };
		EC4E1B4D24C97A0500B88179 /* test_blazeface.jpg */ = {isa = PBXFileReference; lastKnownFileType = image.jpeg; path = test_blazeface.jpg; sourceTree = "<group>"; };
		EC4E1B4E24C97A0500B88179 /* TNNBlazefaceDetectorController.h */ = {isa = PBXFileReference; fileEncoding = 4; lastKnownFileType = sourcecode.c.h; path = TNNBlazefaceDetectorController.h; sourceTree = "<group>"; };
		EC4E1B4F24C97A0500B88179 /* TNNBlazefaceDetectorController.mm */ = {isa = PBXFileReference; fileEncoding = 4; lastKnownFileType = sourcecode.cpp.objcpp; path = TNNBlazefaceDetectorController.mm; sourceTree = "<group>"; };
		EC4E1B5224C97A5E00B88179 /* BlazeFaceDetector.cc */ = {isa = PBXFileReference; lastKnownFileType = sourcecode.cpp.cpp; path = BlazeFaceDetector.cc; sourceTree = "<group>"; };
		EC4E1B5324C97A5E00B88179 /* BlazeFaceDetector.h */ = {isa = PBXFileReference; lastKnownFileType = sourcecode.c.h; path = BlazeFaceDetector.h; sourceTree = "<group>"; };
		EC4E1B5524C994B400B88179 /* blazeface_anchors.txt */ = {isa = PBXFileReference; fileEncoding = 4; lastKnownFileType = text; path = blazeface_anchors.txt; sourceTree = "<group>"; };
		ECAD84F824D7F01E0074EA95 /* TNNFacemeshController.mm */ = {isa = PBXFileReference; lastKnownFileType = sourcecode.cpp.objcpp; path = TNNFacemeshController.mm; sourceTree = "<group>"; };
		ECAD84FA24D7F0400074EA95 /* TNNFacemeshController.h */ = {isa = PBXFileReference; lastKnownFileType = sourcecode.c.h; path = TNNFacemeshController.h; sourceTree = "<group>"; };
		ECAD84FB24D7F0AE0074EA95 /* Facemesh.cc */ = {isa = PBXFileReference; lastKnownFileType = sourcecode.cpp.cpp; path = Facemesh.cc; sourceTree = "<group>"; };
		ECAD84FC24D7F0AE0074EA95 /* Facemesh.h */ = {isa = PBXFileReference; lastKnownFileType = sourcecode.c.h; path = Facemesh.h; sourceTree = "<group>"; };
		ECAD84FE24D801690074EA95 /* test_facemesh.jpg */ = {isa = PBXFileReference; lastKnownFileType = image.jpeg; path = test_facemesh.jpg; sourceTree = "<group>"; };
<<<<<<< HEAD
=======
		ECD14A002505F88C00271443 /* FaceDetectMesh.cc */ = {isa = PBXFileReference; lastKnownFileType = sourcecode.cpp.cpp; path = FaceDetectMesh.cc; sourceTree = "<group>"; };
		ECD14A012505F88C00271443 /* FaceDetectMesh.h */ = {isa = PBXFileReference; lastKnownFileType = sourcecode.c.h; path = FaceDetectMesh.h; sourceTree = "<group>"; };
		ECD14A032505FE1700271443 /* TNNFaceDetectMeshViewModel.mm */ = {isa = PBXFileReference; lastKnownFileType = sourcecode.cpp.objcpp; path = TNNFaceDetectMeshViewModel.mm; sourceTree = "<group>"; };
		ECD14A052505FE3100271443 /* TNNFaceDetectMeshViewModel.h */ = {isa = PBXFileReference; lastKnownFileType = sourcecode.c.h; path = TNNFaceDetectMeshViewModel.h; sourceTree = "<group>"; };
		ECEC5DB024FFCC6C0044DDF1 /* YoutuFaceAlign.h */ = {isa = PBXFileReference; fileEncoding = 4; lastKnownFileType = sourcecode.c.h; path = YoutuFaceAlign.h; sourceTree = "<group>"; };
		ECEC5DB124FFCC6C0044DDF1 /* YoutuFaceAlign.cc */ = {isa = PBXFileReference; fileEncoding = 4; lastKnownFileType = sourcecode.cpp.cpp; path = YoutuFaceAlign.cc; sourceTree = "<group>"; };
		ECEC61B124FFD5820044DDF1 /* TNNYoutuFaceAlignController.mm */ = {isa = PBXFileReference; fileEncoding = 4; lastKnownFileType = sourcecode.cpp.objcpp; path = TNNYoutuFaceAlignController.mm; sourceTree = "<group>"; };
		ECEC61B224FFD5820044DDF1 /* TNNYoutuFaceAlignController.h */ = {isa = PBXFileReference; fileEncoding = 4; lastKnownFileType = sourcecode.c.h; path = TNNYoutuFaceAlignController.h; sourceTree = "<group>"; };
		ECEC61B324FFD5820044DDF1 /* mean_pts_phase2.txt */ = {isa = PBXFileReference; fileEncoding = 4; lastKnownFileType = text; path = mean_pts_phase2.txt; sourceTree = "<group>"; };
		ECEC61B424FFD5820044DDF1 /* mean_pts_phase1.txt */ = {isa = PBXFileReference; fileEncoding = 4; lastKnownFileType = text; path = mean_pts_phase1.txt; sourceTree = "<group>"; };
>>>>>>> 5d152b1f
		ECEF96D924AED3980094CB8B /* ObjectDetectorSSD.h */ = {isa = PBXFileReference; lastKnownFileType = sourcecode.c.h; path = ObjectDetectorSSD.h; sourceTree = "<group>"; };
		ECEF96DC24AED66C0094CB8B /* ObjectDetectorSSD.cc */ = {isa = PBXFileReference; fileEncoding = 4; lastKnownFileType = sourcecode.cpp.cpp; path = ObjectDetectorSSD.cc; sourceTree = "<group>"; };
/* End PBXFileReference section */

/* Begin PBXFrameworksBuildPhase section */
		9DD579E723B5A20500A96E63 /* Frameworks */ = {
			isa = PBXFrameworksBuildPhase;
			buildActionMask = 2147483647;
			files = (
				D1330F4E244AFBFF00CEBF29 /* AVFoundation.framework in Frameworks */,
				9D6A9F5F24268DD3000A5417 /* CoreMedia.framework in Frameworks */,
				9DD57A1923B5AD0100A96E63 /* Accelerate.framework in Frameworks */,
				9DD57A1723B5ACF900A96E63 /* Foundation.framework in Frameworks */,
				9DD57A1523B5ACEB00A96E63 /* CoreML.framework in Frameworks */,
				9DD57A1123B5A8D000A96E63 /* tnn.framework in Frameworks */,
			);
			runOnlyForDeploymentPostprocessing = 0;
		};
/* End PBXFrameworksBuildPhase section */

/* Begin PBXGroup section */
		9D71E79724C4E92A00074C1A /* TNNImageClassifyController */ = {
			isa = PBXGroup;
			children = (
				9D71E79824C4E92A00074C1A /* synset.txt */,
				9D71E79924C4E92A00074C1A /* TNNImageClassifyController.h */,
				9D71E79A24C4E92A00074C1A /* TNNImageClassifyController.mm */,
				9D71E79B24C4E92A00074C1A /* tiger_cat.jpg */,
			);
			path = TNNImageClassifyController;
			sourceTree = "<group>";
		};
		9D71E79F24C4F35A00074C1A /* TNNImageColourController */ = {
			isa = PBXGroup;
			children = (
				9D71E7A024C4F35A00074C1A /* TNNImageColourController.h */,
				9D71E7A124C4F35A00074C1A /* gray_00001.jpg */,
				9D71E7A224C4F35A00074C1A /* TNNImageColourController.mm */,
			);
			path = TNNImageColourController;
			sourceTree = "<group>";
		};
		9D71E7A524C560C800074C1A /* TNNObjectDetectorController */ = {
			isa = PBXGroup;
			children = (
				9D71E7A624C560C800074C1A /* TNNObjectDetectorController.mm */,
				9D71E7A724C560C800074C1A /* TNNObjectDetectorController.h */,
				9D71E7A824C560C800074C1A /* 004545.jpg */,
			);
			path = TNNObjectDetectorController;
			sourceTree = "<group>";
		};
		9D71E7B724C5685F00074C1A /* TNNYoloObjectDetectorController */ = {
			isa = PBXGroup;
			children = (
				9D71E7B824C5685F00074C1A /* TNNYoloObjectDetectorController.h */,
				9D71E7B924C5685F00074C1A /* TNNYoloObjectDetectorController.mm */,
				9D71E7BA24C5685F00074C1A /* dog_cropped.jpg */,
			);
			path = TNNYoloObjectDetectorController;
			sourceTree = "<group>";
		};
		9D71E7C024C5BE1200074C1A /* TNNViewModel */ = {
			isa = PBXGroup;
			children = (
<<<<<<< HEAD
=======
				9D49E7A02504BA1D00DD81D7 /* TNNFaceDetectAlignerViewModel.h */,
				9D49E79F2504BA1D00DD81D7 /* TNNFaceDetectAlignerViewModel.mm */,
>>>>>>> 5d152b1f
				9DC7116124D0189D00FA71FA /* TNNBlazeFaceDetectorViewModel.h */,
				9DC7116024D0189D00FA71FA /* TNNBlazeFaceDetectorViewModel.mm */,
				9D71E7CA24C8404100074C1A /* TNNYoloObjectDetectorViewModel.h */,
				9D71E7CB24C8404100074C1A /* TNNYoloObjectDetectorViewModel.mm */,
				9D71E7C824C5D1A600074C1A /* TNNSSDObjectDetectorViewModel.h */,
				9D71E7C724C5D1A600074C1A /* TNNSSDObjectDetectorViewModel.mm */,
				9D71E7C424C5BE7000074C1A /* TNNFaceDetectorViewModel.h */,
				9D71E7C524C5BE7000074C1A /* TNNFaceDetectorViewModel.mm */,
				9D71E7C124C5BE1200074C1A /* TNNViewModel.mm */,
				9D71E7C224C5BE1200074C1A /* TNNViewModel.h */,
<<<<<<< HEAD
=======
				ECD14A032505FE1700271443 /* TNNFaceDetectMeshViewModel.mm */,
				ECD14A052505FE3100271443 /* TNNFaceDetectMeshViewModel.h */,
>>>>>>> 5d152b1f
			);
			path = TNNViewModel;
			sourceTree = "<group>";
		};
		9D9187DC242C30D500DF2B79 /* TNNFaceDetectorController */ = {
			isa = PBXGroup;
			children = (
				9D9187DD242C30D500DF2B79 /* TNNFaceDetectorController.h */,
				9D9187DE242C30D500DF2B79 /* test.jpg */,
				9D9187DF242C30D500DF2B79 /* TNNFaceDetectorController.mm */,
			);
			path = TNNFaceDetectorController;
			sourceTree = "<group>";
		};
		9DD579E123B5A20500A96E63 = {
			isa = PBXGroup;
			children = (
				9DD579EC23B5A20500A96E63 /* TNNExamples */,
				9DD579EB23B5A20500A96E63 /* Products */,
				9DD57A1023B5A8D000A96E63 /* Frameworks */,
			);
			sourceTree = "<group>";
		};
		9DD579EB23B5A20500A96E63 /* Products */ = {
			isa = PBXGroup;
			children = (
				9DD579EA23B5A20500A96E63 /* TNNExamples.app */,
			);
			name = Products;
			sourceTree = "<group>";
		};
		9DD579EC23B5A20500A96E63 /* TNNExamples */ = {
			isa = PBXGroup;
			children = (
				ECEC5DC124FFD57E0044DDF1 /* TNNYoutuFaceAlignController */,
				9DD57A0823B5A8C400A96E63 /* tnn.xcodeproj */,
				9DDED30B2429A839000C09EA /* samples */,
				9DDED3092429A0BE000C09EA /* model */,
				9DD579ED23B5A20500A96E63 /* AppDelegate.h */,
				9DD579EE23B5A20500A96E63 /* AppDelegate.mm */,
				9DD579F023B5A20500A96E63 /* SceneDelegate.h */,
				9DD579F123B5A20500A96E63 /* SceneDelegate.mm */,
				9D961FEC24116548009B3FB1 /* RootNavController.h */,
				9D961FEB24116548009B3FB1 /* RootNavController.mm */,
				9DD579F323B5A20500A96E63 /* TNNExamplesController.h */,
				9DD579F423B5A20500A96E63 /* TNNExamplesController.mm */,
				9D961FE8241163EE009B3FB1 /* TNNExamplesListController.h */,
				9D961FE9241163EE009B3FB1 /* TNNExamplesListController.mm */,
				ECAD84F724D7EFCC0074EA95 /* TNNFacemeshController */,
				EC4E1B4C24C97A0500B88179 /* TNNBlazefaceDetectorController */,
				9D71E7B724C5685F00074C1A /* TNNYoloObjectDetectorController */,
				9D71E7A524C560C800074C1A /* TNNObjectDetectorController */,
				9D71E79F24C4F35A00074C1A /* TNNImageColourController */,
				9D71E79724C4E92A00074C1A /* TNNImageClassifyController */,
				D1330F45244AC2D900CEBF29 /* TNNCameraPreviewController */,
				9D9187DC242C30D500DF2B79 /* TNNFaceDetectorController */,
				9DD579F923B5A20E00A96E63 /* Assets.xcassets */,
				9DD579F623B5A20500A96E63 /* Main.storyboard */,
				9DD579FB23B5A20E00A96E63 /* LaunchScreen.storyboard */,
				9DD579FE23B5A20E00A96E63 /* Info.plist */,
				9DD579FF23B5A20E00A96E63 /* main.m */,
				9D449863241D2D3A003FBAA2 /* UIImage+Utility.h */,
				9D449864241D2D56003FBAA2 /* UIImage+Utility.mm */,
			);
			path = TNNExamples;
			sourceTree = "<group>";
		};
		9DD57A0923B5A8C400A96E63 /* Products */ = {
			isa = PBXGroup;
			children = (
				9DD57A0D23B5A8C400A96E63 /* tnn.framework */,
			);
			name = Products;
			sourceTree = "<group>";
		};
		9DD57A1023B5A8D000A96E63 /* Frameworks */ = {
			isa = PBXGroup;
			children = (
				D1330F4D244AFBFF00CEBF29 /* AVFoundation.framework */,
				9D6A9F5E24268DD3000A5417 /* CoreMedia.framework */,
				9D6A9F5C24268DBF000A5417 /* CoreImage.framework */,
				9DD57A1823B5AD0100A96E63 /* Accelerate.framework */,
				9DD57A1623B5ACF900A96E63 /* Foundation.framework */,
				9DD57A1423B5ACEB00A96E63 /* CoreML.framework */,
			);
			name = Frameworks;
			sourceTree = "<group>";
		};
		9DDED30B2429A839000C09EA /* samples */ = {
			isa = PBXGroup;
			children = (
<<<<<<< HEAD
=======
				9D49E7A22504BB5D00DD81D7 /* FaceDetectAligner.cc */,
				9D49E7A32504BB5D00DD81D7 /* FaceDetectAligner.h */,
				ECEC5DB124FFCC6C0044DDF1 /* YoutuFaceAlign.cc */,
				ECEC5DB024FFCC6C0044DDF1 /* YoutuFaceAlign.h */,
>>>>>>> 5d152b1f
				9D71E79124C1980700074C1A /* TNNFPSCounter.cc */,
				9D71E79224C1980700074C1A /* TNNFPSCounter.h */,
				9DF1A0B724A8987C00E1376D /* FaceGrayTransfer.cc */,
				9DF1A0B624A8987C00E1376D /* FaceGrayTransfer.h */,
				9DDED30C2429A839000C09EA /* TNNSDKSample.cc */,
				9DDED30D2429A839000C09EA /* TNNSDKSample.h */,
				9DDED30E2429A839000C09EA /* UltraFaceDetector.cc */,
				9DDED30F2429A839000C09EA /* UltraFaceDetector.h */,
				9D9187E6242C31B900DF2B79 /* ImageClassifier.cc */,
				9D9187E5242C31B900DF2B79 /* ImageClassifier.h */,
<<<<<<< HEAD
				ECEF96D924AED3980094CB8B /* ObjectDetectorSSD.h */,
				ECEF96DC24AED66C0094CB8B /* ObjectDetectorSSD.cc */,
				EC1B9AA624BC0B4B0003A742 /* ObjectDetectorYolo.h */,
				EC1B9AA724BC0B7B0003A742 /* ObjectDetectorYolo.cc */,
=======
				ECEF96DC24AED66C0094CB8B /* ObjectDetectorSSD.cc */,
				ECEF96D924AED3980094CB8B /* ObjectDetectorSSD.h */,
				EC1B9AA724BC0B7B0003A742 /* ObjectDetectorYolo.cc */,
				EC1B9AA624BC0B4B0003A742 /* ObjectDetectorYolo.h */,
>>>>>>> 5d152b1f
				EC4E1B5224C97A5E00B88179 /* BlazeFaceDetector.cc */,
				EC4E1B5324C97A5E00B88179 /* BlazeFaceDetector.h */,
				ECAD84FB24D7F0AE0074EA95 /* Facemesh.cc */,
				ECAD84FC24D7F0AE0074EA95 /* Facemesh.h */,
<<<<<<< HEAD
=======
				ECD14A002505F88C00271443 /* FaceDetectMesh.cc */,
				ECD14A012505F88C00271443 /* FaceDetectMesh.h */,
>>>>>>> 5d152b1f
			);
			name = samples;
			path = ../../samples;
			sourceTree = "<group>";
		};
		D1330F45244AC2D900CEBF29 /* TNNCameraPreviewController */ = {
			isa = PBXGroup;
			children = (
				9D71E7C024C5BE1200074C1A /* TNNViewModel */,
				D1330F49244AC4FA00CEBF29 /* CameraDevice */,
				D1330F46244AC2D900CEBF29 /* TNNCameraPreviewController.mm */,
				D1330F48244AC30E00CEBF29 /* TNNCameraPreviewController.h */,
			);
			path = TNNCameraPreviewController;
			sourceTree = "<group>";
		};
		D1330F49244AC4FA00CEBF29 /* CameraDevice */ = {
			isa = PBXGroup;
			children = (
				D18F1F1B244B4689002E71CA /* camera_rotate_fill.png */,
				D1330F4B244AC4FA00CEBF29 /* TNNCameraVideoDevice.h */,
				D1330F4A244AC4FA00CEBF29 /* TNNCameraVideoDevice.mm */,
				9D71E78924C0AF4200074C1A /* TNNBoundingBox.h */,
				9D71E78A24C0AF4200074C1A /* TNNBoundingBox.mm */,
			);
			path = CameraDevice;
			sourceTree = "<group>";
		};
		EC4E1B4C24C97A0500B88179 /* TNNBlazefaceDetectorController */ = {
			isa = PBXGroup;
			children = (
				EC4E1B5524C994B400B88179 /* blazeface_anchors.txt */,
				EC4E1B4D24C97A0500B88179 /* test_blazeface.jpg */,
				EC4E1B4E24C97A0500B88179 /* TNNBlazefaceDetectorController.h */,
				EC4E1B4F24C97A0500B88179 /* TNNBlazefaceDetectorController.mm */,
			);
			path = TNNBlazefaceDetectorController;
			sourceTree = "<group>";
		};
		ECAD84F724D7EFCC0074EA95 /* TNNFacemeshController */ = {
			isa = PBXGroup;
			children = (
				ECAD84FE24D801690074EA95 /* test_facemesh.jpg */,
				ECAD84F824D7F01E0074EA95 /* TNNFacemeshController.mm */,
				ECAD84FA24D7F0400074EA95 /* TNNFacemeshController.h */,
			);
			path = TNNFacemeshController;
			sourceTree = "<group>";
		};
<<<<<<< HEAD
=======
		ECEC5DC124FFD57E0044DDF1 /* TNNYoutuFaceAlignController */ = {
			isa = PBXGroup;
			children = (
				ECEC61B124FFD5820044DDF1 /* TNNYoutuFaceAlignController.mm */,
				ECEC61B224FFD5820044DDF1 /* TNNYoutuFaceAlignController.h */,
				ECEC61B324FFD5820044DDF1 /* mean_pts_phase2.txt */,
				ECEC61B424FFD5820044DDF1 /* mean_pts_phase1.txt */,
			);
			path = TNNYoutuFaceAlignController;
			sourceTree = "<group>";
		};
>>>>>>> 5d152b1f
/* End PBXGroup section */

/* Begin PBXNativeTarget section */
		9DD579E923B5A20500A96E63 /* TNNExamples */ = {
			isa = PBXNativeTarget;
			buildConfigurationList = 9DD57A0323B5A20E00A96E63 /* Build configuration list for PBXNativeTarget "TNNExamples" */;
			buildPhases = (
				9DD579E623B5A20500A96E63 /* Sources */,
				9DD579E723B5A20500A96E63 /* Frameworks */,
				9DD579E823B5A20500A96E63 /* Resources */,
				9DD57A1323B5A91700A96E63 /* ShellScript */,
			);
			buildRules = (
			);
			dependencies = (
				9DD57A0F23B5A8CB00A96E63 /* PBXTargetDependency */,
			);
			name = TNNExamples;
			productName = TNNExamples;
			productReference = 9DD579EA23B5A20500A96E63 /* TNNExamples.app */;
			productType = "com.apple.product-type.application";
		};
/* End PBXNativeTarget section */

/* Begin PBXProject section */
		9DD579E223B5A20500A96E63 /* Project object */ = {
			isa = PBXProject;
			attributes = {
				LastUpgradeCheck = 1130;
				ORGANIZATIONNAME = tencent;
				TargetAttributes = {
					9DD579E923B5A20500A96E63 = {
						CreatedOnToolsVersion = 11.3;
					};
				};
			};
			buildConfigurationList = 9DD579E523B5A20500A96E63 /* Build configuration list for PBXProject "TNNExamples" */;
			compatibilityVersion = "Xcode 9.3";
			developmentRegion = en;
			hasScannedForEncodings = 0;
			knownRegions = (
				en,
				Base,
			);
			mainGroup = 9DD579E123B5A20500A96E63;
			productRefGroup = 9DD579EB23B5A20500A96E63 /* Products */;
			projectDirPath = "";
			projectReferences = (
				{
					ProductGroup = 9DD57A0923B5A8C400A96E63 /* Products */;
					ProjectRef = 9DD57A0823B5A8C400A96E63 /* tnn.xcodeproj */;
				},
			);
			projectRoot = "";
			targets = (
				9DD579E923B5A20500A96E63 /* TNNExamples */,
			);
		};
/* End PBXProject section */

/* Begin PBXReferenceProxy section */
		9DD57A0D23B5A8C400A96E63 /* tnn.framework */ = {
			isa = PBXReferenceProxy;
			fileType = wrapper.framework;
			path = tnn.framework;
			remoteRef = 9DD57A0C23B5A8C400A96E63 /* PBXContainerItemProxy */;
			sourceTree = BUILT_PRODUCTS_DIR;
		};
/* End PBXReferenceProxy section */

/* Begin PBXResourcesBuildPhase section */
		9DD579E823B5A20500A96E63 /* Resources */ = {
			isa = PBXResourcesBuildPhase;
			buildActionMask = 2147483647;
			files = (
				9D71E7A324C4F35A00074C1A /* gray_00001.jpg in Resources */,
				EC4E1B5024C97A0600B88179 /* test_blazeface.jpg in Resources */,
				9DD579FD23B5A20E00A96E63 /* LaunchScreen.storyboard in Resources */,
				9D9187E3242C30D600DF2B79 /* test.jpg in Resources */,
				9D71E7B024C560C900074C1A /* 004545.jpg in Resources */,
				D18F1F1C244B4689002E71CA /* camera_rotate_fill.png in Resources */,
				9DDED30A2429A0BE000C09EA /* model in Resources */,
<<<<<<< HEAD
=======
				ECEC65AA24FFD5830044DDF1 /* mean_pts_phase2.txt in Resources */,
>>>>>>> 5d152b1f
				ECAD84FF24D801690074EA95 /* test_facemesh.jpg in Resources */,
				9D71E7BC24C5685F00074C1A /* dog_cropped.jpg in Resources */,
				9D71E79C24C4E92A00074C1A /* synset.txt in Resources */,
				9DD579FA23B5A20E00A96E63 /* Assets.xcassets in Resources */,
<<<<<<< HEAD
=======
				ECEC65AB24FFD5830044DDF1 /* mean_pts_phase1.txt in Resources */,
>>>>>>> 5d152b1f
				9D71E79E24C4E92A00074C1A /* tiger_cat.jpg in Resources */,
				EC4E1B5624C994B400B88179 /* blazeface_anchors.txt in Resources */,
				9DD579F823B5A20500A96E63 /* Main.storyboard in Resources */,
			);
			runOnlyForDeploymentPostprocessing = 0;
		};
/* End PBXResourcesBuildPhase section */

/* Begin PBXShellScriptBuildPhase section */
		9DD57A1323B5A91700A96E63 /* ShellScript */ = {
			isa = PBXShellScriptBuildPhase;
			buildActionMask = 2147483647;
			files = (
			);
			inputFileListPaths = (
			);
			inputPaths = (
			);
			outputFileListPaths = (
			);
			outputPaths = (
			);
			runOnlyForDeploymentPostprocessing = 0;
			shellPath = /bin/sh;
			shellScript = "echo $TARGET_BUILD_DIR\ncp $TARGET_BUILD_DIR/tnn.framework/default.metallib $TARGET_BUILD_DIR/$TARGET_NAME.app/tnn.metallib\n";
		};
/* End PBXShellScriptBuildPhase section */

/* Begin PBXSourcesBuildPhase section */
		9DD579E623B5A20500A96E63 /* Sources */ = {
			isa = PBXSourcesBuildPhase;
			buildActionMask = 2147483647;
			files = (
				9D71E79D24C4E92A00074C1A /* TNNImageClassifyController.mm in Sources */,
				9D71E7CC24C8404100074C1A /* TNNYoloObjectDetectorViewModel.mm in Sources */,
				9D71E7C324C5BE1200074C1A /* TNNViewModel.mm in Sources */,
				9DD579F523B5A20500A96E63 /* TNNExamplesController.mm in Sources */,
				9D71E7BB24C5685F00074C1A /* TNNYoloObjectDetectorController.mm in Sources */,
<<<<<<< HEAD
				9DC7116224D0189D00FA71FA /* TNNBlazeFaceDetectorViewModel.mm in Sources */,
				9DD579EF23B5A20500A96E63 /* AppDelegate.mm in Sources */,
				9D71E7C924C5D1A600074C1A /* TNNSSDObjectDetectorViewModel.mm in Sources */,
				9DD57A0023B5A20E00A96E63 /* main.m in Sources */,
				EC4E1B5124C97A0600B88179 /* TNNBlazefaceDetectorController.mm in Sources */,
				9DD579F223B5A20500A96E63 /* SceneDelegate.mm in Sources */,
				9D449865241D2D56003FBAA2 /* UIImage+Utility.mm in Sources */,
				9D71E7C624C5BE7000074C1A /* TNNFaceDetectorViewModel.mm in Sources */,
				9D71E7AF24C560C900074C1A /* TNNObjectDetectorController.mm in Sources */,
				9D961FEA241163EE009B3FB1 /* TNNExamplesListController.mm in Sources */,
				ECEF96DD24AED66D0094CB8B /* ObjectDetectorSSD.cc in Sources */,
=======
				ECEC5DB224FFCC6C0044DDF1 /* YoutuFaceAlign.cc in Sources */,
				9DC7116224D0189D00FA71FA /* TNNBlazeFaceDetectorViewModel.mm in Sources */,
				9DD579EF23B5A20500A96E63 /* AppDelegate.mm in Sources */,
				ECD14A022505F88C00271443 /* FaceDetectMesh.cc in Sources */,
				9D71E7C924C5D1A600074C1A /* TNNSSDObjectDetectorViewModel.mm in Sources */,
				9DD57A0023B5A20E00A96E63 /* main.m in Sources */,
				EC4E1B5124C97A0600B88179 /* TNNBlazefaceDetectorController.mm in Sources */,
				ECEC65A924FFD5830044DDF1 /* TNNYoutuFaceAlignController.mm in Sources */,
				9DD579F223B5A20500A96E63 /* SceneDelegate.mm in Sources */,
				9D449865241D2D56003FBAA2 /* UIImage+Utility.mm in Sources */,
				9D71E7C624C5BE7000074C1A /* TNNFaceDetectorViewModel.mm in Sources */,
				9D49E7A12504BA1D00DD81D7 /* TNNFaceDetectAlignerViewModel.mm in Sources */,
				ECD14A042505FE1700271443 /* TNNFaceDetectMeshViewModel.mm in Sources */,
				9D71E7AF24C560C900074C1A /* TNNObjectDetectorController.mm in Sources */,
				9D961FEA241163EE009B3FB1 /* TNNExamplesListController.mm in Sources */,
				ECEF96DD24AED66D0094CB8B /* ObjectDetectorSSD.cc in Sources */,
				9D49E7A42504BB5D00DD81D7 /* FaceDetectAligner.cc in Sources */,
>>>>>>> 5d152b1f
				ECAD84F924D7F01E0074EA95 /* TNNFacemeshController.mm in Sources */,
				9D9187E7242C31B900DF2B79 /* ImageClassifier.cc in Sources */,
				9D9187E4242C30D600DF2B79 /* TNNFaceDetectorController.mm in Sources */,
				EC4E1B5424C97A5E00B88179 /* BlazeFaceDetector.cc in Sources */,
				9D71E7A424C4F35A00074C1A /* TNNImageColourController.mm in Sources */,
				ECAD84FD24D7F0AE0074EA95 /* Facemesh.cc in Sources */,
				D1330F4C244AC4FA00CEBF29 /* TNNCameraVideoDevice.mm in Sources */,
				9D71E78B24C0AF4200074C1A /* TNNBoundingBox.mm in Sources */,
				9D961FED24116548009B3FB1 /* RootNavController.mm in Sources */,
				9DDED3112429A839000C09EA /* UltraFaceDetector.cc in Sources */,
				9DDED3102429A839000C09EA /* TNNSDKSample.cc in Sources */,
				D1330F47244AC2D900CEBF29 /* TNNCameraPreviewController.mm in Sources */,
				9DF1A0B824A8987C00E1376D /* FaceGrayTransfer.cc in Sources */,
				EC1B9AA824BC0B7B0003A742 /* ObjectDetectorYolo.cc in Sources */,
				9D71E79324C1980700074C1A /* TNNFPSCounter.cc in Sources */,
			);
			runOnlyForDeploymentPostprocessing = 0;
		};
/* End PBXSourcesBuildPhase section */

/* Begin PBXTargetDependency section */
		9DD57A0F23B5A8CB00A96E63 /* PBXTargetDependency */ = {
			isa = PBXTargetDependency;
			name = tnn;
			targetProxy = 9DD57A0E23B5A8CB00A96E63 /* PBXContainerItemProxy */;
		};
/* End PBXTargetDependency section */

/* Begin PBXVariantGroup section */
		9DD579F623B5A20500A96E63 /* Main.storyboard */ = {
			isa = PBXVariantGroup;
			children = (
				9DD579F723B5A20500A96E63 /* Base */,
			);
			name = Main.storyboard;
			sourceTree = "<group>";
		};
		9DD579FB23B5A20E00A96E63 /* LaunchScreen.storyboard */ = {
			isa = PBXVariantGroup;
			children = (
				9DD579FC23B5A20E00A96E63 /* Base */,
			);
			name = LaunchScreen.storyboard;
			sourceTree = "<group>";
		};
/* End PBXVariantGroup section */

/* Begin XCBuildConfiguration section */
		9DD57A0123B5A20E00A96E63 /* Debug */ = {
			isa = XCBuildConfiguration;
			buildSettings = {
				ALWAYS_SEARCH_USER_PATHS = NO;
				CLANG_ANALYZER_NONNULL = YES;
				CLANG_ANALYZER_NUMBER_OBJECT_CONVERSION = YES_AGGRESSIVE;
				CLANG_CXX_LANGUAGE_STANDARD = "gnu++14";
				CLANG_CXX_LIBRARY = "libc++";
				CLANG_ENABLE_MODULES = YES;
				CLANG_ENABLE_OBJC_ARC = YES;
				CLANG_ENABLE_OBJC_WEAK = YES;
				CLANG_WARN_BLOCK_CAPTURE_AUTORELEASING = YES;
				CLANG_WARN_BOOL_CONVERSION = YES;
				CLANG_WARN_COMMA = YES;
				CLANG_WARN_CONSTANT_CONVERSION = YES;
				CLANG_WARN_DEPRECATED_OBJC_IMPLEMENTATIONS = YES;
				CLANG_WARN_DIRECT_OBJC_ISA_USAGE = YES_ERROR;
				CLANG_WARN_DOCUMENTATION_COMMENTS = YES;
				CLANG_WARN_EMPTY_BODY = YES;
				CLANG_WARN_ENUM_CONVERSION = YES;
				CLANG_WARN_INFINITE_RECURSION = YES;
				CLANG_WARN_INT_CONVERSION = YES;
				CLANG_WARN_NON_LITERAL_NULL_CONVERSION = YES;
				CLANG_WARN_OBJC_IMPLICIT_RETAIN_SELF = YES;
				CLANG_WARN_OBJC_LITERAL_CONVERSION = YES;
				CLANG_WARN_OBJC_ROOT_CLASS = YES_ERROR;
				CLANG_WARN_RANGE_LOOP_ANALYSIS = YES;
				CLANG_WARN_STRICT_PROTOTYPES = YES;
				CLANG_WARN_SUSPICIOUS_MOVE = YES;
				CLANG_WARN_UNGUARDED_AVAILABILITY = YES_AGGRESSIVE;
				CLANG_WARN_UNREACHABLE_CODE = YES;
				CLANG_WARN__DUPLICATE_METHOD_MATCH = YES;
				COPY_PHASE_STRIP = NO;
				DEBUG_INFORMATION_FORMAT = dwarf;
				ENABLE_STRICT_OBJC_MSGSEND = YES;
				ENABLE_TESTABILITY = YES;
				GCC_C_LANGUAGE_STANDARD = gnu11;
				GCC_DYNAMIC_NO_PIC = NO;
				GCC_NO_COMMON_BLOCKS = YES;
				GCC_OPTIMIZATION_LEVEL = 0;
				GCC_PREPROCESSOR_DEFINITIONS = (
					"DEBUG=1",
					"$(inherited)",
				);
				GCC_WARN_64_TO_32_BIT_CONVERSION = YES;
				GCC_WARN_ABOUT_RETURN_TYPE = YES_ERROR;
				GCC_WARN_UNDECLARED_SELECTOR = YES;
				GCC_WARN_UNINITIALIZED_AUTOS = YES_AGGRESSIVE;
				GCC_WARN_UNUSED_FUNCTION = YES;
				GCC_WARN_UNUSED_VARIABLE = YES;
				IPHONEOS_DEPLOYMENT_TARGET = 13.2;
				MTL_ENABLE_DEBUG_INFO = INCLUDE_SOURCE;
				MTL_FAST_MATH = YES;
				ONLY_ACTIVE_ARCH = YES;
				SDKROOT = iphoneos;
			};
			name = Debug;
		};
		9DD57A0223B5A20E00A96E63 /* Release */ = {
			isa = XCBuildConfiguration;
			buildSettings = {
				ALWAYS_SEARCH_USER_PATHS = NO;
				CLANG_ANALYZER_NONNULL = YES;
				CLANG_ANALYZER_NUMBER_OBJECT_CONVERSION = YES_AGGRESSIVE;
				CLANG_CXX_LANGUAGE_STANDARD = "gnu++14";
				CLANG_CXX_LIBRARY = "libc++";
				CLANG_ENABLE_MODULES = YES;
				CLANG_ENABLE_OBJC_ARC = YES;
				CLANG_ENABLE_OBJC_WEAK = YES;
				CLANG_WARN_BLOCK_CAPTURE_AUTORELEASING = YES;
				CLANG_WARN_BOOL_CONVERSION = YES;
				CLANG_WARN_COMMA = YES;
				CLANG_WARN_CONSTANT_CONVERSION = YES;
				CLANG_WARN_DEPRECATED_OBJC_IMPLEMENTATIONS = YES;
				CLANG_WARN_DIRECT_OBJC_ISA_USAGE = YES_ERROR;
				CLANG_WARN_DOCUMENTATION_COMMENTS = YES;
				CLANG_WARN_EMPTY_BODY = YES;
				CLANG_WARN_ENUM_CONVERSION = YES;
				CLANG_WARN_INFINITE_RECURSION = YES;
				CLANG_WARN_INT_CONVERSION = YES;
				CLANG_WARN_NON_LITERAL_NULL_CONVERSION = YES;
				CLANG_WARN_OBJC_IMPLICIT_RETAIN_SELF = YES;
				CLANG_WARN_OBJC_LITERAL_CONVERSION = YES;
				CLANG_WARN_OBJC_ROOT_CLASS = YES_ERROR;
				CLANG_WARN_RANGE_LOOP_ANALYSIS = YES;
				CLANG_WARN_STRICT_PROTOTYPES = YES;
				CLANG_WARN_SUSPICIOUS_MOVE = YES;
				CLANG_WARN_UNGUARDED_AVAILABILITY = YES_AGGRESSIVE;
				CLANG_WARN_UNREACHABLE_CODE = YES;
				CLANG_WARN__DUPLICATE_METHOD_MATCH = YES;
				COPY_PHASE_STRIP = NO;
				DEBUG_INFORMATION_FORMAT = "dwarf-with-dsym";
				ENABLE_NS_ASSERTIONS = NO;
				ENABLE_STRICT_OBJC_MSGSEND = YES;
				GCC_C_LANGUAGE_STANDARD = gnu11;
				GCC_NO_COMMON_BLOCKS = YES;
				GCC_WARN_64_TO_32_BIT_CONVERSION = YES;
				GCC_WARN_ABOUT_RETURN_TYPE = YES_ERROR;
				GCC_WARN_UNDECLARED_SELECTOR = YES;
				GCC_WARN_UNINITIALIZED_AUTOS = YES_AGGRESSIVE;
				GCC_WARN_UNUSED_FUNCTION = YES;
				GCC_WARN_UNUSED_VARIABLE = YES;
				IPHONEOS_DEPLOYMENT_TARGET = 13.2;
				MTL_ENABLE_DEBUG_INFO = NO;
				MTL_FAST_MATH = YES;
				SDKROOT = iphoneos;
				VALIDATE_PRODUCT = YES;
			};
			name = Release;
		};
		9DD57A0423B5A20E00A96E63 /* Debug */ = {
			isa = XCBuildConfiguration;
			buildSettings = {
				ASSETCATALOG_COMPILER_APPICON_NAME = AppIcon;
				CODE_SIGN_STYLE = Automatic;
				DEVELOPMENT_TEAM = 63GW8TBRYS;
				ENABLE_BITCODE = NO;
				FRAMEWORK_SEARCH_PATHS = (
					"$(inherited)",
					"$(PROJECT_DIR)/TNNExamples",
				);
				HEADER_SEARCH_PATHS = "";
				INFOPLIST_FILE = TNNExamples/Info.plist;
				IPHONEOS_DEPLOYMENT_TARGET = 9.0;
				LD_RUNPATH_SEARCH_PATHS = (
					"$(inherited)",
					"@executable_path/Frameworks",
				);
				OTHER_LDFLAGS = (
					"-force_load",
					"$(BUILD_DIR)/$(CONFIGURATION)$(EFFECTIVE_PLATFORM_NAME)/tnn.framework/tnn",
				);
<<<<<<< HEAD
				PRODUCT_BUNDLE_IDENTIFIER = com.tencent.youtu.TNNExmaples321fsdf4;
=======
				PRODUCT_BUNDLE_IDENTIFIER = "com.tencent.youtu.TNNExmaples-devan";
>>>>>>> 5d152b1f
				PRODUCT_NAME = "$(TARGET_NAME)";
				TARGETED_DEVICE_FAMILY = "1,2";
				VALID_ARCHS = arm64;
			};
			name = Debug;
		};
		9DD57A0523B5A20E00A96E63 /* Release */ = {
			isa = XCBuildConfiguration;
			buildSettings = {
				ASSETCATALOG_COMPILER_APPICON_NAME = AppIcon;
				CODE_SIGN_STYLE = Automatic;
				DEVELOPMENT_TEAM = 63GW8TBRYS;
				ENABLE_BITCODE = NO;
				FRAMEWORK_SEARCH_PATHS = (
					"$(inherited)",
					"$(PROJECT_DIR)/TNNExamples",
				);
				HEADER_SEARCH_PATHS = "";
				INFOPLIST_FILE = TNNExamples/Info.plist;
				IPHONEOS_DEPLOYMENT_TARGET = 9.0;
				LD_RUNPATH_SEARCH_PATHS = (
					"$(inherited)",
					"@executable_path/Frameworks",
				);
				OTHER_LDFLAGS = (
					"-force_load",
					"$(BUILD_DIR)/$(CONFIGURATION)$(EFFECTIVE_PLATFORM_NAME)/tnn.framework/tnn",
				);
<<<<<<< HEAD
				PRODUCT_BUNDLE_IDENTIFIER = com.tencent.youtu.TNNExmaples321fsdf4;
=======
				PRODUCT_BUNDLE_IDENTIFIER = "com.tencent.youtu.TNNExmaples-devan";
>>>>>>> 5d152b1f
				PRODUCT_NAME = "$(TARGET_NAME)";
				TARGETED_DEVICE_FAMILY = "1,2";
				VALID_ARCHS = arm64;
			};
			name = Release;
		};
/* End XCBuildConfiguration section */

/* Begin XCConfigurationList section */
		9DD579E523B5A20500A96E63 /* Build configuration list for PBXProject "TNNExamples" */ = {
			isa = XCConfigurationList;
			buildConfigurations = (
				9DD57A0123B5A20E00A96E63 /* Debug */,
				9DD57A0223B5A20E00A96E63 /* Release */,
			);
			defaultConfigurationIsVisible = 0;
			defaultConfigurationName = Release;
		};
		9DD57A0323B5A20E00A96E63 /* Build configuration list for PBXNativeTarget "TNNExamples" */ = {
			isa = XCConfigurationList;
			buildConfigurations = (
				9DD57A0423B5A20E00A96E63 /* Debug */,
				9DD57A0523B5A20E00A96E63 /* Release */,
			);
			defaultConfigurationIsVisible = 0;
			defaultConfigurationName = Release;
		};
/* End XCConfigurationList section */
	};
	rootObject = 9DD579E223B5A20500A96E63 /* Project object */;
}<|MERGE_RESOLUTION|>--- conflicted
+++ resolved
@@ -59,15 +59,12 @@
 		ECAD84F924D7F01E0074EA95 /* TNNFacemeshController.mm in Sources */ = {isa = PBXBuildFile; fileRef = ECAD84F824D7F01E0074EA95 /* TNNFacemeshController.mm */; };
 		ECAD84FD24D7F0AE0074EA95 /* Facemesh.cc in Sources */ = {isa = PBXBuildFile; fileRef = ECAD84FB24D7F0AE0074EA95 /* Facemesh.cc */; };
 		ECAD84FF24D801690074EA95 /* test_facemesh.jpg in Resources */ = {isa = PBXBuildFile; fileRef = ECAD84FE24D801690074EA95 /* test_facemesh.jpg */; };
-<<<<<<< HEAD
-=======
 		ECD14A022505F88C00271443 /* FaceDetectMesh.cc in Sources */ = {isa = PBXBuildFile; fileRef = ECD14A002505F88C00271443 /* FaceDetectMesh.cc */; };
 		ECD14A042505FE1700271443 /* TNNFaceDetectMeshViewModel.mm in Sources */ = {isa = PBXBuildFile; fileRef = ECD14A032505FE1700271443 /* TNNFaceDetectMeshViewModel.mm */; };
 		ECEC5DB224FFCC6C0044DDF1 /* YoutuFaceAlign.cc in Sources */ = {isa = PBXBuildFile; fileRef = ECEC5DB124FFCC6C0044DDF1 /* YoutuFaceAlign.cc */; };
 		ECEC65A924FFD5830044DDF1 /* TNNYoutuFaceAlignController.mm in Sources */ = {isa = PBXBuildFile; fileRef = ECEC61B124FFD5820044DDF1 /* TNNYoutuFaceAlignController.mm */; };
 		ECEC65AA24FFD5830044DDF1 /* mean_pts_phase2.txt in Resources */ = {isa = PBXBuildFile; fileRef = ECEC61B324FFD5820044DDF1 /* mean_pts_phase2.txt */; };
 		ECEC65AB24FFD5830044DDF1 /* mean_pts_phase1.txt in Resources */ = {isa = PBXBuildFile; fileRef = ECEC61B424FFD5820044DDF1 /* mean_pts_phase1.txt */; };
->>>>>>> 5d152b1f
 		ECEF96DD24AED66D0094CB8B /* ObjectDetectorSSD.cc in Sources */ = {isa = PBXBuildFile; fileRef = ECEF96DC24AED66C0094CB8B /* ObjectDetectorSSD.cc */; };
 /* End PBXBuildFile section */
 
@@ -175,8 +172,6 @@
 		ECAD84FB24D7F0AE0074EA95 /* Facemesh.cc */ = {isa = PBXFileReference; lastKnownFileType = sourcecode.cpp.cpp; path = Facemesh.cc; sourceTree = "<group>"; };
 		ECAD84FC24D7F0AE0074EA95 /* Facemesh.h */ = {isa = PBXFileReference; lastKnownFileType = sourcecode.c.h; path = Facemesh.h; sourceTree = "<group>"; };
 		ECAD84FE24D801690074EA95 /* test_facemesh.jpg */ = {isa = PBXFileReference; lastKnownFileType = image.jpeg; path = test_facemesh.jpg; sourceTree = "<group>"; };
-<<<<<<< HEAD
-=======
 		ECD14A002505F88C00271443 /* FaceDetectMesh.cc */ = {isa = PBXFileReference; lastKnownFileType = sourcecode.cpp.cpp; path = FaceDetectMesh.cc; sourceTree = "<group>"; };
 		ECD14A012505F88C00271443 /* FaceDetectMesh.h */ = {isa = PBXFileReference; lastKnownFileType = sourcecode.c.h; path = FaceDetectMesh.h; sourceTree = "<group>"; };
 		ECD14A032505FE1700271443 /* TNNFaceDetectMeshViewModel.mm */ = {isa = PBXFileReference; lastKnownFileType = sourcecode.cpp.objcpp; path = TNNFaceDetectMeshViewModel.mm; sourceTree = "<group>"; };
@@ -187,7 +182,6 @@
 		ECEC61B224FFD5820044DDF1 /* TNNYoutuFaceAlignController.h */ = {isa = PBXFileReference; fileEncoding = 4; lastKnownFileType = sourcecode.c.h; path = TNNYoutuFaceAlignController.h; sourceTree = "<group>"; };
 		ECEC61B324FFD5820044DDF1 /* mean_pts_phase2.txt */ = {isa = PBXFileReference; fileEncoding = 4; lastKnownFileType = text; path = mean_pts_phase2.txt; sourceTree = "<group>"; };
 		ECEC61B424FFD5820044DDF1 /* mean_pts_phase1.txt */ = {isa = PBXFileReference; fileEncoding = 4; lastKnownFileType = text; path = mean_pts_phase1.txt; sourceTree = "<group>"; };
->>>>>>> 5d152b1f
 		ECEF96D924AED3980094CB8B /* ObjectDetectorSSD.h */ = {isa = PBXFileReference; lastKnownFileType = sourcecode.c.h; path = ObjectDetectorSSD.h; sourceTree = "<group>"; };
 		ECEF96DC24AED66C0094CB8B /* ObjectDetectorSSD.cc */ = {isa = PBXFileReference; fileEncoding = 4; lastKnownFileType = sourcecode.cpp.cpp; path = ObjectDetectorSSD.cc; sourceTree = "<group>"; };
 /* End PBXFileReference section */
@@ -253,11 +247,8 @@
 		9D71E7C024C5BE1200074C1A /* TNNViewModel */ = {
 			isa = PBXGroup;
 			children = (
-<<<<<<< HEAD
-=======
 				9D49E7A02504BA1D00DD81D7 /* TNNFaceDetectAlignerViewModel.h */,
 				9D49E79F2504BA1D00DD81D7 /* TNNFaceDetectAlignerViewModel.mm */,
->>>>>>> 5d152b1f
 				9DC7116124D0189D00FA71FA /* TNNBlazeFaceDetectorViewModel.h */,
 				9DC7116024D0189D00FA71FA /* TNNBlazeFaceDetectorViewModel.mm */,
 				9D71E7CA24C8404100074C1A /* TNNYoloObjectDetectorViewModel.h */,
@@ -268,11 +259,8 @@
 				9D71E7C524C5BE7000074C1A /* TNNFaceDetectorViewModel.mm */,
 				9D71E7C124C5BE1200074C1A /* TNNViewModel.mm */,
 				9D71E7C224C5BE1200074C1A /* TNNViewModel.h */,
-<<<<<<< HEAD
-=======
 				ECD14A032505FE1700271443 /* TNNFaceDetectMeshViewModel.mm */,
 				ECD14A052505FE3100271443 /* TNNFaceDetectMeshViewModel.h */,
->>>>>>> 5d152b1f
 			);
 			path = TNNViewModel;
 			sourceTree = "<group>";
@@ -364,13 +352,10 @@
 		9DDED30B2429A839000C09EA /* samples */ = {
 			isa = PBXGroup;
 			children = (
-<<<<<<< HEAD
-=======
 				9D49E7A22504BB5D00DD81D7 /* FaceDetectAligner.cc */,
 				9D49E7A32504BB5D00DD81D7 /* FaceDetectAligner.h */,
 				ECEC5DB124FFCC6C0044DDF1 /* YoutuFaceAlign.cc */,
 				ECEC5DB024FFCC6C0044DDF1 /* YoutuFaceAlign.h */,
->>>>>>> 5d152b1f
 				9D71E79124C1980700074C1A /* TNNFPSCounter.cc */,
 				9D71E79224C1980700074C1A /* TNNFPSCounter.h */,
 				9DF1A0B724A8987C00E1376D /* FaceGrayTransfer.cc */,
@@ -381,26 +366,16 @@
 				9DDED30F2429A839000C09EA /* UltraFaceDetector.h */,
 				9D9187E6242C31B900DF2B79 /* ImageClassifier.cc */,
 				9D9187E5242C31B900DF2B79 /* ImageClassifier.h */,
-<<<<<<< HEAD
-				ECEF96D924AED3980094CB8B /* ObjectDetectorSSD.h */,
-				ECEF96DC24AED66C0094CB8B /* ObjectDetectorSSD.cc */,
-				EC1B9AA624BC0B4B0003A742 /* ObjectDetectorYolo.h */,
-				EC1B9AA724BC0B7B0003A742 /* ObjectDetectorYolo.cc */,
-=======
 				ECEF96DC24AED66C0094CB8B /* ObjectDetectorSSD.cc */,
 				ECEF96D924AED3980094CB8B /* ObjectDetectorSSD.h */,
 				EC1B9AA724BC0B7B0003A742 /* ObjectDetectorYolo.cc */,
 				EC1B9AA624BC0B4B0003A742 /* ObjectDetectorYolo.h */,
->>>>>>> 5d152b1f
 				EC4E1B5224C97A5E00B88179 /* BlazeFaceDetector.cc */,
 				EC4E1B5324C97A5E00B88179 /* BlazeFaceDetector.h */,
 				ECAD84FB24D7F0AE0074EA95 /* Facemesh.cc */,
 				ECAD84FC24D7F0AE0074EA95 /* Facemesh.h */,
-<<<<<<< HEAD
-=======
 				ECD14A002505F88C00271443 /* FaceDetectMesh.cc */,
 				ECD14A012505F88C00271443 /* FaceDetectMesh.h */,
->>>>>>> 5d152b1f
 			);
 			name = samples;
 			path = ../../samples;
@@ -450,8 +425,6 @@
 			path = TNNFacemeshController;
 			sourceTree = "<group>";
 		};
-<<<<<<< HEAD
-=======
 		ECEC5DC124FFD57E0044DDF1 /* TNNYoutuFaceAlignController */ = {
 			isa = PBXGroup;
 			children = (
@@ -463,7 +436,6 @@
 			path = TNNYoutuFaceAlignController;
 			sourceTree = "<group>";
 		};
->>>>>>> 5d152b1f
 /* End PBXGroup section */
 
 /* Begin PBXNativeTarget section */
@@ -546,18 +518,12 @@
 				9D71E7B024C560C900074C1A /* 004545.jpg in Resources */,
 				D18F1F1C244B4689002E71CA /* camera_rotate_fill.png in Resources */,
 				9DDED30A2429A0BE000C09EA /* model in Resources */,
-<<<<<<< HEAD
-=======
 				ECEC65AA24FFD5830044DDF1 /* mean_pts_phase2.txt in Resources */,
->>>>>>> 5d152b1f
 				ECAD84FF24D801690074EA95 /* test_facemesh.jpg in Resources */,
 				9D71E7BC24C5685F00074C1A /* dog_cropped.jpg in Resources */,
 				9D71E79C24C4E92A00074C1A /* synset.txt in Resources */,
 				9DD579FA23B5A20E00A96E63 /* Assets.xcassets in Resources */,
-<<<<<<< HEAD
-=======
 				ECEC65AB24FFD5830044DDF1 /* mean_pts_phase1.txt in Resources */,
->>>>>>> 5d152b1f
 				9D71E79E24C4E92A00074C1A /* tiger_cat.jpg in Resources */,
 				EC4E1B5624C994B400B88179 /* blazeface_anchors.txt in Resources */,
 				9DD579F823B5A20500A96E63 /* Main.storyboard in Resources */,
@@ -596,19 +562,6 @@
 				9D71E7C324C5BE1200074C1A /* TNNViewModel.mm in Sources */,
 				9DD579F523B5A20500A96E63 /* TNNExamplesController.mm in Sources */,
 				9D71E7BB24C5685F00074C1A /* TNNYoloObjectDetectorController.mm in Sources */,
-<<<<<<< HEAD
-				9DC7116224D0189D00FA71FA /* TNNBlazeFaceDetectorViewModel.mm in Sources */,
-				9DD579EF23B5A20500A96E63 /* AppDelegate.mm in Sources */,
-				9D71E7C924C5D1A600074C1A /* TNNSSDObjectDetectorViewModel.mm in Sources */,
-				9DD57A0023B5A20E00A96E63 /* main.m in Sources */,
-				EC4E1B5124C97A0600B88179 /* TNNBlazefaceDetectorController.mm in Sources */,
-				9DD579F223B5A20500A96E63 /* SceneDelegate.mm in Sources */,
-				9D449865241D2D56003FBAA2 /* UIImage+Utility.mm in Sources */,
-				9D71E7C624C5BE7000074C1A /* TNNFaceDetectorViewModel.mm in Sources */,
-				9D71E7AF24C560C900074C1A /* TNNObjectDetectorController.mm in Sources */,
-				9D961FEA241163EE009B3FB1 /* TNNExamplesListController.mm in Sources */,
-				ECEF96DD24AED66D0094CB8B /* ObjectDetectorSSD.cc in Sources */,
-=======
 				ECEC5DB224FFCC6C0044DDF1 /* YoutuFaceAlign.cc in Sources */,
 				9DC7116224D0189D00FA71FA /* TNNBlazeFaceDetectorViewModel.mm in Sources */,
 				9DD579EF23B5A20500A96E63 /* AppDelegate.mm in Sources */,
@@ -626,7 +579,6 @@
 				9D961FEA241163EE009B3FB1 /* TNNExamplesListController.mm in Sources */,
 				ECEF96DD24AED66D0094CB8B /* ObjectDetectorSSD.cc in Sources */,
 				9D49E7A42504BB5D00DD81D7 /* FaceDetectAligner.cc in Sources */,
->>>>>>> 5d152b1f
 				ECAD84F924D7F01E0074EA95 /* TNNFacemeshController.mm in Sources */,
 				9D9187E7242C31B900DF2B79 /* ImageClassifier.cc in Sources */,
 				9D9187E4242C30D600DF2B79 /* TNNFaceDetectorController.mm in Sources */,
@@ -807,11 +759,7 @@
 					"-force_load",
 					"$(BUILD_DIR)/$(CONFIGURATION)$(EFFECTIVE_PLATFORM_NAME)/tnn.framework/tnn",
 				);
-<<<<<<< HEAD
-				PRODUCT_BUNDLE_IDENTIFIER = com.tencent.youtu.TNNExmaples321fsdf4;
-=======
 				PRODUCT_BUNDLE_IDENTIFIER = "com.tencent.youtu.TNNExmaples-devan";
->>>>>>> 5d152b1f
 				PRODUCT_NAME = "$(TARGET_NAME)";
 				TARGETED_DEVICE_FAMILY = "1,2";
 				VALID_ARCHS = arm64;
@@ -840,11 +788,7 @@
 					"-force_load",
 					"$(BUILD_DIR)/$(CONFIGURATION)$(EFFECTIVE_PLATFORM_NAME)/tnn.framework/tnn",
 				);
-<<<<<<< HEAD
-				PRODUCT_BUNDLE_IDENTIFIER = com.tencent.youtu.TNNExmaples321fsdf4;
-=======
 				PRODUCT_BUNDLE_IDENTIFIER = "com.tencent.youtu.TNNExmaples-devan";
->>>>>>> 5d152b1f
 				PRODUCT_NAME = "$(TARGET_NAME)";
 				TARGETED_DEVICE_FAMILY = "1,2";
 				VALID_ARCHS = arm64;
