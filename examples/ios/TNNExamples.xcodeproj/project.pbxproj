--- conflicted
+++ resolved
@@ -7,8 +7,6 @@
 	objects = {
 
 /* Begin PBXBuildFile section */
-		61B859CF24EBB7C000979BEC /* sample_timer.cc in Sources */ = {isa = PBXBuildFile; fileRef = 61B859C724EBB7C000979BEC /* sample_timer.cc */; };
-		61B859D024EBB7C000979BEC /* tnn_sdk_sample.cc in Sources */ = {isa = PBXBuildFile; fileRef = 61B859C824EBB7C000979BEC /* tnn_sdk_sample.cc */; };
 		61B859D124EBB7C000979BEC /* image_classifier.cc in Sources */ = {isa = PBXBuildFile; fileRef = 61B859C924EBB7C000979BEC /* image_classifier.cc */; };
 		61B859D224EBB7C000979BEC /* ultra_face_detector.cc in Sources */ = {isa = PBXBuildFile; fileRef = 61B859CD24EBB7C000979BEC /* ultra_face_detector.cc */; };
 		9D449865241D2D56003FBAA2 /* UIImage+Utility.mm in Sources */ = {isa = PBXBuildFile; fileRef = 9D449864241D2D56003FBAA2 /* UIImage+Utility.mm */; };
@@ -47,8 +45,6 @@
 		9DD57A1723B5ACF900A96E63 /* Foundation.framework in Frameworks */ = {isa = PBXBuildFile; fileRef = 9DD57A1623B5ACF900A96E63 /* Foundation.framework */; };
 		9DD57A1923B5AD0100A96E63 /* Accelerate.framework in Frameworks */ = {isa = PBXBuildFile; fileRef = 9DD57A1823B5AD0100A96E63 /* Accelerate.framework */; };
 		9DDED30A2429A0BE000C09EA /* model in Resources */ = {isa = PBXBuildFile; fileRef = 9DDED3092429A0BE000C09EA /* model */; };
-		9DDED3102429A839000C09EA /* TNNSDKSample.cc in Sources */ = {isa = PBXBuildFile; fileRef = 9DDED30C2429A839000C09EA /* TNNSDKSample.cc */; };
-		9DDED3112429A839000C09EA /* UltraFaceDetector.cc in Sources */ = {isa = PBXBuildFile; fileRef = 9DDED30E2429A839000C09EA /* UltraFaceDetector.cc */; };
 		9DF1A0B824A8987C00E1376D /* FaceGrayTransfer.cc in Sources */ = {isa = PBXBuildFile; fileRef = 9DF1A0B724A8987C00E1376D /* FaceGrayTransfer.cc */; };
 		D1330F47244AC2D900CEBF29 /* TNNCameraPreviewController.mm in Sources */ = {isa = PBXBuildFile; fileRef = D1330F46244AC2D900CEBF29 /* TNNCameraPreviewController.mm */; };
 		D1330F4C244AC4FA00CEBF29 /* TNNCameraVideoDevice.mm in Sources */ = {isa = PBXBuildFile; fileRef = D1330F4A244AC4FA00CEBF29 /* TNNCameraVideoDevice.mm */; };
@@ -89,14 +85,8 @@
 /* End PBXContainerItemProxy section */
 
 /* Begin PBXFileReference section */
-		61B859C724EBB7C000979BEC /* sample_timer.cc */ = {isa = PBXFileReference; fileEncoding = 4; lastKnownFileType = sourcecode.cpp.cpp; path = sample_timer.cc; sourceTree = "<group>"; };
-		61B859C824EBB7C000979BEC /* tnn_sdk_sample.cc */ = {isa = PBXFileReference; fileEncoding = 4; lastKnownFileType = sourcecode.cpp.cpp; path = tnn_sdk_sample.cc; sourceTree = "<group>"; };
 		61B859C924EBB7C000979BEC /* image_classifier.cc */ = {isa = PBXFileReference; fileEncoding = 4; lastKnownFileType = sourcecode.cpp.cpp; path = image_classifier.cc; sourceTree = "<group>"; };
-		61B859CA24EBB7C000979BEC /* image_classifier.h */ = {isa = PBXFileReference; fileEncoding = 4; lastKnownFileType = sourcecode.c.h; path = image_classifier.h; sourceTree = "<group>"; };
-		61B859CB24EBB7C000979BEC /* tnn_sdk_sample.h */ = {isa = PBXFileReference; fileEncoding = 4; lastKnownFileType = sourcecode.c.h; path = tnn_sdk_sample.h; sourceTree = "<group>"; };
-		61B859CC24EBB7C000979BEC /* sample_timer.h */ = {isa = PBXFileReference; fileEncoding = 4; lastKnownFileType = sourcecode.c.h; path = sample_timer.h; sourceTree = "<group>"; };
 		61B859CD24EBB7C000979BEC /* ultra_face_detector.cc */ = {isa = PBXFileReference; fileEncoding = 4; lastKnownFileType = sourcecode.cpp.cpp; path = ultra_face_detector.cc; sourceTree = "<group>"; };
-		61B859CE24EBB7C000979BEC /* ultra_face_detector.h */ = {isa = PBXFileReference; fileEncoding = 4; lastKnownFileType = sourcecode.c.h; path = ultra_face_detector.h; sourceTree = "<group>"; };
 		9D449863241D2D3A003FBAA2 /* UIImage+Utility.h */ = {isa = PBXFileReference; lastKnownFileType = sourcecode.c.h; path = "UIImage+Utility.h"; sourceTree = "<group>"; };
 		9D449864241D2D56003FBAA2 /* UIImage+Utility.mm */ = {isa = PBXFileReference; fileEncoding = 4; lastKnownFileType = sourcecode.cpp.objcpp; path = "UIImage+Utility.mm"; sourceTree = "<group>"; };
 		9D49E79F2504BA1D00DD81D7 /* TNNFaceDetectAlignerViewModel.mm */ = {isa = PBXFileReference; fileEncoding = 4; lastKnownFileType = sourcecode.cpp.objcpp; path = TNNFaceDetectAlignerViewModel.mm; sourceTree = "<group>"; };
@@ -290,6 +280,7 @@
 				9DD579EC23B5A20500A96E63 /* TNNExamples */,
 				9DD579EB23B5A20500A96E63 /* Products */,
 				9DD57A1023B5A8D000A96E63 /* Frameworks */,
+				EC2CF71C25078A2E00EE3899 /* Recovered References */,
 			);
 			sourceTree = "<group>";
 		};
@@ -373,8 +364,6 @@
 				9DDED30D2429A839000C09EA /* TNNSDKSample.h */,
 				9DDED30E2429A839000C09EA /* UltraFaceDetector.cc */,
 				9DDED30F2429A839000C09EA /* UltraFaceDetector.h */,
-				9D9187E6242C31B900DF2B79 /* ImageClassifier.cc */,
-				9D9187E5242C31B900DF2B79 /* ImageClassifier.h */,
 				ECEF96DC24AED66C0094CB8B /* ObjectDetectorSSD.cc */,
 				ECEF96D924AED3980094CB8B /* ObjectDetectorSSD.h */,
 				EC1B9AA724BC0B7B0003A742 /* ObjectDetectorYolo.cc */,
@@ -411,6 +400,15 @@
 				9D71E78A24C0AF4200074C1A /* TNNBoundingBox.mm */,
 			);
 			path = CameraDevice;
+			sourceTree = "<group>";
+		};
+		EC2CF71C25078A2E00EE3899 /* Recovered References */ = {
+			isa = PBXGroup;
+			children = (
+				61B859C924EBB7C000979BEC /* image_classifier.cc */,
+				61B859CD24EBB7C000979BEC /* ultra_face_detector.cc */,
+			);
+			name = "Recovered References";
 			sourceTree = "<group>";
 		};
 		EC4E1B4C24C97A0500B88179 /* TNNBlazefaceDetectorController */ = {
@@ -589,7 +587,6 @@
 				ECEF96DD24AED66D0094CB8B /* ObjectDetectorSSD.cc in Sources */,
 				9D49E7A42504BB5D00DD81D7 /* FaceDetectAligner.cc in Sources */,
 				ECAD84F924D7F01E0074EA95 /* TNNFacemeshController.mm in Sources */,
-				9D9187E7242C31B900DF2B79 /* ImageClassifier.cc in Sources */,
 				9D9187E4242C30D600DF2B79 /* TNNFaceDetectorController.mm in Sources */,
 				EC4E1B5424C97A5E00B88179 /* BlazeFaceDetector.cc in Sources */,
 				9D71E7A424C4F35A00074C1A /* TNNImageColourController.mm in Sources */,
@@ -751,11 +748,7 @@
 			buildSettings = {
 				ASSETCATALOG_COMPILER_APPICON_NAME = AppIcon;
 				CODE_SIGN_STYLE = Automatic;
-<<<<<<< HEAD
 				DEVELOPMENT_TEAM = 63GW8TBRYS;
-=======
-				DEVELOPMENT_TEAM = DAP3U7FBV9;
->>>>>>> 6c96d790
 				ENABLE_BITCODE = NO;
 				FRAMEWORK_SEARCH_PATHS = (
 					"$(inherited)",
@@ -784,11 +777,7 @@
 			buildSettings = {
 				ASSETCATALOG_COMPILER_APPICON_NAME = AppIcon;
 				CODE_SIGN_STYLE = Automatic;
-<<<<<<< HEAD
 				DEVELOPMENT_TEAM = 63GW8TBRYS;
-=======
-				DEVELOPMENT_TEAM = DAP3U7FBV9;
->>>>>>> 6c96d790
 				ENABLE_BITCODE = NO;
 				FRAMEWORK_SEARCH_PATHS = (
 					"$(inherited)",
