--- conflicted
+++ resolved
@@ -45,12 +45,9 @@
 		9DD57A1723B5ACF900A96E63 /* Foundation.framework in Frameworks */ = {isa = PBXBuildFile; fileRef = 9DD57A1623B5ACF900A96E63 /* Foundation.framework */; };
 		9DD57A1923B5AD0100A96E63 /* Accelerate.framework in Frameworks */ = {isa = PBXBuildFile; fileRef = 9DD57A1823B5AD0100A96E63 /* Accelerate.framework */; };
 		9DDED30A2429A0BE000C09EA /* model in Resources */ = {isa = PBXBuildFile; fileRef = 9DDED3092429A0BE000C09EA /* model */; };
-<<<<<<< HEAD
 		9DDED3102429A839000C09EA /* TNNSDKSample.cc in Sources */ = {isa = PBXBuildFile; fileRef = 9DDED30C2429A839000C09EA /* TNNSDKSample.cc */; };
 		9DDED3112429A839000C09EA /* UltraFaceDetector.cc in Sources */ = {isa = PBXBuildFile; fileRef = 9DDED30E2429A839000C09EA /* UltraFaceDetector.cc */; };
 		9DF1A0B824A8987C00E1376D /* FaceGrayTransfer.cc in Sources */ = {isa = PBXBuildFile; fileRef = 9DF1A0B724A8987C00E1376D /* FaceGrayTransfer.cc */; };
-=======
->>>>>>> 96674138
 		D1330F47244AC2D900CEBF29 /* TNNCameraPreviewController.mm in Sources */ = {isa = PBXBuildFile; fileRef = D1330F46244AC2D900CEBF29 /* TNNCameraPreviewController.mm */; };
 		D1330F4C244AC4FA00CEBF29 /* TNNCameraVideoDevice.mm in Sources */ = {isa = PBXBuildFile; fileRef = D1330F4A244AC4FA00CEBF29 /* TNNCameraVideoDevice.mm */; };
 		D1330F4E244AFBFF00CEBF29 /* AVFoundation.framework in Frameworks */ = {isa = PBXBuildFile; fileRef = D1330F4D244AFBFF00CEBF29 /* AVFoundation.framework */; };
@@ -147,15 +144,12 @@
 		9DD57A1623B5ACF900A96E63 /* Foundation.framework */ = {isa = PBXFileReference; lastKnownFileType = wrapper.framework; name = Foundation.framework; path = System/Library/Frameworks/Foundation.framework; sourceTree = SDKROOT; };
 		9DD57A1823B5AD0100A96E63 /* Accelerate.framework */ = {isa = PBXFileReference; lastKnownFileType = wrapper.framework; name = Accelerate.framework; path = System/Library/Frameworks/Accelerate.framework; sourceTree = SDKROOT; };
 		9DDED3092429A0BE000C09EA /* model */ = {isa = PBXFileReference; lastKnownFileType = folder; name = model; path = ../../../model; sourceTree = "<group>"; };
-<<<<<<< HEAD
 		9DDED30C2429A839000C09EA /* TNNSDKSample.cc */ = {isa = PBXFileReference; fileEncoding = 4; lastKnownFileType = sourcecode.cpp.cpp; path = TNNSDKSample.cc; sourceTree = "<group>"; };
 		9DDED30D2429A839000C09EA /* TNNSDKSample.h */ = {isa = PBXFileReference; fileEncoding = 4; lastKnownFileType = sourcecode.c.h; path = TNNSDKSample.h; sourceTree = "<group>"; };
 		9DDED30E2429A839000C09EA /* UltraFaceDetector.cc */ = {isa = PBXFileReference; fileEncoding = 4; lastKnownFileType = sourcecode.cpp.cpp; path = UltraFaceDetector.cc; sourceTree = "<group>"; };
 		9DDED30F2429A839000C09EA /* UltraFaceDetector.h */ = {isa = PBXFileReference; fileEncoding = 4; lastKnownFileType = sourcecode.c.h; path = UltraFaceDetector.h; sourceTree = "<group>"; };
 		9DF1A0B624A8987C00E1376D /* FaceGrayTransfer.h */ = {isa = PBXFileReference; fileEncoding = 4; lastKnownFileType = sourcecode.c.h; path = FaceGrayTransfer.h; sourceTree = "<group>"; };
 		9DF1A0B724A8987C00E1376D /* FaceGrayTransfer.cc */ = {isa = PBXFileReference; fileEncoding = 4; lastKnownFileType = sourcecode.cpp.cpp; path = FaceGrayTransfer.cc; sourceTree = "<group>"; };
-=======
->>>>>>> 96674138
 		D1330F46244AC2D900CEBF29 /* TNNCameraPreviewController.mm */ = {isa = PBXFileReference; fileEncoding = 4; lastKnownFileType = sourcecode.cpp.objcpp; path = TNNCameraPreviewController.mm; sourceTree = "<group>"; };
 		D1330F48244AC30E00CEBF29 /* TNNCameraPreviewController.h */ = {isa = PBXFileReference; lastKnownFileType = sourcecode.c.h; path = TNNCameraPreviewController.h; sourceTree = "<group>"; };
 		D1330F4A244AC4FA00CEBF29 /* TNNCameraVideoDevice.mm */ = {isa = PBXFileReference; fileEncoding = 4; lastKnownFileType = sourcecode.cpp.objcpp; path = TNNCameraVideoDevice.mm; sourceTree = "<group>"; };
@@ -340,7 +334,6 @@
 		9DDED30B2429A839000C09EA /* base */ = {
 			isa = PBXGroup;
 			children = (
-<<<<<<< HEAD
 				9D71E79124C1980700074C1A /* TNNFPSCounter.cc */,
 				9D71E79224C1980700074C1A /* TNNFPSCounter.h */,
 				9DF1A0B724A8987C00E1376D /* FaceGrayTransfer.cc */,
@@ -359,16 +352,6 @@
 				EC4E1B5324C97A5E00B88179 /* BlazeFaceDetector.h */,
 				ECAD84FB24D7F0AE0074EA95 /* Facemesh.cc */,
 				ECAD84FC24D7F0AE0074EA95 /* Facemesh.h */,
-=======
-				61B859C924EBB7C000979BEC /* image_classifier.cc */,
-				61B859CA24EBB7C000979BEC /* image_classifier.h */,
-				61B859C724EBB7C000979BEC /* sample_timer.cc */,
-				61B859CC24EBB7C000979BEC /* sample_timer.h */,
-				61B859C824EBB7C000979BEC /* tnn_sdk_sample.cc */,
-				61B859CB24EBB7C000979BEC /* tnn_sdk_sample.h */,
-				61B859CD24EBB7C000979BEC /* ultra_face_detector.cc */,
-				61B859CE24EBB7C000979BEC /* ultra_face_detector.h */,
->>>>>>> 96674138
 			);
 			name = base;
 			path = ../../base;
@@ -537,18 +520,12 @@
 			isa = PBXSourcesBuildPhase;
 			buildActionMask = 2147483647;
 			files = (
-<<<<<<< HEAD
 				9D71E79D24C4E92A00074C1A /* TNNImageClassifyController.mm in Sources */,
 				9D71E7CC24C8404100074C1A /* TNNYoloObjectDetectorViewModel.mm in Sources */,
 				9D71E7C324C5BE1200074C1A /* TNNViewModel.mm in Sources */,
 				9DD579F523B5A20500A96E63 /* TNNExamplesController.mm in Sources */,
 				9D71E7BB24C5685F00074C1A /* TNNYoloObjectDetectorController.mm in Sources */,
 				9DC7116224D0189D00FA71FA /* TNNBlazeFaceDetectorViewModel.mm in Sources */,
-=======
-				61B859D024EBB7C000979BEC /* tnn_sdk_sample.cc in Sources */,
-				9DD579F523B5A20500A96E63 /* TNNExamplesController.mm in Sources */,
-				61B859CF24EBB7C000979BEC /* sample_timer.cc in Sources */,
->>>>>>> 96674138
 				9DD579EF23B5A20500A96E63 /* AppDelegate.mm in Sources */,
 				9D71E7C924C5D1A600074C1A /* TNNSSDObjectDetectorViewModel.mm in Sources */,
 				9DD57A0023B5A20E00A96E63 /* main.m in Sources */,
@@ -558,13 +535,9 @@
 				9D71E7C624C5BE7000074C1A /* TNNFaceDetectorViewModel.mm in Sources */,
 				9D71E7AF24C560C900074C1A /* TNNObjectDetectorController.mm in Sources */,
 				9D961FEA241163EE009B3FB1 /* TNNExamplesListController.mm in Sources */,
-<<<<<<< HEAD
 				ECEF96DD24AED66D0094CB8B /* ObjectDetectorSSD.cc in Sources */,
 				ECAD84F924D7F01E0074EA95 /* TNNFacemeshController.mm in Sources */,
 				9D9187E7242C31B900DF2B79 /* ImageClassifier.cc in Sources */,
-=======
-				9D9187E1242C30D600DF2B79 /* TNNImageClassifyController.mm in Sources */,
->>>>>>> 96674138
 				9D9187E4242C30D600DF2B79 /* TNNFaceDetectorController.mm in Sources */,
 				EC4E1B5424C97A5E00B88179 /* BlazeFaceDetector.cc in Sources */,
 				9D71E7A424C4F35A00074C1A /* TNNImageColourController.mm in Sources */,
@@ -742,11 +715,7 @@
 					"-force_load",
 					"$(BUILD_DIR)/$(CONFIGURATION)$(EFFECTIVE_PLATFORM_NAME)/tnn.framework/tnn",
 				);
-<<<<<<< HEAD
 				PRODUCT_BUNDLE_IDENTIFIER = com.tencent.youtu.TNNExmaples321fsdf4;
-=======
-				PRODUCT_BUNDLE_IDENTIFIER = com.tencent.tnn.examples.21355;
->>>>>>> 96674138
 				PRODUCT_NAME = "$(TARGET_NAME)";
 				TARGETED_DEVICE_FAMILY = "1,2";
 				VALID_ARCHS = arm64;
@@ -774,11 +743,7 @@
 					"-force_load",
 					"$(BUILD_DIR)/$(CONFIGURATION)$(EFFECTIVE_PLATFORM_NAME)/tnn.framework/tnn",
 				);
-<<<<<<< HEAD
 				PRODUCT_BUNDLE_IDENTIFIER = com.tencent.youtu.TNNExmaples321fsdf4;
-=======
-				PRODUCT_BUNDLE_IDENTIFIER = com.tencent.tnn.examples.21355;
->>>>>>> 96674138
 				PRODUCT_NAME = "$(TARGET_NAME)";
 				TARGETED_DEVICE_FAMILY = "1,2";
 				VALID_ARCHS = arm64;
