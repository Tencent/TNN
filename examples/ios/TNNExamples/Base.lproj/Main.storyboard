<?xml version="1.0" encoding="UTF-8"?>
<document type="com.apple.InterfaceBuilder3.CocoaTouch.Storyboard.XIB" version="3.0" toolsVersion="16097" targetRuntime="iOS.CocoaTouch" propertyAccessControl="none" useAutolayout="YES" useTraitCollections="YES" useSafeAreas="YES" colorMatched="YES" initialViewController="1C3-Qb-WYm">
    <device id="retina4_7" orientation="portrait" appearance="light"/>
    <dependencies>
        <deployment identifier="iOS"/>
        <plugIn identifier="com.apple.InterfaceBuilder.IBCocoaTouchPlugin" version="16087"/>
        <capability name="Safe area layout guides" minToolsVersion="9.0"/>
        <capability name="documents saved in the Xcode 8 format" minToolsVersion="8.0"/>
    </dependencies>
    <scenes>
        <!--TNNFaceDetectorController-->
        <scene sceneID="tne-QT-ifu">
            <objects>
                <viewController storyboardIdentifier="TNNFaceDetectorController" id="BYZ-38-t0r" customClass="TNNFaceDetectorController" sceneMemberID="viewController">
                    <view key="view" contentMode="scaleToFill" id="8bC-Xf-vdC">
                        <rect key="frame" x="0.0" y="0.0" width="375" height="667"/>
                        <autoresizingMask key="autoresizingMask" widthSizable="YES" heightSizable="YES"/>
                        <subviews>
                            <button opaque="NO" contentMode="scaleToFill" fixedFrame="YES" contentHorizontalAlignment="center" contentVerticalAlignment="center" buttonType="roundedRect" lineBreakMode="middleTruncation" translatesAutoresizingMaskIntoConstraints="NO" id="hDg-pg-hHt">
                                <rect key="frame" x="187" y="583" width="120" height="40"/>
                                <autoresizingMask key="autoresizingMask" flexibleMinX="YES" flexibleMinY="YES"/>
                                <color key="backgroundColor" systemColor="systemBlueColor" red="0.0" green="0.47843137250000001" blue="1" alpha="1" colorSpace="custom" customColorSpace="sRGB"/>
                                <state key="normal" title="Run">
                                    <color key="titleColor" white="1" alpha="1" colorSpace="custom" customColorSpace="genericGamma22GrayColorSpace"/>
                                </state>
                                <userDefinedRuntimeAttributes>
                                    <userDefinedRuntimeAttribute type="string" keyPath="layer.cornerRadius" value="8"/>
                                </userDefinedRuntimeAttributes>
                                <connections>
                                    <action selector="onBtnTNNExamples:" destination="BYZ-38-t0r" eventType="touchUpInside" id="YB3-9I-vRk"/>
                                </connections>
                            </button>
                            <imageView clipsSubviews="YES" userInteractionEnabled="NO" contentMode="scaleAspectFit" horizontalHuggingPriority="251" verticalHuggingPriority="251" fixedFrame="YES" translatesAutoresizingMaskIntoConstraints="NO" id="sZd-pf-Rbc">
                                <rect key="frame" x="15" y="59" width="345" height="509"/>
                                <autoresizingMask key="autoresizingMask" flexibleMaxX="YES" flexibleMaxY="YES"/>
                            </imageView>
                            <switch opaque="NO" contentMode="scaleToFill" horizontalHuggingPriority="750" verticalHuggingPriority="750" fixedFrame="YES" contentHorizontalAlignment="center" contentVerticalAlignment="center" translatesAutoresizingMaskIntoConstraints="NO" id="JE8-R1-9Xh">
                                <rect key="frame" x="81" y="588" width="51" height="31"/>
                                <autoresizingMask key="autoresizingMask" flexibleMaxX="YES" flexibleMinY="YES"/>
                                <connections>
                                    <action selector="onSwichChanged:" destination="BYZ-38-t0r" eventType="valueChanged" id="s9O-yk-Imq"/>
                                </connections>
                            </switch>
                            <label opaque="NO" userInteractionEnabled="NO" contentMode="left" horizontalHuggingPriority="251" verticalHuggingPriority="251" fixedFrame="YES" text="GPU" textAlignment="center" lineBreakMode="tailTruncation" numberOfLines="4" baselineAdjustment="alignBaselines" adjustsFontForContentSizeCategory="YES" adjustsFontSizeToFit="NO" translatesAutoresizingMaskIntoConstraints="NO" id="u5B-PT-pN4">
                                <rect key="frame" x="30" y="595" width="35" height="17"/>
                                <autoresizingMask key="autoresizingMask" flexibleMaxX="YES" flexibleMinY="YES"/>
                                <color key="backgroundColor" white="1" alpha="0.5" colorSpace="custom" customColorSpace="genericGamma22GrayColorSpace"/>
                                <fontDescription key="fontDescription" type="system" pointSize="14"/>
                                <color key="textColor" white="0.0" alpha="1" colorSpace="custom" customColorSpace="genericGamma22GrayColorSpace"/>
                                <nil key="highlightedColor"/>
                            </label>
                            <label opaque="NO" userInteractionEnabled="NO" contentMode="left" horizontalHuggingPriority="251" verticalHuggingPriority="251" fixedFrame="YES" text="" lineBreakMode="tailTruncation" numberOfLines="4" baselineAdjustment="alignBaselines" adjustsFontForContentSizeCategory="YES" adjustsFontSizeToFit="NO" translatesAutoresizingMaskIntoConstraints="NO" id="42J-kj-xG4">
                                <rect key="frame" x="30" y="474" width="315" height="54"/>
                                <autoresizingMask key="autoresizingMask" widthSizable="YES" flexibleMinY="YES"/>
                                <color key="backgroundColor" white="1" alpha="0.5" colorSpace="custom" customColorSpace="genericGamma22GrayColorSpace"/>
                                <fontDescription key="fontDescription" type="system" pointSize="14"/>
                                <color key="textColor" white="0.0" alpha="1" colorSpace="custom" customColorSpace="genericGamma22GrayColorSpace"/>
                                <nil key="highlightedColor"/>
                            </label>
                        </subviews>
                        <color key="backgroundColor" white="1" alpha="1" colorSpace="custom" customColorSpace="genericGamma22GrayColorSpace"/>
                        <viewLayoutGuide key="safeArea" id="6Tk-OE-BBY"/>
                    </view>
                    <navigationItem key="navigationItem" title="TNNFaceDetectorController" id="It1-My-GFQ">
                        <barButtonItem key="rightBarButtonItem" systemItem="compose" id="ij5-NC-1g3">
                            <connections>
                                <segue destination="jDT-gM-iHE" kind="show" id="33x-pX-Avd"/>
                            </connections>
                        </barButtonItem>
                    </navigationItem>
                    <connections>
                        <outlet property="btnTNNExamples" destination="hDg-pg-hHt" id="o0K-lO-wRf"/>
                        <outlet property="imageView" destination="sZd-pf-Rbc" id="SVh-Ls-MLq"/>
                        <outlet property="labelResult" destination="42J-kj-xG4" id="ZYA-by-ccL"/>
                        <outlet property="switchGPU" destination="JE8-R1-9Xh" id="iet-Kz-MJt"/>
                    </connections>
                </viewController>
                <placeholder placeholderIdentifier="IBFirstResponder" id="dkx-z0-nzr" sceneMemberID="firstResponder"/>
            </objects>
            <point key="canvasLocation" x="357.60000000000002" y="26.53673163418291"/>
        </scene>
        <!--TNNObjectDetectorController-->
        <scene sceneID="QXE-Uc-qAl">
            <objects>
                <viewController storyboardIdentifier="TNNObjectDetectorController" id="AwB-4D-ExP" customClass="TNNObjectDetectorController" sceneMemberID="viewController">
                    <view key="view" contentMode="scaleToFill" id="lwv-Yl-rCH">
                        <rect key="frame" x="0.0" y="0.0" width="375" height="647"/>
                        <autoresizingMask key="autoresizingMask" widthSizable="YES" heightSizable="YES"/>
                        <subviews>
                            <button opaque="NO" contentMode="scaleToFill" fixedFrame="YES" contentHorizontalAlignment="center" contentVerticalAlignment="center" buttonType="roundedRect" lineBreakMode="middleTruncation" translatesAutoresizingMaskIntoConstraints="NO" id="j8N-8N-DvR" userLabel="BtnTNN Exampls">
                                <rect key="frame" x="188" y="563" width="120" height="40"/>
                                <autoresizingMask key="autoresizingMask" flexibleMinX="YES" flexibleMinY="YES"/>
                                <color key="backgroundColor" systemColor="systemBlueColor" red="0.0" green="0.47843137250000001" blue="1" alpha="1" colorSpace="custom" customColorSpace="sRGB"/>
                                <fontDescription key="fontDescription" type="system" pointSize="15"/>
                                <state key="normal" title="Run">
                                    <color key="titleColor" white="1" alpha="1" colorSpace="custom" customColorSpace="genericGamma22GrayColorSpace"/>
                                </state>
                                <connections>
                                    <action selector="onBtnTNNExamples:" destination="AwB-4D-ExP" eventType="touchDown" id="Ewj-OX-RE3"/>
                                </connections>
                            </button>
                            <imageView clipsSubviews="YES" userInteractionEnabled="NO" contentMode="scaleAspectFit" horizontalHuggingPriority="251" verticalHuggingPriority="251" fixedFrame="YES" translatesAutoresizingMaskIntoConstraints="NO" id="BPL-CO-dcy">
                                <rect key="frame" x="30" y="60" width="300" height="300"/>
                                <autoresizingMask key="autoresizingMask" flexibleMaxX="YES" flexibleMaxY="YES"/>
                            </imageView>
                            <switch opaque="NO" contentMode="scaleToFill" horizontalHuggingPriority="750" verticalHuggingPriority="750" fixedFrame="YES" contentHorizontalAlignment="center" contentVerticalAlignment="center" translatesAutoresizingMaskIntoConstraints="NO" id="FVH-sk-W1O" userLabel="SwitchGPU">
                                <rect key="frame" x="82" y="568" width="49" height="31"/>
                                <autoresizingMask key="autoresizingMask" flexibleMaxX="YES" flexibleMinY="YES"/>
                                <connections>
                                    <action selector="onSwichChanged:" destination="AwB-4D-ExP" eventType="valueChanged" id="JCh-V4-ocx"/>
                                </connections>
                            </switch>
                            <label opaque="NO" userInteractionEnabled="NO" contentMode="left" horizontalHuggingPriority="251" verticalHuggingPriority="251" fixedFrame="YES" text="GPU" textAlignment="natural" lineBreakMode="tailTruncation" numberOfLines="3" baselineAdjustment="alignBaselines" adjustsFontForContentSizeCategory="YES" adjustsFontSizeToFit="NO" translatesAutoresizingMaskIntoConstraints="NO" id="NHy-Fo-Lmj">
                                <rect key="frame" x="30" y="577" width="35" height="17"/>
                                <autoresizingMask key="autoresizingMask" flexibleMaxX="YES" flexibleMinY="YES"/>
                                <fontDescription key="fontDescription" type="system" pointSize="14"/>
                                <color key="textColor" white="0.0" alpha="1" colorSpace="custom" customColorSpace="genericGamma22GrayColorSpace"/>
                                <nil key="highlightedColor"/>
                            </label>
                            <label opaque="NO" userInteractionEnabled="NO" contentMode="left" horizontalHuggingPriority="251" verticalHuggingPriority="251" fixedFrame="YES" text="" lineBreakMode="tailTruncation" numberOfLines="5" baselineAdjustment="alignBaselines" adjustsFontForContentSizeCategory="YES" adjustsFontSizeToFit="NO" translatesAutoresizingMaskIntoConstraints="NO" id="ivE-Ud-4v3" userLabel="Label Result">
                                <rect key="frame" x="30" y="680" width="300" height="80"/>
                                <autoresizingMask key="autoresizingMask" widthSizable="YES" flexibleMinY="YES"/>
                                <color key="backgroundColor" white="1" alpha="1" colorSpace="custom" customColorSpace="genericGamma22GrayColorSpace"/>
                                <fontDescription key="fontDescription" type="system" pointSize="14"/>
                                <color key="textColor" white="0.0" alpha="1" colorSpace="custom" customColorSpace="genericGamma22GrayColorSpace"/>
                                <nil key="highlightedColor"/>
                            </label>
                        </subviews>
                        <color key="backgroundColor" white="1" alpha="1" colorSpace="custom" customColorSpace="genericGamma22GrayColorSpace"/>
                        <viewLayoutGuide key="safeArea" id="gVz-JL-dqT"/>
                    </view>
                    <toolbarItems/>
                    <navigationItem key="navigationItem" title="TNNObjectDetectorController" id="ZOX-Ve-2Hp">
                        <barButtonItem key="rightBarButtonItem" systemItem="compose" id="GoY-xj-UbG" userLabel="Compose">
                            <connections>
                                <segue destination="jDT-gM-iHE" kind="show" id="eRu-Rx-vNT"/>
                            </connections>
                        </barButtonItem>
                    </navigationItem>
                    <connections>
                        <outlet property="btnTNNExamples" destination="j8N-8N-DvR" id="2CT-vv-7qa"/>
                        <outlet property="imageView" destination="BPL-CO-dcy" id="JBU-aC-4MZ"/>
                        <outlet property="labelResult" destination="ivE-Ud-4v3" id="ek6-5o-EsT"/>
                        <outlet property="switchGPU" destination="FVH-sk-W1O" id="Ya3-jL-wt1"/>
                    </connections>
                </viewController>
                <placeholder placeholderIdentifier="IBFirstResponder" id="uEe-Ji-48m" userLabel="First Responder" customClass="UIResponder" sceneMemberID="firstResponder"/>
            </objects>
            <point key="canvasLocation" x="-500" y="798.35082458770626"/>
        </scene>
        <!--TNNImageClassifyController-->
        <scene sceneID="ySD-2M-GbC">
            <objects>
                <viewController storyboardIdentifier="TNNImageClassifyController" id="5Zr-9o-llY" customClass="TNNImageClassifyController" sceneMemberID="viewController">
                    <view key="view" contentMode="scaleToFill" id="Blt-Oe-YQ0">
                        <rect key="frame" x="0.0" y="0.0" width="375" height="647"/>
                        <autoresizingMask key="autoresizingMask" widthSizable="YES" heightSizable="YES"/>
                        <subviews>
                            <button opaque="NO" contentMode="scaleToFill" fixedFrame="YES" contentHorizontalAlignment="center" contentVerticalAlignment="center" buttonType="roundedRect" lineBreakMode="middleTruncation" translatesAutoresizingMaskIntoConstraints="NO" id="zYu-99-Ksp">
                                <rect key="frame" x="188" y="563" width="120" height="40"/>
                                <autoresizingMask key="autoresizingMask" flexibleMinX="YES" flexibleMinY="YES"/>
                                <color key="backgroundColor" systemColor="systemBlueColor" red="0.0" green="0.47843137250000001" blue="1" alpha="1" colorSpace="custom" customColorSpace="sRGB"/>
                                <state key="normal" title="Run">
                                    <color key="titleColor" white="1" alpha="1" colorSpace="custom" customColorSpace="genericGamma22GrayColorSpace"/>
                                </state>
                                <userDefinedRuntimeAttributes>
                                    <userDefinedRuntimeAttribute type="string" keyPath="layer.cornerRadius" value="8"/>
                                </userDefinedRuntimeAttributes>
                                <connections>
                                    <action selector="onBtnTNNExamples:" destination="5Zr-9o-llY" eventType="touchUpInside" id="clm-lZ-lHD"/>
                                </connections>
                            </button>
                            <imageView clipsSubviews="YES" userInteractionEnabled="NO" contentMode="scaleAspectFit" horizontalHuggingPriority="251" verticalHuggingPriority="251" fixedFrame="YES" translatesAutoresizingMaskIntoConstraints="NO" id="u6U-Ip-bJl">
                                <rect key="frame" x="15" y="15" width="345" height="500"/>
                                <autoresizingMask key="autoresizingMask" flexibleMaxX="YES" flexibleMaxY="YES"/>
                            </imageView>
                            <switch opaque="NO" contentMode="scaleToFill" horizontalHuggingPriority="750" verticalHuggingPriority="750" fixedFrame="YES" contentHorizontalAlignment="center" contentVerticalAlignment="center" translatesAutoresizingMaskIntoConstraints="NO" id="jvR-9y-nPz">
                                <rect key="frame" x="82" y="568" width="51" height="31"/>
                                <autoresizingMask key="autoresizingMask" flexibleMaxX="YES" flexibleMinY="YES"/>
                                <connections>
                                    <action selector="onSwichChanged:" destination="5Zr-9o-llY" eventType="valueChanged" id="O7P-aZ-8hW"/>
                                </connections>
                            </switch>
                            <label opaque="NO" userInteractionEnabled="NO" contentMode="left" horizontalHuggingPriority="251" verticalHuggingPriority="251" fixedFrame="YES" text="GPU" textAlignment="center" lineBreakMode="tailTruncation" numberOfLines="4" baselineAdjustment="alignBaselines" adjustsFontForContentSizeCategory="YES" adjustsFontSizeToFit="NO" translatesAutoresizingMaskIntoConstraints="NO" id="ADi-Uz-g9m">
                                <rect key="frame" x="30" y="574" width="35" height="17"/>
                                <autoresizingMask key="autoresizingMask" flexibleMaxX="YES" flexibleMinY="YES"/>
                                <color key="backgroundColor" white="1" alpha="0.5" colorSpace="custom" customColorSpace="genericGamma22GrayColorSpace"/>
                                <fontDescription key="fontDescription" type="system" pointSize="14"/>
                                <color key="textColor" white="0.0" alpha="1" colorSpace="custom" customColorSpace="genericGamma22GrayColorSpace"/>
                                <nil key="highlightedColor"/>
                            </label>
                            <label opaque="NO" userInteractionEnabled="NO" contentMode="left" horizontalHuggingPriority="251" verticalHuggingPriority="251" fixedFrame="YES" text="" lineBreakMode="tailTruncation" numberOfLines="4" baselineAdjustment="alignBaselines" adjustsFontForContentSizeCategory="YES" adjustsFontSizeToFit="NO" translatesAutoresizingMaskIntoConstraints="NO" id="dc9-Hp-SYk">
                                <rect key="frame" x="20" y="466" width="335" height="100"/>
                                <autoresizingMask key="autoresizingMask" widthSizable="YES" flexibleMinY="YES"/>
                                <color key="backgroundColor" white="1" alpha="0.5" colorSpace="custom" customColorSpace="genericGamma22GrayColorSpace"/>
                                <fontDescription key="fontDescription" type="system" pointSize="14"/>
                                <color key="textColor" white="0.0" alpha="1" colorSpace="custom" customColorSpace="genericGamma22GrayColorSpace"/>
                                <nil key="highlightedColor"/>
                            </label>
                        </subviews>
                        <color key="backgroundColor" white="1" alpha="1" colorSpace="custom" customColorSpace="genericGamma22GrayColorSpace"/>
                        <viewLayoutGuide key="safeArea" id="XkY-ji-3ZQ"/>
                    </view>
                    <navigationItem key="navigationItem" title="TNNImageClassifyController" id="Wcx-Wg-dxl">
                        <barButtonItem key="rightBarButtonItem" systemItem="compose" id="GMT-CK-exI">
                            <connections>
                                <segue destination="jDT-gM-iHE" kind="show" id="g4Z-94-bEW"/>
                            </connections>
                        </barButtonItem>
                    </navigationItem>
                    <connections>
                        <outlet property="btnTNNExamples" destination="zYu-99-Ksp" id="ljs-Na-Za4"/>
                        <outlet property="imageView" destination="u6U-Ip-bJl" id="apt-1E-KRB"/>
                        <outlet property="labelResult" destination="dc9-Hp-SYk" id="zPS-XY-Oex"/>
                        <outlet property="switchGPU" destination="jvR-9y-nPz" id="p4r-BK-maF"/>
                    </connections>
                </viewController>
                <placeholder placeholderIdentifier="IBFirstResponder" id="ACz-4T-aXD" sceneMemberID="firstResponder"/>
            </objects>
            <point key="canvasLocation" x="380" y="799.2503748125938"/>
        </scene>
        <!--TNNImageColourController-->
        <scene sceneID="B8Y-Rn-CJa">
            <objects>
                <viewController storyboardIdentifier="TNNImageColourController" id="PJc-D7-Ivv" userLabel="TNNImageColourController" customClass="TNNImageColourController" sceneMemberID="viewController">
                    <view key="view" contentMode="scaleToFill" id="Wkn-ql-Vnr">
                        <rect key="frame" x="0.0" y="0.0" width="375" height="647"/>
                        <autoresizingMask key="autoresizingMask" widthSizable="YES" heightSizable="YES"/>
                        <subviews>
                            <button opaque="NO" contentMode="scaleToFill" fixedFrame="YES" contentHorizontalAlignment="center" contentVerticalAlignment="center" buttonType="roundedRect" lineBreakMode="middleTruncation" translatesAutoresizingMaskIntoConstraints="NO" id="Q6n-7v-8G6">
                                <rect key="frame" x="188" y="563" width="120" height="40"/>
                                <autoresizingMask key="autoresizingMask" flexibleMinX="YES" flexibleMinY="YES"/>
                                <color key="backgroundColor" systemColor="systemBlueColor" red="0.0" green="0.47843137250000001" blue="1" alpha="1" colorSpace="custom" customColorSpace="sRGB"/>
                                <state key="normal" title="Run">
                                    <color key="titleColor" white="1" alpha="1" colorSpace="custom" customColorSpace="genericGamma22GrayColorSpace"/>
                                </state>
                                <userDefinedRuntimeAttributes>
                                    <userDefinedRuntimeAttribute type="string" keyPath="layer.cornerRadius" value="8"/>
                                </userDefinedRuntimeAttributes>
                                <connections>
                                    <action selector="onBtnTNNExamples:" destination="PJc-D7-Ivv" eventType="touchUpInside" id="gjx-HK-Wbh"/>
                                </connections>
                            </button>
                            <imageView clipsSubviews="YES" userInteractionEnabled="NO" contentMode="scaleAspectFit" horizontalHuggingPriority="251" verticalHuggingPriority="251" fixedFrame="YES" translatesAutoresizingMaskIntoConstraints="NO" id="Xt2-b2-uro">
                                <rect key="frame" x="15" y="15" width="345" height="500"/>
                                <autoresizingMask key="autoresizingMask" flexibleMaxX="YES" flexibleMaxY="YES"/>
                                <gestureRecognizers/>
                            </imageView>
                            <switch opaque="NO" contentMode="scaleToFill" horizontalHuggingPriority="750" verticalHuggingPriority="750" fixedFrame="YES" contentHorizontalAlignment="center" contentVerticalAlignment="center" translatesAutoresizingMaskIntoConstraints="NO" id="zih-kX-m9R">
                                <rect key="frame" x="82" y="568" width="51" height="31"/>
                                <autoresizingMask key="autoresizingMask" flexibleMaxX="YES" flexibleMinY="YES"/>
                                <connections>
                                    <action selector="onSwichChanged:" destination="PJc-D7-Ivv" eventType="valueChanged" id="0m4-VL-PaN"/>
                                </connections>
                            </switch>
                            <label opaque="NO" userInteractionEnabled="NO" contentMode="left" horizontalHuggingPriority="251" verticalHuggingPriority="251" fixedFrame="YES" text="GPU" textAlignment="center" lineBreakMode="tailTruncation" numberOfLines="4" baselineAdjustment="alignBaselines" adjustsFontForContentSizeCategory="YES" adjustsFontSizeToFit="NO" translatesAutoresizingMaskIntoConstraints="NO" id="4Yj-Bb-fER">
                                <rect key="frame" x="30" y="574" width="35" height="17"/>
                                <autoresizingMask key="autoresizingMask" flexibleMaxX="YES" flexibleMinY="YES"/>
                                <color key="backgroundColor" white="1" alpha="0.5" colorSpace="custom" customColorSpace="genericGamma22GrayColorSpace"/>
                                <fontDescription key="fontDescription" type="system" pointSize="14"/>
                                <color key="textColor" white="0.0" alpha="1" colorSpace="custom" customColorSpace="genericGamma22GrayColorSpace"/>
                                <nil key="highlightedColor"/>
                            </label>
                            <label opaque="NO" userInteractionEnabled="NO" contentMode="left" horizontalHuggingPriority="251" verticalHuggingPriority="251" fixedFrame="YES" text="" lineBreakMode="tailTruncation" numberOfLines="4" baselineAdjustment="alignBaselines" adjustsFontForContentSizeCategory="YES" adjustsFontSizeToFit="NO" translatesAutoresizingMaskIntoConstraints="NO" id="t79-JY-bBc">
                                <rect key="frame" x="20" y="466" width="335" height="100"/>
                                <autoresizingMask key="autoresizingMask" widthSizable="YES" flexibleMinY="YES"/>
                                <color key="backgroundColor" white="1" alpha="0.5" colorSpace="custom" customColorSpace="genericGamma22GrayColorSpace"/>
                                <fontDescription key="fontDescription" type="system" pointSize="14"/>
                                <color key="textColor" white="0.0" alpha="1" colorSpace="custom" customColorSpace="genericGamma22GrayColorSpace"/>
                                <nil key="highlightedColor"/>
                            </label>
                        </subviews>
                        <color key="backgroundColor" white="1" alpha="1" colorSpace="custom" customColorSpace="genericGamma22GrayColorSpace"/>
                        <viewLayoutGuide key="safeArea" id="7UQ-Y4-KzY"/>
                    </view>
                    <navigationItem key="navigationItem" title="TNNImageColourController" id="xzk-mj-0ea">
                        <barButtonItem key="rightBarButtonItem" systemItem="compose" id="l3Y-9y-0VW">
                            <connections>
                                <segue destination="jDT-gM-iHE" kind="show" id="Rxr-c4-ben"/>
                            </connections>
                        </barButtonItem>
                    </navigationItem>
                    <connections>
                        <outlet property="btnTNNExamples" destination="Q6n-7v-8G6" id="sGK-EO-Pj7"/>
                        <outlet property="imageView" destination="Xt2-b2-uro" id="Z37-cR-4nU"/>
                        <outlet property="labelResult" destination="t79-JY-bBc" id="FVv-bO-xJX"/>
                        <outlet property="switchGPU" destination="zih-kX-m9R" id="pB0-b6-mqo"/>
                    </connections>
                </viewController>
                <placeholder placeholderIdentifier="IBFirstResponder" id="pJl-p4-ig9" sceneMemberID="firstResponder"/>
            </objects>
            <point key="canvasLocation" x="1956" y="27"/>
        </scene>
        <!--Model List-->
        <scene sceneID="1He-D9-9al">
            <objects>
                <tableViewController id="jDT-gM-iHE" customClass="TNNExamplesListController" sceneMemberID="viewController">
                    <tableView key="view" clipsSubviews="YES" contentMode="scaleToFill" alwaysBounceVertical="YES" dataMode="static" style="plain" separatorStyle="default" rowHeight="80" estimatedRowHeight="80" sectionHeaderHeight="-1" sectionFooterHeight="-1" id="Khu-jM-gfo">
                        <rect key="frame" x="0.0" y="0.0" width="375" height="647"/>
                        <autoresizingMask key="autoresizingMask" widthSizable="YES" heightSizable="YES"/>
                        <color key="backgroundColor" systemColor="systemBackgroundColor" cocoaTouchSystemColor="whiteColor"/>
                        <sections>
                            <tableViewSection id="8Mb-Sq-AeR">
                                <cells>
                                    <tableViewCell clipsSubviews="YES" contentMode="scaleToFill" preservesSuperviewLayoutMargins="YES" selectionStyle="default" indentationWidth="10" rowHeight="80" id="D2Y-dS-zby">
                                        <rect key="frame" x="0.0" y="28" width="375" height="80"/>
                                        <autoresizingMask key="autoresizingMask"/>
                                        <tableViewCellContentView key="contentView" opaque="NO" clipsSubviews="YES" multipleTouchEnabled="YES" contentMode="center" preservesSuperviewLayoutMargins="YES" insetsLayoutMarginsFromSafeArea="NO" tableViewCell="D2Y-dS-zby" id="bdw-88-mWe">
                                            <rect key="frame" x="0.0" y="0.0" width="375" height="80"/>
                                            <autoresizingMask key="autoresizingMask"/>
                                            <subviews>
                                                <label opaque="NO" userInteractionEnabled="NO" contentMode="left" horizontalHuggingPriority="251" verticalHuggingPriority="251" text="人脸检测" textAlignment="natural" lineBreakMode="tailTruncation" baselineAdjustment="alignBaselines" adjustsFontSizeToFit="NO" translatesAutoresizingMaskIntoConstraints="NO" id="tQd-yB-dhs">
                                                    <rect key="frame" x="20" y="15" width="69.5" height="21"/>
                                                    <fontDescription key="fontDescription" type="boldSystem" pointSize="17"/>
                                                    <nil key="textColor"/>
                                                    <nil key="highlightedColor"/>
                                                </label>
                                                <label opaque="NO" userInteractionEnabled="NO" contentMode="left" horizontalHuggingPriority="251" verticalHuggingPriority="251" text="单输入多输出" textAlignment="natural" lineBreakMode="tailTruncation" baselineAdjustment="alignBaselines" adjustsFontSizeToFit="NO" translatesAutoresizingMaskIntoConstraints="NO" id="V7H-gu-q2l">
                                                    <rect key="frame" x="20" y="43.5" width="104" height="21"/>
                                                    <fontDescription key="fontDescription" type="system" pointSize="17"/>
                                                    <nil key="textColor"/>
                                                    <nil key="highlightedColor"/>
                                                </label>
                                            </subviews>
                                            <constraints>
                                                <constraint firstAttribute="bottom" secondItem="V7H-gu-q2l" secondAttribute="bottom" priority="250" constant="15.5" id="8aM-2X-qYz"/>
                                                <constraint firstItem="V7H-gu-q2l" firstAttribute="leading" secondItem="bdw-88-mWe" secondAttribute="leading" constant="20" id="ecr-ZF-1GQ"/>
                                                <constraint firstItem="tQd-yB-dhs" firstAttribute="leading" secondItem="bdw-88-mWe" secondAttribute="leading" constant="20" id="gT7-Kl-Wfl"/>
                                                <constraint firstItem="V7H-gu-q2l" firstAttribute="top" secondItem="tQd-yB-dhs" secondAttribute="bottom" constant="7.5" id="l5M-zz-CPv"/>
                                                <constraint firstItem="tQd-yB-dhs" firstAttribute="top" secondItem="bdw-88-mWe" secondAttribute="top" constant="15" id="yDL-BP-mDC"/>
                                            </constraints>
                                        </tableViewCellContentView>
                                    </tableViewCell>
                                </cells>
                            </tableViewSection>
                            <tableViewSection id="m3N-fb-UqN">
                                <cells>
                                    <tableViewCell clipsSubviews="YES" contentMode="scaleToFill" preservesSuperviewLayoutMargins="YES" selectionStyle="default" indentationWidth="10" rowHeight="80" id="GSB-0J-Wrp">
                                        <rect key="frame" x="0.0" y="164" width="375" height="80"/>
                                        <autoresizingMask key="autoresizingMask"/>
                                        <tableViewCellContentView key="contentView" opaque="NO" clipsSubviews="YES" multipleTouchEnabled="YES" contentMode="center" preservesSuperviewLayoutMargins="YES" insetsLayoutMarginsFromSafeArea="NO" tableViewCell="GSB-0J-Wrp" id="4hQ-tP-lFA">
                                            <rect key="frame" x="0.0" y="0.0" width="375" height="80"/>
                                            <autoresizingMask key="autoresizingMask"/>
                                            <subviews>
                                                <label opaque="NO" userInteractionEnabled="NO" contentMode="left" horizontalHuggingPriority="251" verticalHuggingPriority="251" text="图像分类" textAlignment="natural" lineBreakMode="tailTruncation" baselineAdjustment="alignBaselines" adjustsFontSizeToFit="NO" translatesAutoresizingMaskIntoConstraints="NO" id="xOb-Xy-mkm">
                                                    <rect key="frame" x="20" y="15" width="69.5" height="21"/>
                                                    <fontDescription key="fontDescription" type="boldSystem" pointSize="17"/>
                                                    <nil key="textColor"/>
                                                    <nil key="highlightedColor"/>
                                                </label>
                                                <label opaque="NO" userInteractionEnabled="NO" contentMode="left" horizontalHuggingPriority="251" verticalHuggingPriority="251" text="单输入单输出" textAlignment="natural" lineBreakMode="tailTruncation" baselineAdjustment="alignBaselines" adjustsFontSizeToFit="NO" translatesAutoresizingMaskIntoConstraints="NO" id="dM4-AX-QvA">
                                                    <rect key="frame" x="20" y="43.5" width="104" height="21"/>
                                                    <fontDescription key="fontDescription" type="system" pointSize="17"/>
                                                    <nil key="textColor"/>
                                                    <nil key="highlightedColor"/>
                                                </label>
                                            </subviews>
                                            <constraints>
                                                <constraint firstAttribute="bottom" secondItem="dM4-AX-QvA" secondAttribute="bottom" priority="250" constant="15.5" id="1FK-Uv-wGP"/>
                                                <constraint firstItem="dM4-AX-QvA" firstAttribute="top" secondItem="xOb-Xy-mkm" secondAttribute="bottom" constant="7.5" id="27E-0d-g07"/>
                                                <constraint firstItem="xOb-Xy-mkm" firstAttribute="top" secondItem="4hQ-tP-lFA" secondAttribute="top" constant="15" id="OCe-iT-SRi"/>
                                                <constraint firstItem="xOb-Xy-mkm" firstAttribute="leading" secondItem="4hQ-tP-lFA" secondAttribute="leading" constant="20" id="Z3q-XG-LwN"/>
                                                <constraint firstItem="dM4-AX-QvA" firstAttribute="leading" secondItem="4hQ-tP-lFA" secondAttribute="leading" constant="20" id="hgw-lE-wYT"/>
                                            </constraints>
                                        </tableViewCellContentView>
                                    </tableViewCell>
                                </cells>
                            </tableViewSection>
                            <tableViewSection id="vMx-5W-VFJ">
                                <cells>
                                    <tableViewCell clipsSubviews="YES" contentMode="scaleToFill" preservesSuperviewLayoutMargins="YES" selectionStyle="default" indentationWidth="10" rowHeight="80" id="D01-pz-rqy">
                                        <rect key="frame" x="0.0" y="300" width="375" height="80"/>
                                        <autoresizingMask key="autoresizingMask"/>
                                        <tableViewCellContentView key="contentView" opaque="NO" clipsSubviews="YES" multipleTouchEnabled="YES" contentMode="center" preservesSuperviewLayoutMargins="YES" insetsLayoutMarginsFromSafeArea="NO" tableViewCell="D01-pz-rqy" id="70Z-DM-gRg">
                                            <rect key="frame" x="0.0" y="0.0" width="375" height="80"/>
                                            <autoresizingMask key="autoresizingMask"/>
                                            <subviews>
                                                <label opaque="NO" userInteractionEnabled="NO" contentMode="left" horizontalHuggingPriority="251" verticalHuggingPriority="251" text="灰度图上色" textAlignment="natural" lineBreakMode="tailTruncation" baselineAdjustment="alignBaselines" adjustsFontSizeToFit="NO" translatesAutoresizingMaskIntoConstraints="NO" id="WRF-KA-zvE">
                                                    <rect key="frame" x="20" y="15" width="87" height="21"/>
                                                    <fontDescription key="fontDescription" type="boldSystem" pointSize="17"/>
                                                    <nil key="textColor"/>
                                                    <nil key="highlightedColor"/>
                                                </label>
                                                <label opaque="NO" userInteractionEnabled="NO" contentMode="left" horizontalHuggingPriority="251" verticalHuggingPriority="251" text="单输入（图）单输出（图）" textAlignment="natural" lineBreakMode="tailTruncation" baselineAdjustment="alignBaselines" adjustsFontSizeToFit="NO" translatesAutoresizingMaskIntoConstraints="NO" id="Ivg-gt-ccx">
                                                    <rect key="frame" x="20" y="43.5" width="208" height="21"/>
                                                    <fontDescription key="fontDescription" type="system" pointSize="17"/>
                                                    <nil key="textColor"/>
                                                    <nil key="highlightedColor"/>
                                                </label>
                                            </subviews>
                                            <constraints>
                                                <constraint firstItem="WRF-KA-zvE" firstAttribute="top" secondItem="70Z-DM-gRg" secondAttribute="top" constant="15" id="417-GY-0G8"/>
                                                <constraint firstItem="Ivg-gt-ccx" firstAttribute="leading" secondItem="70Z-DM-gRg" secondAttribute="leading" constant="20" id="9hu-T7-FlL"/>
                                                <constraint firstAttribute="bottom" secondItem="Ivg-gt-ccx" secondAttribute="bottom" priority="250" constant="15.5" id="avv-at-qgy"/>
                                                <constraint firstItem="WRF-KA-zvE" firstAttribute="leading" secondItem="70Z-DM-gRg" secondAttribute="leading" constant="20" id="c3M-65-6z0"/>
                                                <constraint firstItem="Ivg-gt-ccx" firstAttribute="top" secondItem="WRF-KA-zvE" secondAttribute="bottom" constant="7.5" id="gpv-LG-hX6"/>
                                            </constraints>
                                        </tableViewCellContentView>
                                    </tableViewCell>
                                </cells>
                            </tableViewSection>
                            <tableViewSection id="YQG-61-135">
                                <cells>
                                    <tableViewCell clipsSubviews="YES" contentMode="scaleToFill" preservesSuperviewLayoutMargins="YES" selectionStyle="default" indentationWidth="10" rowHeight="80" id="7uo-lB-3GH">
                                        <rect key="frame" x="0.0" y="436" width="375" height="80"/>
                                        <autoresizingMask key="autoresizingMask"/>
                                        <tableViewCellContentView key="contentView" opaque="NO" clipsSubviews="YES" multipleTouchEnabled="YES" contentMode="center" preservesSuperviewLayoutMargins="YES" insetsLayoutMarginsFromSafeArea="NO" tableViewCell="7uo-lB-3GH" id="ftW-FJ-3Md">
                                            <rect key="frame" x="0.0" y="0.0" width="375" height="80"/>
                                            <autoresizingMask key="autoresizingMask"/>
                                            <subviews>
                                                <label opaque="NO" userInteractionEnabled="NO" contentMode="left" horizontalHuggingPriority="251" verticalHuggingPriority="251" text="人脸检测" textAlignment="natural" lineBreakMode="tailTruncation" baselineAdjustment="alignBaselines" adjustsFontSizeToFit="NO" translatesAutoresizingMaskIntoConstraints="NO" id="QAL-de-K73">
                                                    <rect key="frame" x="20" y="15" width="69.5" height="21"/>
                                                    <fontDescription key="fontDescription" type="boldSystem" pointSize="17"/>
                                                    <nil key="textColor"/>
                                                    <nil key="highlightedColor"/>
                                                </label>
                                                <label opaque="NO" userInteractionEnabled="NO" contentMode="left" horizontalHuggingPriority="251" verticalHuggingPriority="251" text="视频输入" textAlignment="natural" lineBreakMode="tailTruncation" baselineAdjustment="alignBaselines" adjustsFontSizeToFit="NO" translatesAutoresizingMaskIntoConstraints="NO" id="KzB-Ua-bmm" userLabel="视频输入">
                                                    <rect key="frame" x="20" y="43.5" width="70" height="21"/>
                                                    <fontDescription key="fontDescription" type="system" pointSize="17"/>
                                                    <nil key="textColor"/>
                                                    <nil key="highlightedColor"/>
                                                </label>
                                            </subviews>
                                            <constraints>
                                                <constraint firstItem="KzB-Ua-bmm" firstAttribute="leading" secondItem="ftW-FJ-3Md" secondAttribute="leading" constant="20" id="T3n-EB-VCL"/>
                                                <constraint firstItem="QAL-de-K73" firstAttribute="leading" secondItem="ftW-FJ-3Md" secondAttribute="leading" constant="20" id="v13-SU-Dkw"/>
                                                <constraint firstItem="QAL-de-K73" firstAttribute="top" secondItem="ftW-FJ-3Md" secondAttribute="top" constant="15" id="wlb-Vh-LMa"/>
                                                <constraint firstItem="KzB-Ua-bmm" firstAttribute="top" secondItem="QAL-de-K73" secondAttribute="bottom" constant="7.5" id="wsM-Z4-bKz"/>
                                                <constraint firstAttribute="bottom" secondItem="KzB-Ua-bmm" secondAttribute="bottom" priority="250" constant="15.5" id="xyi-wm-oXh"/>
                                            </constraints>
                                        </tableViewCellContentView>
                                    </tableViewCell>
                                </cells>
                            </tableViewSection>
                            <tableViewSection id="lsY-aX-KAj">
                                <cells>
                                    <tableViewCell clipsSubviews="YES" contentMode="scaleToFill" preservesSuperviewLayoutMargins="YES" selectionStyle="default" indentationWidth="10" rowHeight="80" id="1Vr-Lz-e4C">
                                        <rect key="frame" x="0.0" y="436" width="375" height="80"/>
                                        <autoresizingMask key="autoresizingMask"/>
                                        <tableViewCellContentView key="contentView" opaque="NO" clipsSubviews="YES" multipleTouchEnabled="YES" contentMode="center" preservesSuperviewLayoutMargins="YES" insetsLayoutMarginsFromSafeArea="NO" tableViewCell="1Vr-Lz-e4C" id="oRu-DS-ZNZ">
                                            <rect key="frame" x="0.0" y="0.0" width="375" height="80"/>
                                            <autoresizingMask key="autoresizingMask"/>
                                            <subviews>
                                                <label opaque="NO" userInteractionEnabled="NO" contentMode="left" horizontalHuggingPriority="251" verticalHuggingPriority="251" misplaced="YES" text="物体检测" textAlignment="natural" lineBreakMode="tailTruncation" baselineAdjustment="alignBaselines" adjustsFontSizeToFit="NO" translatesAutoresizingMaskIntoConstraints="NO" id="YzV-lk-FKt">
                                                    <rect key="frame" x="21" y="15" width="69.5" height="21"/>
                                                    <fontDescription key="fontDescription" type="boldSystem" pointSize="17"/>
                                                    <nil key="textColor"/>
                                                    <nil key="highlightedColor"/>
                                                </label>
                                                <label opaque="NO" userInteractionEnabled="NO" contentMode="left" horizontalHuggingPriority="251" verticalHuggingPriority="251" text="单输入多输出" textAlignment="natural" lineBreakMode="tailTruncation" baselineAdjustment="alignBaselines" adjustsFontSizeToFit="NO" translatesAutoresizingMaskIntoConstraints="NO" id="ap5-5s-kkU">
                                                    <rect key="frame" x="20" y="43.5" width="104" height="21"/>
                                                    <fontDescription key="fontDescription" type="system" pointSize="17"/>
                                                    <nil key="textColor"/>
                                                    <nil key="highlightedColor"/>
                                                </label>
                                            </subviews>
                                            <constraints>
                                                <constraint firstItem="YzV-lk-FKt" firstAttribute="leading" secondItem="oRu-DS-ZNZ" secondAttribute="leading" constant="20" id="8MJ-Tj-rtC"/>
                                                <constraint firstItem="ap5-5s-kkU" firstAttribute="top" secondItem="YzV-lk-FKt" secondAttribute="bottom" constant="7.5" id="GJ0-Ac-IEU"/>
                                                <constraint firstItem="YzV-lk-FKt" firstAttribute="top" secondItem="oRu-DS-ZNZ" secondAttribute="top" constant="15" id="TQd-zZ-y6A"/>
                                                <constraint firstAttribute="bottom" secondItem="ap5-5s-kkU" secondAttribute="bottom" priority="250" constant="15.5" id="XbX-ui-33a"/>
                                                <constraint firstItem="ap5-5s-kkU" firstAttribute="leading" secondItem="oRu-DS-ZNZ" secondAttribute="leading" constant="20" id="iZO-Xx-ECU"/>
                                            </constraints>
                                        </tableViewCellContentView>
                                    </tableViewCell>
                                </cells>
                            </tableViewSection>
                        </sections>
                        <connections>
                            <outlet property="dataSource" destination="jDT-gM-iHE" id="ggX-Ye-BF7"/>
                            <outlet property="delegate" destination="jDT-gM-iHE" id="NXu-H3-MJc"/>
                        </connections>
                    </tableView>
                    <navigationItem key="navigationItem" title="Model List" id="3h5-ew-iZu"/>
                    <connections>
                        <segue destination="5Zr-9o-llY" kind="show" id="Mjh-EY-zsL"/>
                        <segue destination="sgv-XJ-oS6" kind="show" id="K4E-B9-D8z"/>
<<<<<<< HEAD
                        <segue destination="AwB-4D-ExP" kind="show" id="gjf-d3-x5D"/>
=======
                        <segue destination="PJc-D7-Ivv" kind="show" id="1wx-bU-IUG"/>
>>>>>>> 7b9452fe
                    </connections>
                </tableViewController>
                <placeholder placeholderIdentifier="IBFirstResponder" id="9yb-bE-TQ2" userLabel="First Responder" customClass="UIResponder" sceneMemberID="firstResponder"/>
            </objects>
            <point key="canvasLocation" x="1146" y="27"/>
        </scene>
        <!--Root Nav Controller-->
        <scene sceneID="93y-QD-ePb">
            <objects>
                <navigationController id="1C3-Qb-WYm" customClass="RootNavController" sceneMemberID="viewController">
                    <navigationBar key="navigationBar" contentMode="scaleToFill" insetsLayoutMarginsFromSafeArea="NO" id="BzZ-xa-nSS">
                        <rect key="frame" x="0.0" y="0.0" width="375" height="44"/>
                        <autoresizingMask key="autoresizingMask"/>
                    </navigationBar>
                    <connections>
                        <segue destination="BYZ-38-t0r" kind="relationship" relationship="rootViewController" id="gVK-IF-Mrp"/>
                    </connections>
                </navigationController>
                <placeholder placeholderIdentifier="IBFirstResponder" id="ztT-Du-Oi3" userLabel="First Responder" customClass="UIResponder" sceneMemberID="firstResponder"/>
            </objects>
            <point key="canvasLocation" x="-354" y="27"/>
        </scene>
        <!--TNNCameraPreviewController-->
        <scene sceneID="WtO-vk-RGe">
            <objects>
                <viewController storyboardIdentifier="TNNCameraPreviewController" id="sgv-XJ-oS6" userLabel="TNNCameraPreviewController" customClass="TNNCameraPreviewController" sceneMemberID="viewController">
                    <view key="view" contentMode="scaleToFill" id="zej-Cj-chf">
                        <rect key="frame" x="0.0" y="0.0" width="375" height="647"/>
                        <autoresizingMask key="autoresizingMask" widthSizable="YES" heightSizable="YES"/>
                        <subviews>
                            <imageView clipsSubviews="YES" userInteractionEnabled="NO" contentMode="scaleAspectFit" horizontalHuggingPriority="251" verticalHuggingPriority="251" fixedFrame="YES" translatesAutoresizingMaskIntoConstraints="NO" id="Jzh-TA-ImK" userLabel="CameraPreview">
                                <rect key="frame" x="15" y="44" width="345" height="205"/>
                                <autoresizingMask key="autoresizingMask" widthSizable="YES" flexibleMaxY="YES"/>
                                <color key="backgroundColor" white="0.66666666666666663" alpha="1" colorSpace="custom" customColorSpace="genericGamma22GrayColorSpace"/>
                            </imageView>
                            <switch opaque="NO" contentMode="scaleToFill" horizontalHuggingPriority="750" verticalHuggingPriority="750" fixedFrame="YES" contentHorizontalAlignment="center" contentVerticalAlignment="center" translatesAutoresizingMaskIntoConstraints="NO" id="JPX-6d-8un" userLabel="GPUSwitch">
                                <rect key="frame" x="82" y="568" width="51" height="31"/>
                                <autoresizingMask key="autoresizingMask" flexibleMaxX="YES" flexibleMinY="YES"/>
                                <connections>
                                    <action selector="onSwitchGPU:" destination="sgv-XJ-oS6" eventType="valueChanged" id="DLo-gr-IjD"/>
                                </connections>
                            </switch>
                            <label opaque="NO" userInteractionEnabled="NO" contentMode="left" horizontalHuggingPriority="251" verticalHuggingPriority="251" fixedFrame="YES" text="GPU" textAlignment="natural" lineBreakMode="tailTruncation" baselineAdjustment="alignBaselines" adjustsFontSizeToFit="NO" translatesAutoresizingMaskIntoConstraints="NO" id="J7Z-IV-xzC" userLabel="GPU">
                                <rect key="frame" x="30" y="573" width="35" height="21"/>
                                <autoresizingMask key="autoresizingMask" flexibleMaxX="YES" flexibleMinY="YES"/>
                                <fontDescription key="fontDescription" type="system" pointSize="17"/>
                                <color key="textColor" red="0.062485367059999998" green="0.51609534030000004" blue="0.83378475900000004" alpha="1" colorSpace="custom" customColorSpace="sRGB"/>
                                <nil key="highlightedColor"/>
                            </label>
                            <label opaque="NO" userInteractionEnabled="NO" contentMode="left" horizontalHuggingPriority="251" verticalHuggingPriority="251" fixedFrame="YES" text="" lineBreakMode="tailTruncation" numberOfLines="4" baselineAdjustment="alignBaselines" adjustsFontForContentSizeCategory="YES" adjustsFontSizeToFit="NO" translatesAutoresizingMaskIntoConstraints="NO" id="n9i-g4-uPr">
                                <rect key="frame" x="30" y="472" width="315" height="54"/>
                                <autoresizingMask key="autoresizingMask" widthSizable="YES" flexibleMinY="YES"/>
                                <color key="backgroundColor" white="0.0" alpha="0.0" colorSpace="custom" customColorSpace="genericGamma22GrayColorSpace"/>
                                <fontDescription key="fontDescription" type="system" pointSize="14"/>
                                <color key="textColor" white="0.0" alpha="1" colorSpace="custom" customColorSpace="genericGamma22GrayColorSpace"/>
                                <nil key="highlightedColor"/>
                            </label>
                            <button opaque="NO" contentMode="scaleToFill" fixedFrame="YES" contentHorizontalAlignment="center" contentVerticalAlignment="center" adjustsImageSizeForAccessibilityContentSizeCategory="YES" lineBreakMode="middleTruncation" translatesAutoresizingMaskIntoConstraints="NO" id="3K3-CP-UwN">
                                <rect key="frame" x="163" y="559" width="48" height="48"/>
                                <autoresizingMask key="autoresizingMask" flexibleMinX="YES" flexibleMaxX="YES" flexibleMinY="YES"/>
                                <state key="normal" image="camera_rotate_fill.png">
                                    <preferredSymbolConfiguration key="preferredSymbolConfiguration" scale="default"/>
                                </state>
                                <connections>
                                    <action selector="onCameraRotate:" destination="sgv-XJ-oS6" eventType="touchUpInside" id="sPL-Qd-tl3"/>
                                </connections>
                            </button>
                        </subviews>
                        <color key="backgroundColor" white="1" alpha="1" colorSpace="custom" customColorSpace="genericGamma22GrayColorSpace"/>
                        <viewLayoutGuide key="safeArea" id="xAB-bN-e2h"/>
                    </view>
                    <navigationItem key="navigationItem" title="TNNFaceDetectorController" id="waI-WJ-7hX" userLabel="TNNFaceDetectorCameraController">
                        <barButtonItem key="rightBarButtonItem" systemItem="compose" id="SNu-Cv-9xK">
                            <connections>
                                <segue destination="jDT-gM-iHE" kind="show" id="lkg-b7-2yB"/>
                            </connections>
                        </barButtonItem>
                    </navigationItem>
                    <connections>
                        <outlet property="cameraPreview" destination="Jzh-TA-ImK" id="KAV-On-2PA"/>
                        <outlet property="labelResult" destination="n9i-g4-uPr" id="Iag-KH-vGI"/>
                        <outlet property="rotateCamera" destination="3K3-CP-UwN" id="IwX-G3-mqR"/>
                        <outlet property="switchGPU" destination="JPX-6d-8un" id="15a-bg-M7L"/>
                    </connections>
                </viewController>
                <placeholder placeholderIdentifier="IBFirstResponder" id="7KD-uk-w6J" userLabel="First Responder" customClass="UIResponder" sceneMemberID="firstResponder"/>
            </objects>
            <point key="canvasLocation" x="1144.8" y="798.35082458770626"/>
        </scene>
    </scenes>
    <inferredMetricsTieBreakers>
<<<<<<< HEAD
        <segue reference="eRu-Rx-vNT"/>
=======
        <segue reference="Rxr-c4-ben"/>
>>>>>>> 7b9452fe
    </inferredMetricsTieBreakers>
    <resources>
        <image name="camera_rotate_fill.png" width="200" height="200"/>
    </resources>
</document><|MERGE_RESOLUTION|>--- conflicted
+++ resolved
@@ -475,11 +475,8 @@
                     <connections>
                         <segue destination="5Zr-9o-llY" kind="show" id="Mjh-EY-zsL"/>
                         <segue destination="sgv-XJ-oS6" kind="show" id="K4E-B9-D8z"/>
-<<<<<<< HEAD
                         <segue destination="AwB-4D-ExP" kind="show" id="gjf-d3-x5D"/>
-=======
                         <segue destination="PJc-D7-Ivv" kind="show" id="1wx-bU-IUG"/>
->>>>>>> 7b9452fe
                     </connections>
                 </tableViewController>
                 <placeholder placeholderIdentifier="IBFirstResponder" id="9yb-bE-TQ2" userLabel="First Responder" customClass="UIResponder" sceneMemberID="firstResponder"/>
@@ -571,11 +568,8 @@
         </scene>
     </scenes>
     <inferredMetricsTieBreakers>
-<<<<<<< HEAD
         <segue reference="eRu-Rx-vNT"/>
-=======
         <segue reference="Rxr-c4-ben"/>
->>>>>>> 7b9452fe
     </inferredMetricsTieBreakers>
     <resources>
         <image name="camera_rotate_fill.png" width="200" height="200"/>
