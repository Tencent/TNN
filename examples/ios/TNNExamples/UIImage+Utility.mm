// Tencent is pleased to support the open source community by making TNN available.
//
// Copyright (C) 2020 THL A29 Limited, a Tencent company. All rights reserved.
//
// Licensed under the BSD 3-Clause License (the "License"); you may not use this file except
// in compliance with the License. You may obtain a copy of the License at
//
// https://opensource.org/licenses/BSD-3-Clause
//
// Unless required by applicable law or agreed to in writing, software distributed
// under the License is distributed on an "AS IS" BASIS, WITHOUT WARRANTIES OR
// CONDITIONS OF ANY KIND, either express or implied. See the License for the
// specific language governing permissions and limitations under the License.

#import "UIImage+Utility.h"

namespace utility {
<<<<<<< HEAD
=======
std::shared_ptr<char> UIImageGetData(UIImage *image) {
    int height = (int)CGImageGetHeight(image.CGImage);
    int width  = (int)CGImageGetWidth(image.CGImage);
    return UIImageGetData(image, height, width, 0);
}

>>>>>>> 5d152b1f
std::shared_ptr<char> UIImageGetData(UIImage *image, int height, int width, int gravity) {
    std::shared_ptr<char> data = nullptr;
    if (image == nil || image.CGImage == nil || height <= 0 || width <= 0) {
        return data;
    }

    CGColorSpaceRef colorSpace = CGColorSpaceCreateDeviceRGB();
    int cols                   = width;
    int rows                   = height;

    if (cols == 0 || rows == 0) {
        return data;
    }
    
    data = std::shared_ptr<char>((char*)calloc(rows * cols * 4, 1), [](char *p) { free(p); });

    CGContextRef contextRef =
        CGBitmapContextCreate(data.get(),                                             // Pointer to backing data
                              cols,                                                   // Width of bitmap
                              rows,                                                   // Height of bitmap
                              8,                                                      // Bits per component
                              cols * 4,                                               // Bytes per row
                              colorSpace,                                             // Colorspace
                              kCGImageAlphaNoneSkipLast | kCGBitmapByteOrderDefault); // Bitmap info flags

    CGContextSetInterpolationQuality(contextRef, kCGInterpolationHigh);
    
    int image_orig_height = (int)CGImageGetHeight(image.CGImage);
    int image_orig_width = (int)CGImageGetWidth(image.CGImage);
    
    float image_target_aspect = height/(float)(width + FLT_EPSILON);
    float image_orig_aspect = image_orig_height/(float)(image_orig_width + FLT_EPSILON);
    
    if (gravity == 1) {
        int offset_x = 0;
        int offset_y = 0;
        if (image_orig_aspect > image_target_aspect) {
            int object_aspect_width = height / image_orig_aspect;
            offset_x = (width - object_aspect_width) / 2;
        } else {
            int object_aspect_height = width * image_orig_aspect;
            offset_y = (height - object_aspect_height) / 2;
        }
        CGContextDrawImage(contextRef,
                           CGRectMake(offset_x, offset_y, cols-2*offset_x, rows - 2*offset_y),
                           image.CGImage);
    } else if (gravity == 2) {
        int offset_x = 0;
        int offset_y = 0;
        if (image_orig_aspect > image_target_aspect) {
            int object_aspect_height = image_orig_width * image_target_aspect;
            offset_y = (image_orig_height - object_aspect_height) / 2;
        } else {
            int object_aspect_width = image_orig_height / image_target_aspect;
            offset_x = (image_orig_width - object_aspect_width) / 2;
        }
        
        auto image_crop_ref = CGImageCreateWithImageInRect(image.CGImage,
                                                           CGRectMake(offset_x, offset_y, image_orig_width-2*offset_x, image_orig_height-2*offset_y));
        CGContextDrawImage(contextRef, CGRectMake(0, 0, cols, rows), image_crop_ref);
        CGImageRelease(image_crop_ref);
    } else {
        CGContextDrawImage(contextRef, CGRectMake(0, 0, cols, rows), image.CGImage);
    }
    
    CGContextRelease(contextRef);
    CGColorSpaceRelease(colorSpace);

    return data;
}

UIImage * UIImageCrop(UIImage *image, CGRect rect) {
    CGImageRef imageRef = CGImageCreateWithImageInRect([image CGImage], rect);
    UIImage *croppedImage = [UIImage imageWithCGImage:imageRef];
    CGImageRelease(imageRef);
    return croppedImage;
}

UIImage *UIImageWithDataRGBA(void *image_data, int height, int width) {
    UIImage *image = nullptr;
    if (image_data == nil || height <= 0 || width <= 0) {
        return image;
    }

    NSData *data = [NSData dataWithBytes:image_data length:height * width * 4];

    CGColorSpaceRef colorSpace = CGColorSpaceCreateDeviceRGB();
    CGDataProviderRef provider = CGDataProviderCreateWithCFData((CFDataRef)data);

    CGImageRef imageRef = CGImageCreate(width,                                                 // Width
                                        height,                                                // Height
                                        8,                                                     // Bits per component
                                        8 * 4,                                                 // Bits per pixel
                                        width * 4,                                             // Bytes per row
                                        colorSpace,                                            // Colorspace
                                        kCGImageAlphaNoneSkipLast | kCGBitmapByteOrderDefault, // Bitmap info flags
                                        provider,                                              // CGDataProviderRef
                                        NULL,                                                  // Decode
                                        false,                                                 // Should interpolate
                                        kCGRenderingIntentDefault);                            // Intent

    image = [UIImage imageWithCGImage:imageRef];

    CGImageRelease(imageRef);
    CGDataProviderRelease(provider);
    CGColorSpaceRelease(colorSpace);
    return image;
}

UIImage *UIImageWithCVImageBuffRef(CVImageBufferRef imageBuffer) {
    CVPixelBufferLockBaseAddress(imageBuffer, 0);
    void *baseAddress = CVPixelBufferGetBaseAddress(imageBuffer);
    size_t bytesPerRow = CVPixelBufferGetBytesPerRow(imageBuffer);
    size_t width = CVPixelBufferGetWidth(imageBuffer);
    size_t height = CVPixelBufferGetHeight(imageBuffer);
    CGColorSpaceRef colorSpace = CGColorSpaceCreateDeviceRGB();
    CGContextRef context = CGBitmapContextCreate(baseAddress, width, height, 8,
                                                 bytesPerRow, colorSpace, kCGBitmapByteOrder32Little | kCGImageAlphaPremultipliedFirst);
    CGImageRef quartzImage = CGBitmapContextCreateImage(context);
    CVPixelBufferUnlockBaseAddress(imageBuffer,0);

    CGContextRelease(context);
    CGColorSpaceRelease(colorSpace);
    
    UIImage *image = [UIImage imageWithCGImage:quartzImage];
    CGImageRelease(quartzImage);
    
    return (image);
}

std::shared_ptr<char> CVImageBuffRefGetData(CVImageBufferRef image_buffer) {
    CGSize size = CVImageBufferGetDisplaySize(image_buffer);
    return CVImageBuffRefGetData(image_buffer, size.height, size.width);
}

std::shared_ptr<char> CVImageBuffRefGetData(CVImageBufferRef image_buffer, int target_height, int target_width) {
    std::shared_ptr<char> data = nullptr;
    if (image_buffer == nil){
        return data;
    }
    CGSize size = CVImageBufferGetDisplaySize(image_buffer);
    if (size.height <= 0 || size.width <= 0) {
        return data;
    }
    
    data = std::shared_ptr<char>(new char[target_height * target_width * 4], [](char* p) { delete[] p; });

    CGColorSpaceRef color_space = CGColorSpaceCreateDeviceRGB();
    
    
    CVPixelBufferLockBaseAddress(image_buffer, 0);
    void *base_address = CVPixelBufferGetBaseAddress(image_buffer);
    size_t bytes_per_row = CVPixelBufferGetBytesPerRow(image_buffer);
    size_t width = CVPixelBufferGetWidth(image_buffer);
    size_t height = CVPixelBufferGetHeight(image_buffer);
    CGContextRef context_orig = CGBitmapContextCreate(base_address, width, height, 8,
                                                 bytes_per_row, color_space,
                                                 kCGBitmapByteOrder32Little | kCGImageAlphaPremultipliedFirst);
    CGImageRef cgmage_orig = CGBitmapContextCreateImage(context_orig);
    
    {
        //resize
        CGContextRef context_target = CGBitmapContextCreate(data.get(),
                                                        target_width,
                                                        target_height,
                                                        8,
                                                        target_width * 4,
                                                        color_space,
                                                        kCGImageAlphaNoneSkipLast | kCGBitmapByteOrderDefault);

        CGContextSetInterpolationQuality(context_target, kCGInterpolationHigh);
        CGContextDrawImage(context_target, CGRectMake(0, 0, target_width, target_height), cgmage_orig);
        CGContextRelease(context_target);
    }
    
    CVPixelBufferUnlockBaseAddress(image_buffer,0);

    CGContextRelease(context_orig);
    CGColorSpaceRelease(color_space);
    CGImageRelease(cgmage_orig);
    
    return data;
}

}<|MERGE_RESOLUTION|>--- conflicted
+++ resolved
@@ -15,15 +15,12 @@
 #import "UIImage+Utility.h"
 
 namespace utility {
-<<<<<<< HEAD
-=======
 std::shared_ptr<char> UIImageGetData(UIImage *image) {
     int height = (int)CGImageGetHeight(image.CGImage);
     int width  = (int)CGImageGetWidth(image.CGImage);
     return UIImageGetData(image, height, width, 0);
 }
 
->>>>>>> 5d152b1f
 std::shared_ptr<char> UIImageGetData(UIImage *image, int height, int width, int gravity) {
     std::shared_ptr<char> data = nullptr;
     if (image == nil || image.CGImage == nil || height <= 0 || width <= 0) {
