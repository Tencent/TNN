--- conflicted
+++ resolved
@@ -48,7 +48,6 @@
         _textureCache = nil;
     }
 }
-<<<<<<< HEAD
 
 - (void)switchCamera:(AVCaptureDevicePosition)position
  withPreset:(AVCaptureSessionPreset)sessionPreset
@@ -65,24 +64,6 @@
     });
 }
 
-=======
-
-- (void)switchCamera:(AVCaptureDevicePosition)position
- withPreset:(AVCaptureSessionPreset)sessionPreset
-completion:(CameraSetupCallback)completion {
-    [self stopSession];
-    dispatch_async(_queue, ^{
-        auto success = [self switchCamera:position withPreset:sessionPreset];
-        dispatch_async(dispatch_get_main_queue(), ^{
-            if (success) {
-                [self startSession];
-            }
-            completion(success);
-        });
-    });
-}
-
->>>>>>> 5d152b1f
 - (BOOL)switchCamera:(AVCaptureDevicePosition)position
           withPreset:(AVCaptureSessionPreset)sessionPreset {
     CVMetalTextureCacheFlush(_textureCache, 0);
@@ -124,17 +105,10 @@
     }
     if (@available(iOS 10.0, *)) {
         _photoOutput = [[AVCapturePhotoOutput alloc] init];
-<<<<<<< HEAD
     }
     if (_photoOutput && [_captureSession canAddOutput:_photoOutput]) {
         [_captureSession addOutput:_photoOutput];
     }
-=======
-    }
-    if (_photoOutput && [_captureSession canAddOutput:_photoOutput]) {
-        [_captureSession addOutput:_photoOutput];
-    }
->>>>>>> 5d152b1f
     [self addVideoOutput];
     
     [_captureSession commitConfiguration];
@@ -318,8 +292,6 @@
         return nil;
     }
     
-<<<<<<< HEAD
-=======
     return [self getMTLTextureFromImageBuffer:imageBuffer];
 }
 
@@ -328,7 +300,6 @@
         return nil;
     }
     
->>>>>>> 5d152b1f
     auto width = CVPixelBufferGetWidth(imageBuffer);
     auto height = CVPixelBufferGetHeight(imageBuffer);
     
@@ -348,10 +319,6 @@
     auto mtl_texture =  CVMetalTextureGetTexture(texture_ref);
     CVBufferRelease(texture_ref);
     return mtl_texture;
-<<<<<<< HEAD
-//
-=======
->>>>>>> 5d152b1f
 }
 
 -(UIImage *)getUIImage:(CMSampleBufferRef)sampleBuffer {
