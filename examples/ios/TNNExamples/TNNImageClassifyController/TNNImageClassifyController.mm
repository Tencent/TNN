--- conflicted
+++ resolved
@@ -123,10 +123,6 @@
         option->library_path = path_library.UTF8String;
         option->compute_units = units;
     }
-<<<<<<< HEAD
-    
-=======
->>>>>>> 5d152b1f
     auto predictor = std::make_shared<ImageClassifier>();
     auto status = predictor->Init(option);
     if (status != TNN_OK) {
@@ -138,14 +134,6 @@
     BenchOption bench_option;
     bench_option.forward_count = 20;
     predictor->SetBenchOption(bench_option);
-<<<<<<< HEAD
-
-    std::shared_ptr<TNNSDKOutput> sdk_output = nullptr;
-    auto compute_units = predictor->GetComputeUnits();
-    if (compute_units == TNNComputeUnitsGPU) {
-        auto image_mat = std::make_shared<TNN_NS::Mat>(DEVICE_METAL, TNN_NS::N8UC4, target_dims);
-
-=======
     
     auto image_data = utility::UIImageGetData(self.image_orig);
     //preprocess
@@ -158,7 +146,6 @@
         image_mat = std::make_shared<TNN_NS::Mat>(DEVICE_ARM, TNN_NS::N8UC4, image_dims, image_data.get());
     } else {
         image_mat = std::make_shared<TNN_NS::Mat>(DEVICE_METAL, TNN_NS::N8UC4, image_dims);
->>>>>>> 5d152b1f
         id<MTLTexture> texture_rgba = (__bridge id<MTLTexture>)image_mat->GetData();
         if (!texture_rgba) {
             self.labelResult.text = @"Error texture input rgba is nil";
@@ -169,17 +156,7 @@
         [texture_rgba replaceRegion:MTLRegionMake2D(0, 0, image_dims[3], image_dims[2])
                         mipmapLevel:0
                           withBytes:image_data.get()
-<<<<<<< HEAD
-                        bytesPerRow:target_width * 4];
-        
-        status = predictor->Predict(std::make_shared<TNNSDKInput>(image_mat), sdk_output);
-    } else if (compute_units == TNNComputeUnitsCPU) {
-        auto image_mat = std::make_shared<TNN_NS::Mat>(DEVICE_ARM, TNN_NS::N8UC4, target_dims, image_data.get());
-        
-        status = predictor->Predict(std::make_shared<TNNSDKInput>(image_mat), sdk_output);
-=======
                         bytesPerRow:image_dims[3] * 4];
->>>>>>> 5d152b1f
     }
     
     auto target_dims = predictor->GetInputShape();
