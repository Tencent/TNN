// Tencent is pleased to support the open source community by making TNN available.
//
// Copyright (C) 2020 THL A29 Limited, a Tencent company. All rights reserved.
//
// Licensed under the BSD 3-Clause License (the "License"); you may not use this file except
// in compliance with the License. You may obtain a copy of the License at
//
// https://opensource.org/licenses/BSD-3-Clause
//
// Unless required by applicable law or agreed to in writing, software distributed
// under the License is distributed on an "AS IS" BASIS, WITHOUT WARRANTIES OR
// CONDITIONS OF ANY KIND, either express or implied. See the License for the
// specific language governing permissions and limitations under the License.

#include "tnn_sdk_sample.h"
#include <sys/time.h>
#include <float.h>

#if defined(__APPLE__)
#include "TargetConditionals.h"
#endif

namespace TNN_NS {
const std::string kTNNSDKDefaultName = "TNN.sdk.default.name";

void printShape(const std::string& msg, const DimsVector& shape) {
    printf("%s:(%d,%d,%d,%d)\n", msg.c_str(), shape[0], shape[1], shape[2], shape[3]);
}

ObjectInfo ObjectInfo::FlipX() {
    ObjectInfo  info;
    info.score = this->score;
    info.class_id = this->class_id;
    info.image_width = this->image_width;
    info.image_height = this->image_width;
    
    info.x1 = this->image_width - this->x2;
    info.x2 = this->image_width - this->x1;
    info.y1 = this->y1;
    info.y2 = this->y2;
    
    //key points
    std::vector<std::pair<float, float>> key_points;
    for (auto item : this->key_points) {
        key_points.push_back(std::make_pair(this->image_width - item.first, item.second));
    }
    info.key_points = key_points;
    
    //key points 3d
    std::vector<triple<float, float, float>> key_points_3d;
    for (auto item : this->key_points_3d) {
        key_points_3d.push_back(std::make_tuple(this->image_width - std::get<0>(item),
                                                                     std::get<1>(item),
                                                                     std::get<2>(item)));
    }
    info.key_points_3d = key_points_3d;
    return info;
}

ObjectInfo ObjectInfo::AddOffset(float offset_x, float offset_y) {
    ObjectInfo  info;
    info.score = this->score;
    info.class_id = this->class_id;
    info.image_width = this->image_width;
    info.image_height = this->image_width;
    
    info.x1 = this->x1 + offset_x;
    info.x2 = this->x2 + offset_x;
    info.y1 = this->y1 + offset_y;
    info.y2 = this->y2 + offset_y;
    
    //key points
    std::vector<std::pair<float, float>> key_points;
    for (auto item : this->key_points) {
        key_points.push_back(std::make_pair(item.first + offset_x, item.second + offset_y));
    }
    info.key_points = key_points;
    
    //key points 3d
    std::vector<triple<float, float, float>> key_points_3d;
    for (auto item : this->key_points_3d) {
        key_points_3d.push_back(std::make_tuple(std::get<0>(item) + offset_x,
                                                                     std::get<1>(item) + offset_y,
                                                                     std::get<2>(item)));
    }
    info.key_points_3d = key_points_3d;
    return info;
}

float ObjectInfo::IntersectionRatio(ObjectInfo *obj) {
    if (!obj) {
        return 0;
    }
    
    float area1 = std::abs((this->x2 - this->x1) * (this->y2 - this->y1));
    float area2 = std::abs((obj->x2 - obj->x1) * (obj->y2 - obj->y1));
    
    float x1 = std::max(obj->x1, this->x1);
    float x2 = std::min(obj->x2, this->x2);
    float y1 = std::max(obj->y1, this->y1);
    float y2 = std::min(obj->y2, this->y2);
    
    float area = (x2 > x1 && y2 > y1) ? std::abs((x2 - x1) * (y2 - y1)) : 0;
    
    return area / (area1 + area2 - area);
}

ObjectInfo ObjectInfo::AdjustToImageSize(int orig_image_height, int orig_image_width) {
    float scale_x = orig_image_width/(float)this->image_width;
    float scale_y = orig_image_height/(float)this->image_height;
    
    ObjectInfo  info_orig;
    info_orig.score = this->score;
    info_orig.class_id = this->class_id;
    info_orig.image_width = orig_image_width;
    info_orig.image_height = orig_image_height;
    
    int x_min = std::min(this->x1, this->x2)*scale_x;
    int x_max = std::max(this->x1, this->x2)*scale_x;
    int y_min = std::min(this->y1, this->y2)*scale_y;
    int y_max = std::max(this->y1, this->y2)*scale_y;
    
    x_min = std::min(std::max(x_min, 0), orig_image_width-1);
    x_max = std::min(std::max(x_max, 0), orig_image_width-1);
    y_min = std::min(std::max(y_min, 0), orig_image_height-1);
    y_max = std::min(std::max(y_max, 0), orig_image_height-1);
    
    info_orig.x1 = x_min;
    info_orig.x2 = x_max;
    info_orig.y1 = y_min;
    info_orig.y2 = y_max;
    
    
    //key points
    std::vector<std::pair<float, float>> key_points;
    for (auto item : this->key_points) {
        key_points.push_back(std::make_pair(item.first*scale_x, item.second*scale_y));
    }
    info_orig.key_points = key_points;
    
    //key points 3d
    std::vector<triple<float, float, float>> key_points_3d;
    for (auto item : this->key_points_3d) {
        key_points_3d.push_back(std::make_tuple(std::get<0>(item) * scale_x,
                                                                     std::get<1>(item) * scale_y,
                                                                     std::get<2>(item)));
    }
    info_orig.key_points_3d = key_points_3d;
    
    return info_orig;
}

ObjectInfo ObjectInfo::AdjustToViewSize(int view_height, int view_width, int gravity) {
    ObjectInfo  info;
    info.score = this->score;
    info.class_id = this->class_id;
    info.image_width = view_width;
    info.image_height = view_height;
    
    float view_aspect = view_height/(float)(view_width + FLT_EPSILON);
    float object_aspect = this->image_height/(float)(this->image_width + FLT_EPSILON);
    
    if (gravity == 2) {
        if (view_aspect > object_aspect) {
            float object_aspect_width = view_height / object_aspect;
            auto info_aspect = AdjustToImageSize(view_height, object_aspect_width);
            float offset_x = (object_aspect_width - view_width) / 2;
            info_aspect = info_aspect.AddOffset(-offset_x, 0);
            info.x1 = info_aspect.x1;
            info.x2 = info_aspect.x2;
            info.y1 = info_aspect.y1;
            info.y2 = info_aspect.y2;
            info.key_points = info_aspect.key_points;
            info.key_points_3d = info_aspect.key_points_3d;
        } else {
            float object_aspect_height = view_width * object_aspect;
            auto info_aspect = AdjustToImageSize(object_aspect_height, view_width);
            float offset_y = (object_aspect_height - view_height) / 2;
            info_aspect = info_aspect.AddOffset(0, -offset_y);
            info.x1 = info_aspect.x1;
            info.x2 = info_aspect.x2;
            info.y1 = info_aspect.y1;
            info.y2 = info_aspect.y2;
            info.key_points = info_aspect.key_points;
            info.key_points_3d = info_aspect.key_points_3d;
        }
    } else if (gravity == 1) {
        if (view_aspect > object_aspect) {
            float object_aspect_height = view_width * object_aspect;
            auto info_aspect = AdjustToImageSize(object_aspect_height, view_width);
            float offset_y = (object_aspect_height - view_height) / 2;
            info_aspect = info_aspect.AddOffset(0, -offset_y);
            info.x1 = info_aspect.x1;
            info.x2 = info_aspect.x2;
            info.y1 = info_aspect.y1;
            info.y2 = info_aspect.y2;
            info.key_points = info_aspect.key_points;
            info.key_points_3d = info_aspect.key_points_3d;
        } else {
            float object_aspect_width = view_height / object_aspect;
            auto info_aspect = AdjustToImageSize(view_height, object_aspect_width);
            float offset_x = (object_aspect_width - view_width) / 2;
            info_aspect = info_aspect.AddOffset(-offset_x, 0);
            info.x1 = info_aspect.x1;
            info.x2 = info_aspect.x2;
            info.y1 = info_aspect.y1;
            info.y2 = info_aspect.y2;
            info.key_points = info_aspect.key_points;
            info.key_points_3d = info_aspect.key_points_3d;
        }
    } else {
        return AdjustToImageSize(view_height, view_width);
    }
    return info;
}

std::string BenchOption::Description() {
    std::ostringstream ostr;
    ostr << "create_count = " << create_count << "  warm_count = " << warm_count
         << "  forward_count = " << forward_count;

    ostr << std::endl;
    return ostr.str();
}

void BenchResult::Reset() {
    min   = FLT_MAX;
    max   = FLT_MIN;
    avg   = 0;
    total = 0;
    count = 0;

    diff = 0;
}

int BenchResult::AddTime(float time) {
    count++;
    total += time;
    min = std::min(min, time);
    max = std::max(max, time);
    avg = total / count;
    return 0;
}

std::string BenchResult::Description() {
    std::ostringstream ostr;
    ostr << "min = " << min << "  max = " << max << "  avg = " << avg;

    if (status != TNN_NS::TNN_OK) {
        ostr << "\nerror = " << status.description();
    }
    ostr << std::endl;

    return ostr.str();
}

#pragma mark - TNNSDKInput
TNNSDKInput::TNNSDKInput(std::shared_ptr<TNN_NS::Mat> mat) {
    if (mat) {
        mat_map_[kTNNSDKDefaultName] = mat;
    }
}

TNNSDKInput::~TNNSDKInput() {}

bool TNNSDKInput::IsEmpty() {
    if (mat_map_.size() <= 0) {
        return true;
    }
    return false;
}

bool TNNSDKInput::AddMat(std::shared_ptr<TNN_NS::Mat> mat, std::string name) {
    if (name.empty() || !mat) {
        return false;
    }
    
    mat_map_[name] = mat;
    return true;
}

std::shared_ptr<TNN_NS::Mat> TNNSDKInput::GetMat(std::string name) {
    std::shared_ptr<TNN_NS::Mat> mat = nullptr;
    if (name == kTNNSDKDefaultName && mat_map_.size() > 0) {
        return mat_map_.begin()->second;
    }
    
    if (mat_map_.find(name) != mat_map_.end()) {
        mat = mat_map_[name];
    }
    return mat;
}

#pragma mark - TNNSDKOutput
TNNSDKOutput::~TNNSDKOutput() {}

#pragma mark - TNNSDKOption
TNNSDKOption::TNNSDKOption() {}

TNNSDKOption::~TNNSDKOption() {}

#pragma mark - TNNSDKSample
TNNSDKSample::TNNSDKSample() {}

TNNSDKSample::~TNNSDKSample() {}


void TNNSDKSample::setCheckNpuSwitch(bool option)
{
    check_npu_ = option;
}

Status TNNSDKSample::GetCommandQueue(void **command_queue) {
    if (instance_) {
        return instance_->GetCommandQueue(command_queue);
    }
    return Status(TNNERR_INST_ERR, "instance_ GetCommandQueue return nil");
}

Status TNNSDKSample::Resize(std::shared_ptr<TNN_NS::Mat> src, std::shared_ptr<TNN_NS::Mat> dst, TNNInterpType interp_type) {
    Status status = TNN_OK;
    
    void * command_queue = nullptr;
    status = GetCommandQueue(&command_queue);
    if (status != TNN_NS::TNN_OK) {
        LOGE("getCommandQueue failed with:%s\n", status.description().c_str());
        return status;
    }
    
    InterpType type = INTERP_TYPE_NEAREST;
    if(interp_type == TNNInterpNearest){
        type = TNN_NS::INTERP_TYPE_NEAREST;
    } else if(interp_type == TNNInterpLinear) {
        type = TNN_NS::INTERP_TYPE_LINEAR;
    }
    
    ResizeParam param;
    param.type = type;
    
    auto dst_dims = dst->GetDims();
    auto src_dims = src->GetDims();
    param.scale_w = dst_dims[3] / static_cast<float>(src_dims[3]);
    param.scale_h = dst_dims[2] / static_cast<float>(src_dims[2]);
    
    status = MatUtils::Resize(*(src.get()), *(dst.get()), param, command_queue);
    if (status != TNN_NS::TNN_OK){
        LOGE("resize failed with:%s\n", status.description().c_str());
    }
    
    return status;
}

Status TNNSDKSample::Crop(std::shared_ptr<TNN_NS::Mat> src, std::shared_ptr<TNN_NS::Mat> dst, int start_x, int start_y) {
    Status status = TNN_OK;
    
    void *command_queue = nullptr;
    status = GetCommandQueue(&command_queue);
    if (status != TNN_NS::TNN_OK) {
        LOGE("getCommandQueue failed with:%s\n", status.description().c_str());
        return status;
    }
    
    CropParam param;
    param.top_left_x = start_x;
    param.top_left_y = start_y;
    auto dst_dims = dst->GetDims();
    param.width  = dst_dims[3];
    param.height = dst_dims[2];
    
    status = MatUtils::Crop(*(src.get()), *(dst.get()), param, command_queue);
    if (status != TNN_NS::TNN_OK){
        LOGE("crop failed with:%s\n", status.description().c_str());
    }
    
    return status;
}

Status TNNSDKSample::WarpAffine(std::shared_ptr<TNN_NS::Mat> src, std::shared_ptr<TNN_NS::Mat> dst, TNNInterpType interp_type, TNNBorderType border_type, float trans_mat[2][3]) {
    Status status = TNN_OK;
    
    void * command_queue = nullptr;
    status = GetCommandQueue(&command_queue);
    if (status != TNN_OK) {
        LOGE("getCommandQueue failed with:%s\n", status.description().c_str());
        return status;
    }
    
    InterpType itype = INTERP_TYPE_NEAREST;
    if (interp_type == TNNInterpNearest){
        itype = INTERP_TYPE_NEAREST;
    } else if(interp_type == TNNInterpLinear) {
        itype = INTERP_TYPE_LINEAR;
    }
    BorderType btype = BORDER_TYPE_CONSTANT;
    if (border_type == TNNBorderConstant) {
        btype = BORDER_TYPE_CONSTANT;
    } else if(border_type == TNNBorderReflect) {
        btype = BORDER_TYPE_REFLECT;
    } else if(border_type == TNNBorderEdge) {
        btype = BORDER_TYPE_EDGE;
    }
    WarpAffineParam param;
    param.interp_type = itype;
    param.border_type = btype;
    
    auto dst_dims = dst->GetDims();
    auto src_dims = src->GetDims();
    memcpy(param.transform, trans_mat, sizeof(float)*2*3);
    
    status = MatUtils::WarpAffine(*(src.get()), *(dst.get()), param, command_queue);
    if (status != TNN_NS::TNN_OK){
        LOGE("warpaffine failed with:%s\n", status.description().c_str());
    }
    
    return status;
}

Status TNNSDKSample::Copy(std::shared_ptr<TNN_NS::Mat> src, std::shared_ptr<TNN_NS::Mat> dst) {
    Status status = TNN_OK;
    
    void *command_queue = nullptr;
    status = GetCommandQueue(&command_queue);
    if (status != TNN_NS::TNN_OK) {
        LOGE("getCommandQueue failed with:%s\n", status.description().c_str());
        return status;
    }
    
    status = MatUtils::Copy(*(src.get()), *(dst.get()), command_queue);
    if (status != TNN_NS::TNN_OK){
        LOGE("copy failed with:%s\n", status.description().c_str());
    }
    
    return status;
}

void TNNSDKSample::setNpuModelPath(std::string stored_path)
{
    model_path_str_ = stored_path;
}

TNN_NS::Status TNNSDKSample::Init(std::shared_ptr<TNNSDKOption> option) {
    option_ = option;
    //网络初始化
    TNN_NS::Status status;
    if (!net_) {
        TNN_NS::ModelConfig config;
#if TNN_SDK_USE_NCNN_MODEL
        config.model_type = TNN_NS::MODEL_TYPE_NCNN;
#else
        config.model_type = TNN_NS::MODEL_TYPE_TNN;
#endif
        config.params = {option->proto_content, option->model_content, model_path_str_};

        auto net = std::make_shared<TNN_NS::TNN>();
        status   = net->Init(config);
        if (status != TNN_NS::TNN_OK) {
            LOGE("instance.net init failed %d", (int)status);
            return status;
        }
        net_ = net;
    }

    // network init
    device_type_ = TNN_NS::DEVICE_ARM;
    if(option->compute_units == TNNComputeUnitsGPU) {
#if defined(__APPLE__) && TARGET_OS_IPHONE
        device_type_ = TNN_NS::DEVICE_METAL;
#else
        device_type_ = TNN_NS::DEVICE_OPENCL;
#endif
    } else if (units == TNNComputeUnitsOpenvino) {
        device_type_ = TNN_NS::DEVICE_X86;
    }
    else if (option->compute_units == TNNComputeUnitsHuaweiNPU) {
        device_type_      = TNN_NS::DEVICE_HUAWEI_NPU;
#if defined(__APPLE__) && TARGET_OS_IPHONE
        device_type_ = TNN_NS::DEVICE_METAL;
#else
        device_type_      = TNN_NS::DEVICE_HUAWEI_NPU;
#endif
    }
    
    //创建实例instance
    {
        TNN_NS::NetworkConfig network_config;
        network_config.library_path = {option->library_path};
        network_config.device_type  = device_type_;
<<<<<<< HEAD
        if (units == TNNComputeUnitsOpenvino) { // 调用 openvino network
            network_config.network_type = NETWORK_TYPE_OPENVINO;
        }
        auto instance               = net_->CreateInst(network_config, status, shapeMap);
        if (status != TNN_NS::TNN_OK || !instance) {
=======
        if(device_type_ == TNN_NS::DEVICE_HUAWEI_NPU){
            network_config.network_type = NETWORK_TYPE_HUAWEI_NPU;
        }
        auto instance               = net_->CreateInst(network_config, status, option->input_shapes);

        if (!check_npu_ && (status != TNN_NS::TNN_OK || !instance)) {
>>>>>>> abbe1c3a
            // try device_arm
            if (option->compute_units >= TNNComputeUnitsGPU) {
                device_type_               = TNN_NS::DEVICE_ARM;
                network_config.device_type = TNN_NS::DEVICE_ARM;
                instance                   = net_->CreateInst(network_config, status,  option->input_shapes);
            }
        }
        instance_ = instance;
    }
    return status;
}

TNNComputeUnits TNNSDKSample::GetComputeUnits() {
    switch (device_type_) {
        case DEVICE_HUAWEI_NPU:
            return TNNComputeUnitsHuaweiNPU;
        case DEVICE_METAL:
        case DEVICE_OPENCL:
            return TNNComputeUnitsGPU;
        default:
            return TNNComputeUnitsCPU;
    }
}

void TNNSDKSample::SetBenchOption(BenchOption option) {
    bench_option_ = option;
}

BenchResult TNNSDKSample::GetBenchResult() {
    return bench_result_;
}

DimsVector TNNSDKSample::GetInputShape(std::string name) {
    DimsVector shape = {};
    BlobMap blob_map = {};
    if (instance_) {
        instance_->GetAllInputBlobs(blob_map);
    }
    
    if (kTNNSDKDefaultName == name && blob_map.size() > 0) {
        if (blob_map.begin()->second) {
            shape = blob_map.begin()->second->GetBlobDesc().dims;
        }
    }
    
    if (blob_map.find(name) != blob_map.end() && blob_map[name]) {
        shape = blob_map[name]->GetBlobDesc().dims;
    }
    return shape;
}

std::vector<std::string> TNNSDKSample::GetInputNames() {
    std::vector<std::string> names;
    if (instance_) {
        BlobMap blob_map;
        instance_->GetAllInputBlobs(blob_map);
        for (const auto& item : blob_map) {
            names.push_back(item.first);
        }
    }
    return names;
}

std::vector<std::string> TNNSDKSample::GetOutputNames() {
    std::vector<std::string> names;
    if (instance_) {
        BlobMap blob_map;
        instance_->GetAllOutputBlobs(blob_map);
        for (const auto& item : blob_map) {
            names.push_back(item.first);
        }
    }
    return names;
}

TNN_NS::MatConvertParam TNNSDKSample::GetConvertParamForInput(std::string name) {
    return TNN_NS::MatConvertParam();
}

TNN_NS::MatConvertParam TNNSDKSample::GetConvertParamForOutput(std::string name) {
    return TNN_NS::MatConvertParam();
}

std::shared_ptr<TNNSDKOutput> TNNSDKSample::CreateSDKOutput() {
    return std::make_shared<TNNSDKOutput>();
}

TNN_NS::Status TNNSDKSample::ProcessSDKOutput(std::shared_ptr<TNNSDKOutput> output) {
    return TNN_OK;
}

std::shared_ptr<TNN_NS::Mat> TNNSDKSample::ProcessSDKInputMat(std::shared_ptr<TNN_NS::Mat> mat,
                                                              std::string name) {
    return mat;
}

TNN_NS::Status TNNSDKSample::Predict(std::shared_ptr<TNNSDKInput> input, std::shared_ptr<TNNSDKOutput> &output) {
    Status status = TNN_OK;
    if (!input || input->IsEmpty()) {
        status = Status(TNNERR_PARAM_ERR, "input image is empty ,please check!");
        LOGE("input image is empty ,please check!\n");
        return status;
    }
    
#if TNN_SDK_ENABLE_BENCHMARK
    bench_result_.Reset();
    for (int fcount = 0; fcount < bench_option_.forward_count; fcount++) {
        timeval tv_begin, tv_end;
        gettimeofday(&tv_begin, NULL);
#endif
        
        // step 1. set input mat
        auto input_names = GetInputNames();
        if (input_names.size() == 1) {
            auto input_mat = input->GetMat();
            input_mat = ProcessSDKInputMat(input_mat);
            auto input_convert_param = GetConvertParamForInput();
            auto status = instance_->SetInputMat(input_mat, input_convert_param);
            RETURN_ON_NEQ(status, TNN_NS::TNN_OK);
        } else {
            for (auto name : input_names) {
                auto input_mat = input->GetMat(name);
                input_mat = ProcessSDKInputMat(input_mat, name);
                auto input_convert_param = GetConvertParamForInput(name);
                auto status = instance_->SetInputMat(input_mat, input_convert_param, name);
                RETURN_ON_NEQ(status, TNN_NS::TNN_OK);
            }
        }
        
        // step 2. Forward
        status = instance_->ForwardAsync(nullptr);
        if (status != TNN_NS::TNN_OK) {
            LOGE("instance.Forward Error: %s\n", status.description().c_str());
            return status;
        }

        // step 3. get output mat
        output = CreateSDKOutput();
        auto output_names = GetOutputNames();
        if (output_names.size() == 1) {
            auto output_convert_param = GetConvertParamForOutput();
            std::shared_ptr<TNN_NS::Mat> output_mat = nullptr;
            status = instance_->GetOutputMat(output_mat, output_convert_param);
            RETURN_ON_NEQ(status, TNN_NS::TNN_OK);
            output->AddMat(output_mat, output_names[0]);
        } else {
            for (auto name : output_names) {
                  auto output_convert_param = GetConvertParamForOutput(name);
                  std::shared_ptr<TNN_NS::Mat> output_mat = nullptr;
                  status = instance_->GetOutputMat(output_mat, output_convert_param, name);
                  RETURN_ON_NEQ(status, TNN_NS::TNN_OK);
                  output->AddMat(output_mat, name);
              }
        }
  
        
#if TNN_SDK_ENABLE_BENCHMARK
        gettimeofday(&tv_end, NULL);
        double elapsed = (tv_end.tv_sec - tv_begin.tv_sec) * 1000.0 + (tv_end.tv_usec - tv_begin.tv_usec) / 1000.0;
        bench_result_.AddTime(elapsed);
#endif
        
        ProcessSDKOutput(output);
#if TNN_SDK_ENABLE_BENCHMARK
    }
#endif
    // Detection done
    
    return status;
}

#pragma mark - TNNSDKComposeSample
TNNSDKComposeSample::TNNSDKComposeSample() {}

TNNSDKComposeSample::~TNNSDKComposeSample() {
    sdks_ = {};
}

Status TNNSDKComposeSample::Init(std::vector<std::shared_ptr<TNNSDKSample>> sdks) {
    sdks_ = sdks;
    return TNN_OK;
}

TNNComputeUnits TNNSDKComposeSample::GetComputeUnits() {
    if (sdks_.size() > 0) {
        return sdks_[0]->GetComputeUnits();
    }
    return TNNComputeUnitsCPU;
}

Status TNNSDKComposeSample::GetCommandQueue(void **command_queue) {
    if (sdks_.size() > 0) {
        return sdks_[0]->GetCommandQueue(command_queue);
    }
    return Status(TNNERR_INST_ERR, "instance_ GetCommandQueue return nil");
}

DimsVector TNNSDKComposeSample::GetInputShape(std::string name) {
    DimsVector shape = {};
    if (sdks_.size() > 0) {
        return sdks_[0]->GetInputShape(name);
    }
    return shape;
}

TNN_NS::Status TNNSDKComposeSample::Predict(std::shared_ptr<TNNSDKInput> input,
                                            std::shared_ptr<TNNSDKOutput> &output) {
    LOGE("subclass of TNNSDKComposeSample must implement this interface\n");
    return Status(TNNERR_NO_RESULT, "subclass of TNNSDKComposeSample must implement this interface");
}

/*
 * Rectangle
 */
void Rectangle(void *data_rgba, int image_height, int image_width,
               int x0, int y0, int x1, int y1, float scale_x, float scale_y)
{

    
    RGBA *image_rgba = (RGBA *)data_rgba;

    int x_min = std::min(x0, x1) * scale_x;
    int x_max = std::max(x0, x1) * scale_x;
    int y_min = std::min(y0, y1) * scale_y;
    int y_max = std::max(y0, y1) * scale_y;

    x_min = std::min(std::max(x_min, 0), image_width - 1);
    x_max = std::min(std::max(x_max, 0), image_width - 1);
    y_min = std::min(std::max(y_min, 0), image_height - 1);
    y_max = std::min(std::max(y_max, 0), image_height - 1);

    // top bottom
    for (int x = x_min; x <= x_max; x++) {
        int offset                       = y_min * image_width + x;
        image_rgba[offset]               = {0, 255, 0, 0};
        image_rgba[offset + image_width] = {0, 255, 0, 0};

        offset                           = y_max * image_width + x;
        image_rgba[offset]               = {0, 255, 0, 0};
        image_rgba[offset - image_width] = {0, 255, 0, 0};
    }

    // left right
    for (int y = y_min; y <= y_max; y++) {
        int offset             = y * image_width + x_min;
        image_rgba[offset]     = {0, 255, 0, 0};
        image_rgba[offset + 1] = {0, 255, 0, 0};

        offset                 = y * image_width + x_max;
        image_rgba[offset]     = {0, 255, 0, 0};
        image_rgba[offset - 1] = {0, 255, 0, 0};
    }
}

/*
 * Point
 */
void Point(void *data_rgba, int image_height, int image_width, int x, int y, float z, float scale_x, float scale_y)
{
    RGBA *image_rgba = (RGBA *)data_rgba;
    int x_center = x * scale_x;
    int y_center = y * scale_y;
    int x_start = (x-1) * scale_x;
    int x_end   = (x+1) * scale_x;
    int y_start = (y-1) * scale_y;
    int y_end   = (y+1) * scale_y;

    x_center = std::min(std::max(0, x_center), image_width  - 1);
    y_center = std::min(std::max(0, y_center), image_height - 1);
    
    x_start = std::min(std::max(0, x_start), image_width - 1);
    x_end   = std::min(std::max(0, x_end), image_width - 1);
    y_start = std::min(std::max(0, y_start), image_height - 1);
    y_end   = std::min(std::max(0, y_end), image_height - 1);
    
    unsigned char color = std::min(std::max(0, int(175 + z*80)), 255);
    
    for(int x = x_start; x<=x_end; ++x) {
        int offset                       = y_center * image_width + x;
        image_rgba[offset]               = {color, 0, color, 0};
    }
    
    for(int y = y_start; y<=y_end; ++y) {
        int offset                       = y * image_width + x_center;
        image_rgba[offset]               = {color, 0, color, 0};
    }
}

}  // namespace TNN_NS<|MERGE_RESOLUTION|>--- conflicted
+++ resolved
@@ -485,20 +485,12 @@
         TNN_NS::NetworkConfig network_config;
         network_config.library_path = {option->library_path};
         network_config.device_type  = device_type_;
-<<<<<<< HEAD
-        if (units == TNNComputeUnitsOpenvino) { // 调用 openvino network
-            network_config.network_type = NETWORK_TYPE_OPENVINO;
-        }
-        auto instance               = net_->CreateInst(network_config, status, shapeMap);
-        if (status != TNN_NS::TNN_OK || !instance) {
-=======
         if(device_type_ == TNN_NS::DEVICE_HUAWEI_NPU){
             network_config.network_type = NETWORK_TYPE_HUAWEI_NPU;
         }
         auto instance               = net_->CreateInst(network_config, status, option->input_shapes);
 
         if (!check_npu_ && (status != TNN_NS::TNN_OK || !instance)) {
->>>>>>> abbe1c3a
             // try device_arm
             if (option->compute_units >= TNNComputeUnitsGPU) {
                 device_type_               = TNN_NS::DEVICE_ARM;
