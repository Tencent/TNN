// Tencent is pleased to support the open source community by making TNN available.
//
// Copyright (C) 2020 THL A29 Limited, a Tencent company. All rights reserved.
//
// Licensed under the BSD 3-Clause License (the "License"); you may not use this file except
// in compliance with the License. You may obtain a copy of the License at
//
// https://opensource.org/licenses/BSD-3-Clause
//
// Unless required by applicable law or agreed to in writing, software distributed
// under the License is distributed on an "AS IS" BASIS, WITHOUT WARRANTIES OR
// CONDITIONS OF ANY KIND, either express or implied. See the License for the
// specific language governing permissions and limitations under the License.

#include "tnn_sdk_sample.h"
<<<<<<< HEAD
#include "tnn/utils/dims_vector_utils.h"
=======
#include <algorithm>
#include <cstring>
>>>>>>> d70e594c
#include <sys/time.h>
#include <float.h>

#if defined(__APPLE__)
#include "TargetConditionals.h"
#endif

namespace TNN_NS {
const std::string kTNNSDKDefaultName = "TNN.sdk.default.name";

void printShape(const std::string& msg, const DimsVector& shape) {
    printf("%s:(%d,%d,%d,%d)\n", msg.c_str(), shape[0], shape[1], shape[2], shape[3]);
}
ImageInfo::ImageInfo() {
    image_width = 0;
    image_height = 0;
    image_channel = 0;
    data = nullptr;
}

ImageInfo::ImageInfo(const ImageInfo& info) {
    image_width = info.image_width;
    image_height = info.image_height;
    image_channel = info.image_channel;
    data = info.data;
}

ImageInfo::ImageInfo(std::shared_ptr<Mat>image) {
    if (image != nullptr) {
        const auto& dims = image->GetDims();
        image_channel = dims[1];
        image_height = dims[2];
        image_width = dims[3];
        auto count = DimsVectorUtils::Count(dims);
        data.reset(new char[count]);
        memcpy(data.get(), image->GetData(), count);
    }
}

ImageInfo ImageInfo::FlipX() {
    auto flip_image_row = [](const char*src, char*dst, int width, int channel){
        int src_offset = (width-1) * channel;
        int dst_offset = 0;
        for(int w=0; w<width; ++w) {
            for(int c=0; c<channel; ++c) {
                dst[dst_offset + c] = src[src_offset + c];
            }
            src_offset -= channel;
            dst_offset += channel;
        }
    };
    ImageInfo info;
    info.image_width = image_width;
    info.image_height = image_height;
    info.image_channel = image_channel;
    info.data.reset(new char[info.image_height * info.image_width*info.image_channel]);
    auto bytes_per_row = image_width * image_channel;
    for(int h=0; h<image_height; ++h) {
        flip_image_row(data.get()+h*bytes_per_row, info.data.get()+h*bytes_per_row, image_width, image_channel);
    }

    return info;
}

ObjectInfo ObjectInfo::FlipX() {
    ObjectInfo  info;
    info.score = this->score;
    info.class_id = this->class_id;
    info.image_width = this->image_width;
    info.image_height = this->image_width;
    
    info.x1 = this->image_width - this->x2;
    info.x2 = this->image_width - this->x1;
    info.y1 = this->y1;
    info.y2 = this->y2;
    
    //key points
    std::vector<std::pair<float, float>> key_points;
    for (auto item : this->key_points) {
        key_points.push_back(std::make_pair(this->image_width - item.first, item.second));
    }
    info.key_points = key_points;
    
    //key points 3d
    std::vector<triple<float, float, float>> key_points_3d;
    for (auto item : this->key_points_3d) {
        key_points_3d.push_back(std::make_tuple(this->image_width - std::get<0>(item),
                                                                     std::get<1>(item),
                                                                     std::get<2>(item)));
    }
    info.key_points_3d = key_points_3d;
    return info;
}

ObjectInfo ObjectInfo::AddOffset(float offset_x, float offset_y) {
    ObjectInfo  info;
    info.score = this->score;
    info.class_id = this->class_id;
    info.image_width = this->image_width;
    info.image_height = this->image_width;
    
    info.x1 = this->x1 + offset_x;
    info.x2 = this->x2 + offset_x;
    info.y1 = this->y1 + offset_y;
    info.y2 = this->y2 + offset_y;
    
    //key points
    std::vector<std::pair<float, float>> key_points;
    for (auto item : this->key_points) {
        key_points.push_back(std::make_pair(item.first + offset_x, item.second + offset_y));
    }
    info.key_points = key_points;
    
    //key points 3d
    std::vector<triple<float, float, float>> key_points_3d;
    for (auto item : this->key_points_3d) {
        key_points_3d.push_back(std::make_tuple(std::get<0>(item) + offset_x,
                                                                     std::get<1>(item) + offset_y,
                                                                     std::get<2>(item)));
    }
    info.key_points_3d = key_points_3d;
    return info;
}

float ObjectInfo::IntersectionRatio(ObjectInfo *obj) {
    if (!obj) {
        return 0;
    }
    
    float area1 = std::abs((this->x2 - this->x1) * (this->y2 - this->y1));
    float area2 = std::abs((obj->x2 - obj->x1) * (obj->y2 - obj->y1));
    
    float x1 = std::max(obj->x1, this->x1);
    float x2 = std::min(obj->x2, this->x2);
    float y1 = std::max(obj->y1, this->y1);
    float y2 = std::min(obj->y2, this->y2);
    
    float area = (x2 > x1 && y2 > y1) ? std::abs((x2 - x1) * (y2 - y1)) : 0;
    
    return area / (area1 + area2 - area);
}

ObjectInfo ObjectInfo::AdjustToImageSize(int orig_image_height, int orig_image_width) {
    float scale_x = orig_image_width/(float)this->image_width;
    float scale_y = orig_image_height/(float)this->image_height;
    
    ObjectInfo  info_orig;
    info_orig.score = this->score;
    info_orig.class_id = this->class_id;
    info_orig.image_width = orig_image_width;
    info_orig.image_height = orig_image_height;
    
    int x_min = std::min(this->x1, this->x2)*scale_x;
    int x_max = std::max(this->x1, this->x2)*scale_x;
    int y_min = std::min(this->y1, this->y2)*scale_y;
    int y_max = std::max(this->y1, this->y2)*scale_y;
    
    x_min = std::min(std::max(x_min, 0), orig_image_width-1);
    x_max = std::min(std::max(x_max, 0), orig_image_width-1);
    y_min = std::min(std::max(y_min, 0), orig_image_height-1);
    y_max = std::min(std::max(y_max, 0), orig_image_height-1);
    
    info_orig.x1 = x_min;
    info_orig.x2 = x_max;
    info_orig.y1 = y_min;
    info_orig.y2 = y_max;
    
    
    //key points
    std::vector<std::pair<float, float>> key_points;
    for (auto item : this->key_points) {
        key_points.push_back(std::make_pair(item.first*scale_x, item.second*scale_y));
    }
    info_orig.key_points = key_points;
    
    //key points 3d
    std::vector<triple<float, float, float>> key_points_3d;
    for (auto item : this->key_points_3d) {
        key_points_3d.push_back(std::make_tuple(std::get<0>(item) * scale_x,
                                                                     std::get<1>(item) * scale_y,
                                                                     std::get<2>(item)));
    }
    info_orig.key_points_3d = key_points_3d;
    
    return info_orig;
}

ObjectInfo ObjectInfo::AdjustToViewSize(int view_height, int view_width, int gravity) {
    ObjectInfo  info;
    info.score = this->score;
    info.class_id = this->class_id;
    info.image_width = view_width;
    info.image_height = view_height;
    
    float view_aspect = view_height/(float)(view_width + FLT_EPSILON);
    float object_aspect = this->image_height/(float)(this->image_width + FLT_EPSILON);
    
    if (gravity == 2) {
        if (view_aspect > object_aspect) {
            float object_aspect_width = view_height / object_aspect;
            auto info_aspect = AdjustToImageSize(view_height, object_aspect_width);
            float offset_x = (object_aspect_width - view_width) / 2;
            info_aspect = info_aspect.AddOffset(-offset_x, 0);
            info.x1 = info_aspect.x1;
            info.x2 = info_aspect.x2;
            info.y1 = info_aspect.y1;
            info.y2 = info_aspect.y2;
            info.key_points = info_aspect.key_points;
            info.key_points_3d = info_aspect.key_points_3d;
        } else {
            float object_aspect_height = view_width * object_aspect;
            auto info_aspect = AdjustToImageSize(object_aspect_height, view_width);
            float offset_y = (object_aspect_height - view_height) / 2;
            info_aspect = info_aspect.AddOffset(0, -offset_y);
            info.x1 = info_aspect.x1;
            info.x2 = info_aspect.x2;
            info.y1 = info_aspect.y1;
            info.y2 = info_aspect.y2;
            info.key_points = info_aspect.key_points;
            info.key_points_3d = info_aspect.key_points_3d;
        }
    } else if (gravity == 1) {
        if (view_aspect > object_aspect) {
            float object_aspect_height = view_width * object_aspect;
            auto info_aspect = AdjustToImageSize(object_aspect_height, view_width);
            float offset_y = (object_aspect_height - view_height) / 2;
            info_aspect = info_aspect.AddOffset(0, -offset_y);
            info.x1 = info_aspect.x1;
            info.x2 = info_aspect.x2;
            info.y1 = info_aspect.y1;
            info.y2 = info_aspect.y2;
            info.key_points = info_aspect.key_points;
            info.key_points_3d = info_aspect.key_points_3d;
        } else {
            float object_aspect_width = view_height / object_aspect;
            auto info_aspect = AdjustToImageSize(view_height, object_aspect_width);
            float offset_x = (object_aspect_width - view_width) / 2;
            info_aspect = info_aspect.AddOffset(-offset_x, 0);
            info.x1 = info_aspect.x1;
            info.x2 = info_aspect.x2;
            info.y1 = info_aspect.y1;
            info.y2 = info_aspect.y2;
            info.key_points = info_aspect.key_points;
            info.key_points_3d = info_aspect.key_points_3d;
        }
    } else {
        return AdjustToImageSize(view_height, view_width);
    }
    return info;
}

std::string BenchOption::Description() {
    std::ostringstream ostr;
    ostr << "create_count = " << create_count << "  warm_count = " << warm_count
         << "  forward_count = " << forward_count;

    ostr << std::endl;
    return ostr.str();
}

void BenchResult::Reset() {
    min   = FLT_MAX;
    max   = FLT_MIN;
    avg   = 0;
    total = 0;
    count = 0;

    diff = 0;
}

int BenchResult::AddTime(float time) {
    count++;
    total += time;
    min = std::min(min, time);
    max = std::max(max, time);
    avg = total / count;
    return 0;
}

std::string BenchResult::Description() {
    std::ostringstream ostr;
    ostr << "min = " << min << "  max = " << max << "  avg = " << avg;

    if (status != TNN_NS::TNN_OK) {
        ostr << "\nerror = " << status.description();
    }
    ostr << std::endl;

    return ostr.str();
}

#pragma mark - TNNSDKInput
TNNSDKInput::TNNSDKInput(std::shared_ptr<TNN_NS::Mat> mat) {
    if (mat) {
        mat_map_[kTNNSDKDefaultName] = mat;
    }
}

TNNSDKInput::~TNNSDKInput() {}

bool TNNSDKInput::IsEmpty() {
    if (mat_map_.size() <= 0) {
        return true;
    }
    return false;
}

bool TNNSDKInput::AddMat(std::shared_ptr<TNN_NS::Mat> mat, std::string name) {
    if (name.empty() || !mat) {
        return false;
    }
    
    mat_map_[name] = mat;
    return true;
}

std::shared_ptr<TNN_NS::Mat> TNNSDKInput::GetMat(std::string name) {
    std::shared_ptr<TNN_NS::Mat> mat = nullptr;
    if (name == kTNNSDKDefaultName && mat_map_.size() > 0) {
        return mat_map_.begin()->second;
    }
    
    if (mat_map_.find(name) != mat_map_.end()) {
        mat = mat_map_[name];
    }
    return mat;
}

#pragma mark - TNNSDKOutput
TNNSDKOutput::~TNNSDKOutput() {}

#pragma mark - TNNSDKOption
TNNSDKOption::TNNSDKOption() {}

TNNSDKOption::~TNNSDKOption() {}

#pragma mark - TNNSDKSample
TNNSDKSample::TNNSDKSample() {}

TNNSDKSample::~TNNSDKSample() {}


void TNNSDKSample::setCheckNpuSwitch(bool option)
{
    check_npu_ = option;
}

Status TNNSDKSample::GetCommandQueue(void **command_queue) {
    if (instance_) {
        return instance_->GetCommandQueue(command_queue);
    }
    return Status(TNNERR_INST_ERR, "instance_ GetCommandQueue return nil");
}

Status TNNSDKSample::Resize(std::shared_ptr<TNN_NS::Mat> src, std::shared_ptr<TNN_NS::Mat> dst, TNNInterpType interp_type) {
    Status status = TNN_OK;
    
    void * command_queue = nullptr;
    status = GetCommandQueue(&command_queue);
    if (status != TNN_NS::TNN_OK) {
        LOGE("getCommandQueue failed with:%s\n", status.description().c_str());
        return status;
    }
    
    InterpType type = INTERP_TYPE_NEAREST;
    if(interp_type == TNNInterpNearest){
        type = TNN_NS::INTERP_TYPE_NEAREST;
    } else if(interp_type == TNNInterpLinear) {
        type = TNN_NS::INTERP_TYPE_LINEAR;
    }
    
    ResizeParam param;
    param.type = type;
    
    auto dst_dims = dst->GetDims();
    auto src_dims = src->GetDims();
    param.scale_w = dst_dims[3] / static_cast<float>(src_dims[3]);
    param.scale_h = dst_dims[2] / static_cast<float>(src_dims[2]);
    
    status = MatUtils::Resize(*(src.get()), *(dst.get()), param, command_queue);
    if (status != TNN_NS::TNN_OK){
        LOGE("resize failed with:%s\n", status.description().c_str());
    }
    
    return status;
}

Status TNNSDKSample::Crop(std::shared_ptr<TNN_NS::Mat> src, std::shared_ptr<TNN_NS::Mat> dst, int start_x, int start_y) {
    Status status = TNN_OK;
    
    void *command_queue = nullptr;
    status = GetCommandQueue(&command_queue);
    if (status != TNN_NS::TNN_OK) {
        LOGE("getCommandQueue failed with:%s\n", status.description().c_str());
        return status;
    }
    
    CropParam param;
    param.top_left_x = start_x;
    param.top_left_y = start_y;
    auto dst_dims = dst->GetDims();
    param.width  = dst_dims[3];
    param.height = dst_dims[2];
    
    status = MatUtils::Crop(*(src.get()), *(dst.get()), param, command_queue);
    if (status != TNN_NS::TNN_OK){
        LOGE("crop failed with:%s\n", status.description().c_str());
    }
    
    return status;
}

Status TNNSDKSample::WarpAffine(std::shared_ptr<TNN_NS::Mat> src, std::shared_ptr<TNN_NS::Mat> dst, TNNInterpType interp_type, TNNBorderType border_type, float trans_mat[2][3]) {
    Status status = TNN_OK;
    
    void * command_queue = nullptr;
    status = GetCommandQueue(&command_queue);
    if (status != TNN_OK) {
        LOGE("getCommandQueue failed with:%s\n", status.description().c_str());
        return status;
    }
    
    InterpType itype = INTERP_TYPE_NEAREST;
    if (interp_type == TNNInterpNearest){
        itype = INTERP_TYPE_NEAREST;
    } else if(interp_type == TNNInterpLinear) {
        itype = INTERP_TYPE_LINEAR;
    }
    BorderType btype = BORDER_TYPE_CONSTANT;
    if (border_type == TNNBorderConstant) {
        btype = BORDER_TYPE_CONSTANT;
    } else if(border_type == TNNBorderReflect) {
        btype = BORDER_TYPE_REFLECT;
    } else if(border_type == TNNBorderEdge) {
        btype = BORDER_TYPE_EDGE;
    }
    WarpAffineParam param;
    param.interp_type = itype;
    param.border_type = btype;
    
    auto dst_dims = dst->GetDims();
    auto src_dims = src->GetDims();
    memcpy(param.transform, trans_mat, sizeof(float)*2*3);
    
    status = MatUtils::WarpAffine(*(src.get()), *(dst.get()), param, command_queue);
    if (status != TNN_NS::TNN_OK){
        LOGE("warpaffine failed with:%s\n", status.description().c_str());
    }
    
    return status;
}

Status TNNSDKSample::Copy(std::shared_ptr<TNN_NS::Mat> src, std::shared_ptr<TNN_NS::Mat> dst) {
    Status status = TNN_OK;
    
    void *command_queue = nullptr;
    status = GetCommandQueue(&command_queue);
    if (status != TNN_NS::TNN_OK) {
        LOGE("getCommandQueue failed with:%s\n", status.description().c_str());
        return status;
    }
    
    status = MatUtils::Copy(*(src.get()), *(dst.get()), command_queue);
    if (status != TNN_NS::TNN_OK){
        LOGE("copy failed with:%s\n", status.description().c_str());
    }
    
    return status;
}

void TNNSDKSample::setNpuModelPath(std::string stored_path)
{
    model_path_str_ = stored_path;
}

TNN_NS::Status TNNSDKSample::Init(std::shared_ptr<TNNSDKOption> option) {
    option_ = option;
    //网络初始化
    TNN_NS::Status status;
    if (!net_) {
        TNN_NS::ModelConfig config;
#if TNN_SDK_USE_NCNN_MODEL
        config.model_type = TNN_NS::MODEL_TYPE_NCNN;
#else
        config.model_type = TNN_NS::MODEL_TYPE_TNN;
#endif
        config.params = {option->proto_content, option->model_content, model_path_str_};

        auto net = std::make_shared<TNN_NS::TNN>();
        status   = net->Init(config);
        if (status != TNN_NS::TNN_OK) {
            LOGE("instance.net init failed %d", (int)status);
            return status;
        }
        net_ = net;
    }

    // network init
    device_type_ = TNN_NS::DEVICE_ARM;
    if(option->compute_units == TNNComputeUnitsGPU) {
#if defined(__APPLE__) && TARGET_OS_IPHONE
        device_type_ = TNN_NS::DEVICE_METAL;
#else
        device_type_ = TNN_NS::DEVICE_OPENCL;
#endif
    }
    else if (option->compute_units == TNNComputeUnitsHuaweiNPU) {
        device_type_      = TNN_NS::DEVICE_HUAWEI_NPU;
#if defined(__APPLE__) && TARGET_OS_IPHONE
        device_type_ = TNN_NS::DEVICE_METAL;
#else
        device_type_      = TNN_NS::DEVICE_HUAWEI_NPU;
#endif
    }
    
    //创建实例instance
    {
        TNN_NS::NetworkConfig network_config;
        network_config.library_path = {option->library_path};
        network_config.device_type  = device_type_;
        if(device_type_ == TNN_NS::DEVICE_HUAWEI_NPU){
            network_config.network_type = NETWORK_TYPE_HUAWEI_NPU;
        }
        auto instance               = net_->CreateInst(network_config, status, option->input_shapes);

        if (!check_npu_ && (status != TNN_NS::TNN_OK || !instance)) {
            // try device_arm
            if (option->compute_units >= TNNComputeUnitsGPU) {
                device_type_               = TNN_NS::DEVICE_ARM;
                network_config.device_type = TNN_NS::DEVICE_ARM;
                instance                   = net_->CreateInst(network_config, status,  option->input_shapes);
            }
        }
        instance_ = instance;
    }
    return status;
}

TNNComputeUnits TNNSDKSample::GetComputeUnits() {
    switch (device_type_) {
        case DEVICE_HUAWEI_NPU:
            return TNNComputeUnitsHuaweiNPU;
        case DEVICE_METAL:
        case DEVICE_OPENCL:
            return TNNComputeUnitsGPU;
        default:
            return TNNComputeUnitsCPU;
    }
}

void TNNSDKSample::SetBenchOption(BenchOption option) {
    bench_option_ = option;
}

BenchResult TNNSDKSample::GetBenchResult() {
    return bench_result_;
}

DimsVector TNNSDKSample::GetInputShape(std::string name) {
    DimsVector shape = {};
    BlobMap blob_map = {};
    if (instance_) {
        instance_->GetAllInputBlobs(blob_map);
    }
    
    if (kTNNSDKDefaultName == name && blob_map.size() > 0) {
        if (blob_map.begin()->second) {
            shape = blob_map.begin()->second->GetBlobDesc().dims;
        }
    }
    
    if (blob_map.find(name) != blob_map.end() && blob_map[name]) {
        shape = blob_map[name]->GetBlobDesc().dims;
    }
    return shape;
}

std::vector<std::string> TNNSDKSample::GetInputNames() {
    std::vector<std::string> names;
    if (instance_) {
        BlobMap blob_map;
        instance_->GetAllInputBlobs(blob_map);
        for (const auto& item : blob_map) {
            names.push_back(item.first);
        }
    }
    return names;
}

std::vector<std::string> TNNSDKSample::GetOutputNames() {
    std::vector<std::string> names;
    if (instance_) {
        BlobMap blob_map;
        instance_->GetAllOutputBlobs(blob_map);
        for (const auto& item : blob_map) {
            names.push_back(item.first);
        }
    }
    return names;
}

std::shared_ptr<Mat> TNNSDKSample::ResizeToInputShape(std::shared_ptr<Mat> input_mat, std::string name) {
    auto target_dims = GetInputShape(name);
    auto input_height = input_mat->GetHeight();
    auto input_width = input_mat->GetWidth();
    if (target_dims.size() >= 4 &&
        (input_height != target_dims[2] || input_width != target_dims[3])) {
        auto target_mat = std::make_shared<TNN_NS::Mat>(input_mat->GetDeviceType(),
                                                        input_mat->GetMatType(), target_dims);
        auto status = Resize(input_mat, target_mat, TNNInterpLinear);
        if (status == TNN_OK) {
            return target_mat;
        } else {
            LOGE("%s\n", status.description().c_str());
            return nullptr;
        }
    }
    return input_mat;
}

TNN_NS::MatConvertParam TNNSDKSample::GetConvertParamForInput(std::string name) {
    return TNN_NS::MatConvertParam();
}

TNN_NS::MatConvertParam TNNSDKSample::GetConvertParamForOutput(std::string name) {
    return TNN_NS::MatConvertParam();
}

std::shared_ptr<TNNSDKOutput> TNNSDKSample::CreateSDKOutput() {
    return std::make_shared<TNNSDKOutput>();
}

TNN_NS::Status TNNSDKSample::ProcessSDKOutput(std::shared_ptr<TNNSDKOutput> output) {
    return TNN_OK;
}

std::shared_ptr<TNN_NS::Mat> TNNSDKSample::ProcessSDKInputMat(std::shared_ptr<TNN_NS::Mat> mat,
                                                              std::string name) {
    return mat;
}

TNN_NS::Status TNNSDKSample::Predict(std::shared_ptr<TNNSDKInput> input, std::shared_ptr<TNNSDKOutput> &output) {
    Status status = TNN_OK;
    if (!input || input->IsEmpty()) {
        status = Status(TNNERR_PARAM_ERR, "input image is empty ,please check!");
        LOGE("input image is empty ,please check!\n");
        return status;
    }
    
#if TNN_SDK_ENABLE_BENCHMARK
    bench_result_.Reset();
    for (int fcount = 0; fcount < bench_option_.forward_count; fcount++) {
        timeval tv_begin, tv_end;
        gettimeofday(&tv_begin, NULL);
#endif
        
        // step 1. set input mat
        auto input_names = GetInputNames();
        if (input_names.size() == 1) {
            auto input_mat = input->GetMat();
            input_mat = ProcessSDKInputMat(input_mat);
            auto input_convert_param = GetConvertParamForInput();
            auto status = instance_->SetInputMat(input_mat, input_convert_param);
            RETURN_ON_NEQ(status, TNN_NS::TNN_OK);
        } else {
            for (auto name : input_names) {
                auto input_mat = input->GetMat(name);
                input_mat = ProcessSDKInputMat(input_mat, name);
                auto input_convert_param = GetConvertParamForInput(name);
                auto status = instance_->SetInputMat(input_mat, input_convert_param, name);
                RETURN_ON_NEQ(status, TNN_NS::TNN_OK);
            }
        }
        
        // step 2. Forward
        status = instance_->ForwardAsync(nullptr);
        if (status != TNN_NS::TNN_OK) {
            LOGE("instance.Forward Error: %s\n", status.description().c_str());
            return status;
        }

        // step 3. get output mat
        output = CreateSDKOutput();
        auto output_names = GetOutputNames();
        if (output_names.size() == 1) {
            auto output_convert_param = GetConvertParamForOutput();
            std::shared_ptr<TNN_NS::Mat> output_mat = nullptr;
            status = instance_->GetOutputMat(output_mat, output_convert_param);
            RETURN_ON_NEQ(status, TNN_NS::TNN_OK);
            output->AddMat(output_mat, output_names[0]);
        } else {
            for (auto name : output_names) {
                  auto output_convert_param = GetConvertParamForOutput(name);
                  std::shared_ptr<TNN_NS::Mat> output_mat = nullptr;
                  status = instance_->GetOutputMat(output_mat, output_convert_param, name);
                  RETURN_ON_NEQ(status, TNN_NS::TNN_OK);
                  output->AddMat(output_mat, name);
              }
        }
  
        
#if TNN_SDK_ENABLE_BENCHMARK
        gettimeofday(&tv_end, NULL);
        double elapsed = (tv_end.tv_sec - tv_begin.tv_sec) * 1000.0 + (tv_end.tv_usec - tv_begin.tv_usec) / 1000.0;
        bench_result_.AddTime(elapsed);
#endif
        
        ProcessSDKOutput(output);
#if TNN_SDK_ENABLE_BENCHMARK
    }
#endif
    // Detection done
    
    return status;
}

#pragma mark - TNNSDKComposeSample
TNNSDKComposeSample::TNNSDKComposeSample() {}

TNNSDKComposeSample::~TNNSDKComposeSample() {
    sdks_ = {};
}

Status TNNSDKComposeSample::Init(std::vector<std::shared_ptr<TNNSDKSample>> sdks) {
    sdks_ = sdks;
    return TNN_OK;
}

TNNComputeUnits TNNSDKComposeSample::GetComputeUnits() {
    if (sdks_.size() > 0) {
        return sdks_[0]->GetComputeUnits();
    }
    return TNNComputeUnitsCPU;
}

Status TNNSDKComposeSample::GetCommandQueue(void **command_queue) {
    if (sdks_.size() > 0) {
        return sdks_[0]->GetCommandQueue(command_queue);
    }
    return Status(TNNERR_INST_ERR, "instance_ GetCommandQueue return nil");
}

DimsVector TNNSDKComposeSample::GetInputShape(std::string name) {
    DimsVector shape = {};
    if (sdks_.size() > 0) {
        return sdks_[0]->GetInputShape(name);
    }
    return shape;
}

TNN_NS::Status TNNSDKComposeSample::Predict(std::shared_ptr<TNNSDKInput> input,
                                            std::shared_ptr<TNNSDKOutput> &output) {
    LOGE("subclass of TNNSDKComposeSample must implement this interface\n");
    return Status(TNNERR_NO_RESULT, "subclass of TNNSDKComposeSample must implement this interface");
}

/*
* NMS, supporting hard-nms and blending-nms
*/
void NMS(std::vector<ObjectInfo> &input, std::vector<ObjectInfo> &output, float iou_threshold, TNNNMSType type) {
    std::sort(input.begin(), input.end(), [](const ObjectInfo &a, const ObjectInfo &b) { return a.score > b.score; });
    output.clear();

    int box_num = input.size();

    std::vector<int> merged(box_num, 0);

    for (int i = 0; i < box_num; i++) {
        if (merged[i])
            continue;
        std::vector<ObjectInfo> buf;

        buf.push_back(input[i]);
        merged[i] = 1;

        float h0 = input[i].y2 - input[i].y1 + 1;
        float w0 = input[i].x2 - input[i].x1 + 1;

        float area0 = h0 * w0;

        for (int j = i + 1; j < box_num; j++) {
            if (merged[j])
                continue;

            float inner_x0 = input[i].x1 > input[j].x1 ? input[i].x1 : input[j].x1;
            float inner_y0 = input[i].y1 > input[j].y1 ? input[i].y1 : input[j].y1;

            float inner_x1 = input[i].x2 < input[j].x2 ? input[i].x2 : input[j].x2;
            float inner_y1 = input[i].y2 < input[j].y2 ? input[i].y2 : input[j].y2;

            float inner_h = inner_y1 - inner_y0 + 1;
            float inner_w = inner_x1 - inner_x0 + 1;

            if (inner_h <= 0 || inner_w <= 0)
                continue;

            float inner_area = inner_h * inner_w;

            float h1 = input[j].y2 - input[j].y1 + 1;
            float w1 = input[j].x2 - input[j].x1 + 1;

            float area1 = h1 * w1;

            float score;

            score = inner_area / (area0 + area1 - inner_area);

            if (score > iou_threshold) {
                merged[j] = 1;
                buf.push_back(input[j]);
            }
        }
        switch (type) {
            case TNNHardNMS: {
                output.push_back(buf[0]);
                break;
            }
            case TNNBlendingNMS: {
                float total = 0;
                for (int i = 0; i < buf.size(); i++) {
                    total += exp(buf[i].score);
                }
                ObjectInfo rects;
                memset(&rects, 0, sizeof(rects));
                rects.key_points.resize(buf[0].key_points.size());
                for (int i = 0; i < buf.size(); i++) {
                    float rate = exp(buf[i].score) / total;
                    rects.x1 += buf[i].x1 * rate;
                    rects.y1 += buf[i].y1 * rate;
                    rects.x2 += buf[i].x2 * rate;
                    rects.y2 += buf[i].y2 * rate;
                    rects.score += buf[i].score * rate;
                    for(int j = 0; j < buf[i].key_points.size(); ++j) {
                        rects.key_points[j].first += buf[i].key_points[j].first * rate;
                        rects.key_points[j].second += buf[i].key_points[j].second * rate;
                    }
                    rects.image_height = buf[0].image_height;
                    rects.image_width  = buf[0].image_width;
                }
                output.push_back(rects);
                break;
            }
            default: {
            }
        }
    }
}

/*
 * Rectangle
 */
void Rectangle(void *data_rgba, int image_height, int image_width,
               int x0, int y0, int x1, int y1, float scale_x, float scale_y)
{

    
    RGBA *image_rgba = (RGBA *)data_rgba;

    int x_min = std::min(x0, x1) * scale_x;
    int x_max = std::max(x0, x1) * scale_x;
    int y_min = std::min(y0, y1) * scale_y;
    int y_max = std::max(y0, y1) * scale_y;

    x_min = std::min(std::max(x_min, 0), image_width - 1);
    x_max = std::min(std::max(x_max, 0), image_width - 1);
    y_min = std::min(std::max(y_min, 0), image_height - 1);
    y_max = std::min(std::max(y_max, 0), image_height - 1);

    // top bottom
    for (int x = x_min; x <= x_max; x++) {
        int offset                       = y_min * image_width + x;
        image_rgba[offset]               = {0, 255, 0, 0};
        image_rgba[offset + image_width] = {0, 255, 0, 0};

        offset                           = y_max * image_width + x;
        image_rgba[offset]               = {0, 255, 0, 0};
        image_rgba[offset - image_width] = {0, 255, 0, 0};
    }

    // left right
    for (int y = y_min; y <= y_max; y++) {
        int offset             = y * image_width + x_min;
        image_rgba[offset]     = {0, 255, 0, 0};
        image_rgba[offset + 1] = {0, 255, 0, 0};

        offset                 = y * image_width + x_max;
        image_rgba[offset]     = {0, 255, 0, 0};
        image_rgba[offset - 1] = {0, 255, 0, 0};
    }
}

/*
 * Point
 */
void Point(void *data_rgba, int image_height, int image_width, int x, int y, float z, float scale_x, float scale_y)
{
    RGBA *image_rgba = (RGBA *)data_rgba;
    int x_center = x * scale_x;
    int y_center = y * scale_y;
    int x_start = (x-1) * scale_x;
    int x_end   = (x+1) * scale_x;
    int y_start = (y-1) * scale_y;
    int y_end   = (y+1) * scale_y;

    x_center = std::min(std::max(0, x_center), image_width  - 1);
    y_center = std::min(std::max(0, y_center), image_height - 1);
    
    x_start = std::min(std::max(0, x_start), image_width - 1);
    x_end   = std::min(std::max(0, x_end), image_width - 1);
    y_start = std::min(std::max(0, y_start), image_height - 1);
    y_end   = std::min(std::max(0, y_end), image_height - 1);
    
    unsigned char color = std::min(std::max(0, int(175 + z*80)), 255);
    
    for(int x = x_start; x<=x_end; ++x) {
        int offset                       = y_center * image_width + x;
        image_rgba[offset]               = {color, 0, color, 0};
    }
    
    for(int y = y_start; y<=y_end; ++y) {
        int offset                       = y * image_width + x_center;
        image_rgba[offset]               = {color, 0, color, 0};
    }
}

}  // namespace TNN_NS<|MERGE_RESOLUTION|>--- conflicted
+++ resolved
@@ -13,12 +13,9 @@
 // specific language governing permissions and limitations under the License.
 
 #include "tnn_sdk_sample.h"
-<<<<<<< HEAD
 #include "tnn/utils/dims_vector_utils.h"
-=======
 #include <algorithm>
 #include <cstring>
->>>>>>> d70e594c
 #include <sys/time.h>
 #include <float.h>
 
