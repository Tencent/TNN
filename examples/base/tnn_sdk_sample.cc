--- conflicted
+++ resolved
@@ -13,10 +13,7 @@
 // specific language governing permissions and limitations under the License.
 
 #include "tnn_sdk_sample.h"
-<<<<<<< HEAD
-=======
 #include "tnn/utils/dims_vector_utils.h"
->>>>>>> 3046fe72
 #include <algorithm>
 #include <cstring>
 #include <float.h>
