// Tencent is pleased to support the open source community by making TNN available.
//
// Copyright (C) 2020 THL A29 Limited, a Tencent company. All rights reserved.
//
// Licensed under the BSD 3-Clause License (the "License"); you may not use this file except
// in compliance with the License. You may obtain a copy of the License at
//
// https://opensource.org/licenses/BSD-3-Clause
//
// Unless required by applicable law or agreed to in writing, software distributed
// under the License is distributed on an "AS IS" BASIS, WITHOUT WARRANTIES OR
// CONDITIONS OF ANY KIND, either express or implied. See the License for the
// specific language governing permissions and limitations under the License.

#include "tnn_sdk_sample.h"
<<<<<<< HEAD

=======
#include <algorithm>
>>>>>>> 09f21c3d
#include <cstring>
#include <float.h>

#if defined(__APPLE__)
#include "TargetConditionals.h"
#endif

#include "sample_timer.h"

namespace TNN_NS {
const std::string kTNNSDKDefaultName = "TNN.sdk.default.name";

void printShape(const std::string& msg, const DimsVector& shape) {
    printf("%s:(%d,%d,%d,%d)\n", msg.c_str(), shape[0], shape[1], shape[2], shape[3]);
}

ObjectInfo ObjectInfo::FlipX() {
    ObjectInfo  info;
    info.score = this->score;
    info.class_id = this->class_id;
    info.image_width = this->image_width;
    info.image_height = this->image_width;
    
    info.x1 = this->image_width - this->x2;
    info.x2 = this->image_width - this->x1;
    info.y1 = this->y1;
    info.y2 = this->y2;
    
    //key points
    std::vector<std::pair<float, float>> key_points;
    for (auto item : this->key_points) {
        key_points.push_back(std::make_pair(this->image_width - item.first, item.second));
    }
    info.key_points = key_points;
    
    //key points 3d
    std::vector<triple<float, float, float>> key_points_3d;
    for (auto item : this->key_points_3d) {
        key_points_3d.push_back(std::make_tuple(this->image_width - std::get<0>(item),
                                                                     std::get<1>(item),
                                                                     std::get<2>(item)));
    }
    info.key_points_3d = key_points_3d;
    return info;
}

ObjectInfo ObjectInfo::AddOffset(float offset_x, float offset_y) {
    ObjectInfo  info;
    info.score = this->score;
    info.class_id = this->class_id;
    info.image_width = this->image_width;
    info.image_height = this->image_width;
    
    info.x1 = this->x1 + offset_x;
    info.x2 = this->x2 + offset_x;
    info.y1 = this->y1 + offset_y;
    info.y2 = this->y2 + offset_y;
    
    //key points
    std::vector<std::pair<float, float>> key_points;
    for (auto item : this->key_points) {
        key_points.push_back(std::make_pair(item.first + offset_x, item.second + offset_y));
    }
    info.key_points = key_points;
    
    //key points 3d
    std::vector<triple<float, float, float>> key_points_3d;
    for (auto item : this->key_points_3d) {
        key_points_3d.push_back(std::make_tuple(std::get<0>(item) + offset_x,
                                                                     std::get<1>(item) + offset_y,
                                                                     std::get<2>(item)));
    }
    info.key_points_3d = key_points_3d;
    return info;
}

float ObjectInfo::IntersectionRatio(ObjectInfo *obj) {
    if (!obj) {
        return 0;
    }
    
    float area1 = std::abs((this->x2 - this->x1) * (this->y2 - this->y1));
    float area2 = std::abs((obj->x2 - obj->x1) * (obj->y2 - obj->y1));
    
    float x1 = (std::max)(obj->x1, this->x1);
    float x2 = (std::min)(obj->x2, this->x2);
    float y1 = (std::max)(obj->y1, this->y1);
    float y2 = (std::min)(obj->y2, this->y2);
    
    float area = (x2 > x1 && y2 > y1) ? std::abs((x2 - x1) * (y2 - y1)) : 0;
    
    return area / (area1 + area2 - area);
}

ObjectInfo ObjectInfo::AdjustToImageSize(int orig_image_height, int orig_image_width) {
    float scale_x = orig_image_width/(float)this->image_width;
    float scale_y = orig_image_height/(float)this->image_height;
    
    ObjectInfo  info_orig;
    info_orig.score = this->score;
    info_orig.class_id = this->class_id;
    info_orig.image_width = orig_image_width;
    info_orig.image_height = orig_image_height;
    
    int x_min = (std::min)(this->x1, this->x2)*scale_x;
    int x_max = (std::max)(this->x1, this->x2)*scale_x;
    int y_min = (std::min)(this->y1, this->y2)*scale_y;
    int y_max = (std::max)(this->y1, this->y2)*scale_y;
    
    x_min = (std::min)((std::max)(x_min, 0), orig_image_width-1);
    x_max = (std::min)((std::max)(x_max, 0), orig_image_width-1);
    y_min = (std::min)((std::max)(y_min, 0), orig_image_height-1);
    y_max = (std::min)((std::max)(y_max, 0), orig_image_height-1);
    
    info_orig.x1 = x_min;
    info_orig.x2 = x_max;
    info_orig.y1 = y_min;
    info_orig.y2 = y_max;
    
    
    //key points
    std::vector<std::pair<float, float>> key_points;
    for (auto item : this->key_points) {
        key_points.push_back(std::make_pair(item.first*scale_x, item.second*scale_y));
    }
    info_orig.key_points = key_points;
    
    //key points 3d
    std::vector<triple<float, float, float>> key_points_3d;
    for (auto item : this->key_points_3d) {
        key_points_3d.push_back(std::make_tuple(std::get<0>(item) * scale_x,
                                                                     std::get<1>(item) * scale_y,
                                                                     std::get<2>(item)));
    }
    info_orig.key_points_3d = key_points_3d;
    
    return info_orig;
}

ObjectInfo ObjectInfo::AdjustToViewSize(int view_height, int view_width, int gravity) {
    ObjectInfo  info;
    info.score = this->score;
    info.class_id = this->class_id;
    info.image_width = view_width;
    info.image_height = view_height;
    
    float view_aspect = view_height/(float)(view_width + FLT_EPSILON);
    float object_aspect = this->image_height/(float)(this->image_width + FLT_EPSILON);
    
    if (gravity == 2) {
        if (view_aspect > object_aspect) {
            float object_aspect_width = view_height / object_aspect;
            auto info_aspect = AdjustToImageSize(view_height, object_aspect_width);
            float offset_x = (object_aspect_width - view_width) / 2;
            info_aspect = info_aspect.AddOffset(-offset_x, 0);
            info.x1 = info_aspect.x1;
            info.x2 = info_aspect.x2;
            info.y1 = info_aspect.y1;
            info.y2 = info_aspect.y2;
            info.key_points = info_aspect.key_points;
            info.key_points_3d = info_aspect.key_points_3d;
        } else {
            float object_aspect_height = view_width * object_aspect;
            auto info_aspect = AdjustToImageSize(object_aspect_height, view_width);
            float offset_y = (object_aspect_height - view_height) / 2;
            info_aspect = info_aspect.AddOffset(0, -offset_y);
            info.x1 = info_aspect.x1;
            info.x2 = info_aspect.x2;
            info.y1 = info_aspect.y1;
            info.y2 = info_aspect.y2;
            info.key_points = info_aspect.key_points;
            info.key_points_3d = info_aspect.key_points_3d;
        }
    } else if (gravity == 1) {
        if (view_aspect > object_aspect) {
            float object_aspect_height = view_width * object_aspect;
            auto info_aspect = AdjustToImageSize(object_aspect_height, view_width);
            float offset_y = (object_aspect_height - view_height) / 2;
            info_aspect = info_aspect.AddOffset(0, -offset_y);
            info.x1 = info_aspect.x1;
            info.x2 = info_aspect.x2;
            info.y1 = info_aspect.y1;
            info.y2 = info_aspect.y2;
            info.key_points = info_aspect.key_points;
            info.key_points_3d = info_aspect.key_points_3d;
        } else {
            float object_aspect_width = view_height / object_aspect;
            auto info_aspect = AdjustToImageSize(view_height, object_aspect_width);
            float offset_x = (object_aspect_width - view_width) / 2;
            info_aspect = info_aspect.AddOffset(-offset_x, 0);
            info.x1 = info_aspect.x1;
            info.x2 = info_aspect.x2;
            info.y1 = info_aspect.y1;
            info.y2 = info_aspect.y2;
            info.key_points = info_aspect.key_points;
            info.key_points_3d = info_aspect.key_points_3d;
        }
    } else {
        return AdjustToImageSize(view_height, view_width);
    }
    return info;
}

std::string BenchOption::Description() {
    std::ostringstream ostr;
    ostr << "create_count = " << create_count << "  warm_count = " << warm_count
         << "  forward_count = " << forward_count;

    ostr << std::endl;
    return ostr.str();
}

void BenchResult::Reset() {
    min   = FLT_MAX;
    max   = FLT_MIN;
    avg   = 0;
    total = 0;
    count = 0;

    diff = 0;
}

int BenchResult::AddTime(float time) {
    count++;
    total += time;
    min = (std::min)(min, time);
    max = (std::max)(max, time);
    avg = total / count;
    return 0;
}

std::string BenchResult::Description() {
    std::ostringstream ostr;
    ostr << "min = " << min << "  max = " << max << "  avg = " << avg;

    if (status != TNN_NS::TNN_OK) {
        ostr << "\nerror = " << status.description();
    }
    ostr << std::endl;

    return ostr.str();
}

#pragma mark - TNNSDKInput
TNNSDKInput::TNNSDKInput(std::shared_ptr<TNN_NS::Mat> mat) {
    if (mat) {
        mat_map_[kTNNSDKDefaultName] = mat;
    }
}

TNNSDKInput::~TNNSDKInput() {}

bool TNNSDKInput::IsEmpty() {
    if (mat_map_.size() <= 0) {
        return true;
    }
    return false;
}

bool TNNSDKInput::AddMat(std::shared_ptr<TNN_NS::Mat> mat, std::string name) {
    if (name.empty() || !mat) {
        return false;
    }
    
    mat_map_[name] = mat;
    return true;
}

std::shared_ptr<TNN_NS::Mat> TNNSDKInput::GetMat(std::string name) {
    std::shared_ptr<TNN_NS::Mat> mat = nullptr;
    if (name == kTNNSDKDefaultName && mat_map_.size() > 0) {
        return mat_map_.begin()->second;
    }
    
    if (mat_map_.find(name) != mat_map_.end()) {
        mat = mat_map_[name];
    }
    return mat;
}

#pragma mark - TNNSDKOutput
TNNSDKOutput::~TNNSDKOutput() {}

#pragma mark - TNNSDKOption
TNNSDKOption::TNNSDKOption() {}

TNNSDKOption::~TNNSDKOption() {}

#pragma mark - TNNSDKSample
TNNSDKSample::TNNSDKSample() {}

TNNSDKSample::~TNNSDKSample() {}


void TNNSDKSample::setCheckNpuSwitch(bool option)
{
    check_npu_ = option;
}

Status TNNSDKSample::GetCommandQueue(void **command_queue) {
    if (instance_) {
        return instance_->GetCommandQueue(command_queue);
    }
    return Status(TNNERR_INST_ERR, "instance_ GetCommandQueue return nil");
}

Status TNNSDKSample::Resize(std::shared_ptr<TNN_NS::Mat> src, std::shared_ptr<TNN_NS::Mat> dst, TNNInterpType interp_type) {
    Status status = TNN_OK;
    
    void * command_queue = nullptr;
    status = GetCommandQueue(&command_queue);
    if (status != TNN_NS::TNN_OK) {
        LOGE("getCommandQueue failed with:%s\n", status.description().c_str());
        return status;
    }
    
    InterpType type = INTERP_TYPE_NEAREST;
    if(interp_type == TNNInterpNearest){
        type = TNN_NS::INTERP_TYPE_NEAREST;
    } else if(interp_type == TNNInterpLinear) {
        type = TNN_NS::INTERP_TYPE_LINEAR;
    }
    
    ResizeParam param;
    param.type = type;
    
    auto dst_dims = dst->GetDims();
    auto src_dims = src->GetDims();
    param.scale_w = dst_dims[3] / static_cast<float>(src_dims[3]);
    param.scale_h = dst_dims[2] / static_cast<float>(src_dims[2]);
    
    status = MatUtils::Resize(*(src.get()), *(dst.get()), param, command_queue);
    if (status != TNN_NS::TNN_OK){
        LOGE("resize failed with:%s\n", status.description().c_str());
    }
    
    return status;
}

Status TNNSDKSample::Crop(std::shared_ptr<TNN_NS::Mat> src, std::shared_ptr<TNN_NS::Mat> dst, int start_x, int start_y) {
    Status status = TNN_OK;
    
    void *command_queue = nullptr;
    status = GetCommandQueue(&command_queue);
    if (status != TNN_NS::TNN_OK) {
        LOGE("getCommandQueue failed with:%s\n", status.description().c_str());
        return status;
    }
    
    CropParam param;
    param.top_left_x = start_x;
    param.top_left_y = start_y;
    auto dst_dims = dst->GetDims();
    param.width  = dst_dims[3];
    param.height = dst_dims[2];
    
    status = MatUtils::Crop(*(src.get()), *(dst.get()), param, command_queue);
    if (status != TNN_NS::TNN_OK){
        LOGE("crop failed with:%s\n", status.description().c_str());
    }
    
    return status;
}

Status TNNSDKSample::WarpAffine(std::shared_ptr<TNN_NS::Mat> src, std::shared_ptr<TNN_NS::Mat> dst, TNNInterpType interp_type, TNNBorderType border_type, float trans_mat[2][3]) {
    Status status = TNN_OK;
    
    void * command_queue = nullptr;
    status = GetCommandQueue(&command_queue);
    if (status != TNN_OK) {
        LOGE("getCommandQueue failed with:%s\n", status.description().c_str());
        return status;
    }
    
    InterpType itype = INTERP_TYPE_NEAREST;
    if (interp_type == TNNInterpNearest){
        itype = INTERP_TYPE_NEAREST;
    } else if(interp_type == TNNInterpLinear) {
        itype = INTERP_TYPE_LINEAR;
    }
    BorderType btype = BORDER_TYPE_CONSTANT;
    if (border_type == TNNBorderConstant) {
        btype = BORDER_TYPE_CONSTANT;
    } else if(border_type == TNNBorderReflect) {
        btype = BORDER_TYPE_REFLECT;
    } else if(border_type == TNNBorderEdge) {
        btype = BORDER_TYPE_EDGE;
    }
    WarpAffineParam param;
    param.interp_type = itype;
    param.border_type = btype;
    
    auto dst_dims = dst->GetDims();
    auto src_dims = src->GetDims();
    memcpy(param.transform, trans_mat, sizeof(float)*2*3);
    
    status = MatUtils::WarpAffine(*(src.get()), *(dst.get()), param, command_queue);
    if (status != TNN_NS::TNN_OK){
        LOGE("warpaffine failed with:%s\n", status.description().c_str());
    }
    
    return status;
}

Status TNNSDKSample::Copy(std::shared_ptr<TNN_NS::Mat> src, std::shared_ptr<TNN_NS::Mat> dst) {
    Status status = TNN_OK;
    
    void *command_queue = nullptr;
    status = GetCommandQueue(&command_queue);
    if (status != TNN_NS::TNN_OK) {
        LOGE("getCommandQueue failed with:%s\n", status.description().c_str());
        return status;
    }
    
    status = MatUtils::Copy(*(src.get()), *(dst.get()), command_queue);
    if (status != TNN_NS::TNN_OK){
        LOGE("copy failed with:%s\n", status.description().c_str());
    }
    
    return status;
}

void TNNSDKSample::setNpuModelPath(std::string stored_path)
{
    model_path_str_ = stored_path;
}

TNN_NS::Status TNNSDKSample::Init(std::shared_ptr<TNNSDKOption> option) {
    option_ = option;
    //网络初始化
    TNN_NS::Status status;
    if (!net_) {
        TNN_NS::ModelConfig config;
#if TNN_SDK_USE_NCNN_MODEL
        config.model_type = TNN_NS::MODEL_TYPE_NCNN;
#else
        config.model_type = TNN_NS::MODEL_TYPE_TNN;
#endif
        config.params = {option->proto_content, option->model_content, model_path_str_};

        auto net = std::make_shared<TNN_NS::TNN>();
        status   = net->Init(config);
        if (status != TNN_NS::TNN_OK) {
            LOGE("instance.net init failed %d", (int)status);
            return status;
        }
        net_ = net;
    }

    // network init
    device_type_ = TNN_NS::DEVICE_ARM;
    if(option->compute_units == TNNComputeUnitsGPU) {
#if defined(__APPLE__) && TARGET_OS_IPHONE
        device_type_ = TNN_NS::DEVICE_METAL;
#else
        device_type_ = TNN_NS::DEVICE_OPENCL;
#endif
    } else if (option->compute_units == TNNComputeUnitsHuaweiNPU) {
        device_type_      = TNN_NS::DEVICE_HUAWEI_NPU;
#if defined(__APPLE__) && TARGET_OS_IPHONE
        device_type_ = TNN_NS::DEVICE_METAL;
#else
        device_type_      = TNN_NS::DEVICE_HUAWEI_NPU;
#endif
    } else if (option->compute_units == TNNComputeUnitsOpenvino) {
        device_type_ = TNN_NS::DEVICE_X86;
    }
    //创建实例instance
    {
        TNN_NS::NetworkConfig network_config;
        network_config.library_path = {option->library_path};
        network_config.device_type  = device_type_;
        if(device_type_ == TNN_NS::DEVICE_HUAWEI_NPU){
            network_config.network_type = NETWORK_TYPE_HUAWEI_NPU;
        } else if (device_type_ == TNN_NS::DEVICE_X86) {
            network_config.network_type = NETWORK_TYPE_OPENVINO;
        }
        auto instance               = net_->CreateInst(network_config, status, option->input_shapes);

        if (!check_npu_ && (status != TNN_NS::TNN_OK || !instance)) {
            // try device_arm
            if (option->compute_units >= TNNComputeUnitsGPU) {
                device_type_               = TNN_NS::DEVICE_ARM;
                network_config.device_type = TNN_NS::DEVICE_ARM;
                instance                   = net_->CreateInst(network_config, status,  option->input_shapes);
            }
        }
        instance_ = instance;
    }
    return status;
}

TNNComputeUnits TNNSDKSample::GetComputeUnits() {
    switch (device_type_) {
        case DEVICE_HUAWEI_NPU:
            return TNNComputeUnitsHuaweiNPU;
        case DEVICE_METAL:
        case DEVICE_OPENCL:
            return TNNComputeUnitsGPU;
        default:
            return TNNComputeUnitsCPU;
    }
}

void TNNSDKSample::SetBenchOption(BenchOption option) {
    bench_option_ = option;
}

BenchResult TNNSDKSample::GetBenchResult() {
    return bench_result_;
}

DimsVector TNNSDKSample::GetInputShape(std::string name) {
    DimsVector shape = {};
    BlobMap blob_map = {};
    if (instance_) {
        instance_->GetAllInputBlobs(blob_map);
    }
    
    if (kTNNSDKDefaultName == name && blob_map.size() > 0) {
        if (blob_map.begin()->second) {
            shape = blob_map.begin()->second->GetBlobDesc().dims;
        }
    }
    
    if (blob_map.find(name) != blob_map.end() && blob_map[name]) {
        shape = blob_map[name]->GetBlobDesc().dims;
    }
    return shape;
}

std::vector<std::string> TNNSDKSample::GetInputNames() {
    std::vector<std::string> names;
    if (instance_) {
        BlobMap blob_map;
        instance_->GetAllInputBlobs(blob_map);
        for (const auto& item : blob_map) {
            names.push_back(item.first);
        }
    }
    return names;
}

std::vector<std::string> TNNSDKSample::GetOutputNames() {
    std::vector<std::string> names;
    if (instance_) {
        BlobMap blob_map;
        instance_->GetAllOutputBlobs(blob_map);
        for (const auto& item : blob_map) {
            names.push_back(item.first);
        }
    }
    return names;
}

std::shared_ptr<Mat> TNNSDKSample::ResizeToInputShape(std::shared_ptr<Mat> input_mat, std::string name) {
    auto target_dims = GetInputShape(name);
    auto input_height = input_mat->GetHeight();
    auto input_width = input_mat->GetWidth();
    if (target_dims.size() >= 4 &&
        (input_height != target_dims[2] || input_width != target_dims[3])) {
        auto target_mat = std::make_shared<TNN_NS::Mat>(input_mat->GetDeviceType(),
                                                        input_mat->GetMatType(), target_dims);
        auto status = Resize(input_mat, target_mat, TNNInterpLinear);
        if (status == TNN_OK) {
            return target_mat;
        } else {
            LOGE("%s\n", status.description().c_str());
            return nullptr;
        }
    }
    return input_mat;
}

TNN_NS::MatConvertParam TNNSDKSample::GetConvertParamForInput(std::string name) {
    return TNN_NS::MatConvertParam();
}

TNN_NS::MatConvertParam TNNSDKSample::GetConvertParamForOutput(std::string name) {
    return TNN_NS::MatConvertParam();
}

std::shared_ptr<TNNSDKOutput> TNNSDKSample::CreateSDKOutput() {
    return std::make_shared<TNNSDKOutput>();
}

TNN_NS::Status TNNSDKSample::ProcessSDKOutput(std::shared_ptr<TNNSDKOutput> output) {
    return TNN_OK;
}

std::shared_ptr<TNN_NS::Mat> TNNSDKSample::ProcessSDKInputMat(std::shared_ptr<TNN_NS::Mat> mat,
                                                              std::string name) {
    return mat;
}

TNN_NS::Status TNNSDKSample::Predict(std::shared_ptr<TNNSDKInput> input, std::shared_ptr<TNNSDKOutput> &output) {
    Status status = TNN_OK;
    if (!input || input->IsEmpty()) {
        status = Status(TNNERR_PARAM_ERR, "input image is empty ,please check!");
        LOGE("input image is empty ,please check!\n");
        return status;
    }
    
#if TNN_SDK_ENABLE_BENCHMARK
    bench_result_.Reset();
    for (int fcount = 0; fcount < bench_option_.forward_count; fcount++) {
        TNN_NS::SampleTimer sample_time;
        sample_time.Start();
#endif

        // step 1. set input mat
        auto input_names = GetInputNames();
        if (input_names.size() == 1) {
            auto input_mat = input->GetMat();
            input_mat = ProcessSDKInputMat(input_mat);
            auto input_convert_param = GetConvertParamForInput();
            auto status = instance_->SetInputMat(input_mat, input_convert_param);
            RETURN_ON_NEQ(status, TNN_NS::TNN_OK);
        } else {
            for (auto name : input_names) {
                auto input_mat = input->GetMat(name);
                input_mat = ProcessSDKInputMat(input_mat, name);
                auto input_convert_param = GetConvertParamForInput(name);
                auto status = instance_->SetInputMat(input_mat, input_convert_param, name);
                RETURN_ON_NEQ(status, TNN_NS::TNN_OK);
            }
        }

        // step 2. Forward
        status = instance_->ForwardAsync(nullptr);
        if (status != TNN_NS::TNN_OK) {
            LOGE("instance.Forward Error: %s\n", status.description().c_str());
            return status;
        }

        // step 3. get output mat
        output = CreateSDKOutput();
        auto output_names = GetOutputNames();
        if (output_names.size() == 1) {
            auto output_convert_param = GetConvertParamForOutput();
            std::shared_ptr<TNN_NS::Mat> output_mat = nullptr;
            if (option_->compute_units == TNNComputeUnitsOpenvino) {
                status = instance_->GetOutputMat(output_mat, output_convert_param, "", TNN_NS::DEVICE_X86);
            } else {
                status = instance_->GetOutputMat(output_mat, output_convert_param, "", TNN_NS::DEVICE_NAIVE);
            }
            RETURN_ON_NEQ(status, TNN_NS::TNN_OK);
            output->AddMat(output_mat, output_names[0]);
        } else {
            for (auto name : output_names) {
                auto output_convert_param = GetConvertParamForOutput(name);
                std::shared_ptr<TNN_NS::Mat> output_mat = nullptr;
                if (option_->compute_units == TNNComputeUnitsOpenvino) {
                    status = instance_->GetOutputMat(output_mat, output_convert_param, name, TNN_NS::DEVICE_X86);
                } else {
                    status = instance_->GetOutputMat(output_mat, output_convert_param, name, TNN_NS::DEVICE_NAIVE);
                }
                RETURN_ON_NEQ(status, TNN_NS::TNN_OK);
                output->AddMat(output_mat, name);
            }
        }
  
        
#if TNN_SDK_ENABLE_BENCHMARK
        sample_time.Stop();
        double elapsed = sample_time.GetTime();
        bench_result_.AddTime(elapsed);
#endif
        
        ProcessSDKOutput(output);
#if TNN_SDK_ENABLE_BENCHMARK
    }
#endif
    // Detection done
    
    return status;
}

#pragma mark - TNNSDKComposeSample
TNNSDKComposeSample::TNNSDKComposeSample() {}

TNNSDKComposeSample::~TNNSDKComposeSample() {
    sdks_ = {};
}

Status TNNSDKComposeSample::Init(std::vector<std::shared_ptr<TNNSDKSample>> sdks) {
    sdks_ = sdks;
    return TNN_OK;
}

TNNComputeUnits TNNSDKComposeSample::GetComputeUnits() {
    if (sdks_.size() > 0) {
        return sdks_[0]->GetComputeUnits();
    }
    return TNNComputeUnitsCPU;
}

Status TNNSDKComposeSample::GetCommandQueue(void **command_queue) {
    if (sdks_.size() > 0) {
        return sdks_[0]->GetCommandQueue(command_queue);
    }
    return Status(TNNERR_INST_ERR, "instance_ GetCommandQueue return nil");
}

DimsVector TNNSDKComposeSample::GetInputShape(std::string name) {
    DimsVector shape = {};
    if (sdks_.size() > 0) {
        return sdks_[0]->GetInputShape(name);
    }
    return shape;
}

TNN_NS::Status TNNSDKComposeSample::Predict(std::shared_ptr<TNNSDKInput> input,
                                            std::shared_ptr<TNNSDKOutput> &output) {
    LOGE("subclass of TNNSDKComposeSample must implement this interface\n");
    return Status(TNNERR_NO_RESULT, "subclass of TNNSDKComposeSample must implement this interface");
}

/*
* NMS, supporting hard-nms and blending-nms
*/
void NMS(std::vector<ObjectInfo> &input, std::vector<ObjectInfo> &output, float iou_threshold, TNNNMSType type) {
    std::sort(input.begin(), input.end(), [](const ObjectInfo &a, const ObjectInfo &b) { return a.score > b.score; });
    output.clear();

    int box_num = input.size();

    std::vector<int> merged(box_num, 0);

    for (int i = 0; i < box_num; i++) {
        if (merged[i])
            continue;
        std::vector<ObjectInfo> buf;

        buf.push_back(input[i]);
        merged[i] = 1;

        float h0 = input[i].y2 - input[i].y1 + 1;
        float w0 = input[i].x2 - input[i].x1 + 1;

        float area0 = h0 * w0;

        for (int j = i + 1; j < box_num; j++) {
            if (merged[j])
                continue;

            float inner_x0 = input[i].x1 > input[j].x1 ? input[i].x1 : input[j].x1;
            float inner_y0 = input[i].y1 > input[j].y1 ? input[i].y1 : input[j].y1;

            float inner_x1 = input[i].x2 < input[j].x2 ? input[i].x2 : input[j].x2;
            float inner_y1 = input[i].y2 < input[j].y2 ? input[i].y2 : input[j].y2;

            float inner_h = inner_y1 - inner_y0 + 1;
            float inner_w = inner_x1 - inner_x0 + 1;

            if (inner_h <= 0 || inner_w <= 0)
                continue;

            float inner_area = inner_h * inner_w;

            float h1 = input[j].y2 - input[j].y1 + 1;
            float w1 = input[j].x2 - input[j].x1 + 1;

            float area1 = h1 * w1;

            float score;

            score = inner_area / (area0 + area1 - inner_area);

            if (score > iou_threshold) {
                merged[j] = 1;
                buf.push_back(input[j]);
            }
        }
        switch (type) {
            case TNNHardNMS: {
                output.push_back(buf[0]);
                break;
            }
            case TNNBlendingNMS: {
                float total = 0;
                for (int i = 0; i < buf.size(); i++) {
                    total += exp(buf[i].score);
                }
                ObjectInfo rects;
                memset(&rects, 0, sizeof(rects));
                rects.key_points.resize(buf[0].key_points.size());
                for (int i = 0; i < buf.size(); i++) {
                    float rate = exp(buf[i].score) / total;
                    rects.x1 += buf[i].x1 * rate;
                    rects.y1 += buf[i].y1 * rate;
                    rects.x2 += buf[i].x2 * rate;
                    rects.y2 += buf[i].y2 * rate;
                    rects.score += buf[i].score * rate;
                    for(int j = 0; j < buf[i].key_points.size(); ++j) {
                        rects.key_points[j].first += buf[i].key_points[j].first * rate;
                        rects.key_points[j].second += buf[i].key_points[j].second * rate;
                    }
                    rects.image_height = buf[0].image_height;
                    rects.image_width  = buf[0].image_width;
                }
                output.push_back(rects);
                break;
            }
            default: {
            }
        }
    }
}

/*
 * Rectangle
 */
void Rectangle(void *data_rgba, int image_height, int image_width,
               int x0, int y0, int x1, int y1, float scale_x, float scale_y)
{

    
    RGBA *image_rgba = (RGBA *)data_rgba;

    int x_min = (std::min)(x0, x1) * scale_x;
    int x_max = (std::max)(x0, x1) * scale_x;
    int y_min = (std::min)(y0, y1) * scale_y;
    int y_max = (std::max)(y0, y1) * scale_y;

    x_min = (std::min)((std::max)(x_min, 0), image_width - 1);
    x_max = (std::min)((std::max)(x_max, 0), image_width - 1);
    y_min = (std::min)((std::max)(y_min, 0), image_height - 1);
    y_max = (std::min)((std::max)(y_max, 0), image_height - 1);

    // top bottom
    for (int x = x_min; x <= x_max; x++) {
        int offset                       = y_min * image_width + x;
        image_rgba[offset]               = {0, 255, 0, 0};
        image_rgba[offset + image_width] = {0, 255, 0, 0};

        offset                           = y_max * image_width + x;
        image_rgba[offset]               = {0, 255, 0, 0};
        image_rgba[offset - image_width] = {0, 255, 0, 0};
    }

    // left right
    for (int y = y_min; y <= y_max; y++) {
        int offset             = y * image_width + x_min;
        image_rgba[offset]     = {0, 255, 0, 0};
        image_rgba[offset + 1] = {0, 255, 0, 0};

        offset                 = y * image_width + x_max;
        image_rgba[offset]     = {0, 255, 0, 0};
        image_rgba[offset - 1] = {0, 255, 0, 0};
    }
}

/*
 * Point
 */
void Point(void *data_rgba, int image_height, int image_width, int x, int y, float z, float scale_x, float scale_y)
{
    RGBA *image_rgba = (RGBA *)data_rgba;
    int x_center = x * scale_x;
    int y_center = y * scale_y;
    int x_start = (x-1) * scale_x;
    int x_end   = (x+1) * scale_x;
    int y_start = (y-1) * scale_y;
    int y_end   = (y+1) * scale_y;

    x_center = (std::min)((std::max)(0, x_center), image_width  - 1);
    y_center = (std::min)((std::max)(0, y_center), image_height - 1);
    
    x_start = (std::min)((std::max)(0, x_start), image_width - 1);
    x_end   = (std::min)((std::max)(0, x_end), image_width - 1);
    y_start = (std::min)((std::max)(0, y_start), image_height - 1);
    y_end   = (std::min)((std::max)(0, y_end), image_height - 1);
    
    unsigned char color = (std::min)((std::max)(0, int(175 + z*80)), 255);
    
    for(int x = x_start; x<=x_end; ++x) {
        int offset                       = y_center * image_width + x;
        image_rgba[offset]               = {color, 0, color, 0};
    }
    
    for(int y = y_start; y<=y_end; ++y) {
        int offset                       = y * image_width + x_center;
        image_rgba[offset]               = {color, 0, color, 0};
    }
}

}  // namespace TNN_NS<|MERGE_RESOLUTION|>--- conflicted
+++ resolved
@@ -13,11 +13,7 @@
 // specific language governing permissions and limitations under the License.
 
 #include "tnn_sdk_sample.h"
-<<<<<<< HEAD
-
-=======
 #include <algorithm>
->>>>>>> 09f21c3d
 #include <cstring>
 #include <float.h>
 
