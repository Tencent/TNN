--- conflicted
+++ resolved
@@ -34,16 +34,10 @@
 
 class ImageClassifier : public TNN_NS::TNNSDKSample {
 public:
-<<<<<<< HEAD
-    ~ImageClassifier();
-    ImageClassifier();
-    int Classify(std::shared_ptr<TNN_NS::Mat> image, int input_width, int input_length, int &class_id, TNN_NS::DeviceType device = TNN_NS::DEVICE_ARM);
-=======
     virtual ~ImageClassifier();
     virtual MatConvertParam GetConvertParamForInput(std::string tag = "");
     virtual std::shared_ptr<TNNSDKOutput> CreateSDKOutput();
     virtual Status ProcessSDKOutput(std::shared_ptr<TNNSDKOutput> output);
->>>>>>> abbe1c3a
 };
 
 }
