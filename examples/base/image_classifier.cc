--- conflicted
+++ resolved
@@ -18,51 +18,9 @@
 
 namespace TNN_NS {
 
-<<<<<<< HEAD
-ImageClassifier::~ImageClassifier() {}
-
-int ImageClassifier::Classify(std::shared_ptr<TNN_NS::Mat> image_mat, int image_height, int image_width, int &class_id, TNN_NS::DeviceType device) {
-    if (!image_mat || !image_mat->GetData()) {
-        std::cout << "image is empty ,please check!" << std::endl;
-        return -1;
-    }
-
-#if TNN_SDK_ENABLE_BENCHMARK
-    bench_result_.Reset();
-    tnn::SampleTimer timer;
-
-    for (int fcount = 0; fcount < bench_option_.forward_count; fcount++) {
-        timer.Start();
-#endif
-        
-        // step 1. set input mat
-        TNN_NS::MatConvertParam input_cvt_param;
-        input_cvt_param.scale = {1.0 / (255 * 0.229), 1.0 / (255 * 0.224), 1.0 / (255 * 0.225), 0.0};
-        input_cvt_param.bias  = {-0.485 / 0.229, -0.456 / 0.224, -0.406 / 0.225, 0.0};
-        auto status = instance_->SetInputMat(image_mat, input_cvt_param);
-        RETURN_ON_NEQ(status, TNN_NS::TNN_OK);
-        
-        // step 2. Forward
-        status = instance_->ForwardAsync(nullptr);
-        RETURN_ON_NEQ(status, TNN_NS::TNN_OK);
-        
-        // step 3. get output mat
-        std::shared_ptr<TNN_NS::Mat> output_mat_scores = nullptr;
-        TNN_NS::MatConvertParam output_convert_param;
-        status = instance_->GetOutputMat(output_mat_scores, output_convert_param, "", device);
-
-        RETURN_ON_NEQ(status, TNN_NS::TNN_OK);
-
-#if TNN_SDK_ENABLE_BENCHMARK
-        timer.Stop();
-        bench_result_.AddTime(timer.GetTime());
-        timer.Reset();
-#endif
-=======
 ImageClassifierOutput::~ImageClassifierOutput() {}
 
 ImageClassifier::~ImageClassifier() {}
->>>>>>> abbe1c3a
 
 MatConvertParam ImageClassifier::GetConvertParamForInput(std::string tag) {
     MatConvertParam input_cvt_param;
