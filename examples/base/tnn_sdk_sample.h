--- conflicted
+++ resolved
@@ -92,15 +92,8 @@
     TNNComputeUnitsCPU = 0,
     // run on gpu, if failed run on cpu
     TNNComputeUnitsGPU = 1,
-<<<<<<< HEAD
-    // run on npu, if failed run on cpu
-    TNNComputeUnitsNPU = 2,
-    // run with openvino
-    TNNComputeUnitsOpenvino = -1,
-=======
     // run on huawei_npu, if failed run on cpu
     TNNComputeUnitsHuaweiNPU = 2,
->>>>>>> abbe1c3a
 } TNNComputeUnits;
 
 typedef  struct{
