// Tencent is pleased to support the open source community by making TNN available.
//
// Copyright (C) 2020 THL A29 Limited, a Tencent company. All rights reserved.
//
// Licensed under the BSD 3-Clause License (the "License"); you may not use this file except
// in compliance with the License. You may obtain a copy of the License at
//
// https://opensource.org/licenses/BSD-3-Clause
//
// Unless required by applicable law or agreed to in writing, software distributed
// under the License is distributed on an "AS IS" BASIS, WITHOUT WARRANTIES OR
// CONDITIONS OF ANY KIND, either express or implied. See the License for the
// specific language governing permissions and limitations under the License.

#include "tnn/utils/dims_utils.h"
#include "tnn/utils/data_type_utils.h"
#include "tnn/network/tensorrt/layer_builder/tensorrt_layer_builder.h"
#include "tnn/network/tensorrt/utils.h"


namespace TNN_NS {

DECLARE_TENSORRT_LAYER_BUILDER(BatchNorm, LAYER_BATCH_NORM);

ILayer* BatchNormTRTLayerBuilder::AddToNetwork(INetworkDefinition* network) {
    auto resource = dynamic_cast<BatchNormLayerResource *>(resource_);

    auto foreign_tensor = dynamic_cast<ForeignBlob*>(input_blobs_[0])->GetForeignTensor();
    auto tensor = std::dynamic_pointer_cast<TensorRTTensor>(foreign_tensor)->GetTensor();
    auto input_dims        = input_blobs_[0]->GetBlobDesc().dims;
    int channel            = input_dims[1];
    int count              = DimsVectorUtils::Count(input_dims);

    Weights shift;
<<<<<<< HEAD
    shift.type = ConvertToTRTDataType(resource->bias_handle.GetDataType());
    shift.count = resource->bias_handle.GetDataCount();
    shift.values = resource->bias_handle.force_to<void *>();

    Weights scale;
    scale.type = ConvertToTRTDataType(resource->scale_handle.GetDataType());
    scale.count = resource->scale_handle.GetDataCount();
    scale.values = resource->scale_handle.force_to<void *>();
=======
    shift = ConvertToWeights(&(resource->bias_handle));

    Weights scale;
    scale = ConvertToWeights(&(resource->scale_handle));
>>>>>>> 3e104708

    Weights power { scale.type, nullptr, 0 };

    int dims_size = tensor->getDimensions().nbDims;
    // unsqueeze 
    ILayer* layer;
    if (dims_size == 2 || dims_size == 3) {
        DimsVector unsqueeze_dims;
        for (int i = 0; i < dims_size; i++) {
            unsqueeze_dims.push_back(0);
        }
        for (int i = 0; i < 4 - dims_size; i++) {
            unsqueeze_dims.push_back(1);
        }
        layer = AddReshapeToNetwork(network, tensor, unsqueeze_dims, (layer_name_ + "squeeze").c_str());
        tensor = layer->getOutput(0);
    }

    //add scale
    if (resource->scale_handle.GetBytesSize() == DataTypeUtils::GetBytesSize(resource->scale_handle.GetDataType())) {
        layer = network->addScaleNd(*tensor, ScaleMode::kUNIFORM, shift, scale, power, 1);
    } else {
        layer = network->addScaleNd(*tensor, ScaleMode::kCHANNEL, shift, scale, power, 1);
    }
    if (layer != NULL) {
        layer->setName(layer_name_.c_str());
        tensor = layer->getOutput(0);
    }

    //squeeze
    if(dims_size == 2 || dims_size == 3) {
        DimsVector squeeze_dims;
        for (int i = 0; i < dims_size; i++) {
            squeeze_dims.push_back(0);
        }
        layer = AddReshapeToNetwork(network, tensor, squeeze_dims, (layer_name_ + "unsqueeze").c_str());
    }

    return layer;
}

REGISTER_TENSORRT_LAYER_BUILDER(BatchNorm, LAYER_BATCH_NORM);
REGISTER_TENSORRT_LAYER_BUILDER(BatchNorm, LAYER_SCALE);

}  //  namespace TNN_NS
<|MERGE_RESOLUTION|>--- conflicted
+++ resolved
@@ -32,21 +32,10 @@
     int count              = DimsVectorUtils::Count(input_dims);
 
     Weights shift;
-<<<<<<< HEAD
-    shift.type = ConvertToTRTDataType(resource->bias_handle.GetDataType());
-    shift.count = resource->bias_handle.GetDataCount();
-    shift.values = resource->bias_handle.force_to<void *>();
-
-    Weights scale;
-    scale.type = ConvertToTRTDataType(resource->scale_handle.GetDataType());
-    scale.count = resource->scale_handle.GetDataCount();
-    scale.values = resource->scale_handle.force_to<void *>();
-=======
     shift = ConvertToWeights(&(resource->bias_handle));
 
     Weights scale;
     scale = ConvertToWeights(&(resource->scale_handle));
->>>>>>> 3e104708
 
     Weights power { scale.type, nullptr, 0 };
 
