--- conflicted
+++ resolved
@@ -31,12 +31,6 @@
         if (input_blobs_.size() == 1) {
             nvinfer1::Dims4 dims(output_dims[0], output_dims[1], output_dims[2], output_dims[3]);
             layer->setOutputDimensions(dims);
-<<<<<<< HEAD
-        } else {
-            auto input_foreign_tensor2 = dynamic_cast<ForeignBlob*>(input_blobs_[input_blobs_.size()-1])->GetForeignTensor();
-            auto input_tensor2 = std::dynamic_pointer_cast<TensorRTTensor>(input_foreign_tensor2)->GetTensor();
-            layer->setInput(1, *(network->addShape(*input_tensor2)->getOutput(0)));
-=======
         } else if (input_blobs_.size() == 4) {
             auto input_foreign_tensor2 = dynamic_cast<ForeignBlob*>(input_blobs_[input_blobs_.size()-1])->GetForeignTensor();
             auto input_tensor2 = std::dynamic_pointer_cast<TensorRTTensor>(input_foreign_tensor2)->GetTensor();
@@ -48,7 +42,6 @@
             scale[2] = paramlist->scales[1];
             scale[3] = paramlist->scales[0];
             layer->setScales(scale, 4);
->>>>>>> 8ea81962
         }
         layer->setResizeMode(paramlist->mode == 1 ? ResizeMode::kNEAREST : ResizeMode::kLINEAR);
         layer->setAlignCorners(paramlist->align_corners);
