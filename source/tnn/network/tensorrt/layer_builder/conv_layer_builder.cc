--- conflicted
+++ resolved
@@ -143,25 +143,11 @@
             paramlist->bias ? &(resource->bias_handle) : nullptr, biasWeights,
             1 / (weight_scale_value / input_scale_value), dims);
     } else {
-<<<<<<< HEAD
-        kernelWeights.type = ConvertToTRTDataType(resource->filter_handle.GetDataType());
-        kernelWeights.values = resource->filter_handle.force_to<void*>();
-        kernelWeights.count = resource->filter_handle.GetDataCount();
-        if (paramlist->bias) {
-            biasWeights.type = ConvertToTRTDataType(resource->bias_handle.GetDataType());
-            biasWeights.values = resource->bias_handle.force_to<void*>();
-            biasWeights.count = resource->bias_handle.GetDataCount();
-        } else {
-            biasWeights.type = ConvertToTRTDataType(resource->bias_handle.GetDataType());
-            biasWeights.values = nullptr;
-            biasWeights.count = 0;
-=======
         kernelWeights = ConvertToWeights(&(resource->filter_handle));
         if (paramlist->bias) {
             biasWeights = ConvertToWeights(&(resource->bias_handle));
         } else {
             biasWeights = ConvertToWeights(nullptr, true, resource->filter_handle.GetDataType());
->>>>>>> 3e104708
         }
     }
 
