--- conflicted
+++ resolved
@@ -589,11 +589,7 @@
                 int nbDims = output_tensor->getDimensions().nbDims;
                 for( int d=0;d<nbDims;d++) ss << output_tensor->getDimensions().d[d] << ","; 
                 ss << " blob shape:";
-<<<<<<< HEAD
-                for(auto d:output->GetBlobDesc().dims) ss << d << ","; 
-=======
                 for(auto d:output->GetBlobDesc().dims) ss << d << ",";
->>>>>>> 8ea81962
                 LOGD("build trt layer for \"%s\", tensor shape %s\n", cur_layer->GetLayerName().c_str(), ss.str().c_str());
             }
         }
