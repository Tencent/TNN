// Tencent is pleased to support the open source community by making TNN available.
//
// Copyright (C) 2020 THL A29 Limited, a Tencent company. All rights reserved.
//
// Licensed under the BSD 3-Clause License (the "License"); you may not use this file except
// in compliance with the License. You may obtain a copy of the License at
//
// https://opensource.org/licenses/BSD-3-Clause
//
// Unless required by applicable law or agreed to in writing, software distributed
// under the License is distributed on an "AS IS" BASIS, WITHOUT WARRANTIES OR
// CONDITIONS OF ANY KIND, either express or implied. See the License for the
// specific language governing permissions and limitations under the License.

#include <memory>
#include <sstream>
#include <mutex>

#include "tnn/device/cuda/cuda_context.h"
#include "tnn/interpreter/default_model_interpreter.h"
#include "tnn/optimizer/net_optimizer_manager.h"
#include "tnn/network/tensorrt/exclusive_file.h"
#include "tnn/network/tensorrt/tensorrt_network.h"
#include "tnn/network/tensorrt/utils.h"
#include "tnn/utils/dims_vector_utils.h"
#include "tnn/utils/md5.h"
#include "tnn/device/cuda/cuda_macro.h"
#include "tnn/utils/blob_dump_utils.h"

namespace TNN_NS {

#define MAX_SCRATCH_MEMORY (1<<31 - 1)
#define TENSORRT_SERIALIZE_VERSION "v1.0"

NetworkImplFactoryRegister<NetworkImplFactory<TensorRTNetwork_>>
    g_network_impl_tensorrt_factory_register(NETWORK_TYPE_TENSORRT);

std::unordered_map<std::string, TensorRTPluginLayerBuilder*> TensorRTNetwork_::m_plugin_layer_name_map;

std::mutex TensorRTNetwork_::network_mutex;

TensorRTNetwork_::TensorRTNetwork_() {
    int8_mode = false;
    test_mode = false;
    m_trt_engine = nullptr;
    m_trt_context = nullptr;
    m_context_memory = nullptr;
}

TensorRTNetwork_::~TensorRTNetwork_() {
    CUDA_CHECK(cudaSetDevice(device_id_));
    if (m_context_memory) {
        Status ret = dynamic_cast<TensorRTBlobManager*>(blob_manager_)->MemFree(m_context_memory);
        if (ret != TNN_OK) {
            LOGE("Error deconstruct TensorRT Network\n");
        }
    }
    if (m_trt_context) {
        m_trt_context->destroy();
    }

    for (auto iter : const_input_map) {
        if (iter.second) cudaFree(iter.second);
    }

    if (m_trt_engine) m_trt_engine->destroy();
}

Status TensorRTNetwork_::Init(NetworkConfig &net_config, ModelConfig &model_config,
        AbstractModelInterpreter* interpreter, InputShapesMap min_inputs_shape, InputShapesMap max_inputs_shape) {
    std::unique_lock<std::mutex> lck(network_mutex);
    device_id_ = net_config.device_id;
    CUDA_CHECK(cudaSetDevice(net_config.device_id));
    config_ = net_config;
    DefaultModelInterpreter *default_interpreter = dynamic_cast<DefaultModelInterpreter *>(interpreter);
    CHECK_PARAM_NULL(default_interpreter);

    NetStructure *net_structure = default_interpreter->GetNetStructure();
    NetResource *net_resource   = default_interpreter->GetNetResource();
    net_resource_ = net_resource;
    CHECK_PARAM_NULL(net_structure);
    CHECK_PARAM_NULL(net_resource);

    device_ = GetDevice(net_config.device_type);
    CHECK_PARAM_NULL(device_);

    context_ = device_->CreateContext(net_config.device_id);
    CHECK_PARAM_NULL(context_);

    Status ret = context_->LoadLibrary(net_config.library_path);
    if (ret != TNN_OK) {
        return ret;
    }

    {
        // use mutex to protect net_resource and net_structure in multi-thread
        std::unique_lock<std::mutex> lck(optimize_mtx_);
        ret = optimizer::NetOptimizerManager::Optimize(net_structure, net_resource, net_config);
        if (ret != TNN_OK) {
            return ret;
        }
    }

    blob_manager_ = new TensorRTBlobManager(device_);
    ret = blob_manager_->Init(net_config, net_structure, max_inputs_shape, GetNetResourceDataType(net_resource));
    if (ret != TNN_OK) {
        return ret;
    }

    this->m_max_batchsize = 1;

    BlobMap inputs;
    ret = blob_manager_->GetAllInputBlobs(inputs);
    if (ret != TNN_OK) {
        LOGE("ERROR: get input blobs failed");
        return ret;
    }

    for (auto iter : inputs) {
        if (iter.second->GetBlobDesc().dims[0] > this->m_max_batchsize) {
            this->m_max_batchsize = iter.second->GetBlobDesc().dims[0];
        }
    }

    ret = InitLayers(net_structure, net_resource);
    if (ret != TNN_OK) {
        return ret;
    }

    RETURN_ON_NEQ(CheckConstBlobs(), TNN_OK);

    BlobMap outputs;
    ret = blob_manager_->GetAllOutputBlobs(outputs);
    if (ret != TNN_OK) {
        LOGE("ERROR: get output blobs failed");
        return ret;
    }

    ret = blob_manager_->AllocateBlobMemory();
    if (ret != TNN_OK) {
       return ret;
    }

    if (model_config.params[0].empty() && model_config.params[1].empty()) {
        test_mode = true;
    }

    std::string cache_file_name = GetCacheFileName(model_config.params[0], model_config.params[1], inputs, outputs,
        net_config.device_id, this->m_max_batchsize, this->int8_mode, config_.precision == PRECISION_LOW);
    ExclFile *file_lock = new ExclFile(cache_file_name);

    if (test_mode || false == file_lock->Ready()) {
        ret = InitWithoutCache(inputs, outputs, cache_file_name, net_resource, min_inputs_shape);
        if (ret != TNN_OK) {
            return ret;
        }
    } else {
        size_t size = 0;
        std::ifstream deploy_input(cache_file_name, std::ios::binary);
        deploy_input.seekg(0, deploy_input.end);
        size = deploy_input.tellg();
        deploy_input.seekg(0, deploy_input.beg);
        char *model_stream = new char[size];
        deploy_input.read(model_stream, size);
        IRuntime* runtime = createInferRuntime(m_trt_logger);
        m_trt_engine = runtime->deserializeCudaEngine(model_stream, size);

        ret = CreateExecuteContext();
        if (ret != TNN_OK)
            return ret;

        runtime->destroy();
        delete[] model_stream;
        deploy_input.close();
    }

    delete file_lock;

    int bind_num = m_trt_engine->getNbBindings();
    this->m_trt_bindings = new void*[bind_num];

    for (auto iter : inputs) {
        int index = m_trt_engine->getBindingIndex(iter.first.c_str());
        this->m_trt_bindings[index] = iter.second->GetHandle().base;
<<<<<<< HEAD
        auto dims = iter.second->GetBlobDesc().dims;
        nvinfer1::Dims inputDims = ConvertToTRTDims(dims);
        m_trt_context->setBindingDimensions(index, inputDims);
    }

    for (auto blob_name : const_input_blobs_) {
        Blob *blob = blob_manager_->GetBlob(blob_name);
        auto buf = net_resource->constant_map[blob_name];
        void* tmp_buffer;
        cudaMalloc(&tmp_buffer, buf->GetBytesSize());
        const_input_map[blob_name] = tmp_buffer;
        cudaMemcpy(tmp_buffer, buf->force_to<void*>(), buf->GetBytesSize(), cudaMemcpyHostToDevice);
        int index = m_trt_engine->getBindingIndex(blob_name.c_str());
        if (index < 0) continue;
        this->m_trt_bindings[index] = tmp_buffer;
        DimsVector dims;
        if (buf->GetBufferDims().size() == 1) {
            auto dim_count = buf->GetDataCount();
            auto dim_data = (int *)buf->force_to<int *>();
            int dims_prod = 1;
            int rewrite_index = -1;
            for (int i = 0; i < dim_count; i++) {
                if (dim_data[i] == -1) rewrite_index = i;
                else dims_prod *= dim_data[i];
                dims.push_back(dim_data[i]);
            }
            if (rewrite_index >= 0) {
                auto foreign_tensor = dynamic_cast<ForeignBlob*>(blob)->GetForeignTensor();
                auto name = std::dynamic_pointer_cast<TensorRTTensor>(foreign_tensor)->GetRelatedBlobName();
                auto related_blob = blob_manager_->GetBlob(name);
                dims[rewrite_index] = DimsVectorUtils::Count(related_blob->GetBlobDesc().dims) / dims_prod;
            }
        } else {
            dims = buf->GetBufferDims();
        }
        nvinfer1::Dims inputDims = ConvertToTRTDims(dims);
        m_trt_context->setBindingDimensions(index, inputDims);
=======
>>>>>>> 646e103d
    }

    for (auto iter : outputs) {
        int index = m_trt_engine->getBindingIndex(iter.first.c_str());
        this->m_trt_bindings[index] = iter.second->GetHandle().base;
    }

    return ReshapeLayers();
}

Status TensorRTNetwork_::Forward() {
    CUDA_CHECK(cudaSetDevice(device_id_));
    bool ret = this->m_trt_context->enqueueV2(this->m_trt_bindings,
        dynamic_cast<CudaContext*>(context_)->GetStream(), nullptr);
    if (ret != true) {
        return TNNERR_CUDA_TENSORRT_ERROR;
    }
    Status status = context_->Synchronize();
    if(status != TNN_OK) {
        return status;
    }
#if (DUMP_INPUT_BLOB || DUMP_OUTPUT_BLOB)
    status = DumpAllOutputBlob();
#endif
    return status;
}

Status TensorRTNetwork_::ReshapeLayers() {
    for (auto cur_layer : layers_) {
        auto ret = dynamic_cast<TensorRTBaseLayerBuilder*>(cur_layer)->Reshape();
        if (ret != TNN_OK) {
            return ret;
        }
    }

    BlobMap inputs;
    auto ret = blob_manager_->GetAllInputBlobs(inputs);
    if (ret != TNN_OK) {
        LOGE("ERROR: get input blobs failed");
        return ret;
    }

    for (auto iter : inputs) {
        int index = m_trt_engine->getBindingIndex(iter.first.c_str());
        auto dims = blob_manager_->GetBlob(iter.first)->GetBlobDesc().dims;
        nvinfer1::Dims inputDims = ConvertToTRTDims(dims);
        m_trt_context->setBindingDimensions(index, inputDims);
    }

<<<<<<< HEAD
    for (auto blob_name : const_input_blobs_) {
        Blob *blob = blob_manager_->GetBlob(blob_name);
        auto buf = net_resource_->constant_map[blob_name];
        cudaMemcpy(const_input_map[blob_name], buf->force_to<void*>(), buf->GetBytesSize(), cudaMemcpyHostToDevice);
        int index = m_trt_engine->getBindingIndex(blob_name.c_str());
        if (index < 0) continue;
        DimsVector dims;
        if (buf->GetBufferDims().size() == 1) {
            auto dim_count = buf->GetDataCount();
            auto dim_data = (int *)buf->force_to<int *>();
            int dims_prod = 1;
            int rewrite_index = -1;
            for (int i = 0; i < dim_count; i++) {
                if (dim_data[i] == -1) rewrite_index = i;
                else dims_prod *= dim_data[i];
                dims.push_back(dim_data[i]);
=======
    for (auto iter : net_resource_->constant_map) {
        Blob *blob = blob_manager_->GetBlob(iter.first);
        if (IsBlobUsed(blob)) {
            int index = m_trt_engine->getBindingIndex(iter.first.c_str());
            if (index < 0) continue;
            if (const_input_map.count(iter.first) == 0) {
                void* tmp_buffer;
                cudaMalloc(&tmp_buffer, iter.second->GetBytesSize());
                const_input_map[iter.first] = tmp_buffer;
                this->m_trt_bindings[index] = tmp_buffer;
            }
            cudaMemcpy(const_input_map[iter.first], iter.second->force_to<void*>(),
                iter.second->GetBytesSize(), cudaMemcpyHostToDevice);
            DimsVector dims;
            auto foreign_tensor = dynamic_cast<ForeignBlob*>(blob)->GetForeignTensor();
            if (std::dynamic_pointer_cast<TensorRTTensor>(foreign_tensor)->IsShapeTensor()) {
                auto name = std::dynamic_pointer_cast<TensorRTTensor>(foreign_tensor)->GetShapeBlobName();
                auto shape_blob = blob_manager_->GetBlob(name);
                dims = shape_blob->GetBlobDesc().dims;
            } else {
                dims = iter.second->GetBufferDims();
>>>>>>> 646e103d
            }
            if (rewrite_index >= 0) {
                auto foreign_tensor = dynamic_cast<ForeignBlob*>(blob)->GetForeignTensor();
                auto name = std::dynamic_pointer_cast<TensorRTTensor>(foreign_tensor)->GetRelatedBlobName();
                auto related_blob = blob_manager_->GetBlob(name);
                dims[rewrite_index] = DimsVectorUtils::Count(related_blob->GetBlobDesc().dims) / dims_prod;
            }
        } else {
            dims = buf->GetBufferDims();
        }
        nvinfer1::Dims inputDims = ConvertToTRTDims(dims);
        auto ret = m_trt_context->setBindingDimensions(index, inputDims);
        if (!ret) {
            return Status(TNNERR_PARAM_ERR, "Reshape failed\n");
        }
    }
    return TNN_OK;
}

Status TensorRTNetwork_::Reshape(const InputShapesMap &inputs) {
    CUDA_CHECK(cudaSetDevice(device_id_));
    Status ret = TNN_OK;
    bool do_reshape = false;
    for (auto iter : inputs) {
        Blob *blob = blob_manager_->GetBlob(iter.first);
        if (blob == nullptr) {
            LOGE("DefaultNetwork reshape blob is empty\n");
            return Status(TNNERR_PARAM_ERR, "DefaultNetwork reshape blob is empty");
        }
        if(!DimsVectorUtils::Equal(blob->GetBlobDesc().dims, iter.second)) {
            blob->GetBlobDesc().dims = iter.second;
            do_reshape = true;
        }
    }

    if(!do_reshape) {
        return ret;
    }

    return ReshapeLayers();
}

Status TensorRTNetwork_::ForwardAsync(Callback call_back) {
    CUDA_CHECK(cudaSetDevice(device_id_));
    bool ret = this->m_trt_context->enqueueV2(this->m_trt_bindings,
        dynamic_cast<CudaContext*>(context_)->GetStream(), nullptr);
    if (ret != true) {
        return TNNERR_CUDA_TENSORRT_ERROR;
    }
    Status status = TNN_OK;
#if (DUMP_INPUT_BLOB || DUMP_OUTPUT_BLOB)
    status = context_->Synchronize();
    if(status != TNN_OK) {
        return status;
    }
    status = DumpAllOutputBlob();
#endif
    return status;
}

std::unordered_map<std::string, TensorRTPluginLayerBuilder*> TensorRTNetwork_::GetPluginLayerNameMap() {
    return m_plugin_layer_name_map;
}

Status TensorRTNetwork_::InitLayers(NetStructure *net_structure, NetResource *net_resource) {
    Status ret = TNN_OK;

    // mark const blobs and blob data type
    auto const_blobs = net_resource->constant_map;
    for (auto layer_info : net_structure->layers) {
        std::vector<std::string> &input_names  = layer_info->inputs;
        for (auto name : input_names) {
            auto blob = blob_manager_->GetBlob(name);
            if (const_blobs.find(name) != const_blobs.end()) {
                if (runtime_model_ == RUNTIME_MODE_NORMAL) {
                    blob->flag = DATA_FLAG_CHANGE_NEVER;
                }
                blob->GetBlobDesc().data_type = const_blobs[name]->GetDataType();
            }
        }
    }

    auto const_layers = net_resource->constant_layers;
    for (auto layer_info : net_structure->layers) {
        if (runtime_model_ == RUNTIME_MODE_NORMAL && const_layers.find(layer_info->name) != const_layers.end()) {
            continue;
        }

        LayerType type = layer_info->type;
        TensorRTBaseLayerBuilder *cur_layer = CreateTensorRTBaseLayerBuilder(type);
        if (nullptr == cur_layer) {
            LOGE("Error: CreateLayer failed, type:%d\n", type);
            return Status(TNNERR_PARAM_ERR, "CreateLayer failed");
        }

        std::string layer_name = layer_info->name;
        cur_layer->SetLayerName(layer_name);
        // set layer nodes
        std::vector<Blob *> inputs;
        std::vector<std::string> &input_names = layer_info->inputs;
        // get input nodes
        bool is_int8_blob = layer_info->param->quantized;

        for (auto name : input_names) {
            auto blob = blob_manager_->GetBlob(name);
            if (config_.precision == PRECISION_LOW) {
                blob->GetBlobDesc().data_type = DATA_TYPE_HALF;
            }
            if (is_int8_blob) {
                auto foreign_tensor = dynamic_cast<ForeignBlob*>(blob)->GetForeignTensor();
                auto tensorrt_tensor = std::dynamic_pointer_cast<TensorRTTensor>(foreign_tensor);
                if (!tensorrt_tensor->GetInt8Mode()) {
                    std::string blob_scale_name = name + "_scale_data_";
                    tensorrt_tensor->SetIntResource(
                        reinterpret_cast<IntScaleResource *>(net_resource->resource_map[blob_scale_name].get()));
                    tensorrt_tensor->SetInt8Mode(true);
                }
                this->int8_mode = true;
            }
            inputs.push_back(blob);
        }

        std::vector<Blob *> outputs;
        std::vector<std::string> &output_names = layer_info->outputs;

        for (auto name : output_names) {
            auto blob = blob_manager_->GetBlob(name);
            if (is_int8_blob) {
                auto foreign_tensor = dynamic_cast<ForeignBlob*>(blob)->GetForeignTensor();
                auto tensorrt_tensor = std::dynamic_pointer_cast<TensorRTTensor>(foreign_tensor);
                if (!tensorrt_tensor->GetInt8Mode()) {
                    std::string blob_scale_name = name + "_scale_data_";
                    tensorrt_tensor->SetIntResource(
                        reinterpret_cast<IntScaleResource *>(net_resource->resource_map[blob_scale_name].get()));
                    tensorrt_tensor->SetInt8Mode(true);
                }
                this->int8_mode = true;
            }
            outputs.push_back(blob);
        }

        LayerResource *layer_resource = nullptr;
        if (net_resource->resource_map.count(layer_name) != 0 ) {
            layer_resource = net_resource->resource_map[layer_name].get();
        }

        cur_layer->SetRuntimeMode(runtime_model_);
        cur_layer->SetConstantResource(&net_resource->constant_map);
        ret = cur_layer->Init(context_, layer_info->param.get(), layer_resource, inputs, outputs, device_);
        if (ret != TNN_OK) {
            LOGE("Error Init layer %s (err: %d or 0x%X)\n", cur_layer->GetLayerName().c_str(), (int)ret, (int)ret);
            return ret;
        }

        layers_.push_back(cur_layer);
        if (cur_layer->IsPluginLayer()) {
            m_plugin_layer_name_map[layer_info->name] = dynamic_cast<TensorRTPluginLayerBuilder*>(cur_layer);
        }
        cur_layer->SetBatchSize(m_max_batchsize);
    }
    return ret;
}

Status TensorRTNetwork_::CreateExecuteContext() {
    m_trt_context = m_trt_engine->createExecutionContextWithoutDeviceMemory();
    size_t context_memory_size = std::max(m_trt_engine->getDeviceMemorySize(), size_t(1024));
    Status ret = dynamic_cast<TensorRTBlobManager*>(blob_manager_)->MemAlloc(&m_context_memory, context_memory_size);
    if (ret != TNN_OK) {
        LOGE("Error Create TensorRT execute context\n");
        return ret;
    }
    m_trt_context->setDeviceMemory(m_context_memory);
    return TNN_OK;
}

Status TensorRTNetwork_::InitWithoutCache(BlobMap &inputs, BlobMap &outputs, std::string cache_file_name,
        NetResource *net_resource, const InputShapesMap &min_inputs_shape) {
    auto m_trt_builder = nvinfer1::createInferBuilder(m_trt_logger);
    NetworkDefinitionCreationFlags networkFlags = 1U << static_cast<uint32_t>(
        NetworkDefinitionCreationFlag::kEXPLICIT_BATCH);
    if (int8_mode) networkFlags |= 1U << static_cast<uint32_t>(NetworkDefinitionCreationFlag::kEXPLICIT_PRECISION);
    auto m_trt_network = m_trt_builder->createNetworkV2(networkFlags);
    auto m_trt_config = m_trt_builder->createBuilderConfig();
    auto profile = m_trt_builder->createOptimizationProfile();
    for (auto input : inputs) {
        auto foreign_blob = dynamic_cast<ForeignBlob*>(input.second);
        auto desc = input.second->GetBlobDesc();
        auto max_dims = ConvertToTRTDims(desc.dims);
        auto min_dims = max_dims;
        if (min_inputs_shape.count(desc.name) != 0) {
            min_dims = ConvertToTRTDims(min_inputs_shape.at(desc.name));
        }
        auto opt_dims = max_dims;
        auto nv_dims = ConvertToTRTDynamicDims(max_dims, min_dims);
        nvinfer1::ITensor* in_tensor = m_trt_network->addInput(desc.name.c_str(),
            ConvertToTRTDataType(desc.data_type), nv_dims);
        profile->setDimensions(desc.name.c_str(), OptProfileSelector::kMIN, min_dims);
        profile->setDimensions(desc.name.c_str(), OptProfileSelector::kOPT, opt_dims);
        profile->setDimensions(desc.name.c_str(), OptProfileSelector::kMAX, max_dims);
        auto foreign_tensor = foreign_blob->GetForeignTensor();
        auto tensorrt_tensor = std::dynamic_pointer_cast<TensorRTTensor>(foreign_tensor);
        if (int8_mode) {
            auto input_scale_value = tensorrt_tensor->GetIntResource()->scale_handle.force_to<float *>()[0];

            Weights input_quant_shift;
            input_quant_shift.type = nvinfer1::DataType::kFLOAT;
            input_quant_shift.values = nullptr;
            input_quant_shift.count = 0;

            Weights input_quant_scale;
            input_quant_scale.type = nvinfer1::DataType::kFLOAT;
            float* input_quant_scale_data = (float*)malloc(sizeof(float));
            *input_quant_scale_data = input_scale_value;
            input_quant_scale.values = (void*)input_quant_scale_data;
            input_quant_scale.count = 1;

            Weights input_quant_power;
            input_quant_power.type = nvinfer1::DataType::kFLOAT;
            input_quant_power.values = nullptr;
            input_quant_power.count = 0;

            auto input_quant_layer = m_trt_network->addScale(*in_tensor, ScaleMode::kUNIFORM,
                input_quant_shift, input_quant_scale, input_quant_power);
            std::string input_quant_layer_name = desc.name + "_input_quant_";
            input_quant_layer->setOutputType(0, nvinfer1::DataType::kINT8);
            input_quant_layer->setName(input_quant_layer_name.c_str());

            Weights input_dequant_shift;
            input_dequant_shift.type = nvinfer1::DataType::kFLOAT;
            input_dequant_shift.values = nullptr;
            input_dequant_shift.count = 0;

            Weights input_dequant_scale;
            input_dequant_scale.type = nvinfer1::DataType::kFLOAT;
            float* input_dequant_scale_data = (float*)malloc(sizeof(float));
            *input_dequant_scale_data = 1 / input_scale_value;
            input_dequant_scale.values = (void*)input_dequant_scale_data;
            input_dequant_scale.count = 1;

            Weights input_dequant_power;
            input_dequant_power.type = nvinfer1::DataType::kFLOAT;
            input_dequant_power.values = nullptr;
            input_dequant_power.count = 0;

            auto input_dequant_layer = m_trt_network->addScale(*(input_quant_layer->getOutput(0)),
                ScaleMode::kUNIFORM, input_dequant_shift, input_dequant_scale, input_dequant_power);
            std::string input_dequant_layer_name = desc.name + "_input_dequant_";
            input_dequant_layer->setOutputType(0, nvinfer1::DataType::kFLOAT);
            input_dequant_layer->setName(input_dequant_layer_name.c_str());
            tensorrt_tensor->SetTensor(input_dequant_layer->getOutput(0));
        } else {
            tensorrt_tensor->SetTensor(in_tensor);
        }
    }

<<<<<<< HEAD
    // Add Const_resources as inputs to tensorrt network
    for (auto blob_name : const_input_blobs_) {
        Blob *blob = blob_manager_->GetBlob(blob_name);
        auto foreign_blob = dynamic_cast<ForeignBlob*>(blob);
        auto foreign_tensor = foreign_blob->GetForeignTensor();
        auto tensorrt_tensor = std::dynamic_pointer_cast<TensorRTTensor>(foreign_tensor);
        if (net_resource->blob_shapes_map[blob_name].size() != 1) {
            auto max_dims = net_resource->blob_shapes_map[blob_name];
            auto min_dims = net_resource->min_blob_shapes_map[blob_name];
            int dims_prod = 1;
            int index = -1;
            for (int i = 0; i < max_dims.size(); i++) {
                if (max_dims[i] == -1) index = i;
                else dims_prod *= max_dims[i];
            }
            if (index >= 0) {
                auto name = std::dynamic_pointer_cast<TensorRTTensor>(foreign_tensor)->GetRelatedBlobName();
                max_dims[index] = DimsVectorUtils::Count(net_resource->blob_shapes_map[name]) / dims_prod;
                min_dims[index] = DimsVectorUtils::Count(net_resource->min_blob_shapes_map[name]) / dims_prod;
            }
            auto nv_max_dims = ConvertToTRTDims(max_dims);
            auto nv_min_dims = ConvertToTRTDims(min_dims);
            auto nv_input_dims = ConvertToTRTDynamicDims(nv_max_dims, nv_min_dims);

            auto const_tensor = m_trt_network->addInput(blob->GetBlobDesc().name.c_str(),
                    ConvertToTRTDataType(net_resource_->constant_map[blob_name]->GetDataType()), 
                    nv_input_dims);
            profile->setDimensions(blob_name.c_str(), OptProfileSelector::kMIN, nv_min_dims);
            profile->setDimensions(blob_name.c_str(), OptProfileSelector::kOPT, nv_max_dims);
            profile->setDimensions(blob_name.c_str(), OptProfileSelector::kMAX, nv_max_dims);
            tensorrt_tensor->SetTensor(const_tensor);

            {
                std::stringstream ss;
                ss << "<" << blob->GetBlobDesc().name << "> shape:[";
                for(int i: blob->GetBlobDesc().dims) {ss <<  i << ","; }
                ss << "]";
                LOGD("Add %s as input from constant_map to trt network\n", ss.str().c_str());
            }
        } else {
            LOGE("Input blob [%s] expects dims.size() > 1 .", blob_name.c_str());
=======
    for (auto iter : net_resource->constant_map) {
        Blob *blob = blob_manager_->GetBlob(iter.first);
        if (IsBlobUsed(blob)) {
            auto foreign_blob = dynamic_cast<ForeignBlob*>(blob);
            auto foreign_tensor = foreign_blob->GetForeignTensor();
            DimsVector max_dims, min_dims;
            auto tensorrt_tensor = std::dynamic_pointer_cast<TensorRTTensor>(foreign_tensor);
            auto name = iter.first;
            if (std::dynamic_pointer_cast<TensorRTTensor>(foreign_tensor)->IsShapeTensor()) {
                name = std::dynamic_pointer_cast<TensorRTTensor>(foreign_tensor)->GetShapeBlobName();
            }
            max_dims = net_resource->blob_shapes_map[name];
            min_dims = net_resource->min_blob_shapes_map[name];
            auto nv_max_dims = ConvertToTRTDims(max_dims);
            auto nv_min_dims = ConvertToTRTDims(min_dims);
            auto nv_input_dims = ConvertToTRTDynamicDims(nv_max_dims, nv_min_dims);
            auto const_tensor = m_trt_network->addInput(iter.first.c_str(),
                ConvertToTRTDataType(iter.second->GetDataType()), nv_input_dims);
            profile->setDimensions(iter.first.c_str(), OptProfileSelector::kMIN, nv_min_dims);
            profile->setDimensions(iter.first.c_str(), OptProfileSelector::kOPT, nv_max_dims);
            profile->setDimensions(iter.first.c_str(), OptProfileSelector::kMAX, nv_max_dims);
            tensorrt_tensor->SetTensor(const_tensor);
>>>>>>> 646e103d
        }
    }
    m_trt_config->addOptimizationProfile(profile);

    // Add Const_resources as weights to tensorrt network
    for (auto blob_name : const_weight_blobs_) {
        Blob *blob = blob_manager_->GetBlob(blob_name);
        auto foreign_blob = dynamic_cast<ForeignBlob*>(blob);
        auto foreign_tensor = foreign_blob->GetForeignTensor();
        auto tensorrt_tensor = std::dynamic_pointer_cast<TensorRTTensor>(foreign_tensor);

        auto const_layer = ConvertWeightToConstLayer(m_trt_network, net_resource_->constant_map[blob_name].get());
        const_layer->setName(blob_name.c_str());
        if (const_layer != nullptr) {
            tensorrt_tensor->SetTensor(const_layer->getOutput(0));
        } else {
            LOGE("Add Const [%s] as weights to trt network failed\n", blob_name.c_str());
            return TNNERR_LAYER_ERR;
        }

        {
            std::stringstream ss;
            ss << "<" << blob->GetBlobDesc().name << "> shape:[";
            for(int i: blob->GetBlobDesc().dims) {ss <<  i << ","; }
            ss << "]";
            LOGD("Add %s as weights from constant_map to trt network\n", ss.str().c_str());
        }            
    }

    for (int layer_id = 0; layer_id < this->layers_.size(); layer_id++) {
        BaseLayer* cur_layer = this->layers_[layer_id];
        nvinfer1::ILayer *cur_trt_layer = 
            dynamic_cast<TensorRTBaseLayerBuilder*>(cur_layer)->AddToNetwork(m_trt_network);
        if (cur_trt_layer == nullptr ) {
            LOGE("build trt layer for \"%s\" failed\n", cur_layer->GetLayerName().c_str());
            return TNNERR_LAYER_ERR;
        }
        for (int out_id = 0; out_id < cur_layer->GetOutputBlobs().size(); out_id++) {
            auto output = cur_layer->GetOutputBlobs()[out_id];
            auto foreign_blob = dynamic_cast<ForeignBlob*>(output);
            nvinfer1::ITensor* output_tensor = cur_trt_layer->getOutput(out_id);
            output_tensor->setName(output->GetBlobDesc().name.c_str());
            auto foreign_tensor = foreign_blob->GetForeignTensor();
            auto tensorrt_tensor = std::dynamic_pointer_cast<TensorRTTensor>(foreign_tensor);
            tensorrt_tensor->SetTensor(output_tensor);
            int nbDims = output_tensor->getDimensions().nbDims;
            if (nbDims <= 0) {
                LOGE("build trt layer for \"%s\" failed, tensor shape error.\n", cur_layer->GetLayerName().c_str());
                return TNNERR_LAYER_ERR;
            }
<<<<<<< HEAD
            {
                std::stringstream ss;
                for( int d=0;d<nbDims;d++) ss << output_tensor->getDimensions().d[d] << ","; 
                ss << " blob shape:";
                for(auto d:output->GetBlobDesc().dims) ss << d << ","; 
                LOGD("build trt layer for \"%s\", tensor shape %s\n", cur_layer->GetLayerName().c_str(), ss.str().c_str());
            }

=======
>>>>>>> 646e103d
        }
    }

    for (auto output : outputs) {
        auto foreign_tensor = dynamic_cast<ForeignBlob*>(output.second)->GetForeignTensor();
        auto tensor = std::dynamic_pointer_cast<TensorRTTensor>(foreign_tensor)->GetTensor();
        //Do not delete, may cause trt bug
        for (int i = 0; i < tensor->getDimensions().nbDims; i++) {
            LOGD("shape: %d\n", tensor->getDimensions().d[i]);
        }
        m_trt_network->markOutput(*tensor);
    }

    m_trt_builder->setMaxBatchSize(64);
    m_trt_config->setMaxWorkspaceSize(MAX_SCRATCH_MEMORY);
    if (config_.precision == PRECISION_LOW && !this->int8_mode) {
        m_trt_config->setFlag(BuilderFlag::kFP16);
    }
    if (this->int8_mode) {
        m_trt_config->setFlag(BuilderFlag::kINT8);
    }
    m_trt_engine = m_trt_builder->buildEngineWithConfig(*m_trt_network, *m_trt_config);
    if (!m_trt_engine) {
        LOGE("create tensorrt engine failed\n");
        return TNNERR_CUDA_TENSORRT_ERROR;
    }
    Status ret = CreateExecuteContext();
    if (ret != TNN_OK)
        return ret;
    m_trt_builder->destroy();
    m_trt_config->destroy();
    m_trt_network->destroy();

    if (!test_mode) {
        IHostMemory *model_stream = nullptr;
        model_stream = m_trt_engine->serialize();
        std::ofstream deploy_output(cache_file_name);
        char *model_stream_ptr = reinterpret_cast<char*>(model_stream->data());
        deploy_output.write(model_stream_ptr, model_stream->size());
        deploy_output.close();
        delete model_stream_ptr;
    }

    return TNN_OK;
}

bool TensorRTNetwork_::IsBlobUsed(Blob* blob) {
    for (int i = 0; i < layers_.size(); i++) {
        auto inputs = layers_[i]->GetInputBlobs();
        if (std::find(inputs.begin(), inputs.end(), blob) != inputs.end()) {
            return true;
        }
    }
    return false;
}

std::string TensorRTNetwork_::GetCacheFileName(std::string cfg, std::string model, BlobMap input_map,
        BlobMap output_map, int device_id, int batchsize, bool int8_mode, bool use_fp16) {
    std::string md5_source = md5(cfg) + md5(model);

    for (auto iter : input_map) {
        std::stringstream ss;
        ss << "chw:";
        for( int d :iter.second->GetBlobDesc().dims) {
            ss << d << ",";
        }
        md5_source += ss.str();
    }
    for (auto iter : output_map) {
        md5_source += iter.first;
    }

    std::string precision;
    if (int8_mode) {
        precision = "-int8";
    } else if (use_fp16) {
        precision = "-fp16";
    } else {
        precision = "";
    }

    std::string cache_file_name = "." +  md5(md5_source) + precision
        + TENSORRT_SERIALIZE_VERSION + "-b-" + std::to_string(batchsize)
        + "-" + GetGpuType(device_id) + "-" + GetTrtVersion() + GetCudaVersion()
        + ".cache";
    return cache_file_name;
}


Status TensorRTNetwork_::DumpAllOutputBlob() {
    BlobMap outputs;
    Status ret = blob_manager_->GetAllOutputBlobs(outputs);
    if (ret != TNN_OK) {
        LOGE("ERROR: get output blobs failed");
        return ret;
    }
    for(auto output : outputs) {
        ret = DumpDeviceBlob(output.second, context_, "cuda");
        if(ret != TNN_OK) {
            LOGE("DumpDeviceBlob failed error code: %d, msg: %s \n", (int)ret, ret.description().c_str());
        }
    }
    return TNN_OK;
}

Status TensorRTNetwork_::CheckConstBlobs() {
    auto shape_differ_layers = net_resource_->shape_differ_layers;

    std::vector<std::string> const_input_blobs;
    std::vector<std::string> const_weight_blobs;
    
    for (auto iter : net_resource_->constant_map) {
        auto blob_name = iter.first;
        Blob *blob = blob_manager_->GetBlob(blob_name);
        if (false == IsBlobUsed(blob)) {
            continue;
        }
        if (shape_differ_layers.find(blob_name) != shape_differ_layers.end()) {
            const_input_blobs.push_back(blob_name);
        } else {
            const_weight_blobs.push_back(blob_name);
        }
    }

    const_input_blobs_  = const_input_blobs;
    const_weight_blobs_ = const_weight_blobs;

    return TNN_OK;
}

}  //  namespace  TNN_NS
<|MERGE_RESOLUTION|>--- conflicted
+++ resolved
@@ -59,10 +59,6 @@
         m_trt_context->destroy();
     }
 
-    for (auto iter : const_input_map) {
-        if (iter.second) cudaFree(iter.second);
-    }
-
     if (m_trt_engine) m_trt_engine->destroy();
 }
 
@@ -182,46 +178,6 @@
     for (auto iter : inputs) {
         int index = m_trt_engine->getBindingIndex(iter.first.c_str());
         this->m_trt_bindings[index] = iter.second->GetHandle().base;
-<<<<<<< HEAD
-        auto dims = iter.second->GetBlobDesc().dims;
-        nvinfer1::Dims inputDims = ConvertToTRTDims(dims);
-        m_trt_context->setBindingDimensions(index, inputDims);
-    }
-
-    for (auto blob_name : const_input_blobs_) {
-        Blob *blob = blob_manager_->GetBlob(blob_name);
-        auto buf = net_resource->constant_map[blob_name];
-        void* tmp_buffer;
-        cudaMalloc(&tmp_buffer, buf->GetBytesSize());
-        const_input_map[blob_name] = tmp_buffer;
-        cudaMemcpy(tmp_buffer, buf->force_to<void*>(), buf->GetBytesSize(), cudaMemcpyHostToDevice);
-        int index = m_trt_engine->getBindingIndex(blob_name.c_str());
-        if (index < 0) continue;
-        this->m_trt_bindings[index] = tmp_buffer;
-        DimsVector dims;
-        if (buf->GetBufferDims().size() == 1) {
-            auto dim_count = buf->GetDataCount();
-            auto dim_data = (int *)buf->force_to<int *>();
-            int dims_prod = 1;
-            int rewrite_index = -1;
-            for (int i = 0; i < dim_count; i++) {
-                if (dim_data[i] == -1) rewrite_index = i;
-                else dims_prod *= dim_data[i];
-                dims.push_back(dim_data[i]);
-            }
-            if (rewrite_index >= 0) {
-                auto foreign_tensor = dynamic_cast<ForeignBlob*>(blob)->GetForeignTensor();
-                auto name = std::dynamic_pointer_cast<TensorRTTensor>(foreign_tensor)->GetRelatedBlobName();
-                auto related_blob = blob_manager_->GetBlob(name);
-                dims[rewrite_index] = DimsVectorUtils::Count(related_blob->GetBlobDesc().dims) / dims_prod;
-            }
-        } else {
-            dims = buf->GetBufferDims();
-        }
-        nvinfer1::Dims inputDims = ConvertToTRTDims(dims);
-        m_trt_context->setBindingDimensions(index, inputDims);
-=======
->>>>>>> 646e103d
     }
 
     for (auto iter : outputs) {
@@ -271,53 +227,20 @@
         m_trt_context->setBindingDimensions(index, inputDims);
     }
 
-<<<<<<< HEAD
     for (auto blob_name : const_input_blobs_) {
         Blob *blob = blob_manager_->GetBlob(blob_name);
         auto buf = net_resource_->constant_map[blob_name];
-        cudaMemcpy(const_input_map[blob_name], buf->force_to<void*>(), buf->GetBytesSize(), cudaMemcpyHostToDevice);
         int index = m_trt_engine->getBindingIndex(blob_name.c_str());
         if (index < 0) continue;
+        // Data is reload from const_map to blob in CudaLayerAcc::ReloadConstantBlobs
+        m_trt_bindings[index] = blob->GetHandle().base;
+
         DimsVector dims;
-        if (buf->GetBufferDims().size() == 1) {
-            auto dim_count = buf->GetDataCount();
-            auto dim_data = (int *)buf->force_to<int *>();
-            int dims_prod = 1;
-            int rewrite_index = -1;
-            for (int i = 0; i < dim_count; i++) {
-                if (dim_data[i] == -1) rewrite_index = i;
-                else dims_prod *= dim_data[i];
-                dims.push_back(dim_data[i]);
-=======
-    for (auto iter : net_resource_->constant_map) {
-        Blob *blob = blob_manager_->GetBlob(iter.first);
-        if (IsBlobUsed(blob)) {
-            int index = m_trt_engine->getBindingIndex(iter.first.c_str());
-            if (index < 0) continue;
-            if (const_input_map.count(iter.first) == 0) {
-                void* tmp_buffer;
-                cudaMalloc(&tmp_buffer, iter.second->GetBytesSize());
-                const_input_map[iter.first] = tmp_buffer;
-                this->m_trt_bindings[index] = tmp_buffer;
-            }
-            cudaMemcpy(const_input_map[iter.first], iter.second->force_to<void*>(),
-                iter.second->GetBytesSize(), cudaMemcpyHostToDevice);
-            DimsVector dims;
-            auto foreign_tensor = dynamic_cast<ForeignBlob*>(blob)->GetForeignTensor();
-            if (std::dynamic_pointer_cast<TensorRTTensor>(foreign_tensor)->IsShapeTensor()) {
-                auto name = std::dynamic_pointer_cast<TensorRTTensor>(foreign_tensor)->GetShapeBlobName();
-                auto shape_blob = blob_manager_->GetBlob(name);
-                dims = shape_blob->GetBlobDesc().dims;
-            } else {
-                dims = iter.second->GetBufferDims();
->>>>>>> 646e103d
-            }
-            if (rewrite_index >= 0) {
-                auto foreign_tensor = dynamic_cast<ForeignBlob*>(blob)->GetForeignTensor();
-                auto name = std::dynamic_pointer_cast<TensorRTTensor>(foreign_tensor)->GetRelatedBlobName();
-                auto related_blob = blob_manager_->GetBlob(name);
-                dims[rewrite_index] = DimsVectorUtils::Count(related_blob->GetBlobDesc().dims) / dims_prod;
-            }
+        auto foreign_tensor = dynamic_cast<ForeignBlob*>(blob)->GetForeignTensor();
+        if (std::dynamic_pointer_cast<TensorRTTensor>(foreign_tensor)->IsShapeTensor()) {
+            auto name = std::dynamic_pointer_cast<TensorRTTensor>(foreign_tensor)->GetShapeBlobName();
+            auto shape_blob = blob_manager_->GetBlob(name);
+            dims = shape_blob->GetBlobDesc().dims;
         } else {
             dims = buf->GetBufferDims();
         }
@@ -566,72 +489,37 @@
         }
     }
 
-<<<<<<< HEAD
     // Add Const_resources as inputs to tensorrt network
     for (auto blob_name : const_input_blobs_) {
         Blob *blob = blob_manager_->GetBlob(blob_name);
+        auto buf = net_resource->constant_map[blob_name];
         auto foreign_blob = dynamic_cast<ForeignBlob*>(blob);
         auto foreign_tensor = foreign_blob->GetForeignTensor();
+
+        auto dims_blob_name = blob_name;
+        if (std::dynamic_pointer_cast<TensorRTTensor>(foreign_tensor)->IsShapeTensor()) {
+            dims_blob_name = std::dynamic_pointer_cast<TensorRTTensor>(foreign_tensor)->GetShapeBlobName();
+        }
+        auto max_dims = net_resource->blob_shapes_map[dims_blob_name];
+        auto min_dims = net_resource->min_blob_shapes_map[dims_blob_name];
+
+        auto nv_max_dims = ConvertToTRTDims(max_dims);
+        auto nv_min_dims = ConvertToTRTDims(min_dims);
+        auto nv_input_dims = ConvertToTRTDynamicDims(nv_max_dims, nv_min_dims);
+        auto const_tensor = m_trt_network->addInput(blob_name.c_str(),
+            ConvertToTRTDataType(buf->GetDataType()), nv_input_dims);
+        profile->setDimensions(blob_name.c_str(), OptProfileSelector::kMIN, nv_min_dims);
+        profile->setDimensions(blob_name.c_str(), OptProfileSelector::kOPT, nv_max_dims);
+        profile->setDimensions(blob_name.c_str(), OptProfileSelector::kMAX, nv_max_dims);
         auto tensorrt_tensor = std::dynamic_pointer_cast<TensorRTTensor>(foreign_tensor);
-        if (net_resource->blob_shapes_map[blob_name].size() != 1) {
-            auto max_dims = net_resource->blob_shapes_map[blob_name];
-            auto min_dims = net_resource->min_blob_shapes_map[blob_name];
-            int dims_prod = 1;
-            int index = -1;
-            for (int i = 0; i < max_dims.size(); i++) {
-                if (max_dims[i] == -1) index = i;
-                else dims_prod *= max_dims[i];
-            }
-            if (index >= 0) {
-                auto name = std::dynamic_pointer_cast<TensorRTTensor>(foreign_tensor)->GetRelatedBlobName();
-                max_dims[index] = DimsVectorUtils::Count(net_resource->blob_shapes_map[name]) / dims_prod;
-                min_dims[index] = DimsVectorUtils::Count(net_resource->min_blob_shapes_map[name]) / dims_prod;
-            }
-            auto nv_max_dims = ConvertToTRTDims(max_dims);
-            auto nv_min_dims = ConvertToTRTDims(min_dims);
-            auto nv_input_dims = ConvertToTRTDynamicDims(nv_max_dims, nv_min_dims);
-
-            auto const_tensor = m_trt_network->addInput(blob->GetBlobDesc().name.c_str(),
-                    ConvertToTRTDataType(net_resource_->constant_map[blob_name]->GetDataType()), 
-                    nv_input_dims);
-            profile->setDimensions(blob_name.c_str(), OptProfileSelector::kMIN, nv_min_dims);
-            profile->setDimensions(blob_name.c_str(), OptProfileSelector::kOPT, nv_max_dims);
-            profile->setDimensions(blob_name.c_str(), OptProfileSelector::kMAX, nv_max_dims);
-            tensorrt_tensor->SetTensor(const_tensor);
-
-            {
-                std::stringstream ss;
-                ss << "<" << blob->GetBlobDesc().name << "> shape:[";
-                for(int i: blob->GetBlobDesc().dims) {ss <<  i << ","; }
-                ss << "]";
-                LOGD("Add %s as input from constant_map to trt network\n", ss.str().c_str());
-            }
-        } else {
-            LOGE("Input blob [%s] expects dims.size() > 1 .", blob_name.c_str());
-=======
-    for (auto iter : net_resource->constant_map) {
-        Blob *blob = blob_manager_->GetBlob(iter.first);
-        if (IsBlobUsed(blob)) {
-            auto foreign_blob = dynamic_cast<ForeignBlob*>(blob);
-            auto foreign_tensor = foreign_blob->GetForeignTensor();
-            DimsVector max_dims, min_dims;
-            auto tensorrt_tensor = std::dynamic_pointer_cast<TensorRTTensor>(foreign_tensor);
-            auto name = iter.first;
-            if (std::dynamic_pointer_cast<TensorRTTensor>(foreign_tensor)->IsShapeTensor()) {
-                name = std::dynamic_pointer_cast<TensorRTTensor>(foreign_tensor)->GetShapeBlobName();
-            }
-            max_dims = net_resource->blob_shapes_map[name];
-            min_dims = net_resource->min_blob_shapes_map[name];
-            auto nv_max_dims = ConvertToTRTDims(max_dims);
-            auto nv_min_dims = ConvertToTRTDims(min_dims);
-            auto nv_input_dims = ConvertToTRTDynamicDims(nv_max_dims, nv_min_dims);
-            auto const_tensor = m_trt_network->addInput(iter.first.c_str(),
-                ConvertToTRTDataType(iter.second->GetDataType()), nv_input_dims);
-            profile->setDimensions(iter.first.c_str(), OptProfileSelector::kMIN, nv_min_dims);
-            profile->setDimensions(iter.first.c_str(), OptProfileSelector::kOPT, nv_max_dims);
-            profile->setDimensions(iter.first.c_str(), OptProfileSelector::kMAX, nv_max_dims);
-            tensorrt_tensor->SetTensor(const_tensor);
->>>>>>> 646e103d
+        tensorrt_tensor->SetTensor(const_tensor);
+
+        {
+            std::stringstream ss;
+            ss << "<" << blob->GetBlobDesc().name << "> max_shape:[";
+            for(int i: max_dims) {ss <<  i << ","; } ss << "] min_shape: [";
+            for(int i: min_dims) {ss <<  i << ","; } ss << "]";
+            LOGD("Add %s as input from constant_map to trt network\n", ss.str().c_str());
         }
     }
     m_trt_config->addOptimizationProfile(profile);
@@ -682,7 +570,7 @@
                 LOGE("build trt layer for \"%s\" failed, tensor shape error.\n", cur_layer->GetLayerName().c_str());
                 return TNNERR_LAYER_ERR;
             }
-<<<<<<< HEAD
+
             {
                 std::stringstream ss;
                 for( int d=0;d<nbDims;d++) ss << output_tensor->getDimensions().d[d] << ","; 
@@ -690,9 +578,6 @@
                 for(auto d:output->GetBlobDesc().dims) ss << d << ","; 
                 LOGD("build trt layer for \"%s\", tensor shape %s\n", cur_layer->GetLayerName().c_str(), ss.str().c_str());
             }
-
-=======
->>>>>>> 646e103d
         }
     }
 
