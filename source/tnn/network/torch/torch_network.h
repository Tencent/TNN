--- conflicted
+++ resolved
@@ -75,11 +75,9 @@
   
     virtual Status ClearOutputs();
 
-<<<<<<< HEAD
+    virtual Status ReleaseTorchOutputTensors();
+
     Status DumpAllOutputBlob();
-=======
-    virtual Status ReleaseTorchOutputTensors();
->>>>>>> 866df3ca
 
     std::shared_ptr<torch::jit::Module> module_;
     std::shared_ptr<torch::jit::Graph> graph_;
