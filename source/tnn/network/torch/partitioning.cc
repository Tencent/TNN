// Tencent is pleased to support the open source community by making TNN available.
//
// Copyright (C) 2020 THL A29 Limited, a Tencent company. All rights reserved.
//
// Licensed under the BSD 3-Clause License (the "License"); you may not use this file except
// in compliance with the License. You may obtain a copy of the License at
//
// https://opensource.org/licenses/BSD-3-Clause
//
// Unless required by applicable law or agreed to in writing, software distributed
// under the License is distributed on an "AS IS" BASIS, WITHOUT WARRANTIES OR
// CONDITIONS OF ANY KIND, either express or implied. See the License for the 
// specific language governing permissions and limitations under the License.

#include "tnn/network/torch/partitioning.h"

#include <queue>

#include "tnn/network/torch/jit_util.h"
#include "tnn/network/torch/torch_op_converter.h"
#include "tnn/network/torch/shape_inference.h"
#include "torch/csrc/jit/passes/dead_code_elimination.h"

namespace TNN_NS {
namespace partitioning {

struct usage_info {
    int produce_id = -1;
    std::vector<int> torch_use_id;
    std::vector<int> tnn_use_id;
};

bool OpSupported(const torch::jit::Node* n) {
    const auto& op_type = n->kind().toQualString();

    if (conversion::GetGlobalTorchConvertMap().count(op_type) > 0) {
        auto& converter = conversion::GetGlobalTorchConvertMap()[op_type];
        if (converter->IsSupported(n))
            return true;
    }

    return false;
}

bool CheckFatalOp(const torch::jit::Node* n) {
    static std::set<std::string> fatal_op_name = {"nonzero", "zeros"};
    for (auto b : n->blocks()) {
        for (auto it = b->nodes().begin(), end = b->nodes().end(); it != end; ++it) {
            auto res = CheckFatalOp(*it);
            if (res)
                return res;
        }
    }

    if (fatal_op_name.count(n->kind().toUnqualString()) > 0) {
        return true;
    }

    return false;
}

bool isAllNodesSupported(const std::vector<torch::jit::Node*>& nodes) {
    for (auto node : nodes) {
        if (!OpSupported(node)) {
            return false;
        }
    }
    return true;
}

bool containTargetInputs(torch::jit::Node* n, const std::unordered_set<torch::jit::Value*>& target_inputs) {
    for (auto input : n->inputs()) {
        if (!util::isTensorOrTensorList(input) && target_inputs.count(input)) {
            return true;
        }
    }
    return false;
}

void findAllNonTensorOutputs(torch::jit::Node* n, std::vector<std::string>& non_tensor_outputs) {
    for (auto output : n->outputs()) {
        if (!util::isTensorOrTensorList(output)) {
            non_tensor_outputs.push_back(output->debugName());
        }
    }
}

bool nodeInputContainsNonTensorOutput(torch::jit::Node* n, std::vector<std::string> non_tensor_outputs) {
    for (auto input : n->inputs()) {
        if (std::find(non_tensor_outputs.begin(), non_tensor_outputs.end(), input->debugName()) \
            != non_tensor_outputs.end()) {
            return true;
        }
    }
    return false;
}

std::vector<torch::jit::Node*> getDependencyNodes(std::vector<torch::jit::Value*>& vals) {
    // use bfs to get the DAG dependency nodes for input value
    std::queue<torch::jit::Value*, std::deque<torch::jit::Value*>> q(
        std::deque<torch::jit::Value*>(vals.begin(), vals.end()));
    std::unordered_set<torch::jit::Node*> visited;
    std::vector<torch::jit::Node*> stk;
    while (!q.empty()) {
        auto cur_val = q.front();
        q.pop();
        auto node = cur_val->node();
        if (node->kind() != torch::jit::prim::Constant && !visited.count(node)) {
            stk.push_back(node);
            for (auto input : node->inputs()) {
                if (!util::isTensorOrTensorList(input)) {
                    q.push(input);
                }
            }
        }
    }
    std::reverse(stk.begin(), stk.end());
    return stk;
}

std::vector<SegmentedBlock> injectNodesForNonTensorInputs(SegmentedBlock& seg_block) {
    // reconstruct segmented_block if this block requires nonTensor input
    std::vector<torch::jit::Value*> nontensor_inputs;
    for (auto input : seg_block.raw_inputs()) {
        if (!util::isTensorOrTensorList(input)) {
            nontensor_inputs.push_back(input);
        }
    }
    std::vector<torch::jit::Node*> dependency_nodes = getDependencyNodes(nontensor_inputs);

    std::vector<SegmentedBlock> new_seg_blocks;
    // if current block is kTorch or current block is TNN and all dependent nodes are also supported, construct only
    // one new block
    if (seg_block.target() == SegmentedBlock::kTorch || isAllNodesSupported(dependency_nodes)) {
        dependency_nodes.insert(dependency_nodes.end(), seg_block.raw_nodes().begin(), seg_block.raw_nodes().end());
        new_seg_blocks.emplace_back(seg_block.target(), dependency_nodes);
    } else {
        // if current block is kTNN but the dependency nodes contain unsupported node, then we have to segment again
        std::unordered_set<torch::jit::Value*> nontensor_inputs_set(nontensor_inputs.begin(),
                                                                    nontensor_inputs.end());
        std::vector<torch::jit::Node*> tnn_nodes, pytorch_nodes;
        std::vector<std::string> nontensor_outputs;
        for (auto n : seg_block.raw_nodes()) {
            // it's a kTorch block if it uses the nonTensor input and the nonTensor input is produced in kTorch
            // block
            if (containTargetInputs(n, nontensor_inputs_set) || nodeInputContainsNonTensorOutput(n, nontensor_outputs)) {
                if (!tnn_nodes.empty()) {
                    new_seg_blocks.emplace_back(SegmentedBlock::kTNN, tnn_nodes);
                    tnn_nodes.clear();
                }
                pytorch_nodes.push_back(n);
                findAllNonTensorOutputs(n, nontensor_outputs);
            } else {
                if (!pytorch_nodes.empty()) {
                    new_seg_blocks.emplace_back(SegmentedBlock::kTorch, pytorch_nodes);
                    pytorch_nodes.clear();
                }
                tnn_nodes.push_back(n);
            }
        }
        if (!tnn_nodes.empty()) {
            new_seg_blocks.emplace_back(SegmentedBlock::kTNN, tnn_nodes);
        } else {
            new_seg_blocks.emplace_back(SegmentedBlock::kTorch, pytorch_nodes);
        }
    }
    return std::move(new_seg_blocks);
}

void resolveNonTensorInputs(PartitionedGraph& segmented_blocks, std::shared_ptr<torch::jit::Graph> g) {
    // for NonTensor inputs in TNN segments, count the usages on Torch segments and TNN segments
    std::unordered_map<torch::jit::Value*, usage_info> usage_counts;
    for (int i = segmented_blocks.size() - 1; i >= 0; --i) {
        for (auto input : segmented_blocks[i].raw_inputs()) {
            if (!util::isTensorOrTensorList(input)) {
                segmented_blocks[i].target() == SegmentedBlock::kTorch
                    ? usage_counts[input].torch_use_id.push_back(i)
                    : usage_counts[input].tnn_use_id.push_back(i);
            }
        }
        for (auto& use : usage_counts) {
            if (segmented_blocks[i].contain_raw_value(use.first)) {
                use.second.produce_id = i;
            }
        }
    }

    std::unordered_set<int> updated_old_segment_ids;
    std::map<int, int> old_to_new_segment_ids;
    for (int i=0; i<segmented_blocks.size(); i++) {
        old_to_new_segment_ids[i] = i;
    }
    for (auto& use : usage_counts) {
        auto use_info = use.second;
        // if the segment that produce this nonTensor value is kTNN but consumed in kTorch, inject nodes in the
        // first kTorch segments
        if (segmented_blocks[use_info.produce_id].target() == SegmentedBlock::kTNN &&
            !use_info.torch_use_id.empty()) {
            int first_torch_id = use_info.torch_use_id.front();
            auto tnn_nodes     = segmented_blocks[use_info.produce_id].raw_nodes();

            if (!updated_old_segment_ids.count(first_torch_id)) {
                int new_id = old_to_new_segment_ids[first_torch_id];
                auto old_block_nodes = segmented_blocks[new_id].raw_nodes();
                auto new_torch_block = injectNodesForNonTensorInputs(segmented_blocks[new_id]).front();
                auto new_block_nodes = new_torch_block.raw_nodes();
                segmented_blocks[new_id] = new_torch_block;
                updated_old_segment_ids.insert(first_torch_id);
            }
        } else {
            // KTNN segments always need to inject nodes for the nonTensor inputs
            for (int id : use_info.tnn_use_id) {
                if (!updated_old_segment_ids.count(id)) {
                    int new_id = old_to_new_segment_ids[id];
                    auto to_inject_blocks = injectNodesForNonTensorInputs(segmented_blocks[new_id]);
                    segmented_blocks.erase(segmented_blocks.begin() + new_id);
                    segmented_blocks.insert(segmented_blocks.begin() + new_id, to_inject_blocks.begin(),
                                            to_inject_blocks.end());
                    updated_old_segment_ids.insert(id);

                    if (to_inject_blocks.size()>1) {
                        int offset = to_inject_blocks.size()-1;
                        for (auto it=old_to_new_segment_ids.begin(); it!=old_to_new_segment_ids.end(); it++) {
                            if (it->first > id) {
                                it->second += offset;
                            }
                        }
                    }
                }
            }
        }
    }
    return;
}

void registerSegmentsOutputs(PartitionedGraph& segmented_blocks, std::shared_ptr<torch::jit::Graph> g) {
    // find the corresponding raw values in original global graph for this segmented block's inputs/outputs
    std::vector<torch::jit::Value*> input_values;
    for (auto& seg_block : segmented_blocks) {
        for (auto& input : seg_block.raw_inputs()) {
            input_values.push_back(input);
        }
    }

    for (auto& graph_output : g->outputs()) {
        input_values.push_back(graph_output);
    }

    // remove duplicate value and keep the order
    std::set<torch::jit::Value*> temp_set;
    auto new_end = std::remove_if(input_values.begin(), input_values.end(), [&temp_set](torch::jit::Value* value) {
        if (temp_set.find(value) != std::end(temp_set))
            return true;
        temp_set.insert(value);
        return false;
    });

    input_values.erase(new_end, input_values.end());

    // should be careful here because some in-place operations don't return any values, there is no output for this
    // kind of segment identify the output for each mini-graph by checking if any value in this graph is used later
    // we shouldn't register nonTensor output for TNN segments
    for (auto& seg_block : segmented_blocks) {
        for (auto& mini_graph_input : input_values) {
            if (std::find(seg_block.raw_inputs().begin(), seg_block.raw_inputs().end(), mini_graph_input) ==
                    seg_block.raw_inputs().end() &&
                seg_block.contain_raw_value(mini_graph_input)) {
                if (!util::isTensorOrTensorList(mini_graph_input) && seg_block.target() == SegmentedBlock::kTNN)
                    continue;
                seg_block.registerOutput(mini_graph_input);
            }
        }
        // if no output, then register the last node's output as current graph's output
        if (seg_block.raw_outputs().empty()) {
            // for Torch segments, register input as output
            if (seg_block.target() == SegmentedBlock::kTorch) {
                seg_block.registerOutput(seg_block.raw_inputs()[0]);
            } else {
                // for TNN segments, register last nonInput Tensor outputs
                for (int i = seg_block.raw_nodes().size() - 1; i >= 0; --i) {
                    for (auto node_output : seg_block.raw_nodes()[i]->outputs()) {
                        if (util::isTensorOrTensorList(node_output))
                            seg_block.registerOutput(node_output);
                    }
                    if (!seg_block.raw_outputs().empty())
                        break;
                }
            }
        }
    }

    std::for_each(segmented_blocks.begin(), segmented_blocks.end(),
                    [](SegmentedBlock& seg_block) { torch::jit::EliminateDeadCode(seg_block.g()); });

    // erase segments which still have no output
    segmented_blocks.erase(
        std::remove_if(segmented_blocks.begin(), segmented_blocks.end(),
                        [](SegmentedBlock& seg_block) { return seg_block.raw_outputs().empty(); }),
        segmented_blocks.end());

    return;
}

std::vector<SegmentedBlock> segment_graph(std::shared_ptr<torch::jit::Graph> g) {
    auto min_block_size  = 5;
    bool forced_fallback = false;

    auto nodes = g->block()->nodes();
    std::vector<SegmentedBlock> segmented_blocks;

    // segment the nodes
    std::vector<torch::jit::Node*> tnn_nodes, pytorch_nodes;
    for (const auto n : nodes) {
        if (n->kind() == torch::jit::prim::Constant) {
            continue;
        }

        if (!forced_fallback && CheckFatalOp(n)) {
            forced_fallback = true;
        }

        // This code is a special support for YOLO V5 and needs to be optimized in the future.
        auto check_list_construct = [](torch::jit::Node* node) -> bool {
            if (node->kind() != at::prim::ListConstruct) {
                return false;
            }
            if (node->next()->kind() != at::aten::view) {
                return false;
            }

            return true;
        };

        if (OpSupported(n) && !forced_fallback && !check_list_construct(n)) {
            tnn_nodes.push_back(n);
            if (tnn_nodes.size() >= min_block_size && !pytorch_nodes.empty()) {
                segmented_blocks.emplace_back(SegmentedBlock::kTorch, pytorch_nodes);
                pytorch_nodes.clear();
            }
        } else {
            if (tnn_nodes.size() >= min_block_size) {
                segmented_blocks.emplace_back(SegmentedBlock::kTNN, tnn_nodes);
            } else {
                pytorch_nodes.insert(pytorch_nodes.end(), tnn_nodes.begin(), tnn_nodes.end());
            }
            tnn_nodes.clear();
            pytorch_nodes.push_back(n);
        }
    }

    // if there is any kTorch nodes left, then either the last nodes are kTorch or last nodes are kTNN but num <
    // min_block_size
    if (!pytorch_nodes.empty()) {
        pytorch_nodes.insert(pytorch_nodes.end(), tnn_nodes.begin(), tnn_nodes.end());
        segmented_blocks.emplace_back(SegmentedBlock::kTorch, pytorch_nodes);
    } else {
        segmented_blocks.emplace_back(SegmentedBlock::kTNN, tnn_nodes);
    }

    return std::move(segmented_blocks);
}

std::vector<SegmentedBlock> Partition(torch::jit::Module& mod, std::shared_ptr<torch::jit::Graph> g, NetworkConfig& config) {
    // LOG_DEBUG(partition_info);
    // segment lowering global graph into blocks
    std::vector<SegmentedBlock> segmented_blocks = segment_graph(g);

    // resolve nonTensor inputs/outputs
    // resolveNonTensorInputs(segmented_blocks, g);

    // register input/output torch::jit::Value for segmented graphs
    registerSegmentsOutputs(segmented_blocks, g);

    // only return TNN subgraph
<<<<<<< HEAD
     
    /*
    for (auto block : segmented_blocks) {
=======
    
     for (auto block : segmented_blocks) {
>>>>>>> ca462a4a
         printf("====================== subgraph start %d ======================\n", block.target());
         // if (block.target() == SegmentedBlock::kTNN) {
         if (1) {
             std::cout << block.g()->toString(false);
         }
         printf("====================== subgraph end   %d ======================\n", block.target());
     }
<<<<<<< HEAD
    */
=======
>>>>>>> ca462a4a

    segmented_blocks.erase(
        std::remove_if(segmented_blocks.begin(), segmented_blocks.end(),
                       [](SegmentedBlock& seg_block) { return seg_block.target() == SegmentedBlock::kTorch; }),
        segmented_blocks.end());

    /*
     for (auto block : segmented_blocks) {
         printf("====================== subgraph start %d ======================\n", block.target());
         // if (block.target() == SegmentedBlock::kTNN) {
         if (1) {
             std::cout << block.g()->toString(false);
         }
         printf("====================== subgraph end   %d ======================\n", block.target());
     }
*/
    return segmented_blocks;
}

}  // namespace partitioning
}  // namespace TNN_NS
<|MERGE_RESOLUTION|>--- conflicted
+++ resolved
@@ -372,14 +372,8 @@
     registerSegmentsOutputs(segmented_blocks, g);
 
     // only return TNN subgraph
-<<<<<<< HEAD
-     
-    /*
-    for (auto block : segmented_blocks) {
-=======
     
      for (auto block : segmented_blocks) {
->>>>>>> ca462a4a
          printf("====================== subgraph start %d ======================\n", block.target());
          // if (block.target() == SegmentedBlock::kTNN) {
          if (1) {
@@ -387,10 +381,6 @@
          }
          printf("====================== subgraph end   %d ======================\n", block.target());
      }
-<<<<<<< HEAD
-    */
-=======
->>>>>>> ca462a4a
 
     segmented_blocks.erase(
         std::remove_if(segmented_blocks.begin(), segmented_blocks.end(),
@@ -411,4 +401,4 @@
 }
 
 }  // namespace partitioning
-}  // namespace TNN_NS
+}  // namespace TNN_NS