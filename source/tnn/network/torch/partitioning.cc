--- conflicted
+++ resolved
@@ -321,10 +321,7 @@
 
         // This code is a special support for YOLO V5 and needs to be optimized in the future.
         auto check_list_construct = [](torch::jit::Node* node) -> bool {
-<<<<<<< HEAD
-=======
             return false;
->>>>>>> 3d7b2128
             if (node->kind() != at::prim::ListConstruct) {
                 return false;
             }
@@ -369,25 +366,6 @@
     // segment lowering global graph into blocks
     std::vector<SegmentedBlock> segmented_blocks = segment_graph(g);
 
-<<<<<<< HEAD
-    // resolve nonTensor inputs/outputs
-    // resolveNonTensorInputs(segmented_blocks, g);
-
-    // register input/output torch::jit::Value for segmented graphs
-    registerSegmentsOutputs(segmented_blocks, g);
-
-    // only return TNN subgraph
-    
-     for (auto block : segmented_blocks) {
-         printf("====================== subgraph start %d ======================\n", block.target());
-         // if (block.target() == SegmentedBlock::kTNN) {
-         if (1) {
-             std::cout << block.g()->toString(false);
-         }
-         printf("====================== subgraph end   %d ======================\n", block.target());
-     }
-
-=======
     auto print_seg_nodes = [&](std::string msg) {
         std::cout << "+++++++++++++++++++ " << msg << " +++++++++++++++++++" << std::endl;
         for (auto block : segmented_blocks) {
@@ -407,25 +385,11 @@
     registerSegmentsOutputs(segmented_blocks, g);
     print_seg_nodes("after register");
 
-    // only return TNN subgraph
->>>>>>> 3d7b2128
     segmented_blocks.erase(
         std::remove_if(segmented_blocks.begin(), segmented_blocks.end(),
                        [](SegmentedBlock& seg_block) { return seg_block.target() == SegmentedBlock::kTorch; }),
         segmented_blocks.end());
 
-<<<<<<< HEAD
-    /*
-     for (auto block : segmented_blocks) {
-         printf("====================== subgraph start %d ======================\n", block.target());
-         // if (block.target() == SegmentedBlock::kTNN) {
-         if (1) {
-             std::cout << block.g()->toString(false);
-         }
-         printf("====================== subgraph end   %d ======================\n", block.target());
-     }
-*/
-=======
     // for (auto block : segmented_blocks) {
     //     printf("====================== subgraph start %d ======================\n", block.target());
     //     // if (block.target() == SegmentedBlock::kTNN) {
@@ -435,7 +399,6 @@
     //     printf("====================== subgraph end   %d ======================\n", block.target());
     // }
 
->>>>>>> 3d7b2128
     return segmented_blocks;
 }
 
