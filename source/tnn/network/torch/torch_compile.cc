// Tencent is pleased to support the open source community by making TNN available.
//
// Copyright (C) 2020 THL A29 Limited, a Tencent company. All rights reserved.
//
// Licensed under the BSD 3-Clause License (the "License"); you may not use this file except
// in compliance with the License. You may obtain a copy of the License at
//
// https://opensource.org/licenses/BSD-3-Clause
//
// Unless required by applicable law or agreed to in writing, software distributed
// under the License is distributed on an "AS IS" BASIS, WITHOUT WARRANTIES OR
// CONDITIONS OF ANY KIND, either express or implied. See the License for the 
// specific language governing permissions and limitations under the License.

#include "tnn/network/torch/torch_compile.h"

#include <torch/csrc/jit/passes/dead_code_elimination.h>
#include <torch/csrc/jit/passes/fold_conv_bn.h>
#include <torch/csrc/jit/passes/inliner.h>
#include <torch/csrc/jit/passes/lower_graph.h>
#include <torch/csrc/jit/passes/remove_dropout.h>
#include <torch/csrc/jit/passes/remove_inplace_ops.h>
#include <torch/csrc/jit/passes/subgraph_rewrite.h>

#include "tnn/network/torch/jit_util.h"
#include "tnn/network/torch/torch_convert.h"
#include "tnn/network/torch/torch_optimize.h"

#include "tnn/utils/blob_dump_utils.h"

namespace TNN_NS {

using namespace conversion;
using namespace torch::jit;

<<<<<<< HEAD
void AddEngineToGraph(torch::jit::script::Module& mod, std::shared_ptr<torch::jit::Graph> &g,
=======
void RemoveUselessOps(torch::jit::Block *block) {
    for (auto it = block->nodes().begin(), end = block->nodes().end(); it != end; ++it) {
        for (auto b : it->blocks()) {
            RemoveUselessOps(b);
        }
        std::set<NodeKind> uselessKind = {
            // prime
            prim::Print,
            // prim::RaiseException,
            prim::TimePoint,
            prim::annotate,
            // aten
            aten::warn,
        };
        if (uselessKind.count(it->kind())) {
            for (size_t i = 0; i < it->inputs().size();) {
                auto input = it->inputs().at(i);
                // only handling constants bc of potential side effects
                if (input->uses().size() == 1 && input->node()->kind() == prim::Constant) {
                    it->removeInput(i);
                    input->node()->destroy();
                } else {
                    ++i;
                }
            }
            it.destroyCurrent();
        } else if (it->kind() == prim::Loop) {
            if (it->outputs().empty()) {
                it.destroyCurrent();
            }
        } else if (it->kind() == aten::contiguous || it->kind().toUnqualString() == std::string("data")) {
            it->output()->replaceAllUsesWith(it->input(0));
            for (int i = it->inputs().size() - 1; i >= 0; i--) {
                it->removeInput(i);
            }
            it.destroyCurrent();
        }
    }
}

void AddEngineToGraph(torch::jit::script::Module* mod, std::shared_ptr<torch::jit::Graph> &g,
>>>>>>> d7588c86
                      c10::intrusive_ptr<runtime::TNNEngine> engine_ptr, std::string engine_id = "",
                      bool fallback = false) {
    // Get required metadata about the engine out
    // BlobMap input_blobs;
    // BlobMap output_blobs;
    // engine_ptr->instance_->GetAllInputBlobs(input_blobs);
    // engine_ptr->instance_->GetAllOutputBlobs(output_blobs);
    auto input_names  = engine_ptr->input_names;
    auto output_names = engine_ptr->output_names;

    //..
    // Add the engine as an attribute of the module, this will let the engine be
    // serialized and deserialized
    mod.register_attribute(engine_id, c10::getCustomClassType<c10::intrusive_ptr<runtime::TNNEngine>>(),
                            c10::IValue(std::move(engine_ptr)), false);

    // Add the module as an input into the graph
    auto self = g->addInput("self_1");
    self->setType(mod.type());

    // Start by retriveing the engine from the module attribute list
    auto engine_node = g->createGetAttr(self, engine_id);
    g->block()->appendNode(engine_node);

    // Add inputs to the graph corresponding to the number of input tensors
    // expected by the engine Also store those inputs in a vector so that they can
    // be coalesced into a single list at runtime
    std::vector<torch::jit::Value *> engine_inputs;
    for (uint64_t i = 0; i < input_names.size(); i++) {
        auto in_val = g->addInput(std::string("input_") + std::to_string(i));
        in_val->setType(c10::TensorType::get());
        engine_inputs.push_back(in_val);
    }

    // Create a node that will merge all of the input tensors into a single list
    // argument to the trt::execute_engine op Creates: prim::ListConstruct(<input
    // tensors>)
    auto input_list_node =
        g->createList(c10::TensorType::get(), torch::jit::ArrayRef<torch::jit::Value *>(engine_inputs));
    g->block()->appendNode(input_list_node);

    // Make a list of inputs to the actual trt::execute_engine op
    // Note: Ordering of list and then engine is because we can pop off the engine
    // first which contains all the metadata needed for execution
    std::vector<torch::jit::Value *> execute_node_inputs;
    execute_node_inputs.push_back(input_list_node->outputs()[0]);
    execute_node_inputs.push_back(engine_node->outputs()[0]);

    // Create the actual execution node trt::execute_engine using the assembled
    // inputs
    auto execute_node = g->create(c10::Symbol::fromQualString("tnn::execute_engine"),
                                  torch::jit::ArrayRef<torch::jit::Value *>(execute_node_inputs), 1);
    g->block()->appendNode(execute_node);
    execute_node->outputs()[0]->setType(c10::ListType::ofTensors());

    // Create a node to unpack the list into seperate tensors, in the case of
    // there being only one tensor, the tensor will be returned, otherwise they
    // are returned as a tuple of tensors. Creates: prim::ListUnpack(<engine
    // output>)
    auto unpack_node = g->createListUnpack(execute_node->outputs()[0], output_names.size());
    g->block()->appendNode(unpack_node);

    // If there are multiple output tensors from TensorRT we wrap them in a tuple
    // to return, convert to tuple only when we only have 1 segmented graph
    if (!fallback && unpack_node->outputs().size() > 1) {
        // Creates prim::TupleConstruct(<output tensors>) using outputs of the
        // unpack node
        auto return_tuple_node = g->createTuple(unpack_node->outputs());
        g->block()->appendNode(return_tuple_node);
        // Set the output as the produced tuple
        g->registerOutput(return_tuple_node->outputs()[0]);
    } else {
        // if fallback is enabled, multiple outputs will be registered
        for (size_t i = 0; i < unpack_node->outputs().size(); ++i) {
            g->registerOutput(unpack_node->outputs()[i]);
        }
    }

    return;
}

void RegisterNodeToOutput(std::shared_ptr<torch::jit::Module> &mod, const std::vector<torch::jit::Node *> &nodes) {
    auto copy_g = mod->get_method("forward").graph();

    std::vector<torch::jit::Value *> out_vec;
    for (auto &output : copy_g->outputs()) {
        out_vec.push_back(output);
    }

    for (auto node : nodes) {
        for (auto &output : node->outputs()) {
            out_vec.push_back(output);
        }
        // copy_g->registerOutput(output);
    }
    c10::ArrayRef<torch::jit::Value *> new_outputs(out_vec);
    auto new_output_node = copy_g->appendNode(copy_g->createTuple(new_outputs));
    for (int idx = copy_g->outputs().size() - 1; idx >= 0; --idx) {
        copy_g->eraseOutput(idx);
    }
    copy_g->registerOutput(new_output_node->outputs()[0]);

    auto &cur_method = mod->get_method("forward").function();
    auto schema      = util::GenerateGraphSchema(cur_method.name(), copy_g);
    cur_method.setSchema(schema);
}

<<<<<<< HEAD
void CompileTorch(torch::jit::Module& mod, InputShapesMap &input_shape, NetworkConfig &config) {
    std::cout << c10::toString(mod.get_method("forward").function().getSchema()) << std::endl;
    auto g = mod.get_method("forward").graph();
    std::cout << g->toString(false) << std::endl;
=======
torch::jit::Module* CompileTorch(torch::jit::Module* mod, InputShapesMap &input_shape, NetworkConfig &config) {
    printf("CompileTorch mod: %p \n", mod);
    std::cout << c10::toString(mod->get_method("forward").function().getSchema()) << std::endl;
    auto low_g = mod->get_method("forward").graph();
    std::cout << low_g->toString(false) << std::endl;

    // auto graph_and_ivalues = torch::jit::LowerGraph(*low_g, mod->_ivalue());
    // auto g = graph_and_ivalues.first;
    auto g = low_g;
>>>>>>> d7588c86

    std::unordered_map<torch::jit::Value *, torch::jit::Value *> old_to_new_g;

    // for (auto input : g->inputs()) {
    //     std::cout << input->debugName() << " | " << input->type()->repr_str() << std::endl;
    // }

    TorchOptPass(mod);

    // auto tmp_mod = mod.clone(true);
    // auto tmp_seg = partitioning::Partition(tmp_mod, tmp_mod.get_method("forward").graph(), input_shape, config, true);

    auto seg_blocks = partitioning::Partition(mod, g, input_shape, config);
#if (DUMP_INPUT_BLOB || DUMP_OUTPUT_BLOB)
    {
        std::vector<torch::jit::Node *> reg_outputs;
        for (auto &block : seg_blocks) {
            if (block.target() == partitioning::SegmentedBlock::kTNN) {
                for (auto &node : block.raw_nodes()) {
                    reg_outputs.push_back(node);
                }
            }
        }
        RegisterNodeToOutput(mod, reg_outputs);
        return;
    }
#endif

    for (auto &block : seg_blocks) {
        if (block.target() == partitioning::SegmentedBlock::kTNN) {
            std::ostringstream tnn_engine_id;
            tnn_engine_id << reinterpret_cast<const int *>(&block);
            auto engine_ptr = conversion::ConvertBlockToInstance(block, config);
            auto temp_g     = std::make_shared<torch::jit::Graph>();
            AddEngineToGraph(mod, temp_g, engine_ptr, tnn_engine_id.str(), true);
            // std::cout << block.g()->toString() << std::endl;
            // std::cout << temp_g->toString() << std::endl;

            std::vector<torch::jit::Value *> block_real_inputs;
            block_real_inputs.push_back(g->inputs()[0]);
            for (auto input : block.raw_inputs()) {
                if (old_to_new_g.count(input) == 0) {
                    block_real_inputs.push_back(input);
                } else {
                    block_real_inputs.push_back(old_to_new_g[input]);
                }
            }
            // for (auto input : block_real_inputs) {
            //     std::cout << input->debugName() << " | " << input->owningGraph() << std::endl;
            // }

            WithInsertPoint insert_point(block.raw_outputs()[0]->node());
            auto new_outputs = torch::jit::insertGraph(*g, *temp_g, block_real_inputs);

            int out_idx = 0;
            for (auto output : block.raw_outputs()) {
                // std::cout << "[out] " << output->debugName() << " | " << new_outputs[out_idx]->debugName() <<
                // std::endl;
                output->replaceAllUsesWith(new_outputs[out_idx]);
                old_to_new_g[output] = new_outputs[out_idx++];
            }

            // std::cout << low_g->toString() << std::endl;

            block.update_graph(temp_g);
        }
    }

    for (auto &block : seg_blocks) {
        if (block.target() == partitioning::SegmentedBlock::kTNN) {
            for (auto n : block.raw_nodes()) {
                n->removeAllInputs();
            }
            for (auto n : block.raw_nodes()) {
                n->destroy();
            }
        }
    }
    
    // remove constant nodes which has been convert to tnn netresource
    torch::jit::EliminateDeadCode(g);

    std::cout << "============================= the final graph ===========================" << std::endl;
    std::cout << g->toString() << std::endl;

    return mod;
}

}  // namespace TNN_NS<|MERGE_RESOLUTION|>--- conflicted
+++ resolved
@@ -33,51 +33,7 @@
 using namespace conversion;
 using namespace torch::jit;
 
-<<<<<<< HEAD
 void AddEngineToGraph(torch::jit::script::Module& mod, std::shared_ptr<torch::jit::Graph> &g,
-=======
-void RemoveUselessOps(torch::jit::Block *block) {
-    for (auto it = block->nodes().begin(), end = block->nodes().end(); it != end; ++it) {
-        for (auto b : it->blocks()) {
-            RemoveUselessOps(b);
-        }
-        std::set<NodeKind> uselessKind = {
-            // prime
-            prim::Print,
-            // prim::RaiseException,
-            prim::TimePoint,
-            prim::annotate,
-            // aten
-            aten::warn,
-        };
-        if (uselessKind.count(it->kind())) {
-            for (size_t i = 0; i < it->inputs().size();) {
-                auto input = it->inputs().at(i);
-                // only handling constants bc of potential side effects
-                if (input->uses().size() == 1 && input->node()->kind() == prim::Constant) {
-                    it->removeInput(i);
-                    input->node()->destroy();
-                } else {
-                    ++i;
-                }
-            }
-            it.destroyCurrent();
-        } else if (it->kind() == prim::Loop) {
-            if (it->outputs().empty()) {
-                it.destroyCurrent();
-            }
-        } else if (it->kind() == aten::contiguous || it->kind().toUnqualString() == std::string("data")) {
-            it->output()->replaceAllUsesWith(it->input(0));
-            for (int i = it->inputs().size() - 1; i >= 0; i--) {
-                it->removeInput(i);
-            }
-            it.destroyCurrent();
-        }
-    }
-}
-
-void AddEngineToGraph(torch::jit::script::Module* mod, std::shared_ptr<torch::jit::Graph> &g,
->>>>>>> d7588c86
                       c10::intrusive_ptr<runtime::TNNEngine> engine_ptr, std::string engine_id = "",
                       bool fallback = false) {
     // Get required metadata about the engine out
@@ -185,22 +141,10 @@
     cur_method.setSchema(schema);
 }
 
-<<<<<<< HEAD
-void CompileTorch(torch::jit::Module& mod, InputShapesMap &input_shape, NetworkConfig &config) {
+torch::jit::Module CompileTorch(torch::jit::Module& mod, InputShapesMap &input_shape, NetworkConfig &config) {
     std::cout << c10::toString(mod.get_method("forward").function().getSchema()) << std::endl;
     auto g = mod.get_method("forward").graph();
     std::cout << g->toString(false) << std::endl;
-=======
-torch::jit::Module* CompileTorch(torch::jit::Module* mod, InputShapesMap &input_shape, NetworkConfig &config) {
-    printf("CompileTorch mod: %p \n", mod);
-    std::cout << c10::toString(mod->get_method("forward").function().getSchema()) << std::endl;
-    auto low_g = mod->get_method("forward").graph();
-    std::cout << low_g->toString(false) << std::endl;
-
-    // auto graph_and_ivalues = torch::jit::LowerGraph(*low_g, mod->_ivalue());
-    // auto g = graph_and_ivalues.first;
-    auto g = low_g;
->>>>>>> d7588c86
 
     std::unordered_map<torch::jit::Value *, torch::jit::Value *> old_to_new_g;
 
@@ -210,8 +154,8 @@
 
     TorchOptPass(mod);
 
-    // auto tmp_mod = mod.clone(true);
-    // auto tmp_seg = partitioning::Partition(tmp_mod, tmp_mod.get_method("forward").graph(), input_shape, config, true);
+    auto tmp_mod = mod.clone();
+    auto tmp_seg = partitioning::Partition(tmp_mod, tmp_mod.get_method("forward").graph(), input_shape, config, true);
 
     auto seg_blocks = partitioning::Partition(mod, g, input_shape, config);
 #if (DUMP_INPUT_BLOB || DUMP_OUTPUT_BLOB)
