// Tencent is pleased to support the open source community by making TNN available.
//
// Copyright (C) 2020 THL A29 Limited, a Tencent company. All rights reserved.
//
// Licensed under the BSD 3-Clause License (the "License"); you may not use this file except
// in compliance with the License. You may obtain a copy of the License at
//
// https://opensource.org/licenses/BSD-3-Clause
//
// Unless required by applicable law or agreed to in writing, software distributed
// under the License is distributed on an "AS IS" BASIS, WITHOUT WARRANTIES OR
// CONDITIONS OF ANY KIND, either express or implied. See the License for the
// specific language governing permissions and limitations under the License.

#ifndef TNN_SOURCE_TNN_NETWORK_TORCH_TYPES_H_
#define TNN_SOURCE_TNN_NETWORK_TORCH_TYPES_H_

#include <string>
#include <map>
#include <memory>
<<<<<<< HEAD
=======
#include <stdlib.h>
>>>>>>> 81fb3a2e

#include "tnn/core/common.h"
#include "tnn/core/status.h"
#include "tnn/core/macro.h"

#include <torch/script.h>

namespace at {
using TensorPtr = std::shared_ptr<at::Tensor>;
}

namespace TNN_NS {

/*
    Tuple:  (int)
    Dict:   [key_type]
    List:   [5]

    eg: [Tuple[Dict[str, Tensor], List[Dict[str, Tensor]]]]
    output0(0)[xxx]
    output0(1)[1][xxx]
*/

struct TypeKindCloset
{
    TypeKindCloset(c10::TypeKind k, char s, char e): 
                kind(k), start(s), end(e) {}; 
    TypeKindCloset(){};
    c10::TypeKind kind;
    char start;
    char end; 
};

struct SubStr 
{
/* TODO :
    add checking macro  
    check if offset and len are in range in all functions
 */
public:
    SubStr(std::string str) {
        new (this) SubStr(str, 0, str.length());
    }

    SubStr(std::string str, int of, int l) {
        sptr_ = std::make_shared<std::string>(str);
        offset_ = of;
        len_ = l;
    }

    SubStr(const SubStr &str, int of, int l=-1) :
        sptr_(str.sptr_), offset_(of+str.offset_), len_(l) {
        if (len_ == -1) {
            len_ = str.len() - of;
        }
    }

    SubStr():sptr_(nullptr), offset_(0), len_(0) {}

    std::string str() {
        if (sptr_ &&
            offset_ >= 0 && 
            offset_ < sptr_->length() &&
            len_ >= 0 && 
            offset_ + len_ <= sptr_->length()) 
        {
            return sptr_->substr(offset_, len_);
        }
        return std::string();
    }

    int len() const {
        return len_;
    }

    int offset() const {
        return offset_;
    }

private:
    std::shared_ptr<std::string> sptr_;
    int offset_ = 0;
    int len_ = 0;
};

struct TypeKindMatcher
{
public:
    explicit TypeKindMatcher(c10::TypePtr type, SubStr type_str);

    SubStr prefix() const {return prefix_;}
    SubStr key() const {return key_;}
    SubStr suffix() const {return suffix_;}
    int offset() const {return offset_;}
    bool valid() const {return valid_;}

private:
    SubStr prefix_;
    SubStr suffix_;
    SubStr key_;
    int offset_ = -1;
    bool valid_ = false;
};

struct JitTypeMatcher;
using JitTypeMatcherPtr = std::shared_ptr<JitTypeMatcher>;

struct JitTypeMatcher: std::enable_shared_from_this<JitTypeMatcher>
{
public: 
    static JitTypeMatcherPtr create(c10::TypePtr type, std::string full_name) {
        return std::make_shared<JitTypeMatcher>(type, full_name);
    }

    explicit JitTypeMatcher(c10::TypePtr type, std::string full_name)
    {
        new (this) JitTypeMatcher(type, SubStr(full_name));
    }

    explicit JitTypeMatcher(c10::TypePtr type, SubStr full_name) : type_(type)
    {
        auto type_str = take_name(full_name);
        match(type_str);
    }

    explicit JitTypeMatcher(c10::TypePtr type, SubStr type_str, SubStr value_name, 
                            SubStr prefix) 
                            : type_(type), value_name_(value_name), prefix_(prefix)
    {
        match(type_str);
    }

    bool valid() {return valid_;}

    JitTypeMatcherPtr next(); 

    std::vector<c10::TypePtr> elements();

    static int id_from_name(std::string);

private:

    void match(SubStr);
    SubStr take_name(SubStr);

    c10::TypePtr type_;
    SubStr value_name_;
    SubStr prefix_;
    SubStr key_;
    SubStr suffix_;
    bool valid_;

    JitTypeMatcherPtr next_;
};



struct JitTypeMatcher;
using JitTypeMatcherPtr = std::shared_ptr<JitTypeMatcher>;

struct IValueRouter;
using IValueRouterPtr = std::shared_ptr<IValueRouter>;

/*
    Tuple:  (int)
    Dict:   [key_type]
    List:   [5]

    eg: [Tuple[Dict[str, Tensor], List[Dict[str, Tensor]]]]
    output0(0)[xxx]
    output0(1)[1][xxx]
*/

struct TypeKindCloset
{
    TypeKindCloset(c10::TypeKind k, char s, char e): 
                kind(k), start(s), end(e) {}; 
    TypeKindCloset(){};
    c10::TypeKind kind;
    char start;
    char end; 
};

struct SubStr 
{
/* TODO :
    add checking macro  
    check if offset and len are in range in all functions
 */
public:
    SubStr(std::string str) {
        new (this) SubStr(str, 0, str.length());
    }

    SubStr(std::string str, int of, int l) {
        sptr_ = std::make_shared<std::string>(str);
        offset_ = of;
        len_ = l;
    }

    SubStr(const SubStr &str, int of, int l=-1) :
        sptr_(str.sptr_), offset_(of+str.offset_), len_(l) {
        if (len_ == -1) {
            len_ = str.len() - of;
        }
    }

    SubStr():sptr_(nullptr), offset_(0), len_(0) {}

    std::string str() {
        if (sptr_ &&
            offset_ >= 0 && 
            offset_ < sptr_->length() &&
            len_ >= 0 && 
            offset_ + len_ <= sptr_->length()) 
        {
            return sptr_->substr(offset_, len_);
        }
        return std::string();
    }

    std::string full() {
        return *sptr_;
    }

    int len() const {
        return len_;
    }

    int offset() const {
        return offset_;
    }

private:
    std::shared_ptr<std::string> sptr_;
    int offset_ = 0;
    int len_ = 0;
};

struct TypeKindMatcher
{
public:
    // e.g :
    //       TypePtr : Tuple(Tensor, Dict[str, List[Tensor]])
    //       Type_str: (1)[boxes][0]
    explicit TypeKindMatcher(c10::TypePtr type, SubStr type_str);

    // e.g : 
    //       prefix = (1)
    SubStr prefix() const {return prefix_;}

    // e.g : 
    //       key = 1
    SubStr key() const {return key_;}

    // e.g : 
    //       sufix = [boxes][0]
    SubStr suffix() const {return suffix_;}

    // e.g :
    //       offset = 1
    // only valid when keyType == IntType
    int offset() const {return offset_;}

    bool valid() const {return valid_;}

private:
    SubStr prefix_;
    SubStr suffix_;
    SubStr key_;
    int offset_ = -1;
    bool valid_ = false;
};

struct JitTypeMatcher: std::enable_shared_from_this<JitTypeMatcher>
{
public: 
    static JitTypeMatcherPtr create(c10::TypePtr type, std::string full_name) {
        return std::make_shared<JitTypeMatcher>(type, full_name);
    }

    explicit JitTypeMatcher(c10::TypePtr type, std::string full_name)
    {
        new (this) JitTypeMatcher(type, SubStr(full_name));
    }

    explicit JitTypeMatcher(c10::TypePtr type, SubStr full_name) : type_(type)
    {
        auto type_str = take_name(full_name);
        match(type_str);
    }

    explicit JitTypeMatcher(c10::TypePtr type, SubStr type_str, SubStr value_name, 
                            SubStr prefix) 
                            : type_(type), value_name_(value_name), prefix_(prefix)
    {
        match(type_str);
    }

    bool valid() {return valid_;}

    JitTypeMatcherPtr next(); 

    bool hasNext() {return next_ != nullptr;}

    std::vector<c10::TypePtr> elements();

    static int idFromName(std::string);

    int intKey() {
        // TODO runtime type check.
        return std::stoi(key_.str());
    }

    float floatKey() {
        // TODO runtime type check.
        return std::stof(key_.str());
    }

    std::string strKey() {
        // TODO runtime type check.
        return key_.str(); 
    }

    c10::TypePtr type() {
        return type_;
    }

private:

    void match(SubStr);
    SubStr take_name(SubStr);

    c10::TypePtr type_;
    SubStr value_name_;
    SubStr prefix_;
    SubStr key_;
    SubStr suffix_;
    bool valid_;

    JitTypeMatcherPtr next_;

    friend struct IValueRouter;
};

struct IValueRouter: std::enable_shared_from_this<IValueRouter> 
{
public:
    static IValueRouterPtr create(c10::TypePtr type, std::string full_name) {
        return std::make_shared<IValueRouter>(type, full_name);
    }

    static Status getAllTensorNames(c10::IValue &ivalue, std::string prefix, std::vector<std::string> &names);

    explicit IValueRouter(c10::TypePtr type, std::string full_name)
    {
        full_name_ = full_name;
        matcher_ = JitTypeMatcher::create(type, full_name);
    }

    // Here we use the type TensorPtr, readers will know the 
    // ownership of the returned tensor still owes to the ivalue.
    // you may say at::Tensor will not take the ownership too, why returning TensorPtr?
    // because it is easily misunderstood.
    Status route(c10::IValue &ivalue, at::TensorPtr &tensor);


    // attach  the given tensor to the ivalue according to 
    // the input name and ivalue type
    // ownership of the tensor will transfer to the ivalue
    Status attach(c10::IValue &ivalue, at::TensorPtr tensor);

private:

    JitTypeMatcherPtr matcher_;
    std::string full_name_;
};

}  // namespace TNN_NS

#endif  // TNN_SOURCE_TNN_NETWORK_TORCH_TYPES_H_<|MERGE_RESOLUTION|>--- conflicted
+++ resolved
@@ -18,10 +18,7 @@
 #include <string>
 #include <map>
 #include <memory>
-<<<<<<< HEAD
-=======
 #include <stdlib.h>
->>>>>>> 81fb3a2e
 
 #include "tnn/core/common.h"
 #include "tnn/core/status.h"
@@ -34,6 +31,13 @@
 }
 
 namespace TNN_NS {
+
+
+struct JitTypeMatcher;
+using JitTypeMatcherPtr = std::shared_ptr<JitTypeMatcher>;
+
+struct IValueRouter;
+using IValueRouterPtr = std::shared_ptr<IValueRouter>;
 
 /*
     Tuple:  (int)
@@ -93,6 +97,10 @@
         return std::string();
     }
 
+    std::string full() {
+        return *sptr_;
+    }
+
     int len() const {
         return len_;
     }
@@ -110,12 +118,28 @@
 struct TypeKindMatcher
 {
 public:
+    // e.g :
+    //       TypePtr : Tuple(Tensor, Dict[str, List[Tensor]])
+    //       Type_str: (1)[boxes][0]
     explicit TypeKindMatcher(c10::TypePtr type, SubStr type_str);
 
+    // e.g : 
+    //       prefix = (1)
     SubStr prefix() const {return prefix_;}
+
+    // e.g : 
+    //       key = 1
     SubStr key() const {return key_;}
+
+    // e.g : 
+    //       sufix = [boxes][0]
     SubStr suffix() const {return suffix_;}
+
+    // e.g :
+    //       offset = 1
+    // only valid when keyType == IntType
     int offset() const {return offset_;}
+
     bool valid() const {return valid_;}
 
 private:
@@ -126,9 +150,6 @@
     bool valid_ = false;
 };
 
-struct JitTypeMatcher;
-using JitTypeMatcherPtr = std::shared_ptr<JitTypeMatcher>;
-
 struct JitTypeMatcher: std::enable_shared_from_this<JitTypeMatcher>
 {
 public: 
@@ -158,9 +179,30 @@
 
     JitTypeMatcherPtr next(); 
 
+    bool hasNext() {return next_ != nullptr;}
+
     std::vector<c10::TypePtr> elements();
 
-    static int id_from_name(std::string);
+    static int idFromName(std::string);
+
+    int intKey() {
+        // TODO runtime type check.
+        return std::stoi(key_.str());
+    }
+
+    float floatKey() {
+        // TODO runtime type check.
+        return std::stof(key_.str());
+    }
+
+    std::string strKey() {
+        // TODO runtime type check.
+        return key_.str(); 
+    }
+
+    c10::TypePtr type() {
+        return type_;
+    }
 
 private:
 
@@ -175,194 +217,6 @@
     bool valid_;
 
     JitTypeMatcherPtr next_;
-};
-
-
-
-struct JitTypeMatcher;
-using JitTypeMatcherPtr = std::shared_ptr<JitTypeMatcher>;
-
-struct IValueRouter;
-using IValueRouterPtr = std::shared_ptr<IValueRouter>;
-
-/*
-    Tuple:  (int)
-    Dict:   [key_type]
-    List:   [5]
-
-    eg: [Tuple[Dict[str, Tensor], List[Dict[str, Tensor]]]]
-    output0(0)[xxx]
-    output0(1)[1][xxx]
-*/
-
-struct TypeKindCloset
-{
-    TypeKindCloset(c10::TypeKind k, char s, char e): 
-                kind(k), start(s), end(e) {}; 
-    TypeKindCloset(){};
-    c10::TypeKind kind;
-    char start;
-    char end; 
-};
-
-struct SubStr 
-{
-/* TODO :
-    add checking macro  
-    check if offset and len are in range in all functions
- */
-public:
-    SubStr(std::string str) {
-        new (this) SubStr(str, 0, str.length());
-    }
-
-    SubStr(std::string str, int of, int l) {
-        sptr_ = std::make_shared<std::string>(str);
-        offset_ = of;
-        len_ = l;
-    }
-
-    SubStr(const SubStr &str, int of, int l=-1) :
-        sptr_(str.sptr_), offset_(of+str.offset_), len_(l) {
-        if (len_ == -1) {
-            len_ = str.len() - of;
-        }
-    }
-
-    SubStr():sptr_(nullptr), offset_(0), len_(0) {}
-
-    std::string str() {
-        if (sptr_ &&
-            offset_ >= 0 && 
-            offset_ < sptr_->length() &&
-            len_ >= 0 && 
-            offset_ + len_ <= sptr_->length()) 
-        {
-            return sptr_->substr(offset_, len_);
-        }
-        return std::string();
-    }
-
-    std::string full() {
-        return *sptr_;
-    }
-
-    int len() const {
-        return len_;
-    }
-
-    int offset() const {
-        return offset_;
-    }
-
-private:
-    std::shared_ptr<std::string> sptr_;
-    int offset_ = 0;
-    int len_ = 0;
-};
-
-struct TypeKindMatcher
-{
-public:
-    // e.g :
-    //       TypePtr : Tuple(Tensor, Dict[str, List[Tensor]])
-    //       Type_str: (1)[boxes][0]
-    explicit TypeKindMatcher(c10::TypePtr type, SubStr type_str);
-
-    // e.g : 
-    //       prefix = (1)
-    SubStr prefix() const {return prefix_;}
-
-    // e.g : 
-    //       key = 1
-    SubStr key() const {return key_;}
-
-    // e.g : 
-    //       sufix = [boxes][0]
-    SubStr suffix() const {return suffix_;}
-
-    // e.g :
-    //       offset = 1
-    // only valid when keyType == IntType
-    int offset() const {return offset_;}
-
-    bool valid() const {return valid_;}
-
-private:
-    SubStr prefix_;
-    SubStr suffix_;
-    SubStr key_;
-    int offset_ = -1;
-    bool valid_ = false;
-};
-
-struct JitTypeMatcher: std::enable_shared_from_this<JitTypeMatcher>
-{
-public: 
-    static JitTypeMatcherPtr create(c10::TypePtr type, std::string full_name) {
-        return std::make_shared<JitTypeMatcher>(type, full_name);
-    }
-
-    explicit JitTypeMatcher(c10::TypePtr type, std::string full_name)
-    {
-        new (this) JitTypeMatcher(type, SubStr(full_name));
-    }
-
-    explicit JitTypeMatcher(c10::TypePtr type, SubStr full_name) : type_(type)
-    {
-        auto type_str = take_name(full_name);
-        match(type_str);
-    }
-
-    explicit JitTypeMatcher(c10::TypePtr type, SubStr type_str, SubStr value_name, 
-                            SubStr prefix) 
-                            : type_(type), value_name_(value_name), prefix_(prefix)
-    {
-        match(type_str);
-    }
-
-    bool valid() {return valid_;}
-
-    JitTypeMatcherPtr next(); 
-
-    bool hasNext() {return next_ != nullptr;}
-
-    std::vector<c10::TypePtr> elements();
-
-    static int idFromName(std::string);
-
-    int intKey() {
-        // TODO runtime type check.
-        return std::stoi(key_.str());
-    }
-
-    float floatKey() {
-        // TODO runtime type check.
-        return std::stof(key_.str());
-    }
-
-    std::string strKey() {
-        // TODO runtime type check.
-        return key_.str(); 
-    }
-
-    c10::TypePtr type() {
-        return type_;
-    }
-
-private:
-
-    void match(SubStr);
-    SubStr take_name(SubStr);
-
-    c10::TypePtr type_;
-    SubStr value_name_;
-    SubStr prefix_;
-    SubStr key_;
-    SubStr suffix_;
-    bool valid_;
-
-    JitTypeMatcherPtr next_;
 
     friend struct IValueRouter;
 };
