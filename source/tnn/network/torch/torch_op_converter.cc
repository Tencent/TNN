--- conflicted
+++ resolved
@@ -228,8 +228,6 @@
         auto padding     = getValue<std::vector<int64_t>>(inputs[3]);
         auto ceil_mode   = getValue<bool>(inputs[4]);
 
-<<<<<<< HEAD
-=======
         /*
          * When padding in AvgPool is not 0, the inference results of Pytorch and TNN are inconsistent.
          * Therefore, when converting, insert the Pad operator before AvgPool,
@@ -283,7 +281,6 @@
             }
         }
 
->>>>>>> e90eccb7
         layer_param->pool_type      = 1;
         layer_param->pad_type       = -1;
         layer_param->kernels_params = {(int)kernel_size[1], (int)kernel_size[0]};
@@ -787,6 +784,14 @@
 
 class ToTorchConverter : public TorchOpConverter {
 public:
+    // Currently, casting data to float is not supported.
+    bool IsSupported(const torch::jit::Node *node) {
+        const auto& inputs = node->inputs();
+        const auto dtype = getValue<int>(inputs[1]);
+        // "6" means float data
+        return dtype == 6;
+    }
+
     Status Convert(const torch::jit::Node *node, NetStructure *net_structure, NetResource *net_resource) {
         std::shared_ptr<LayerInfo> layer_info = std::make_shared<LayerInfo>();
         layer_info->type = LAYER_CAST;
@@ -841,7 +846,6 @@
 REGISTER_TORCH_OP_CONVERTER(_Conv, aten, _convolution)
 REGISTER_TORCH_OP_CONVERTER(Relu, aten, relu)
 REGISTER_TORCH_OP_CONVERTER(Relu, aten, relu_)
-REGISTER_TORCH_OP_CONVERTER(Relu, aten, relu)
 REGISTER_TORCH_OP_CONVERTER(Pool, aten, max_pool2d)
 REGISTER_TORCH_OP_CONVERTER(AvgPool, aten, avg_pool2d)
 REGISTER_TORCH_OP_CONVERTER(Pool, aten, adaptive_avg_pool2d)
