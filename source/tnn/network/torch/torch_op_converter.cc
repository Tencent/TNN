--- conflicted
+++ resolved
@@ -1109,11 +1109,7 @@
 class ListTorchConverter : public TorchOpConverter {
 public:
     bool IsSupported(const torch::jit::Node *node) {
-<<<<<<< HEAD
-	after_size_layer_ = false;
-=======
         after_size_layer_ = false;
->>>>>>> ca462a4a
         for (const auto& input: node->inputs()) {
             if (input->node()->kind() == c10::aten::size) {
                 after_size_layer_ = true;
@@ -1225,22 +1221,14 @@
 REGISTER_TORCH_OP_CONVERTER(Sigmoid, aten, sigmoid)
 REGISTER_TORCH_OP_CONVERTER(Size, aten, size)
 REGISTER_TORCH_OP_CONVERTER(Softmax, aten, softmax)
-<<<<<<< HEAD
 REGISTER_TORCH_OP_CONVERTER(Split, aten, split)
-=======
-// REGISTER_TORCH_OP_CONVERTER(Split, aten, split)
->>>>>>> ca462a4a
 REGISTER_TORCH_OP_CONVERTER(StridedSlice, aten, slice)
 REGISTER_TORCH_OP_CONVERTER(To, aten, to)
 REGISTER_TORCH_OP_CONVERTER(Unsqueeze, aten, unsqueeze)
 
 
 REGISTER_TORCH_OP_CONVERTER(List, prim, ListConstruct)
-<<<<<<< HEAD
 REGISTER_TORCH_OP_CONVERTER(ListUnpack, prim, ListUnpack)
-=======
-// REGISTER_TORCH_OP_CONVERTER(ListUnpack, prim, ListUnpack)
->>>>>>> ca462a4a
 
 // REGISTER_TORCH_OP_CONVERTER(QuantConv2D, quantized, conv2d)
 
