// Tencent is pleased to support the open source community by making TNN available.
//
// Copyright (C) 2020 THL A29 Limited, a Tencent company. All rights reserved.
//
// Licensed under the BSD 3-Clause License (the "License"); you may not use this file except
// in compliance with the License. You may obtain a copy of the License at
//
// https://opensource.org/licenses/BSD-3-Clause
//
// Unless required by applicable law or agreed to in writing, software distributed
// under the License is distributed on an "AS IS" BASIS, WITHOUT WARRANTIES OR
// CONDITIONS OF ANY KIND, either express or implied. See the License for the
// specific language governing permissions and limitations under the License.

#include "tnn/network/torch/torch_network.h"

#include <memory>
#include <sstream>
#include <fstream>
#include <iostream>
#include <set>

#include "tnn/core/blob.h"
#include "tnn/core/common.h"
#include "tnn/core/status.h"
#include "tnn/core/macro.h"
#include "tnn/extern_wrapper/foreign_blob.h"
#include "tnn/extern_wrapper/foreign_tensor.h"
#include "tnn/interpreter/abstract_model_interpreter.h"
#include "tnn/interpreter/default_model_interpreter.h"
#include "tnn/network/torch/torch_utils.h"
#include "tnn/network/torch/torch_tensor.h"
#include "tnn/network/torch/torch_types.h"

#include <torch/torch.h>
#include <torch/csrc/jit/passes/freeze_module.h>
#include <torch/csrc/jit/passes/frozen_graph_optimizations.h>

#include "torch/csrc/jit/passes/common_subexpression_elimination.h"
#include "torch/csrc/jit/passes/create_functional_graphs.h"
#include "torch/csrc/jit/passes/dead_code_elimination.h"
#include "torch/csrc/jit/passes/freeze_module.h"
#include "torch/csrc/jit/passes/fuse_linear.h"
#include "torch/csrc/jit/passes/guard_elimination.h"
#include "torch/csrc/jit/passes/loop_unrolling.h"
#include "torch/csrc/jit/passes/lower_graph.h"
#include "torch/csrc/jit/passes/lower_tuples.h"
#include "torch/csrc/jit/passes/peephole.h"
#include "torch/csrc/jit/passes/remove_mutation.h"
#include "tnn/network/torch/partitioning.h"
#include "tnn/network/torch/torch_convert.h"
#include "tnn/network/torch/torch_compile.h"

#include <torchvision/vision.h>

#include "tnn/utils/blob_dump_utils.h"

namespace TNN_NS {

NetworkImplFactoryRegister<NetworkImplFactory<TNNTorchNetwork>> g_network_impl_torch_factory_register(NETWORK_TYPE_TNNTORCH);

TNNTorchNetwork::~TNNTorchNetwork() {
    // delete output foreign_blobs 
    ClearOutputs();
    if (blob_manager_) {
        delete blob_manager_;
        blob_manager_ = nullptr;
    }
}

Status TNNTorchNetwork::Init(NetworkConfig &net_config, ModelConfig &model_config, AbstractModelInterpreter *interpreter,
                        InputShapesMap min_inputs_shape, InputShapesMap max_inputs_shape) {

    config_                                      = net_config;
    Status ret                                   = TNN_OK;

    if (config_.precision == PRECISION_LOW ) {
        precision_ = DATA_TYPE_HALF;
    } else {
        precision_ = DATA_TYPE_FLOAT;
    }

    device_ = GetDevice(net_config.device_type);
    if (device_ == nullptr) {
        return TNNERR_DEVICE_NOT_SUPPORT;
    }
    context_ = device_->CreateContext(net_config.device_id);
    if (context_ == nullptr) {
        return TNNERR_DEVICE_CONTEXT_CREATE;
    }

    min_inputs_shape_ = min_inputs_shape;
    max_inputs_shape_ = max_inputs_shape;
    // if share net resource with another net, create io binding later when sharing
    if (net_config.share_memory_mode != SHARE_MEMORY_MODE_SHARE_NET_RESOURCE) {
        if (model_config.model_type == MODEL_TYPE_TORCHSCRIPT) {
            std::ifstream model_stream(model_config.params[0], std::ios::binary);
            if (model_config.params.size() > 1) {
                forward_func_name_ = model_config.params[1];
            }
            RETURN_ON_FAIL(LoadModule(model_stream, net_config));
        } else {
            return Status(TNNERR_PARAM_ERR, "Unsupported model type for TNNTorchNetwork");
        }

<<<<<<< HEAD
        #if 1
        // auto graph_and_ivalues = torch::jit::LowerGraph(*graph_, module_->_ivalue());
        // auto new_mod = CompileTorch(module_, max_inputs_shape, net_config);
        // module_ = new_mod;
        // graph_ = module_->get_method(forward_func_name_).graph();
        CompileModule();

        #endif

=======
        #if 0
>>>>>>> 05f72ca0
        at::ArrayRef<torch::jit::Value*> inputs = graph_->block()->inputs();
        at::ArrayRef<torch::jit::Value*> outputs = graph_->block()->outputs();

        //printf("graph dump:\n:%s\n", graph_->toString().c_str());

        for(int i=0;i<inputs.size();i++) {
            auto input = inputs[i];
            printf("input[%d] from node [%s] of type:[%s]\n", input->unique(), input->node()->scopeName().c_str(), input->type()->annotation_str().c_str());
            printf("input[%d] typekind:[%s]\n", input->unique(), typeKindToString(input->type()->kind()));
        }

        for(int i=0;i<outputs.size();i++) {
            auto output = outputs[i];
            printf("output[%d] from node [%s] of type:[%s]\n", output->unique(), output->node()->scopeName().c_str(), output->type()->annotation_str().c_str());
            printf("output[%d] typekind:[%s]\n", output->unique(), typeKindToString(output->type()->kind()));
        }
        #endif

        RETURN_ON_FAIL(CreateIOBinding(min_inputs_shape, max_inputs_shape));
        init_done_ = true;
    }

    return TNN_OK;
}

Status TNNTorchNetwork::LoadModule(std::istream& in, NetworkConfig &config) {
    c10::Device device(c10::kCPU);
    RETURN_ON_NEQ(ConvertToTorchDevice(device, config.device_type, config.device_id), TNN_OK);
    auto mod = torch::jit::load(in, device);
<<<<<<< HEAD
    mod.eval();
    // TODO support freeze
    module_ = std::make_shared<torch::jit::Module>(torch::jit::freeze_module(mod));
    // module_ = std::make_shared<torch::jit::Module>(mod);
    graph_ = module_->get_method(forward_func_name_).graph();
    // FoldFrozenConvBatchnorm(graph_);
    OptimizeFrozenGraph(graph_);
    LowerSimpleTuples(graph_);
=======

    if (config.precision == PRECISION_LOW ) {
        mod.to(torch::kHalf);
    }

    // freeze function requires module_ in training mode [libtorch 1.8.1]
    if (!mod.is_training()) {
        mod.train(true);
    }
    module_ = std::make_shared<torch::jit::Module>(torch::jit::freeze(mod));
    module_->train(false);

    graph_ = module_->get_method(forward_func_name_).graph(); 
>>>>>>> 05f72ca0

    // auto graph_and_ivalues = torch::jit::LowerGraph(*graph_, module_->_ivalue());
    // graph_ = graph_and_ivalues.first;

    return TNN_OK;
}

Status TNNTorchNetwork::CompileModule() {
    CompileTorch(module_, max_inputs_shape_, config_);

    return TNN_OK;
}

Status TNNTorchNetwork::ShareNetResource(AbstractNetwork* network) {
    auto network_target = dynamic_cast<TNNTorchNetwork *>(network);
    if (!network_target) {
        return Status(TNNERR_PARAM_ERR, "network to share resource need to be TNNTorchNetwork");
    }

    module_ = network_target->GetModule();
    graph_ = network_target->GetGraph();

    RETURN_ON_FAIL(CreateIOBinding(min_inputs_shape_, max_inputs_shape_));
    init_done_ = true;
    return TNN_OK;
}

Status TNNTorchNetwork::CreateIOBinding(InputShapesMap  min_shape, InputShapesMap max_shape) {

    std::set<c10::TypeKind> supported_kinds = {
        c10::TypeKind::TensorType,
        c10::TypeKind::TupleType,
        c10::TypeKind::ListType,
        c10::TypeKind::DictType,
    };


    std::vector<torch::jit::Value*> inputs;

    int i=0;
    for(auto input : graph_->block()->inputs()) {
        c10::TypeKind kind = input->type()->kind();
        if (supported_kinds.find(kind) != supported_kinds.end()) {
            inputs.push_back(input);
        }
    }

    NetStructure fake_netstructure;
    fake_netstructure.inputs_shape_map = max_shape;

    // regardless of those blobs only show once
    for(auto p : min_shape) fake_netstructure.blobs.insert(p.first);
    for(auto p : max_shape) {
        if (fake_netstructure.blobs.find(p.first) == fake_netstructure.blobs.end()) {
            fake_netstructure.blobs.erase(p.first);
        }
    }

    blob_manager_ = new BlobManager(device_);
    if (blob_manager_ == nullptr) {
        return Status(TNNERR_COMMON_ERROR, "create blob_manager_ failed");;
    }

    RETURN_ON_FAIL(blob_manager_->Init(config_, &fake_netstructure, max_shape, DATA_TYPE_FLOAT));

    RETURN_ON_FAIL(blob_manager_->AllocateBlobMemory());

    in_ivalues_.resize(inputs.size());

    // Create Ivalues from types
    for(int i=0;i<inputs.size();i++) {
        // printf("[%d] create ivalue from type:%s kind:%s\n", i, inputs[i]->type()->annotation_str().c_str(), c10::typeKindToString(inputs[i]->type()->kind()));
        RETURN_ON_FAIL(CreateIValueFromTypePtr(in_ivalues_[i], inputs[i]->type()));  
    }

    i = 0;
    for(auto input : fake_netstructure.blobs) {
        auto blob  = blob_manager_->GetBlob(input);
        auto foreign_blob = new ForeignBlob(blob->GetBlobDesc(), blob->GetHandle());

        blob_manager_->ReplaceBlob(input, foreign_blob);
        input_blob_map_[input] = foreign_blob;

        int id = JitTypeMatcher::idFromName(input);
        TNN_CHECK(id >= 0 && id < inputs.size(), "Invalid input id.");

        auto router = IValueRouter::create(inputs[id]->type(), input); 
        std::shared_ptr<at::Tensor> tensor;
        RETURN_ON_FAIL(CreateTensorByBlob(tensor, foreign_blob)); 
        RETURN_ON_FAIL(router->attach(in_ivalues_[id], tensor));

        #if 1
        // in_ivalues_[id].dump();
        // auto cpu_out = out_tensors[i].to(torch::kCPU);
        // auto bytes = torch::jit::pickle_save(ivalue.deepcopy().toTensor());
        // auto bytes = torch::jit::pickle_save(cpu_out);
        // std::ofstream fout("out.pt", std::ios::out | std::ios::binary);
        // fout.write(bytes.data(), bytes.size());
        // fout.close();
        #endif
    }

    // TODO Check integrity of the ivalues

    std::vector<torch::IValue> cur_inputs = in_ivalues_;
    // Convert to half here because blobConverter does not support half precision currently
    if (precision_ == DATA_TYPE_HALF) {
        for(int i=0;i<cur_inputs.size();i++) {
            auto ivalue = cur_inputs[i];
            RETURN_ON_FAIL(IValueTensorTo(ivalue, at::ScalarType::Half));
            cur_inputs[i] = ivalue;
        }
    }

    auto out = module_->forward(cur_inputs);

    // Convert to float here because blobConverter does not support half precision currently
    if (precision_ == DATA_TYPE_HALF) {
        // convert output to fp32
        RETURN_ON_FAIL(IValueTensorTo(out, at::ScalarType::Float));
    }

    std::vector<std::string> out_names;
    RETURN_ON_FAIL(IValueRouter::getAllTensorNames(out, "output_0", out_names));

    for(auto name : out_names) {
        auto router = IValueRouter::create(out.type(), name); 

        std::shared_ptr<at::Tensor> tensor;
        RETURN_ON_FAIL(router->route(out, tensor));
        TNN_CHECK(tensor != nullptr, "Got null tensor from IValueRouter");

        BlobDesc desc;
        RETURN_ON_FAIL(GetBlobDescFromTensor(desc, *tensor));

        BlobHandle handle;
        handle.base = tensor->data_ptr(); 

        auto foreign_blob =  new ForeignBlob(desc, handle);
        RETURN_ON_FAIL(foreign_blob->SetForeignTensor(std::make_shared<TorchTensor>(tensor, router)));
        output_blob_map_[name] = foreign_blob;    
    }

    return TNN_OK;
}

Status TNNTorchNetwork::Reshape(const InputShapesMap &inputs) {
    return TNN_OK;
}


Status TNNTorchNetwork::Forward() {
    // Blob converter may issue async converting, we need to wait for data ready.
    RETURN_ON_FAIL(context_->Synchronize());

    if (!init_done_) {
        return Status(TNNERR_INST_ERR, "Torch Network is not initialized");
    }

    std::vector<torch::IValue> cur_inputs = in_ivalues_;

    // Convert to half here because blobConverter does not support half precision currently
    if (precision_ == DATA_TYPE_HALF) {
        for(int i=0;i<cur_inputs.size();i++) {
            auto ivalue = cur_inputs[i];
            RETURN_ON_FAIL(IValueTensorTo(ivalue, at::ScalarType::Half));
            cur_inputs[i] = ivalue;
        }
    }

    auto out = module_->forward(cur_inputs);

    // Convert to float here because blobConverter does not support half precision currently
    if (precision_ == DATA_TYPE_HALF) {
        RETURN_ON_FAIL(IValueTensorTo(out, at::ScalarType::Float));
    }

    std::vector<std::string> out_names;
    RETURN_ON_FAIL(IValueRouter::getAllTensorNames(out, "output_0", out_names));

    // recreating output_blobs if output names not match
    if (mapKeysEqualTo(output_blob_map_, out_names)) {

        for(auto name : out_names) {
            auto blob =  output_blob_map_[name];
            IValueRouterPtr router;
            RETURN_ON_FAIL(GetIValueRouterFromBlob(blob, router));

            std::shared_ptr<at::Tensor> tensor;
            RETURN_ON_FAIL(router->route(out, tensor));

            TNN_CHECK(tensor != nullptr, "Got null tensor from IValueRouter");

            BlobDesc desc;
            RETURN_ON_FAIL(GetBlobDescFromTensor(desc, *tensor));

            BlobHandle handle;
            handle.base = tensor->data_ptr(); 

            blob->SetHandle(handle);
            blob->SetBlobDesc(desc);

            RETURN_ON_FAIL(SetTensorToBlob(blob, tensor));
        }
    } else {
        RETURN_ON_FAIL(ClearOutputs());

        for(auto name : out_names) {

            auto router = IValueRouter::create(out.type(), name); 

            std::shared_ptr<at::Tensor> tensor;
            RETURN_ON_FAIL(router->route(out, tensor));

            TNN_CHECK(tensor != nullptr, "Got null tensor from IValueRouter");

            BlobDesc desc;
            RETURN_ON_FAIL(GetBlobDescFromTensor(desc, *tensor));

            BlobHandle handle;
            handle.base = tensor->data_ptr(); 

            auto foreign_blob =  new ForeignBlob(desc, handle);
            RETURN_ON_FAIL(foreign_blob->SetForeignTensor(std::make_shared<TorchTensor>(tensor, router)));
            output_blob_map_[name] = foreign_blob;    
        }
    }
#if (DUMP_INPUT_BLOB || DUMP_OUTPUT_BLOB)
    RETURN_ON_FAIL(context_->Synchronize());
    DumpAllOutputBlob();
#endif

    return TNN_OK;
}

Status TNNTorchNetwork::ClearOutputs() {
    auto it = output_blob_map_.begin();
    while(it != output_blob_map_.end()) {
        delete it->second;
        it = output_blob_map_.erase(it);
    }
    return TNN_OK;
}

Status TNNTorchNetwork::ForwardAsync(Callback call_back) {
    return Forward();
}

Status TNNTorchNetwork::GetAllInputBlobs(BlobMap &blobs) {
    blobs = input_blob_map_;
    return TNN_OK;
}

Status TNNTorchNetwork::GetAllOutputBlobs(BlobMap &blobs) {
    blobs = output_blob_map_;
    return TNN_OK;
}

Status TNNTorchNetwork::DumpAllOutputBlob() {
    Status ret;
    for(auto output : output_blob_map_) {
        ret = DumpDeviceBlob(output.second, context_, "torch_" + output.first);
        if(ret != TNN_OK) {
            LOGE("DumpDeviceBlob failed error code: %d, msg: %s \n", (int)ret, ret.description().c_str());
        }
    }
    return TNN_OK;
}

}  // namespace TNN_NS<|MERGE_RESOLUTION|>--- conflicted
+++ resolved
@@ -31,25 +31,12 @@
 #include "tnn/network/torch/torch_utils.h"
 #include "tnn/network/torch/torch_tensor.h"
 #include "tnn/network/torch/torch_types.h"
-
-#include <torch/torch.h>
-#include <torch/csrc/jit/passes/freeze_module.h>
-#include <torch/csrc/jit/passes/frozen_graph_optimizations.h>
-
-#include "torch/csrc/jit/passes/common_subexpression_elimination.h"
-#include "torch/csrc/jit/passes/create_functional_graphs.h"
-#include "torch/csrc/jit/passes/dead_code_elimination.h"
-#include "torch/csrc/jit/passes/freeze_module.h"
-#include "torch/csrc/jit/passes/fuse_linear.h"
-#include "torch/csrc/jit/passes/guard_elimination.h"
-#include "torch/csrc/jit/passes/loop_unrolling.h"
-#include "torch/csrc/jit/passes/lower_graph.h"
-#include "torch/csrc/jit/passes/lower_tuples.h"
-#include "torch/csrc/jit/passes/peephole.h"
-#include "torch/csrc/jit/passes/remove_mutation.h"
 #include "tnn/network/torch/partitioning.h"
 #include "tnn/network/torch/torch_convert.h"
 #include "tnn/network/torch/torch_compile.h"
+
+#include <torch/torch.h>
+#include <torch/csrc/jit/passes/freeze_module.h>
 
 #include <torchvision/vision.h>
 
@@ -103,7 +90,6 @@
             return Status(TNNERR_PARAM_ERR, "Unsupported model type for TNNTorchNetwork");
         }
 
-<<<<<<< HEAD
         #if 1
         // auto graph_and_ivalues = torch::jit::LowerGraph(*graph_, module_->_ivalue());
         // auto new_mod = CompileTorch(module_, max_inputs_shape, net_config);
@@ -113,9 +99,7 @@
 
         #endif
 
-=======
         #if 0
->>>>>>> 05f72ca0
         at::ArrayRef<torch::jit::Value*> inputs = graph_->block()->inputs();
         at::ArrayRef<torch::jit::Value*> outputs = graph_->block()->outputs();
 
@@ -145,16 +129,6 @@
     c10::Device device(c10::kCPU);
     RETURN_ON_NEQ(ConvertToTorchDevice(device, config.device_type, config.device_id), TNN_OK);
     auto mod = torch::jit::load(in, device);
-<<<<<<< HEAD
-    mod.eval();
-    // TODO support freeze
-    module_ = std::make_shared<torch::jit::Module>(torch::jit::freeze_module(mod));
-    // module_ = std::make_shared<torch::jit::Module>(mod);
-    graph_ = module_->get_method(forward_func_name_).graph();
-    // FoldFrozenConvBatchnorm(graph_);
-    OptimizeFrozenGraph(graph_);
-    LowerSimpleTuples(graph_);
-=======
 
     if (config.precision == PRECISION_LOW ) {
         mod.to(torch::kHalf);
@@ -168,7 +142,6 @@
     module_->train(false);
 
     graph_ = module_->get_method(forward_func_name_).graph(); 
->>>>>>> 05f72ca0
 
     // auto graph_and_ivalues = torch::jit::LowerGraph(*graph_, module_->_ivalue());
     // graph_ = graph_and_ivalues.first;
