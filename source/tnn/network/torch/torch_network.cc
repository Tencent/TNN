--- conflicted
+++ resolved
@@ -94,31 +94,20 @@
         } else {
             return Status(TNNERR_PARAM_ERR, "Unsupported model type for TNNTorchNetwork");
         }
-<<<<<<< HEAD
-        RETURN_ON_FAIL(LoadModule(model_stream, net_config));
-    } else {
-        return Status(TNNERR_PARAM_ERR, "Unsupported model type for TNNTorchNetwork");
-    }
-    #if 1
-    // auto graph_and_ivalues = torch::jit::LowerGraph(*graph_, module_->_ivalue());
-    auto new_mod = CompileTorch(module_, max_inputs_shape);
-    module_ = new_mod;
-    graph_ = module_->get_method(forward_func_name_).graph();
-
-    #endif
-=======
->>>>>>> 76b55502
+
+        #if 0
+        // auto graph_and_ivalues = torch::jit::LowerGraph(*graph_, module_->_ivalue());
+        auto new_mod = CompileTorch(module_, max_inputs_shape);
+        module_ = new_mod;
+        graph_ = module_->get_method(forward_func_name_).graph();
+
+        #endif
 
         at::ArrayRef<torch::jit::Value*> inputs = graph_->block()->inputs();
         at::ArrayRef<torch::jit::Value*> outputs = graph_->block()->outputs();
 
-<<<<<<< HEAD
-    #if 0
-    // printf("graph dump:\n:%s\n", graph_->toString().c_str());
-=======
         #if 0
         //printf("graph dump:\n:%s\n", graph_->toString().c_str());
->>>>>>> 76b55502
 
         for(int i=0;i<inputs.size();i++) {
             auto input = inputs[i];
@@ -144,26 +133,11 @@
     c10::Device device(c10::kCPU);
     RETURN_ON_NEQ(ConvertToTorchDevice(device, config.device_type, config.device_id), TNN_OK);
     auto mod = torch::jit::load(in, device);
-<<<<<<< HEAD
-    module_ = std::make_shared<torch::jit::Module>(torch::jit::freeze(mod));
-    graph_ = module_->get_method(forward_func_name_).graph();
-
-    // torch::jit::EliminateRedundantGuards(graph_);
-    // torch::jit::RemoveListMutation(graph_);
-    // torch::jit::RemoveTensorMutation(graph_);
-    // torch::jit::CreateFunctionalGraphs(graph_);
-    // torch::jit::InlineFunctionalGraphs(graph_);
-    // torch::jit::PeepholeOptimize(graph_, false);
-    // torch::jit::FuseLinear(graph_);
-    // torch::jit::LowerSimpleTuples(graph_);
-    // torch::jit::EliminateCommonSubexpression(graph_);
-    // torch::jit::EliminateDeadCode(graph_);
-=======
+    mod.eval();
     // TODO support freeze
-    // module_ = std::make_shared<torch::jit::Module>(torch::jit::freeze(mod));
-    module_ = std::make_shared<torch::jit::Module>(mod);
+    module_ = std::make_shared<torch::jit::Module>(torch::jit::freeze_module(mod));
+    // module_ = std::make_shared<torch::jit::Module>(mod);
     graph_ = module_->get_method(forward_func_name_).graph(); 
->>>>>>> 76b55502
 
     // auto graph_and_ivalues = torch::jit::LowerGraph(*graph_, module_->_ivalue());
     // graph_ = graph_and_ivalues.first;
