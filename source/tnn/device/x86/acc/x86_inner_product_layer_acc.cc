// Tencent is pleased to support the open source community by making TNN available.
//
// Copyright (C) 2020 THL A29 Limited, a Tencent company. All rights reserved.
//
// Licensed under the BSD 3-Clause License (the "License"); you may not use this file except
// in compliance with the License. You may obtain a copy of the License at
//
// https://opensource.org/licenses/BSD-3-Clause
//
// Unless required by applicable law or agreed to in writing, software distributed
// under the License is distributed on an "AS IS" BASIS, WITHOUT WARRANTIES OR
// CONDITIONS OF ANY KIND, either express or implied. See the License for the
// specific language governing permissions and limitations under the License.

#include "tnn/device/x86/x86_common.h"
#include "tnn/device/x86/x86_context.h"
#include "tnn/device/x86/x86_util.h"
#include "tnn/utils/data_type_utils.h"
#include "tnn/device/x86/acc/compute/x86_compute.h"
#include "tnn/device/x86/acc/x86_inner_product_layer_acc.h"
#include "tnn/interpreter/layer_resource_generator.h"

namespace TNN_NS {

Status X86InnerProductLayerAcc::Init(Context *context, LayerParam *param, LayerResource *resource,
                                     const std::vector<Blob *> &inputs, const std::vector<Blob *> &outputs) {
<<<<<<< HEAD
    auto status = X86LayerAcc::Init(context, param, resource, inputs, outputs);
    RETURN_ON_NEQ(status, TNN_OK);

    auto input_dims   = inputs[0]->GetBlobDesc().dims;
    auto output_dims  = outputs[0]->GetBlobDesc().dims;
    if (input_dims.size() < 2) {
        LOGE("Error: input dim size must >= 2, but it is %lu\n", input_dims.size());
        return Status(TNNERR_MODEL_ERR, "input dim size is not supported");
    }
    if (output_dims.size() < 2) {
        LOGE("Error: output dim size must >= 2, but it is %lu\n", output_dims.size());
        return Status(TNNERR_MODEL_ERR, "output dim size is not supported");
    }

    size_t flops = 2 * output_dims[0] * 
        DimsVectorUtils::Count(input_dims, 1) * 
        DimsVectorUtils::Count(output_dims, 1);
    size_t in_bytes = DimsVectorUtils::Count(input_dims) * sizeof(float);
    size_t out_bytes = DimsVectorUtils::Count(output_dims) * sizeof(float);
    size_t weight_bytes = DimsVectorUtils::Count(input_dims, 1) * 
                        DimsVectorUtils::Count(output_dims, 1) * sizeof(float);
    float ai = (float)flops / (float)(in_bytes + out_bytes + weight_bytes);

    impl_ = InnerProductSgemv;
    if (ai >= 2.f) {
        impl_ = InnerProductSgemm;
    }

=======
    auto res = dynamic_cast<InnerProductLayerResource *>(resource);
    CHECK_PARAM_NULL(res);

    Status ret;
    if (res->weight_handle.GetDataType() == DATA_TYPE_HALF) {
        LayerResource *fp32_res = nullptr;
        RETURN_ON_NEQ(ConvertHalfResource(LAYER_INNER_PRODUCT, res, &fp32_res), TNN_OK);
        fc_acc_f32_resource_ = std::shared_ptr<LayerResource>(fp32_res);
        ret = X86LayerAcc::Init(context, param, fc_acc_f32_resource_.get(), inputs, outputs);
    } else {
        ret = X86LayerAcc::Init(context, param, resource, inputs, outputs);
    }

    RETURN_ON_NEQ(ret, TNN_OK);
>>>>>>> 4490051c
    RETURN_ON_NEQ(allocateBufferWeight(inputs, outputs), TNN_OK);
    RETURN_ON_NEQ(allocateBufferBias(inputs, outputs), TNN_OK);

    // converted weights are assumed to be packed, and can be freed now
    if (fc_acc_f32_resource_) {
        fc_acc_f32_resource_.reset();
    }

    return TNN_OK;
}

X86InnerProductLayerAcc::~X86InnerProductLayerAcc() {}

Status X86InnerProductLayerAcc::allocateBufferWeight(const std::vector<Blob *> &inputs, const std::vector<Blob *> &outputs) {
    InnerProductLayerParam *param = dynamic_cast<InnerProductLayerParam *>(param_);
    CHECK_PARAM_NULL(param);
    InnerProductLayerResource *res = dynamic_cast<InnerProductLayerResource *>(resource_);
    CHECK_PARAM_NULL(res);

    Blob *input_blob  = inputs[0];
    Blob *output_blob = outputs[0];
    auto input_dims   = inputs[0]->GetBlobDesc().dims;
    auto output_dims  = outputs[0]->GetBlobDesc().dims;

    if (!buffer_weight_.GetBytesSize()) {
        if (impl_ == InnerProductSgemv) {
            int oc_rup = 8;
            if (arch_ == sse42) {
                oc_rup = 4;
            }
            const float *src = res->weight_handle.force_to<float *>();
            size_t input_stride = DimsVectorUtils::Count(input_dims, 1);
            size_t weight_count = ROUND_UP(output_dims[1], oc_rup) * input_stride;
            int data_byte_size = DataTypeUtils::GetBytesSize(res->weight_handle.GetDataType());

            if (res->weight_handle.GetDataType() == DATA_TYPE_FLOAT) {
                RawBuffer temp_buffer(weight_count * data_byte_size);
                float *dst = temp_buffer.force_to<float *>();

                if (arch_ == avx2) {
                    PackC8(dst, src, input_stride, input_stride, input_stride, output_dims[1]);
                } else if (arch_ == sse42) {
                    PackC4(dst, src, input_stride, input_stride, input_stride, output_dims[1]);
                }

                temp_buffer.SetDataType(DATA_TYPE_FLOAT);
                buffer_weight_ = temp_buffer;
            } else {
                LOGE("Error: DataType %d not support\n", res->weight_handle.GetDataType());
                return Status(TNNERR_MODEL_ERR, "innerproduct DataType is not supported");
            }
        } else {
            int k_c = conv_gemm_conf_.K_c_;
            int m_block = conv_gemm_conf_.m_block_;
            int K = DimsVectorUtils::Count(input_dims, 1);
            int M = DimsVectorUtils::Count(output_dims, 1);
            size_t weight_pack_size = ROUND_UP(K, k_c) * ROUND_UP(M, m_block);
            const float *src = res->weight_handle.force_to<float *>();

            if (res->weight_handle.GetDataType() == DATA_TYPE_FLOAT) {
                // align pointer of packed weights, since gemm use aligned load for input A
                RawBuffer temp_buffer(weight_pack_size * sizeof(float), 32);
                float *dst = temp_buffer.force_to<float *>();

                conv_pack_col_a_t(M, K, src, K, dst, conv_gemm_conf_);

                temp_buffer.SetDataType(DATA_TYPE_FLOAT);
                buffer_weight_ = temp_buffer;
            } else {
                LOGE("Error: DataType %d not support\n", res->weight_handle.GetDataType());
                return Status(TNNERR_MODEL_ERR, "innerproduct res DataType is not supported");
            }
        }
    }
    return TNN_OK;
}

Status X86InnerProductLayerAcc::allocateBufferBias(const std::vector<Blob *> &inputs, const std::vector<Blob *> &outputs) {
    InnerProductLayerParam *param = dynamic_cast<InnerProductLayerParam *>(param_);
    CHECK_PARAM_NULL(param);
    InnerProductLayerResource *res = dynamic_cast<InnerProductLayerResource *>(resource_);
    CHECK_PARAM_NULL(res);

    if (!buffer_bias_.GetBytesSize()) {
        auto dims_output = outputs[0]->GetBlobDesc().dims;
        int total_byte_size = dims_output[1] * DataTypeUtils::GetBytesSize(res->bias_handle.GetDataType());
        RawBuffer temp_buffer(total_byte_size);
        if (param->has_bias) {
            const int bias_handle_size    = res->bias_handle.GetBytesSize();
            const float *bias_handle_data = res->bias_handle.force_to<float *>();
            memcpy(temp_buffer.force_to<float *>(), res->bias_handle.force_to<float *>(), bias_handle_size);
        }
        buffer_bias_ = temp_buffer;
    }
    return TNN_OK;
}

Status X86InnerProductLayerAcc::DoForward(const std::vector<Blob *> &inputs, const std::vector<Blob *> &outputs) {
    auto param    = dynamic_cast<InnerProductLayerParam *>(param_);
    if (!param) {
        return Status(TNNERR_MODEL_ERR, "Error: InnerProductLayerParam is nil");
    }

    Blob *input_blob  = inputs[0];
    Blob *output_blob = outputs[0];
    auto input_dims   = inputs[0]->GetBlobDesc().dims;
    auto output_dims  = outputs[0]->GetBlobDesc().dims;

    int has_bias   = param->has_bias;
    int num_output = param->num_output;

    float *input_data  = static_cast<float*>(input_blob->GetHandle().base);
    float *output_data = static_cast<float*>(output_blob->GetHandle().base);
    float *weight_data = buffer_weight_.force_to<float *>();
    float *bias_data   = buffer_bias_.force_to<float *>();

    auto X86SgemvFunc = X86Sgemv<Float4, 4>;
    void (*X86VecAddFunc)(float*, const float*, long) = X86_VectorAdd<Float4, 4>;
    if (arch_ == avx2) {
        X86SgemvFunc = X86Sgemv<Float8, 8>;
        X86VecAddFunc = X86_VectorAdd<Float8, 8>;
    }
    if (output_blob->GetBlobDesc().data_type == DATA_TYPE_FLOAT) {
        if (impl_ == InnerProductSgemv) {
            X86SgemvFunc(output_data, input_data, weight_data, bias_data, input_dims, output_dims);
        } else {
            int k_c = conv_gemm_conf_.K_c_;
            int n_block = conv_gemm_conf_.n_block_;
            int K = DimsVectorUtils::Count(input_dims, 1);
            int N = input_dims[0];
            int M = DimsVectorUtils::Count(output_dims, 1);

            size_t workspace_size = k_c * ROUND_UP(N, n_block) * sizeof(float);
            float *workspace = reinterpret_cast<float *>(context_->GetSharedWorkSpace(workspace_size));

            RawBuffer fake_bias(N * sizeof(float));
            float *fake_bias_ptr = fake_bias.force_to<float *>();

            conv_sgemm_tn_col_major_prepack_a(M, N, K, weight_data, K,
                                input_data, K, output_data, M,
                                fake_bias_ptr, ActivationType_None,
                                workspace, conv_gemm_conf_);
            for (int i = 0; i < N; i++) {
                auto dst = output_data + i * M;
                X86VecAddFunc(dst, bias_data, M);
            }
        }
    } else {
        return Status(TNNERR_MODEL_ERR, "blob type is unsupported");
    }
    return TNN_OK;
}

REGISTER_X86_ACC(InnerProduct, LAYER_INNER_PRODUCT);

}  // namespace TNN_NS<|MERGE_RESOLUTION|>--- conflicted
+++ resolved
@@ -24,7 +24,6 @@
 
 Status X86InnerProductLayerAcc::Init(Context *context, LayerParam *param, LayerResource *resource,
                                      const std::vector<Blob *> &inputs, const std::vector<Blob *> &outputs) {
-<<<<<<< HEAD
     auto status = X86LayerAcc::Init(context, param, resource, inputs, outputs);
     RETURN_ON_NEQ(status, TNN_OK);
 
@@ -53,7 +52,6 @@
         impl_ = InnerProductSgemm;
     }
 
-=======
     auto res = dynamic_cast<InnerProductLayerResource *>(resource);
     CHECK_PARAM_NULL(res);
 
@@ -68,7 +66,6 @@
     }
 
     RETURN_ON_NEQ(ret, TNN_OK);
->>>>>>> 4490051c
     RETURN_ON_NEQ(allocateBufferWeight(inputs, outputs), TNN_OK);
     RETURN_ON_NEQ(allocateBufferBias(inputs, outputs), TNN_OK);
 
