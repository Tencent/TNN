// Tencent is pleased to support the open source community by making TNN available.
//
// Copyright (C) 2020 THL A29 Limited, a Tencent company. All rights reserved.
//
// Licensed under the BSD 3-Clause License (the "License"); you may not use this file except
// in compliance with the License. You may obtain a copy of the License at
//
// https://opensource.org/licenses/BSD-3-Clause
//
// Unless required by applicable law or agreed to in writing, software distributed
// under the License is distributed on an "AS IS" BASIS, WITHOUT WARRANTIES OR
// CONDITIONS OF ANY KIND, either express or implied. See the License for the
// specific language governing permissions and limitations under the License.

#include "tnn/device/x86/acc/compute/x86_compute.h"
#include "tnn/device/x86/acc/Float8.h"
#include "tnn/device/x86/acc/Float4.h"
#include "tnn/utils/naive_compute.h"

#include <algorithm>
#include <cstring>
#include <functional>
#include <type_traits>
#include <immintrin.h>

#include "jit/cblas.h"

namespace TNN_NS {

Status X86_IM2COL(float* src, int channel, int height, int width, int kernelh, int kernelw, int padl, int padr,
                  int padt, int padb, int strideh, int stridew, int dilationh, int dilationw, float* dst) {
    int height_col   = (height + padt + padb - dilationh * (kernelh - 1) - 1) / strideh + 1;
    int width_col    = (width + padl + padr - dilationw * (kernelw - 1) - 1) / stridew + 1;
    int channels_col = channel * kernelh * kernelw;

    // im2col
    for (int c = 0; c < channels_col; c++) {
        int w_offset = c % kernelw;
        int h_offset = (c / kernelw) % kernelh;
        int c_im     = c / kernelh / kernelw;

        int h_base = h_offset * dilationh - padt;
        int w_base = w_offset * dilationw - padl;

        int h_base_start = MAX(0, (UP_DIV(-h_base, strideh)));
        int h_base_end   = MIN(height_col, UP_DIV(height - h_base, strideh));
        int w_base_start = MAX(0, (UP_DIV(-w_base, stridew)));
        int w_base_end   = MIN(width_col, UP_DIV(width - w_base, stridew));

        auto src_c = src + c_im * height * width;
        auto dst_c = dst + c * height_col * width_col;

        memset(dst_c, 0, h_base_start * width_col * sizeof(float));
        for (int h = h_base_start; h < h_base_end; h++) {
            int h_pad = h_base + h * strideh;

            auto src_h = src_c + h_pad * width;
            auto dst_h = dst_c + h * width_col;

            for (int w = 0; w < w_base_start; w++) {
                dst_h[w] = 0;
            }
            for (int w = w_base_start; w < w_base_end; w++) {
                int w_pad = w_base + w * stridew;
                dst_h[w]  = src_h[w_pad];
            }
            for (int w = w_base_end; w < width_col; w++) {
                dst_h[w] = 0;
            }
        }
        memset(dst_c + h_base_end * width_col, 0, (height_col - h_base_end) * width_col * sizeof(float));
    }

    return TNN_OK;
}

Status X86_COL2IM(float* src, int channels, int height, int width, int kernelh, int kernelw, int padh, int padw,
                  int strideh, int stridew, int dilationh, int dilationw, int output_height, int output_width, float* dst) {
    for (int c = 0; c < channels; ++c) {
        auto dst_c = dst + c * output_height * output_width;
        auto src_c = src + c * kernelh * kernelw * width * height;
        memset(dst_c, 0, output_height * output_width * 4);
        for (int dh = 0; dh < height; ++dh) {
            for (int dw = 0; dw < width; ++dw) {
                int src_start_y = dh * strideh - padh;
                int src_start_x = dw * stridew - padw;
                int sfy = MAX(0, UP_DIV(-src_start_y, dilationh));
                int efy = MIN(kernelh, UP_DIV(output_height - src_start_y, dilationh));
                int sfx = MAX(0, UP_DIV(-src_start_x, dilationw));
                int efx = MIN(kernelw, UP_DIV(output_width - src_start_x, dilationw));

                auto dst_start = dst_c + src_start_y * output_width + src_start_x;
                auto src_start = src_c + dh * width + dw;

                for (int fy = sfy; fy < efy; ++fy) {
                    auto dst_y = dst_start + fy * dilationh * output_width;
                    auto src_y = src_start + fy * kernelw * height * width;
                    for (int fx = sfx; fx < efx; ++fx) {
                        dst_y[fx * dilationw] += src_y[fx * width * height];
                    }
                }
            }
        }
    }

    return TNN_OK;
}

Status X86_matrixMul(int m, int n, int k, const float *A, const float *B, float *C,
                     int has_bias, const float *bias, int activation_type) {

    if (ActivationType_None == activation_type) {
        // row major matrix A(m, k) x B(k, n) equals to :
        // col major matrix B(n, k) x A(k, m).
        float alpha = 1.0;
        float beta = 0.0;
        if (1 == has_bias){
            beta = 1.0;
            for (int mm = 0; mm < m; mm++) {
                for (int nn = 0; nn < n; nn++) {
                    C[mm * n + nn] = bias[mm];
                }
            }
        } 
        cblas_sgemm(CblasColMajor, CblasNoTrans, CblasNoTrans, 
                    n, m, k, alpha, B, n, A, k, beta, C, n);
    } else {
        for (int mm = 0; mm < m; mm++) {
            for (int nn = 0; nn < n; nn++) {
                float tmp = 0.f;
                for (int kk = 0; kk < k; kk++) {
                    tmp += A[mm * k + kk] * B[kk * n + nn];
                }
                if (has_bias) tmp += bias[mm];
                if (activation_type == ActivationType_ReLU) tmp = std::max(0.f, tmp);
                C[mm * n + nn] = tmp;
            }
        }
    }
    return TNN_OK;
}

// max pooling can use heap
Status X86_MAX_POOLING(float *input, float *output, DimsVector input_dim, DimsVector output_dim,
                       int stride_h, int stride_w, int kernel_h, int kernel_w, int pad_h, int pad_w) {
    
    auto input_width = input_dim[3], input_height = input_dim[2], input_channel = input_dim[1];
    auto output_width = output_dim[3], output_height = output_dim[2], output_channel = output_dim[1];

    for (int b = 0; b < input_dim[0]; b++) {
        for (int c = 0; c < output_channel; c++) {
            float* input_data  = input + (b * input_channel + c) * input_height * input_width;
            float* output_data = output + (b * output_channel + c) * output_height * output_width;
            for (int h = 0; h < output_height; h++) {
                for (int w = 0; w < output_width; w++) {
                    // if use heap, build for first try
                    int h_start = h * stride_h - pad_h, h_end = h_start + kernel_h;
                    int w_start = w * stride_w - pad_w, w_end = w_start + kernel_w;
                    h_start = std::max(0, h_start); h_end = std::min(input_height, h_end);
                    w_start = std::max(0, w_start); w_end = std::min(input_width, w_end);
                    float tmp = input_data[h_start * input_width + w_start];
                    for (int hin = h_start; hin < h_end; hin++) {
                        for (int win = w_start; win < w_end; win++) {
                            tmp = std::max(tmp, input_data[hin * input_width + win]);
                        }
                    }
                    output_data[h * output_width + w] = tmp;
                }
            }
        }
    }
    return TNN_OK;
}

Status X86_AVERAGE_POOLING(float *input, float *output, DimsVector input_dim, DimsVector output_dim,
                           int stride_h, int stride_w, int kernel_h, int kernel_w, int pad_h, int pad_w) {
    
    auto input_width = input_dim[3], input_height = input_dim[2], input_channel = input_dim[1];
    auto output_width = output_dim[3], output_height = output_dim[2], output_channel = output_dim[1];

    for (int b = 0; b < input_dim[0]; b++) {
        for (int c = 0; c < output_channel; c++) {
            float* input_data  = input + (b * input_channel + c) * input_height * input_width;
            float* output_data = output + (b * output_channel + c) * output_height * output_width;
            for (int h = 0; h < output_height; h++) {
                for (int w = 0; w < output_width; w++) {
                    // if use heap, build for first try
                    int h_start = h * stride_h - pad_h, h_end = h_start + kernel_h;
                    int w_start = w * stride_w - pad_w, w_end = w_start + kernel_w;
                    h_start = std::max(0, h_start); h_end = std::min(input_height, h_end);
                    w_start = std::max(0, w_start); w_end = std::min(input_width, w_end);
                    auto kernel_count = (h_end - h_start) * (w_end - w_start);
                    float tmp = 0.f;
                    for (int hin = h_start; hin < h_end; hin++) {
                        for (int win = w_start; win < w_end; win++) {
                            tmp += input_data[hin * input_width + win];
                        }
                    }
                    output_data[h * output_width + w] = tmp / kernel_count;
                }
            }
        }
    }
    return TNN_OK;
}

/*
max pooling corner func, left/right/top/bottom
*/
template <class T, int pack_c>
void X86MaxPoolingCorner(const float* src, long iw, long ih, float* dst, long ow, long kw, long kh, long stride_w, long stride_h,
                      long pad_w, long pad_h, long l, long r, long t, long b) {
    for (long oy = t; oy < b; ++oy) {
        for (long ox = l; ox < r; ++ox) {
            T vmax(-FLT_MAX);

            const long srcOriginX = ox * stride_w - pad_w;
            const long srcOriginY = oy * stride_h - pad_h;
            const long kxs        = MAX(0, -srcOriginX);
            const long kxe        = MIN(kw, iw - srcOriginX);
            const long kys        = MAX(0, -srcOriginY);
            const long kye        = MIN(kh, ih - srcOriginY);
            const auto src_ptr    = src + (srcOriginY * iw + srcOriginX) * pack_c;
            auto dst_ptr          = dst + (oy * ow + ox) * pack_c;

            for (long ky = kys; ky < kye; ++ky) {
                const auto src_ptr_h = src_ptr + (ky * iw) * pack_c;
                for (long kx = kxs; kx < kxe; kx++) {
                    vmax = T::max(vmax, T::load(src_ptr_h + kx * pack_c));
                }
            }

            T::save(dst_ptr, vmax);
        }
    }
}

/*
max pooling 3x3s2 kernel
*/
template <class T, int pack_c>
void X86MaxPoolingCenter3x3s2(const float* src, long iw, long ih, float* dst, long ow, long oh, long pad_w, long pad_h, long l,
                           long r, long t, long b) {
    for (long oy = t; oy < b; ++oy) {
        for (long ox = l; ox < r; ++ox) {
            T vmax(-FLT_MAX);

            const long src_offset_x = ox * 2 - pad_w;
            const long src_offset_y = oy * 2 - pad_h;
            const auto src_ptr      = src + (src_offset_y * iw + src_offset_x) * pack_c;
            auto dst_ptr            = dst + (oy * ow + ox) * pack_c;

            for (long ky = 0; ky < 3; ++ky) {
                const auto src_ptr_h = src_ptr + (ky * iw) * pack_c;
                vmax                 = T::max(vmax, T::load(src_ptr_h + 0 * pack_c));
                vmax                 = T::max(vmax, T::load(src_ptr_h + 1 * pack_c));
                vmax                 = T::max(vmax, T::load(src_ptr_h + 2 * pack_c));
            }
            T::save(dst_ptr, vmax);
        }
    }
}

/*
general max pooling center kernel
*/
template <class T, int pack_c>
void X86MaxPoolingCenter(const float* src, long iw, long ih, float* dst, long ow, long oh, long kw, long kh, long stride_w,
                      long stride_h, long pad_w, long pad_h, long l, long r, long t, long b) {
    for (long oy = t; oy < b; ++oy) {
        for (long ox = l; ox < r; ++ox) {
            T vmax(-FLT_MAX);

            const long src_offset_x = ox * stride_w - pad_w;
            const long src_offset_y = oy * stride_h - pad_h;
            const auto src_ptr      = src + (src_offset_y * iw + src_offset_x) * pack_c;
            auto dst_ptr            = dst + (oy * ow + ox) * pack_c;

            for (long ky = 0; ky < kh; ++ky) {
                const auto src_ptr_h = src_ptr + (ky * iw) * pack_c;
                for (long kx = 0; kx < kw; kx++) {
                    vmax = T::max(vmax, T::load(src_ptr_h + kx * pack_c));
                }
            }

            T::save(dst_ptr, vmax);
        }
    }
}

/*
max pooling func, process four corners and center
*/
template <class T, int pack_c>
void X86MaxPooling(const float* src, long iw, long ih, float* dst, long ow, long oh, long kw, long kh, long stride_w,
                long stride_h, long pad_w, long pad_h, long l, long r, long t, long b) {
    // top corner
    X86MaxPoolingCorner<T, pack_c>(src, iw, ih, dst, ow, kw, kh, stride_w, stride_h, pad_w, pad_h, 0, ow, 0, t);
    if (kw == 3 && kh == 3 && stride_h == 2 && stride_w == 2) {
        X86MaxPoolingCenter3x3s2<T, pack_c>(src, iw, ih, dst, ow, oh, pad_w, pad_h, l, r, t, b);
    } else {
        X86MaxPoolingCenter<T, pack_c>(src, iw, ih, dst, ow, oh, kw, kh, stride_w, stride_h, pad_w, pad_h, l, r, t, b);
    }

    // bottom corner
    X86MaxPoolingCorner<T, pack_c>(src, iw, ih, dst, ow, kw, kh, stride_w, stride_h, pad_w, pad_h, 0, ow, b, oh);
    // left corner
    X86MaxPoolingCorner<T, pack_c>(src, iw, ih, dst, ow, kw, kh, stride_w, stride_h, pad_w, pad_h, 0, l, t, b);
    // right corner
    X86MaxPoolingCorner<T, pack_c>(src, iw, ih, dst, ow, kw, kh, stride_w, stride_h, pad_w, pad_h, r, ow, t, b);
}

template void X86MaxPooling<Float8, 8>(const float* src, long iw, long ih, float* dst, long ow, long oh, long kw, long kh, long stride_w,
                long stride_h, long pad_w, long pad_h, long l, long r, long t, long b);
template void X86MaxPooling<Float4, 4>(const float* src, long iw, long ih, float* dst, long ow, long oh, long kw, long kh, long stride_w,
                long stride_h, long pad_w, long pad_h, long l, long r, long t, long b);

/*
general avg pooling func
*/
template <class T, int pack_c>
void X86AvgPooling(const float* src, long iw, long ih, float* dst, long ow, long oh, long kw, long kh, long stride_w,
                long stride_h, long pad_w, long pad_h) {
    for (long oy = 0; oy < oh; ++oy) {
        for (long ox = 0; ox < ow; ++ox) {
            T vavg(0.f);

            const long srcOriginX    = ox * stride_w - pad_w;
            const long srcOriginY    = oy * stride_h - pad_h;
            const long kxs           = MAX(0, -srcOriginX);
            const long kxe           = MIN(kw, iw - srcOriginX);
            const long kys           = MAX(0, -srcOriginY);
            const long kye           = MIN(kh, ih - srcOriginY);
            const float kernel_count = 1.0 / ((kxe - kxs) * (kye - kys));
            const auto src_ptr       = src + (srcOriginY * iw + srcOriginX) * pack_c;
            auto dst_ptr             = dst + (oy * ow + ox) * pack_c;

            for (long ky = kys; ky < kye; ++ky) {
                const auto src_ptr_h = src_ptr + (ky * iw) * pack_c;
                for (long kx = kxs; kx < kxe; kx++) {
                    vavg = vavg + T::load(src_ptr_h + kx * pack_c);
                }
            }

            vavg = vavg * T(kernel_count);
            T::save(dst_ptr, vavg);
        }
    }
}

template void X86AvgPooling<Float8, 8>(const float* src, long iw, long ih, float* dst, long ow, long oh, long kw, long kh, long stride_w,
                long stride_h, long pad_w, long pad_h);
template void X86AvgPooling<Float4, 4>(const float* src, long iw, long ih, float* dst, long ow, long oh, long kw, long kh, long stride_w,
                long stride_h, long pad_w, long pad_h);

Status X86_FMA(float *input_data, float *output_data, float *scale_data, float *bias_data,
               bool shared_channel, bool has_bias, DimsVector output_dim) {
    
    int channel = output_dim[1];
    int cal_count;
    if (shared_channel)
        cal_count = DimsVectorUtils::Count(output_dim);
    else
        cal_count = DimsVectorUtils::Count(output_dim, 2);
    
    if (shared_channel) {
#ifdef __AVX2__
        int tail = cal_count - cal_count % 8;
        if (has_bias) {     // has bias
            // register __m256 src, scale, bias;
            __m256 src, scale, bias;
            scale = _mm256_broadcast_ss(&scale_data[0]);
            bias  = _mm256_broadcast_ss(&bias_data[0]);
            for (size_t i = 0; i < tail; i += 8) {
                src = _mm256_loadu_ps(input_data + i);
                src = _mm256_fmadd_ps(src, scale, bias);
                _mm256_storeu_ps(output_data + i, src);
            }
            for (size_t i = tail; i < cal_count; i++) {
                output_data[i] = input_data[i] * scale_data[0] + bias_data[0];
            }
        } else {        // no bias
            // register __m256 src, scale;
            __m256 src, scale;
            scale = _mm256_broadcast_ss(&scale_data[0]);
            for (size_t i = 0; i < tail; i += 8) {
                src = _mm256_loadu_ps(input_data + i);
                src = _mm256_mul_ps(src, scale);
                _mm256_storeu_ps(output_data + i, src);
            }
            for (size_t i = tail; i < cal_count; i++) {
                output_data[i] = input_data[i] * scale_data[0];
            }
        }  
#else
        const float scale = scale_data[0];
        float bias = 0.f;
        if (has_bias) bias = bias_data[0];
        for (int index = 0; index < cal_count; index++) {
            if (has_bias)
                output_data[index] = input_data[index] * scale + bias;
            else 
                output_data[index] = input_data[index] * scale;
        }
#endif
    } else {
#ifdef __AVX2__
        int tail = cal_count - cal_count % 8;
        for (int b = 0; b < output_dim[0]; b++) {
            for (int c = 0; c < channel; c++) {
                if (has_bias) {
                    // register __m256 src, scale, bias;
                    __m256 src, scale, bias;
                    scale = _mm256_broadcast_ss(&scale_data[c]);
                    bias  = _mm256_broadcast_ss(&bias_data[c]);
                    float *input  = input_data + (b * channel + c) * cal_count;
                    float *output = output_data + (b * channel + c) * cal_count;
                    for (size_t index = 0; index < tail; index += 8) {
                        src = _mm256_loadu_ps(input + index);
                        src = _mm256_fmadd_ps(src, scale, bias);
                        _mm256_storeu_ps(output + index, src);
                    }
                    for (size_t index = tail; index < cal_count; index++)
                        output[index] = input[index] * scale_data[c] + bias_data[c];
                } else {
                    // register __m256 src, scale;
                    __m256 src, scale;
                    scale = _mm256_broadcast_ss(&scale_data[c]);
                    float *input  = input_data + (b * channel + c) * cal_count;
                    float *output = output_data + (b * channel + c) * cal_count;
                    for (size_t index = 0; index < tail; index += 8) {
                        src = _mm256_loadu_ps(input + index);
                        src = _mm256_mul_ps(src, scale);
                        _mm256_storeu_ps(output + index, src);
                    }
                    for (size_t index = tail; index < cal_count; index++)
                        output[index] = input[index] * scale_data[c];
                }
            }
        }
#else
        for (int b = 0; b < output_dim[0]; b++) {
            for (int c = 0; c < channel; c++) {
                float *input  = input_data + (b * channel + c) * cal_count;
                float *output = output_data + (b * channel + c) * cal_count;
                const float scale = scale_data[c];
                float bias = 0.f;
                if (has_bias) bias = bias_data[c];
                for (int index = 0; index < cal_count; index++) {
                    if (has_bias)
                        output[index] = input[index] * scale + bias;
                    else
                        output[index] = input[index] * scale;
                }
            }
        }
#endif
    }
    return TNN_OK;
}


template<X86ReduceOpType type>
float reduce_iter_op(const float acc, const float v) {
    return acc + v;
}

template<X86ReduceOpType type>
float reduce_final_op(const float acc, const float num) {
    return acc;
}

template<> float reduce_iter_op<X86ReduceOpType::kL1>(const float acc, const float v) {return acc + std::abs(v); }
template<> float reduce_iter_op<X86ReduceOpType::kMIN>(const float acc, const float v) {return std::min(acc, v); }
template<> float reduce_iter_op<X86ReduceOpType::kMAX>(const float acc, const float v) {return std::max(acc, v); }
template<> float reduce_iter_op<X86ReduceOpType::kPROD>(const float acc, const float v) {return acc * v; }

template<> float reduce_final_op<X86ReduceOpType::kMEAN>(const float acc, const float num) {return acc / num; }

template<X86ReduceOpType type>
void reduce_preprocess(float* input, float*& output, float* workspace, size_t count) {
    output = input;
}

template<X86ReduceOpType type>
void reduce_postprocess(float* input, float* output, size_t count) {
    memcpy(output, input, count * sizeof(float));
}

template<> void reduce_preprocess<X86ReduceOpType::kL2>(float* input, float*& output, float* workspace, size_t count) {
    for (size_t i = 0; i < count; ++i) {
        workspace[i] = std::pow(input[i], 2);
    }
    output = workspace;
}

template<> void reduce_postprocess<X86ReduceOpType::kL2>(float* input, float* output, size_t count) {
    for (size_t i = 0; i < count; ++i) {
        output[i] = std::sqrt(input[i]);
    }
}

template<> void reduce_preprocess<X86ReduceOpType::kLOGSUMEXP>(float* input, float*& output, float* workspace, size_t count) {
    for (size_t i = 0; i < count; ++i) {
        workspace[i] = std::exp(input[i]);
    }
    output = workspace;
}

template<> void reduce_postprocess<X86ReduceOpType::kLOGSUMEXP>(float* input, float* output, size_t count) {
    for (size_t i = 0; i < count; ++i) {
        output[i] = std::log(input[i]);
    }
}

template<> void reduce_preprocess<X86ReduceOpType::kSUMSQUARE>(float* input, float*& output, float* workspace, size_t count) {
    for (size_t i = 0; i < count; ++i) {
        workspace[i] = std::pow(input[i], 2);
    }
    output = workspace;
}

template<> void reduce_postprocess<X86ReduceOpType::kLOGSUM>(float* input, float* output, size_t count) {
    for (size_t i = 0; i < count; ++i) {
        output[i] = std::log(input[i]);
    }
}

template<X86ReduceOpType type>
void reduce_kernel(float * input, float * output, size_t outer_size, size_t inner_size, size_t reduce_size) 
{
    for(size_t outer_idx=0;outer_idx<outer_size;outer_idx++) {
        for(size_t inner_idx=0;inner_idx<inner_size;inner_idx++) {
            float acc = 0;
            if (type == X86ReduceOpType::kMIN) {
                acc = FLT_MAX;
            } else if (type == X86ReduceOpType::kMAX) {
                acc = -FLT_MAX;
            }
            for(int i=0;i<reduce_size;i++) {
                acc = reduce_iter_op<type>(acc, input[i * inner_size + inner_idx]);
            }
            output[inner_idx] = reduce_final_op<type>(acc, float(reduce_size));
        }
        input += reduce_size * inner_size;
        output += inner_size;
    }
}

using reduce_kernel_ptr_t = decltype(&reduce_kernel<X86ReduceOpType::kMEAN>);
using reduce_preprocess_ptr_t = decltype(&reduce_preprocess<X86ReduceOpType::kMEAN>);
using reduce_postprocess_ptr_t = decltype(&reduce_postprocess<X86ReduceOpType::kMEAN>);

Status X86_REDUCE_CALCULATE(float *input, float *output, float *workspace,
                            std::vector<std::tuple<int, int, int>> &reduce_dims,
                            DimsVector input_dim, DimsVector output_dim, X86ReduceOpType op_type)
{
    reduce_kernel_ptr_t reduce_kernel_ptr = nullptr;
    reduce_preprocess_ptr_t reduce_preprocess_ptr = nullptr;
    reduce_postprocess_ptr_t reduce_postprocess_ptr = nullptr;
    switch (op_type) {
        case X86ReduceOpType::kMEAN:
            reduce_kernel_ptr = reduce_kernel<X86ReduceOpType::kMEAN>;
            reduce_preprocess_ptr = reduce_preprocess<X86ReduceOpType::kMEAN>;
            reduce_postprocess_ptr = reduce_postprocess<X86ReduceOpType::kMEAN>;
            break;
        case X86ReduceOpType::kL1:
            reduce_kernel_ptr = reduce_kernel<X86ReduceOpType::kL1>;
            reduce_preprocess_ptr = reduce_preprocess<X86ReduceOpType::kL1>;
            reduce_postprocess_ptr = reduce_postprocess<X86ReduceOpType::kL1>;
            break;
        case X86ReduceOpType::kL2:
            reduce_kernel_ptr = reduce_kernel<X86ReduceOpType::kL2>;
            reduce_preprocess_ptr = reduce_preprocess<X86ReduceOpType::kL2>;
            reduce_postprocess_ptr = reduce_postprocess<X86ReduceOpType::kL2>;
            break;
        case X86ReduceOpType::kMIN:
            reduce_kernel_ptr = reduce_kernel<X86ReduceOpType::kMIN>;
            reduce_preprocess_ptr = reduce_preprocess<X86ReduceOpType::kMIN>;
            reduce_postprocess_ptr = reduce_postprocess<X86ReduceOpType::kMIN>;
            break;
        case X86ReduceOpType::kMAX:
            reduce_kernel_ptr = reduce_kernel<X86ReduceOpType::kMAX>;
            reduce_preprocess_ptr = reduce_preprocess<X86ReduceOpType::kMAX>;
            reduce_postprocess_ptr = reduce_postprocess<X86ReduceOpType::kMAX>;
            break;
        case X86ReduceOpType::kSUM:
            reduce_kernel_ptr = reduce_kernel<X86ReduceOpType::kSUM>;
            reduce_preprocess_ptr = reduce_preprocess<X86ReduceOpType::kSUM>;
            reduce_postprocess_ptr = reduce_postprocess<X86ReduceOpType::kSUM>;
            break;
        case X86ReduceOpType::kPROD:
            reduce_kernel_ptr = reduce_kernel<X86ReduceOpType::kPROD>;
            reduce_preprocess_ptr = reduce_preprocess<X86ReduceOpType::kPROD>;
            reduce_postprocess_ptr = reduce_postprocess<X86ReduceOpType::kPROD>;
            break;
        case X86ReduceOpType::kLOGSUM:
            reduce_kernel_ptr = reduce_kernel<X86ReduceOpType::kLOGSUM>;
            reduce_preprocess_ptr = reduce_preprocess<X86ReduceOpType::kLOGSUM>;
            reduce_postprocess_ptr = reduce_postprocess<X86ReduceOpType::kLOGSUM>;
            break;
        case X86ReduceOpType::kLOGSUMEXP:
            reduce_kernel_ptr = reduce_kernel<X86ReduceOpType::kLOGSUMEXP>;
            reduce_preprocess_ptr = reduce_preprocess<X86ReduceOpType::kLOGSUMEXP>;
            reduce_postprocess_ptr = reduce_postprocess<X86ReduceOpType::kLOGSUMEXP>;
            break;
        case X86ReduceOpType::kSUMSQUARE:
            reduce_kernel_ptr = reduce_kernel<X86ReduceOpType::kSUMSQUARE>;
            reduce_preprocess_ptr = reduce_preprocess<X86ReduceOpType::kSUMSQUARE>;
            reduce_postprocess_ptr = reduce_postprocess<X86ReduceOpType::kSUMSQUARE>;
            break;
        default:
            LOGE("Error, unknown binary op_type\n");
            return TNNERR_LAYER_ERR;
    }

    size_t input_count  = DimsVectorUtils::Count(input_dim);
    size_t output_count = DimsVectorUtils::Count(output_dim);

    float *ping_buf = nullptr;
    float *pong_buf = workspace + input_count;
    reduce_preprocess_ptr(input, ping_buf, workspace, input_count);
    int first = 1;
    for (int i = 0; i < reduce_dims.size(); ++i) {
        auto reduce_dim   = reduce_dims[i];
        auto outer_count  = std::get<0>(reduce_dim);
        auto reduce_count = std::get<1>(reduce_dim);
        auto inner_count  = std::get<2>(reduce_dim);

        reduce_kernel_ptr(ping_buf, pong_buf, outer_count, inner_count, reduce_count);
        if (first) {
            first = 0;
            ping_buf = workspace + input_count;
            pong_buf = workspace;
        } else {
            float *tmp = pong_buf;
            pong_buf = ping_buf;
            ping_buf = tmp;
        }
    }
    reduce_postprocess_ptr(ping_buf, output, output_count);
    return TNN_OK;
}

Status X86_NORMALIZE_CALCULATE(float *input, float *output, int axis,
                               DimsVector input_dim, DimsVector output_dim, int mode, float epsilon) {
    int outer_size = DimsVectorUtils::Count(input_dim, 0, axis);
    int reduce_size = input_dim[axis];
    int inner_size = DimsVectorUtils::Count(input_dim, axis + 1);

    float* tmp = (float*)malloc(outer_size * inner_size * sizeof(float));
    if (mode == 2) { // L2
        reduce_kernel<X86ReduceOpType::kL2>(input, tmp, outer_size, inner_size, reduce_size);
    } else if (mode == 1) { // L1
        reduce_kernel<X86ReduceOpType::kL1>(input, tmp, outer_size, inner_size, reduce_size);
    } else if (mode == INT_MAX) { // MAX
        reduce_kernel<X86ReduceOpType::kMAX>(input, tmp, outer_size, inner_size, reduce_size);
    } else if (mode == INT_MIN) { // MIN
        reduce_kernel<X86ReduceOpType::kMIN>(input, tmp, outer_size, inner_size, reduce_size);
    }

    for (int o = 0; o < outer_size; o++) {
        for (int i = 0; i < inner_size; i++) {
            tmp[o * inner_size + i] = std::max(epsilon, tmp[o * inner_size + i]);
            for (int r = 0; r < reduce_size; r++) {
                output[o * inner_size * reduce_size + r * inner_size + i] = \
                input[o * inner_size * reduce_size + r * inner_size + i] / tmp[o * inner_size + i];
            }
        }
    }

    if(tmp) free(tmp);
    return TNN_OK;
}

template <int activation_type, typename VEC, int pack>
void DepthwiseConv(float* dst, const float* src, const float* weight, const float* bias, long width, long src_w_step, long fw, long fh,
                   long dilate_x_step, long dilate_y_step, long height, long srcHStep, long dstHStep) {
    long dx, fx, fy;
    VEC bias_v = VEC::loadu(bias);
    VEC v_zero = VEC(0.f);
    VEC v_6    = VEC(6.f);
    for (long y = 0; y < height; ++y) {
        auto srcY = src + y * srcHStep;
        auto dstY = dst + y * dstHStep;
        dx        = 0;
        for (; dx + 3 < width; dx += 4) {
            VEC dst_v[4];
            for (long i = 0; i < 4; i++)
                dst_v[i] = bias_v;
            const auto* src_z    = srcY + src_w_step * dx;
            const auto* weight_z = weight;
            for (fy = 0; fy < fh; ++fy) {
                const auto* src_y    = src_z + fy * dilate_y_step;
                const auto* weight_y = weight_z + fy * fw * pack;
                for (fx = 0; fx < fw; ++fx) {
                    VEC weight_v = VEC::loadu(weight_y + pack * fx);
                    VEC src_v0   = VEC::load(src_y + fx * dilate_x_step);
                    VEC src_v1   = VEC::load(src_y + fx * dilate_x_step + src_w_step);
                    VEC src_v2   = VEC::load(src_y + fx * dilate_x_step + 2 * src_w_step);
                    VEC src_v3   = VEC::load(src_y + fx * dilate_x_step + 3 * src_w_step);
                    VEC::mla(dst_v[0], src_v0, weight_v);
                    VEC::mla(dst_v[1], src_v1, weight_v);
                    VEC::mla(dst_v[2], src_v2, weight_v);
                    VEC::mla(dst_v[3], src_v3, weight_v);
                }
            }
            if (activation_type == ActivationType_ReLU || 
                activation_type == ActivationType_ReLU6) {
                dst_v[0] = VEC::max(dst_v[0], v_zero);
                dst_v[1] = VEC::max(dst_v[1], v_zero);
                dst_v[2] = VEC::max(dst_v[2], v_zero);
                dst_v[3] = VEC::max(dst_v[3], v_zero);
            }
            if (activation_type == ActivationType_ReLU6) {
                dst_v[0] = VEC::min(dst_v[0], v_6);
                dst_v[1] = VEC::min(dst_v[1], v_6);
                dst_v[2] = VEC::min(dst_v[2], v_6);
                dst_v[3] = VEC::min(dst_v[3], v_6);
            }
            VEC::save(dstY + (dx + 0) * pack, dst_v[0]);
            VEC::save(dstY + (dx + 1) * pack, dst_v[1]);
            VEC::save(dstY + (dx + 2) * pack, dst_v[2]);
            VEC::save(dstY + (dx + 3) * pack, dst_v[3]);
        }
        for (; dx < width; ++dx) {
            VEC dst_v = bias_v;
            const auto* src_z    = srcY + src_w_step * dx;
            const auto* weight_z = weight;
            for (fy = 0; fy < fh; ++fy) {
                const auto* src_y    = src_z + fy * dilate_y_step;
                const auto* weight_y = weight_z + fy * fw * pack;
                for (fx = 0; fx < fw; ++fx) {
                    VEC src_v    = VEC::load(src_y + fx * dilate_x_step);
                    VEC weight_v = VEC::loadu(weight_y + pack * fx);
                    VEC::mla(dst_v, src_v, weight_v);
                }
            }
            if (activation_type == ActivationType_ReLU || 
                activation_type == ActivationType_ReLU6) {
                dst_v = VEC::max(dst_v, v_zero);
            }
            if (activation_type == ActivationType_ReLU6) {
                dst_v = VEC::min(dst_v, v_6);
            }
            VEC::save(dstY + dx * pack, dst_v);
        }
    }
}

template void DepthwiseConv<ActivationType_None, Float4, 4>(
    float* dst, const float* src, const float* weight, const float* bias, long width, long src_w_step, long fw, long fh,
    long dilate_x_step, long dilate_y_step, long height, long srcHStep, long dstHStep);

template void DepthwiseConv<ActivationType_ReLU, Float4, 4>(
    float* dst, const float* src, const float* weight, const float* bias, long width, long src_w_step, long fw, long fh,
    long dilate_x_step, long dilate_y_step, long height, long srcHStep, long dstHStep);

template void DepthwiseConv<ActivationType_ReLU6, Float4, 4>(
    float* dst, const float* src, const float* weight, const float* bias, long width, long src_w_step, long fw, long fh,
    long dilate_x_step, long dilate_y_step, long height, long srcHStep, long dstHStep);

template void DepthwiseConv<ActivationType_None, Float8, 8>(
    float* dst, const float* src, const float* weight, const float* bias, long width, long src_w_step, long fw, long fh,
    long dilate_x_step, long dilate_y_step, long height, long srcHStep, long dstHStep);

template void DepthwiseConv<ActivationType_ReLU, Float8, 8>(
    float* dst, const float* src, const float* weight, const float* bias, long width, long src_w_step, long fw, long fh,
    long dilate_x_step, long dilate_y_step, long height, long srcHStep, long dstHStep);

template void DepthwiseConv<ActivationType_ReLU6, Float8, 8>(
    float* dst, const float* src, const float* weight, const float* bias, long width, long src_w_step, long fw, long fh,
    long dilate_x_step, long dilate_y_step, long height, long srcHStep, long dstHStep);

template <int left, int oc_>
void X86SgemvLeft(float* dst, const float* src, const float* weight, float *bias, size_t batch_stride) {
    float acc[8];
    for (int i = 0; i < left; i++) {
        acc[i] = bias[i];
    }
    for (size_t ic = 0; ic < batch_stride; ic++) {
        auto weight_ic = weight + ic * oc_;
        for (int i = 0; i < left; i++) {
            acc[i] += weight_ic[i] * src[ic];
        }
    }
    for (int i = 0; i < left; i++) {
        dst[i] = acc[i];
    }
}

template <typename VEC, int pack>
void X86Sgemv(float* dst, const float* src, const float* weight, float *bias, DimsVector dims_input, DimsVector dims_output) {
    size_t batch_stride = DimsVectorUtils::Count(dims_input, 1);
    for (int b = 0; b < dims_output[0]; ++b) {
        const float *src_batch = src + b * batch_stride;
        float *dst_batch = dst + b * dims_output[1];

        int oc = 0;
        for (; oc + pack - 1 < dims_output[1]; oc += pack) {
            auto weight_oc = weight + oc * batch_stride;
            VEC acc = VEC::loadu(bias + oc);
            size_t ic = 0;
            for (; ic + 3 < batch_stride; ic += 4) {
                auto weight_ic   = weight_oc + ic * pack;
                VEC src_v0    = VEC(src_batch[ic]);
                VEC src_v1    = VEC(src_batch[ic + 1]);
                VEC src_v2    = VEC(src_batch[ic + 2]);
                VEC src_v3    = VEC(src_batch[ic + 3]);
                VEC weight_v0 = VEC::load(weight_ic);
                VEC weight_v1 = VEC::load(weight_ic + pack * 1);
                VEC weight_v2 = VEC::load(weight_ic + pack * 2);
                VEC weight_v3 = VEC::load(weight_ic + pack * 3);
                VEC::mla(acc, weight_v0, src_v0);
                VEC::mla(acc, weight_v1, src_v1);
                VEC::mla(acc, weight_v2, src_v2);
                VEC::mla(acc, weight_v3, src_v3);
            }
            for (; ic < batch_stride; ic++) {
                VEC src_v    = VEC(src_batch[ic]);
                VEC weight_v = VEC::load(weight_oc + ic * pack);
                VEC::mla(acc, weight_v, src_v);
            }
            VEC::saveu(dst_batch + oc, acc);
        }
        int left = dims_output[1] - oc;
        if (pack == 8) {
            if (left == 7) {
                X86SgemvLeft<7, pack>(dst_batch + oc, src_batch, weight + oc * batch_stride, bias + oc, batch_stride);
            } else if (left == 6) {
                X86SgemvLeft<6, pack>(dst_batch + oc, src_batch, weight + oc * batch_stride, bias + oc, batch_stride);
            } else if (left == 5) {
                X86SgemvLeft<5, pack>(dst_batch + oc, src_batch, weight + oc * batch_stride, bias + oc, batch_stride);
            } else if (left == 4) {
                X86SgemvLeft<4, pack>(dst_batch + oc, src_batch, weight + oc * batch_stride, bias + oc, batch_stride);
            }
        }
        if (left == 3) {
            X86SgemvLeft<3, pack>(dst_batch + oc, src_batch, weight + oc * batch_stride, bias + oc, batch_stride);
        } else if (left == 2) {
            X86SgemvLeft<2, pack>(dst_batch + oc, src_batch, weight + oc * batch_stride, bias + oc, batch_stride);
        } else if (left == 1) {
            X86SgemvLeft<1, pack>(dst_batch + oc, src_batch, weight + oc * batch_stride, bias + oc, batch_stride);
        }
    }
}
template void X86Sgemv<Float4, 4>(float* dst, const float* src, const float* weight, float *bias, DimsVector dims_input, DimsVector dims_output);
template void X86Sgemv<Float8, 8>(float* dst, const float* src, const float* weight, float *bias, DimsVector dims_input, DimsVector dims_output);

template <int activation_type, typename VEC, int pack>
void X86_Post_Exec(float *dst, const float *bias, long channel, long area) {
    for (long c = 0; c < channel; c++) {
        auto dst_c = dst + c * area;
        VEC bias_v = VEC(bias + c);
        VEC zero_v = VEC(0.f);
        VEC six_v = VEC(6.f);
        long i = 0;
        for (; i + pack - 1 < area; i += pack) {
            VEC src_v = VEC::loadu(dst_c + i);
            VEC dst_v = VEC::add(src_v, bias_v);

            if (activation_type == ActivationType_ReLU || 
                activation_type == ActivationType_ReLU6) {
                dst_v = VEC::max(dst_v, zero_v);
            }
            if (activation_type == ActivationType_ReLU6) {
                dst_v = VEC::min(dst_v, six_v);
            }
            VEC::saveu(dst_c + i, dst_v);
        }

        for (; i < area; i++) {
            float dst_value = dst_c[i] + bias[c];
            if (activation_type == ActivationType_ReLU || 
                activation_type == ActivationType_ReLU6) {
                dst_value = std::max(dst_value, 0.f);
            }
            if (activation_type == ActivationType_ReLU6) {
                dst_value = std::min(dst_value, 6.f);
            }
            dst_c[i] = dst_value;
        }
    }
}
template void X86_Post_Exec<ActivationType_None, Float4, 4>(float *dst, const float *bias, long channel, long area);
template void X86_Post_Exec<ActivationType_ReLU, Float4, 4>(float *dst, const float *bias, long channel, long area);
template void X86_Post_Exec<ActivationType_ReLU6, Float4, 4>(float *dst, const float *bias, long channel, long area);
template void X86_Post_Exec<ActivationType_None, Float8, 8>(float *dst, const float *bias, long channel, long area);
template void X86_Post_Exec<ActivationType_ReLU, Float8, 8>(float *dst, const float *bias, long channel, long area);
template void X86_Post_Exec<ActivationType_ReLU6, Float8, 8>(float *dst, const float *bias, long channel, long area);

//ActivationType_SIGMOID_MUL TBD
<<<<<<< HEAD
=======

template <typename VEC, int pack>
void X86_VectorAdd(float *dst, const float *src_a, const float *src_b, long len) {
    long i = 0;
    for (; i + pack - 1 < len; i += pack) {
        VEC a_vec = VEC::loadu(src_a + i);
        VEC b_vec = VEC::loadu(src_b + i);
        VEC c_vec = VEC::add(a_vec, b_vec);
        VEC::saveu(dst + i, c_vec);
    }
    for (; i < len; i++) {
        dst[i] = src_a[i] + src_b[i];
    }
}
template void X86_VectorAdd<Float4, 4>(float *dst, const float *src_a, const float *src_b, long len);
template void X86_VectorAdd<Float8, 8>(float *dst, const float *src_a, const float *src_b, long len);

template <typename VEC, int pack>
void X86_VectorAdd(float *dst, const float *src, long len) {
    long i = 0;
    for (; i + pack - 1 < len; i += pack) {
        VEC a_vec = VEC::loadu(src + i);
        VEC b_vec = VEC::loadu(dst + i);
        VEC c_vec = VEC::add(a_vec, b_vec);
        VEC::saveu(dst + i, c_vec);
    }
    for (; i < len; i++) {
        dst[i] += src[i];
    }
}
template void X86_VectorAdd<Float4, 4>(float *dst, const float *src, long len);
template void X86_VectorAdd<Float8, 8>(float *dst, const float *src, long len);

void X86StrideSliceImpl(DimsVector begins, DimsVector strides, DimsVector dims_output,
                        DimsVector input_strides, DimsVector output_strides,
                        const float* input_data, float* output_data) {
    if (dims_output.size() == 5) {
        for (int n = 0, n_idx = begins[0]; n < dims_output[0]; n++, n_idx += strides[0]) {
            auto input_n = input_data + n_idx * input_strides[0];
            auto output_n = output_data + n * output_strides[0];
            for (int c = 0, c_idx = begins[1]; c < dims_output[1]; c++, c_idx += strides[1]) {
                auto input_c = input_n + c_idx * input_strides[1];
                auto output_c = output_n + c * output_strides[1];
                for (int h = 0, h_idx = begins[2]; h < dims_output[2]; h++, h_idx += strides[2]) {
                    auto input_h = input_c + h_idx * input_strides[2];
                    auto output_h = output_c + h * output_strides[2];
                    for (int w = 0, w_idx = begins[3]; w < dims_output[3]; w++, w_idx += strides[3]) {
                        auto input_w = input_h + w_idx * input_strides[3];
                        auto output_w = output_h + w * output_strides[3];
                        for (int x = 0, x_idx = begins[4]; x < dims_output[4]; x++, x_idx += strides[4]) {
                            output_w[x] = input_w[x_idx];
                        }
                    }
                }
            }
        }
    } else if (dims_output.size() == 4) {
        for (int n = 0, n_idx = begins[0]; n < dims_output[0]; n++, n_idx += strides[0]) {
            auto input_n = input_data + n_idx * input_strides[0];
            auto output_n = output_data + n * output_strides[0];
            for (int c = 0, c_idx = begins[1]; c < dims_output[1]; c++, c_idx += strides[1]) {
                auto input_c = input_n + c_idx * input_strides[1];
                auto output_c = output_n + c * output_strides[1];
                for (int h = 0, h_idx = begins[2]; h < dims_output[2]; h++, h_idx += strides[2]) {
                    auto input_h = input_c + h_idx * input_strides[2];
                    auto output_h = output_c + h * output_strides[2];
                    for (int w = 0, w_idx = begins[3]; w < dims_output[3]; w++, w_idx += strides[3]) {
                        output_h[w] = input_h[w_idx];
                    }
                }
            }
        }
    } else if (dims_output.size() == 3) {
        for (int n = 0, n_idx = begins[0]; n < dims_output[0]; n++, n_idx += strides[0]) {
            auto input_n = input_data + n_idx * input_strides[0];
            auto output_n = output_data + n * output_strides[0];
            for (int c = 0, c_idx = begins[1]; c < dims_output[1]; c++, c_idx += strides[1]) {
                auto input_c = input_n + c_idx * input_strides[1];
                auto output_c = output_n + c * output_strides[1];
                for (int h = 0, h_idx = begins[2]; h < dims_output[2]; h++, h_idx += strides[2]) {
                    output_c[h] = input_c[h_idx];
                }
            }
        }
    } else if (dims_output.size() == 2) {
        for (int n = 0, n_idx = begins[0]; n < dims_output[0]; n++, n_idx += strides[0]) {
            auto input_n = input_data + n_idx * input_strides[0];
            auto output_n = output_data + n * output_strides[0];
            for (int c = 0, c_idx = begins[1]; c < dims_output[1]; c++, c_idx += strides[1]) {
                output_n[c] = input_n[c_idx];
            }
        }
    } else if (dims_output.size() == 1) {
        for (int n = 0, n_idx = begins[0]; n < dims_output[0]; n++, n_idx += strides[0]) {
            output_data[n] = input_data[n_idx];
        }
    }
}

>>>>>>> f20417b2
}<|MERGE_RESOLUTION|>--- conflicted
+++ resolved
@@ -890,8 +890,6 @@
 template void X86_Post_Exec<ActivationType_ReLU6, Float8, 8>(float *dst, const float *bias, long channel, long area);
 
 //ActivationType_SIGMOID_MUL TBD
-<<<<<<< HEAD
-=======
 
 template <typename VEC, int pack>
 void X86_VectorAdd(float *dst, const float *src_a, const float *src_b, long len) {
@@ -991,5 +989,4 @@
     }
 }
 
->>>>>>> f20417b2
 }