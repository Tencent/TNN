// Tencent is pleased to support the open source community by making TNN available.
//
// Copyright (C) 2020 THL A29 Limited, a Tencent company. All rights reserved.
//
// Licensed under the BSD 3-Clause License (the "License"); you may not use this file except
// in compliance with the License. You may obtain a copy of the License at
//
// https://opensource.org/licenses/BSD-3-Clause
//
// Unless required by applicable law or agreed to in writing, software distributed
// under the License is distributed on an "AS IS" BASIS, WITHOUT WARRANTIES OR
// CONDITIONS OF ANY KIND, either express or implied. See the License for the
// specific language governing permissions and limitations under the License.

#ifndef SOURCE_TNN_DEVICE_X86_ACC_COMPUTE_H_
#define SOURCE_TNN_DEVICE_X86_ACC_COMPUTE_H_

#include "tnn/core/common.h"
#include "tnn/core/blob.h"
#include "tnn/core/status.h"
#include "tnn/device/x86/acc/x86_reduce_op_layer_acc.h"
#include "tnn/utils/dims_utils.h"
#include "tnn/interpreter/layer_param.h"
#include "tnn/device/x86/acc/Float4.h"
#include "tnn/device/x86/acc/Float8.h"

namespace TNN_NS {

// @brief store by row
Status X86_IM2COL(float *src, int channel, int height, int width, int kernelh, int kernelw, int padl, int padr,
                  int padt, int padb, int strideh, int stridew, int dilationh, int dilationw, float *dst);

Status X86_COL2IM(float *src, int channel, int height, int width, int kernelh, int kernelw, int padh, int padw,
                  int strideh, int stridew, int dilationh, int dilationw, int output_height, int output_width,
                  float *dst);
// @brief C = A * B with B tranposed, (m * k) * (k * n), NAIVE
Status X86_matrixMul(int m, int n, int k, const float *A, const float *B, float *C, 
                     int has_bias = 0, const float *bias = nullptr, int activation_type = ActivationType_None);

Status X86_MAX_POOLING(float *input, float *output, DimsVector input_dim, DimsVector output_dim,
                       int stride_h, int stride_w, int kernel_h, int kernel_w, int pad_h, int pad_w);

Status X86_AVERAGE_POOLING(float *input, float *output, DimsVector input_dim, DimsVector output_dim,
                           int stride_h, int stride_w, int kernel_h, int kernel_w, int pad_h, int pad_w);

Status X86_FMA(float *input, float *output, float *scale, float *bias,
               bool shared_channel, bool has_bias, DimsVector output_dim);

Status X86_REDUCE_CALCULATE(float *input, float *output, float *workspace,
                            std::vector<std::tuple<int, int, int>> &reduce_dims,
                            DimsVector input_dim, DimsVector output_dim, X86ReduceOpType op_type);

template <class T, int pack_c>
void X86MaxPooling(const float* src, long iw, long ih, float* dst, long ow, long oh, long kw, long kh, long stride_w,
                long stride_h, long pad_w, long pad_h, long l, long r, long t, long b);

template <class T, int pack_c>
void X86AvgPooling(const float* src, long iw, long ih, float* dst, long ow, long oh, long kw, long kh, long stride_w,
                long stride_h, long pad_w, long pad_h);

template <int activation_type, typename VEC, int pack>
void DepthwiseConv(float* dst, const float* src, const float* weight, const float* bias, long width, long src_w_step, long fw, long fh,
                   long dilate_x_step, long dilate_y_step, long height, long srcHStep, long dstHStep);

template <typename VEC, int pack>
void X86Sgemv(float* dst, const float* src, const float* weight, float *bias, DimsVector dims_input, DimsVector dims_output);

template <int activation_type, typename VEC, int pack>
void X86_Post_Exec(float *dst, const float *bias, long channel, long area);

<<<<<<< HEAD
=======
template <typename VEC, int pack>
void X86_VectorAdd(float *dst, const float *src_a, const float *src_b, long len);

template <typename VEC, int pack>
void X86_VectorAdd(float *dst, const float *src, long len);

void X86StrideSliceImpl(DimsVector begins, DimsVector strides, DimsVector dims_output,
                        DimsVector input_strides, DimsVector output_strides,
                        const float* input_data, float* output_data);

>>>>>>> f20417b2
}   // namespace TNN_NS

#endif
<|MERGE_RESOLUTION|>--- conflicted
+++ resolved
@@ -68,8 +68,6 @@
 template <int activation_type, typename VEC, int pack>
 void X86_Post_Exec(float *dst, const float *bias, long channel, long area);
 
-<<<<<<< HEAD
-=======
 template <typename VEC, int pack>
 void X86_VectorAdd(float *dst, const float *src_a, const float *src_b, long len);
 
@@ -80,7 +78,6 @@
                         DimsVector input_strides, DimsVector output_strides,
                         const float* input_data, float* output_data);
 
->>>>>>> f20417b2
 }   // namespace TNN_NS
 
 #endif
