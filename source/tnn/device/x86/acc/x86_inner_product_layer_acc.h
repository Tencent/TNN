--- conflicted
+++ resolved
@@ -37,13 +37,10 @@
 protected:
     RawBuffer buffer_weight_;
     RawBuffer buffer_bias_;
-<<<<<<< HEAD
     RawBuffer buffer_scale_;
-=======
     conv_gemm_config<float, float, float> conv_gemm_conf_;
     InnerProductCompute impl_;
     std::shared_ptr<LayerResource> fc_acc_f32_resource_ = nullptr;
->>>>>>> f20417b2
 };
 
 }  // namespace TNN_NS
