--- conflicted
+++ resolved
@@ -1,23 +1,15 @@
 file(GLOB_RECURSE X86_SRC *.h *.cc)
 
-<<<<<<< HEAD
-=======
 include_directories(${CMAKE_SOURCE_DIR}/third_party/xbyak)
 
 add_library(TNNX86 OBJECT ${X86_SRC})
 
->>>>>>> 97fed1f9
 if (MSVC)
     add_compile_options(/arch:AVX2)
     set(CMAKE_C_FLAGS "${CMAKE_C_FLAGS} -D__SSE4_2__ -D__AVX__ -D__AVX2__ -D__FMA__")
     set(CMAKE_CXX_FLAGS "${CMAKE_CXX_FLAGS} -D__SSE4_2__ -D__AVX__ -D__AVX2__ -D__FMA__")
 else()
-<<<<<<< HEAD
-    add_compile_options(-mavx2 -mavx -mfma)
+    add_definitions(-mavx2 -mavx -mfma -ffast-math)
 endif()
 
-add_library(TNNX86 OBJECT ${X86_SRC})
-=======
-    add_definitions(-mavx2 -mavx -mfma -ffast-math)
-endif()
->>>>>>> 97fed1f9
+add_library(TNNX86 OBJECT ${X86_SRC})