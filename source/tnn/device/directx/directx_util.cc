// Tencent is pleased to support the open source community by making TNN available.
//
// Copyright (C) 2020 THL A29 Limited, a Tencent company. All rights reserved.
//
// Licensed under the BSD 3-Clause License (the "License"); you may not use this file except
// in compliance with the License. You may obtain a copy of the License at
//
// https://opensource.org/licenses/BSD-3-Clause
//
// Unless required by applicable law or agreed to in writing, software distributed
// under the License is distributed on an "AS IS" BASIS, WITHOUT WARRANTIES OR
// CONDITIONS OF ANY KIND, either express or implied. See the License for the
// specific language governing permissions and limitations under the License.

#include "tnn/device/directx/directx_util.h"

#include <string.h>
#include <cstdlib>
#if TNN_PROFILE
#include <chrono>
#endif

#include "tnn/core/blob.h"
#include "tnn/core/macro.h"

#include "tnn/device/directx/directx_device.h"
#include "tnn/device/directx/directx_memory.h"
#include "tnn/device/directx/directx_runtime.h"
#include "tnn/memory_manager/blob_memory_size_info.h"
#include "tnn/utils/blob_memory_size_utils.h"

#include "tnn/device/directx/directx_kernels.h"

namespace TNN_NS {
namespace directx {

// Tell the memory type from a blob Description sruct
DirectXMemoryType GetMemoryType(BlobDesc desc) {
    return TNN_DX_BUFFER;
    DirectXRuntime* directx_runtime = DirectXRuntime::GetInstance();
    std::vector<size_t> texture_2d_max_size = directx_runtime->GetTexture2DMaxSize();
    ASSERT(texture_2d_max_size.size() == 2);

    BlobMemorySizeInfo info = Calculate2DCLImageMemorySize(desc);
    ASSERT(info.dims.size() == 2);

    if (info.dims[0] > texture_2d_max_size[0] || info.dims[1] > texture_2d_max_size[1]) {
        LOGD("Exceed DirectX Texture2D limit, dims: [%d, %d]\n", info.dims[0], info.dims[1]);
        return TNN_DX_BUFFER;
    }
    return TNN_DX_TEXTURE;
}

// Tell the memory type from a blob memory size info, which is used by the AbstactDevice::Allocate function
DirectXMemoryType GetMemoryType(BlobMemorySizeInfo size_info) {
    return TNN_DX_BUFFER;
    if (size_info.dims.size() == 2) {
        TNN_DX_TEXTURE;
    }
    return TNN_DX_BUFFER;
}

<<<<<<< HEAD
Status DispatchShader(const std::shared_ptr<ID3D11ComputeShader> cs, 
                      const std::vector<std::shared_ptr<ID3D11ShaderResourceView>> srvs,  
                      const std::vector<std::shared_ptr<ID3D11UnorderedAccessView>> uavs,  
                      const std::vector<ID3D11Buffer*> constant_buffers,
                      const std::vector<int> grid) {
    
=======
Status DispatchShader(ID3D11ComputeShader* cs,
                      std::vector<std::shared_ptr<ID3D11ShaderResourceView>> srvs,
                      std::vector<std::shared_ptr<ID3D11UnorderedAccessView>> uavs,
                      std::vector<ID3D11Buffer*> InputCBBuffer_ptrs,
                      std::vector<unsigned int> grid) {

>>>>>>> 160c3c60
    auto tnn_device = dynamic_cast<DirectXDevice*>(GetDevice(DEVICE_DIRECTX));
    if (!tnn_device) {
        LOGE("Got null directx device");
        return Status(TNNERR_DX_UNSUPPORTED_DEVICE, "got null directx device");
    }

    auto context = tnn_device->GetID3DContext();
    if (!context) {
        LOGE("Got null d3d device");
        return Status(TNNERR_DX_UNSUPPORTED_DEVICE, "got null d3d context");
    }

    context->CSSetShader( cs, nullptr, 0 );
    std::vector<ID3D11ShaderResourceView*> srv_ptrs;
    std::vector<ID3D11UnorderedAccessView*> uav_ptrs;

    for(auto p : srvs) {srv_ptrs.push_back(p.get());};
    for(auto p : uavs) {uav_ptrs.push_back(p.get());};

    context->CSSetShaderResources( 0, srv_ptrs.size(), srv_ptrs.data());
    context->CSSetUnorderedAccessViews( 0, uav_ptrs.size(), uav_ptrs.data(), nullptr );
<<<<<<< HEAD

    if (constant_buffers.size() > 0) {
        context->CSSetConstantBuffers(0, constant_buffers.size(), constant_buffers.data());
    }
=======
    context->CSSetConstantBuffers(0, InputCBBuffer_ptrs.size(), InputCBBuffer_ptrs.data());
>>>>>>> 160c3c60

    UINT X = grid.size() > 0 ? grid[0] : 1;
    UINT Y = grid.size() > 1 ? grid[1] : 1;
    UINT Z = grid.size() > 2 ? grid[2] : 1;
    context->Dispatch( X, Y, Z );

    context->CSSetShader( nullptr, nullptr, 0 );

    for(size_t i=0;i<srv_ptrs.size();i++) { srv_ptrs[i] = nullptr; }
    for(size_t i=0;i<uav_ptrs.size();i++) { uav_ptrs[i] = nullptr; }

    context->CSSetShaderResources( 0, srv_ptrs.size(), srv_ptrs.data());
    context->CSSetUnorderedAccessViews( 0, uav_ptrs.size(), uav_ptrs.data(), nullptr );

    if (constant_buffers.size() > 0) {
        std::vector<ID3D11Buffer *> null_cbs(constant_buffers.size(), nullptr);
        context->CSSetConstantBuffers(0, null_cbs.size(), null_cbs.data());
    }

    return TNN_OK;
}

Status GetShaderByName(const std::string kernel_name, std::shared_ptr<ID3D11ComputeShader> &shader ) {


<<<<<<< HEAD
=======
    ID3D11Buffer* ppCBnullptr[1] = { nullptr };
    context->CSSetConstantBuffers( 0, 1, ppCBnullptr );

    return TNN_OK;
}

Status AllocateBuffer(std::shared_ptr<DirectXMemory> buffer_out,
                      BlobMemorySizeInfo& desc,
                      const void * inital_data){
>>>>>>> 160c3c60

    auto tnn_device = dynamic_cast<DirectXDevice*>(GetDevice(DEVICE_DIRECTX));
    if (!tnn_device) {
        LOGE("Got null directx device");
        return Status(TNNERR_DX_UNSUPPORTED_DEVICE, "got null directx device");
    }

<<<<<<< HEAD
    auto device= tnn_device->GetID3DDevice();
    if (!device) {
        LOGE("Got null d3d device");
        return Status(TNNERR_DX_UNSUPPORTED_DEVICE, "got null d3d device");
    }

    auto kernel_map = get_kernel_map();
    auto kernel_size_map = get_kernel_size_map();

    // LOGI("kenrel %s len:%lu lastbyte:<%c>\n", kernel_name.c_str(), kernel_size_map[kernel_name], kernel_map[kernel_name][kernel_size_map[kernel_name] - 1]);
    // const BYTE * ptr = kernel_map[kernel_name];
    // for(int i=0;i<kernel_size_map[kernel_name];i++)
    // {
    //     printf("%c", ptr[i]);
    // }
    // printf("\n");

    ID3D11ComputeShader * p_shader;
    // Create the Matrix Transpose Compute Shader
    HRESULT hr = device->CreateComputeShader(kernel_map[kernel_name], kernel_size_map[kernel_name], nullptr, &p_shader);
    if( FAILED( hr ) ) {
        LOGE("create compute shader failed");
        return Status(TNNERR_DX_SHADER_CREATE_ERR, "create shader failed");
    }

    shader = std::shared_ptr<ID3D11ComputeShader>(p_shader, [](ID3D11ComputeShader * p) {p->Release();} );
=======
    auto device = tnn_device->GetID3DDevice();
    ID3D11Device* pDevice = device.get();

    if (DATA_TYPE_HALF != desc.data_type && DATA_TYPE_FLOAT != desc.data_type && DATA_TYPE_INT32 != desc.data_type && DATA_TYPE_INT8 != desc.data_type) {
        LOGE("directx allocator not support this data type: %d\n", desc.data_type);
        return Status(TNNERR_PARAM_ERR, "directx not support this data type");
    }

    size_t type_size = sizeof(float);
    DXGI_FORMAT format = DXGI_FORMAT_R32G32B32A32_FLOAT;

    if (DATA_TYPE_HALF == desc.data_type) {
        type_size = 2;
        format = DXGI_FORMAT_R16G16B16A16_FLOAT;
    }
    if (DATA_TYPE_INT32 == desc.data_type) {
        type_size = sizeof(int);
        format = DXGI_FORMAT_R8G8B8A8_UINT;
    }
    if (DATA_TYPE_INT8 == desc.data_type) {
        type_size = sizeof(uint8_t);
        format = DXGI_FORMAT_R8G8B8A8_UINT;
    }

    DirectXMemoryType mem_type = GetMemoryType(desc);

    if (TNN_DX_TEXTURE == mem_type) {
        D3D11_TEXTURE2D_DESC texture_desc;
        ZeroMemory(&texture_desc, sizeof(texture_desc));
        texture_desc.Width = (UINT)(desc.dims[0]);
        texture_desc.Height = (UINT)(desc.dims[1]);
        texture_desc.MipLevels = 1;
        texture_desc.Format = format;
        texture_desc.Usage = D3D11_USAGE_DEFAULT;
        texture_desc.BindFlags = D3D11_BIND_SHADER_RESOURCE | D3D11_BIND_UNORDERED_ACCESS;
        texture_desc.CPUAccessFlags = 0;
        texture_desc.MiscFlags = 0;

        D3D11_SUBRESOURCE_DATA srd = {};
        srd.pSysMem = inital_data;
        srd.SysMemPitch = 0;
        srd.SysMemSlicePitch = 0;

        ID3D11Texture2D * texture;

        LOGI("DirectX create texture of shape %u x %u\n", desc.dims[0], desc.dims[1] );
        HRESULT hr = pDevice->CreateTexture2D(&texture_desc, &srd, &texture);
        if (FAILED(hr)) {
            buffer_out->SetData(nullptr, false);
            LOGE("DirectX create texture failed. erro code %d", (long) hr);
            return Status(TNNERR_DX_TEXTURE_ALOCATE_ERR, "DirectX texture allocation failed.");
        }
        buffer_out->SetData(texture, false);

    } else if (TNN_DX_BUFFER == mem_type) {
        // allocate Buffer
        ID3D11Buffer * buffer;

        D3D11_BUFFER_DESC buffer_desc = {};
        buffer_desc.BindFlags = D3D11_BIND_UNORDERED_ACCESS | D3D11_BIND_SHADER_RESOURCE;
        buffer_desc.MiscFlags = D3D11_RESOURCE_MISC_BUFFER_ALLOW_RAW_VIEWS;
        buffer_desc.Usage = D3D11_USAGE_DEFAULT;
        buffer_desc.ByteWidth = type_size * desc.dims[0];

        D3D11_SUBRESOURCE_DATA srd = {};
        srd.pSysMem = inital_data;
        srd.SysMemPitch = 0;
        srd.SysMemSlicePitch = 0;

        LOGI("DirectX create buffer of len %u \n", type_size * desc.dims[0]);
        HRESULT hr = pDevice->CreateBuffer( &buffer_desc, &srd, &buffer);
        if (FAILED(hr)) {
            buffer_out->SetData(nullptr, false);
            LOGE("DirectX createbuffer failed. erro code %d", (long) hr);
            return Status(TNNERR_DX_BUFFER_ALOCATE_ERR, "DirectX buffer allocation failed.");
        }
        buffer_out->SetData(buffer, false);

    } else {
        char error_str[128];
        sprintf(error_str, "DirecX not support Allocate (dims=%d)", (int)desc.dims.size());
        return Status(TNNERR_PARAM_ERR, error_str);
    }

    return TNN_OK;
}

Status AllocateConstantBuffer(ID3D11Buffer* &pInputCBBuffer,
                              ParamCB &paramCB_data){

    auto tnn_device = dynamic_cast<DirectXDevice*>(GetDevice(DEVICE_DIRECTX));
    if (!tnn_device) {
        LOGE("Got null directx device");
        return Status(TNNERR_DX_UNSUPPORTED_DEVICE, "got null directx device");
    }

    auto device = tnn_device->GetID3DDevice();
    ID3D11Device* pDevice = device.get();

    D3D11_BUFFER_DESC desc = {};
    desc.ByteWidth = sizeof(ParamCB);
    desc.Usage = D3D11_USAGE_DEFAULT;
    desc.BindFlags = D3D11_BIND_CONSTANT_BUFFER;
    desc.CPUAccessFlags = 0u;
    desc.StructureByteStride = 0u;
    desc.MiscFlags = 0u;

    D3D11_SUBRESOURCE_DATA srd = {};
    srd.pSysMem = &paramCB_data;
    srd.SysMemPitch = 0;
    srd.SysMemSlicePitch = 0;

    HRESULT hr = pDevice->CreateBuffer(&desc, &srd, &pInputCBBuffer);
    if (FAILED(hr)) {
        LOGE("DirectX create constant buffer failed. erro code %d", (long) hr);
        return Status(TNNERR_DX_BUFFER_ALOCATE_ERR, "DirectX constant buffer allocation failed.");
    }
>>>>>>> 160c3c60

    return TNN_OK;
}

}
}  // namespace TNN_NS
<|MERGE_RESOLUTION|>--- conflicted
+++ resolved
@@ -60,21 +60,12 @@
     return TNN_DX_BUFFER;
 }
 
-<<<<<<< HEAD
 Status DispatchShader(const std::shared_ptr<ID3D11ComputeShader> cs, 
                       const std::vector<std::shared_ptr<ID3D11ShaderResourceView>> srvs,  
                       const std::vector<std::shared_ptr<ID3D11UnorderedAccessView>> uavs,  
                       const std::vector<ID3D11Buffer*> constant_buffers,
                       const std::vector<int> grid) {
     
-=======
-Status DispatchShader(ID3D11ComputeShader* cs,
-                      std::vector<std::shared_ptr<ID3D11ShaderResourceView>> srvs,
-                      std::vector<std::shared_ptr<ID3D11UnorderedAccessView>> uavs,
-                      std::vector<ID3D11Buffer*> InputCBBuffer_ptrs,
-                      std::vector<unsigned int> grid) {
-
->>>>>>> 160c3c60
     auto tnn_device = dynamic_cast<DirectXDevice*>(GetDevice(DEVICE_DIRECTX));
     if (!tnn_device) {
         LOGE("Got null directx device");
@@ -87,7 +78,7 @@
         return Status(TNNERR_DX_UNSUPPORTED_DEVICE, "got null d3d context");
     }
 
-    context->CSSetShader( cs, nullptr, 0 );
+    context->CSSetShader( cs.get(), nullptr, 0 );
     std::vector<ID3D11ShaderResourceView*> srv_ptrs;
     std::vector<ID3D11UnorderedAccessView*> uav_ptrs;
 
@@ -96,14 +87,10 @@
 
     context->CSSetShaderResources( 0, srv_ptrs.size(), srv_ptrs.data());
     context->CSSetUnorderedAccessViews( 0, uav_ptrs.size(), uav_ptrs.data(), nullptr );
-<<<<<<< HEAD
 
     if (constant_buffers.size() > 0) {
         context->CSSetConstantBuffers(0, constant_buffers.size(), constant_buffers.data());
     }
-=======
-    context->CSSetConstantBuffers(0, InputCBBuffer_ptrs.size(), InputCBBuffer_ptrs.data());
->>>>>>> 160c3c60
 
     UINT X = grid.size() > 0 ? grid[0] : 1;
     UINT Y = grid.size() > 1 ? grid[1] : 1;
@@ -129,26 +116,13 @@
 Status GetShaderByName(const std::string kernel_name, std::shared_ptr<ID3D11ComputeShader> &shader ) {
 
 
-<<<<<<< HEAD
-=======
-    ID3D11Buffer* ppCBnullptr[1] = { nullptr };
-    context->CSSetConstantBuffers( 0, 1, ppCBnullptr );
-
-    return TNN_OK;
-}
-
-Status AllocateBuffer(std::shared_ptr<DirectXMemory> buffer_out,
-                      BlobMemorySizeInfo& desc,
-                      const void * inital_data){
->>>>>>> 160c3c60
-
-    auto tnn_device = dynamic_cast<DirectXDevice*>(GetDevice(DEVICE_DIRECTX));
-    if (!tnn_device) {
-        LOGE("Got null directx device");
-        return Status(TNNERR_DX_UNSUPPORTED_DEVICE, "got null directx device");
-    }
-
-<<<<<<< HEAD
+
+    auto tnn_device = dynamic_cast<DirectXDevice*>(GetDevice(DEVICE_DIRECTX));
+    if (!tnn_device) {
+        LOGE("Got null directx device");
+        return Status(TNNERR_DX_UNSUPPORTED_DEVICE, "got null directx device");
+    }
+
     auto device= tnn_device->GetID3DDevice();
     if (!device) {
         LOGE("Got null d3d device");
@@ -175,7 +149,21 @@
     }
 
     shader = std::shared_ptr<ID3D11ComputeShader>(p_shader, [](ID3D11ComputeShader * p) {p->Release();} );
-=======
+
+    return TNN_OK;
+}
+
+
+Status AllocateBuffer(std::shared_ptr<DirectXMemory> buffer_out,
+                      BlobMemorySizeInfo& desc,
+                      const void * inital_data){
+
+    auto tnn_device = dynamic_cast<DirectXDevice*>(GetDevice(DEVICE_DIRECTX));
+    if (!tnn_device) {
+        LOGE("Got null directx device");
+        return Status(TNNERR_DX_UNSUPPORTED_DEVICE, "got null directx device");
+    }
+
     auto device = tnn_device->GetID3DDevice();
     ID3D11Device* pDevice = device.get();
 
@@ -293,10 +281,9 @@
         LOGE("DirectX create constant buffer failed. erro code %d", (long) hr);
         return Status(TNNERR_DX_BUFFER_ALOCATE_ERR, "DirectX constant buffer allocation failed.");
     }
->>>>>>> 160c3c60
-
-    return TNN_OK;
-}
-
-}
+
+    return TNN_OK;
+}
+
+}  // namespace directx
 }  // namespace TNN_NS
