--- conflicted
+++ resolved
@@ -90,12 +90,10 @@
     static std::shared_ptr<DirectXMemory> CreateBufferMemoryFromHost(void * ptr, 
                             DimsVector dims, DataType data_type, DataFormat data_format = DATA_FORMAT_NCHW);
 
-<<<<<<< HEAD
     static std::shared_ptr<DirectXMemory> CreateTextureMemoryFromHost(void * ptr,
                             DimsVector dims, DataType data_type, DataFormat data_format = DATA_FORMAT_NHC4W4);
-=======
+
     Status Dump() const;
->>>>>>> 78f751fc
 
 private:
     // remove all assignment operator
