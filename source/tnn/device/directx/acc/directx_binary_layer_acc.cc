// Tencent is pleased to support the open source community by making TNN available.
//
// Copyright (C) 2020 THL A29 Limited, a Tencent company. All rights reserved.
//
// Licensed under the BSD 3-Clause License (the "License"); you may not use this file except
// in compliance with the License. You may obtain a copy of the License at
//
// https://opensource.org/licenses/BSD-3-Clause
//
// Unless required by applicable law or agreed to in writing, software distributed
// under the License is distributed on an "AS IS" BASIS, WITHOUT WARRANTIES OR
// CONDITIONS OF ANY KIND, either express or implied. See the License for the
// specific language governing permissions and limitations under the License.

#include "tnn/device/directx/acc/directx_binary_layer_acc.h"

#include "tnn/core/macro.h"
#include "tnn/utils/data_type_utils.h"
#include "tnn/utils/dims_utils.h"
#include "tnn/device/directx/directx_memory.h"
// #include "tnn/device/opencl/imagebuffer_convertor.h"

#include "tnn/device/directx/kernels/buffer_add.h"

namespace TNN_NS {

namespace directx {

Status DirectXBinaryLayerAcc::Init(Context *context, LayerParam *param, LayerResource *resource,
                                  const std::vector<Blob *> &inputs, const std::vector<Blob *> &outputs) {
    LOGD("Init Binary Acc\n");

    output_dims_size_ = outputs[0]->GetBlobDesc().dims.size();
    Status ret        = DirectXLayerAcc::Init(context, param, resource, inputs, outputs);
    RETURN_ON_NEQ(ret, TNN_OK);

    run_3d_ndrange_ = false;

    auto broadcast_param = dynamic_cast<MultidirBroadcastLayerParam *>(param);
    CHECK_PARAM_NULL(broadcast_param);
    broadcast_param_ = *broadcast_param;

    EltwiseLayerResource *layer_res = dynamic_cast<EltwiseLayerResource *>(resource);
    if (layer_res == nullptr) {
        if (inputs.size() == 2) {
            param_dims_ = inputs[0]->GetBlobDesc().dims;
            if (broadcast_param_.input0_broadcast_type == BroadcastTypeNormal &&
                broadcast_param_.input1_broadcast_type == BroadcastTypeNormal) {
                // inputs[0] and inputs[1] are equal
                input_idx_ = 0;
                param_idx_ = 1;
            } else if (broadcast_param_.input0_broadcast_type != BroadcastTypeNormal &&
                       broadcast_param_.input1_broadcast_type == BroadcastTypeNormal) {
                // inputs[0] is the param
                input_idx_ = 1;
                param_idx_ = 0;

            } else if (broadcast_param_.input0_broadcast_type == BroadcastTypeNormal &&
                       broadcast_param_.input1_broadcast_type != BroadcastTypeNormal) {
                // inputs[1] is the param
                input_idx_ = 0;
                param_idx_ = 1;

            } else if (output_dims_size_ == 5) {
                input_idx_ = 0;
                param_idx_ = 1;
                if (broadcast_param_.input0_broadcast_type != BroadcastTypeNormal) {
                    input_idx_ = 1;
                    param_idx_ = 0;
                }
            } else {
                return Status(TNNERR_PARAM_ERR, "input dims is illegal");
            }

        } else {
            return Status(TNNERR_PARAM_ERR, "inputs size shound be 2 without binary resource");
        }
    } else {
        param_dims_ = layer_res->element_shape;
        input_idx_  = 0;
        if (inputs.size() != 1) {
            return Status(TNNERR_PARAM_ERR, "input size should be 1");
        }

        int diff = output_dims_size_ - param_dims_.size();
        for (int i = 0; i < diff; i++) {
            param_dims_.insert(param_dims_.begin(), 1);
        }

        float *data_ptr = layer_res->element_handle.force_to<float *>();
        std::shared_ptr<float> data = std::shared_ptr<float>(data_ptr, [](float *){});
        if (layer_res->element_handle.GetDataType() != DATA_TYPE_FLOAT) {
            data = GetFloatFromRawBuffer(layer_res->element_handle);  
            if (data == nullptr) {
                return Status(TNNERR_DX_ACC_INIT_ERR, "convert res to float failed");
            }
        } 
        RETURN_ON_NEQ(ConvertParam(data.get(), param_dims_), TNN_OK);
    }

    kernel_name_ = GetKernelName(broadcast_param_);

    return TNN_OK;
}

DirectXBinaryLayerAcc::~DirectXBinaryLayerAcc() {}

Status DirectXBinaryLayerAcc::Forward(const std::vector<Blob *> &inputs, const std::vector<Blob *> &outputs) {

    Status status = DirectXLayerAcc::Forward(inputs, outputs);
    RETURN_ON_NEQ(status, TNN_OK);

    auto device = GetID3DDevice();
    ID3D11Device* pDevice = device.get();

    auto in_memory = DirectXMemory::CreateRefMemoryFromBlob(inputs[0]);
    auto out_memory = DirectXMemory::CreateRefMemoryFromBlob(outputs[0]);

    auto in_srv = in_memory->GetSRV();
    auto out_uav = out_memory->GetUAV();
    auto param_srv = binary_params_->GetSRV();

    std::shared_ptr<ID3D11ComputeShader> ComputerShader;
    ID3D11ComputeShader* pComputerShader = ComputerShader.get();

    HRESULT hr;

    if (op_name_== "Add" && kernel_name_ == "BinarySingle") {
        hr = pDevice->CreateComputeShader(g_buffer_add, sizeof(g_buffer_add), NULL, &pComputerShader);
    } else {
        LOGE("DirectX binary layer can not support this binary layer or broadcast type.");
        return Status(TNNERR_DX_LAYER_ERR, "DirectX binary layer failed.");
    }

    if (FAILED(hr))
    {
        LOGE("DirectX CreateComputeShader failed. erro code");
        return Status(TNNERR_DX_BUFFER_ALOCATE_ERR, "DirectX CreateComputeShader failed.");
    }

    unsigned int grid_x = DimsFunctionUtils::GetDim(output_dims_, 0) * DimsFunctionUtils::GetDim(output_dims_, 1) *
                          DimsFunctionUtils::GetDim(output_dims_, 2) * DimsFunctionUtils::GetDim(output_dims_, 3);
    Status  ret = DispatchShader(pComputerShader,{in_srv,param_srv},{out_uav}, {nullptr},{grid_x,1,1});

    return ret;
}

Status DirectXBinaryLayerAcc::Reshape(const std::vector<Blob *> &inputs, const std::vector<Blob *> &outputs) {
    LOGD("Binary Acc Reshape\n");
    Status ret = DirectXLayerAcc::Reshape(inputs, outputs);
    RETURN_ON_NEQ(ret, TNN_OK);

    auto output_dims = outputs[0]->GetBlobDesc().dims;

    /*
    kernel_arg_idx_ = SetExecuteUnit2DSizeInfoDefault(execute_units_[0], output_dims);
    // set input0 and input1
    if (inputs.size() == 2) {
        execute_units_[0].ocl_kernel.setArg(kernel_arg_idx_++, *((cl::Image *)inputs[input_idx_]->GetHandle().base));
        execute_units_[0].ocl_kernel.setArg(kernel_arg_idx_++, *((cl::Image *)inputs[param_idx_]->GetHandle().base));
    } else {
        if (kernel_name_ == "BinaryBroadcast" || kernel_name_ == "BinaryBroadcast5D" ||
            kernel_name_ == "BinaryElementWise") {  // only in0 - in1
            if (broadcast_param_.weight_input_index == 0) {
                execute_units_[0].ocl_kernel.setArg(kernel_arg_idx_++, *((cl::Image *)binary_params_->GetData()));
                execute_units_[0].ocl_kernel.setArg(kernel_arg_idx_++, *((cl::Image *)inputs[0]->GetHandle().base));
            } else {
                execute_units_[0].ocl_kernel.setArg(kernel_arg_idx_++, *((cl::Image *)inputs[0]->GetHandle().base));
                execute_units_[0].ocl_kernel.setArg(kernel_arg_idx_++, *((cl::Image *)binary_params_->GetData()));
            }
        } else if (kernel_name_ == "BinaryChannel" || kernel_name_ == "BinaryCHW" || kernel_name_ == "BinaryHW" ||
                   kernel_name_ == "BinaryWidth" || kernel_name_ == "BinarySingle") {  // maybe in0-in1 or in1-in0
            if (broadcast_param_.input0_broadcast_type == BroadcastTypeNormal) {
                if (broadcast_param_.weight_input_index == 0) {  // weight is input0, input is input1
                    execute_units_[0].ocl_kernel.setArg(kernel_arg_idx_++, *((cl::Image *)binary_params_->GetData()));
                    execute_units_[0].ocl_kernel.setArg(kernel_arg_idx_++, *((cl::Image *)inputs[0]->GetHandle().base));
                } else {  // in1 - in0
                    execute_units_[0].ocl_kernel.setArg(kernel_arg_idx_++, *((cl::Image *)inputs[0]->GetHandle().base));
                    execute_units_[0].ocl_kernel.setArg(kernel_arg_idx_++, *((cl::Image *)binary_params_->GetData()));
                }
            } else if (broadcast_param_.input1_broadcast_type == BroadcastTypeNormal) {  // input1 is normal
                if (broadcast_param_.weight_input_index == 0) {  // weight is input0, input is input1, in1 - in0
                    execute_units_[0].ocl_kernel.setArg(kernel_arg_idx_++, *((cl::Image *)inputs[0]->GetHandle().base));
                    execute_units_[0].ocl_kernel.setArg(kernel_arg_idx_++, *((cl::Image *)binary_params_->GetData()));
                } else {  // in0 - in1
                    execute_units_[0].ocl_kernel.setArg(kernel_arg_idx_++, *((cl::Image *)binary_params_->GetData()));
                    execute_units_[0].ocl_kernel.setArg(kernel_arg_idx_++, *((cl::Image *)inputs[0]->GetHandle().base));
                }
            }
        }
    }

    // set optional param
    if (kernel_name_ == "BinaryChannel" || kernel_name_ == "BinaryCHW" || kernel_name_ == "BinaryHW" ||
        kernel_name_ == "BinaryWidth") {
        execute_units_[0].ocl_kernel.setArg(kernel_arg_idx_++, DimsFunctionUtils::GetDim(output_dims, 2));
        execute_units_[0].ocl_kernel.setArg(kernel_arg_idx_++, DimsFunctionUtils::GetDim(output_dims, 3));
        int param_batch = 1;
        if (inputs.size() == 2) {
            auto param_dims = inputs[param_idx_]->GetBlobDesc().dims;
            param_batch     = DimsFunctionUtils::GetDim(param_dims, 0);
        }
        execute_units_[0].ocl_kernel.setArg(kernel_arg_idx_++, param_batch);
    } else if (kernel_name_ == "BinaryBroadcast") {
        std::vector<int> output_shape(4), input0_shape(4), input1_shape(4);
        if (inputs.size() == 2) {
            if (inputs[input_idx_]->GetBlobDesc().dims.size() > 4 ||
                inputs[param_idx_]->GetBlobDesc().dims.size() > 4) {
                return Status(TNNERR_OPENCL_ACC_RESHAPE_ERROR, "opencl binary layer inputs not support dims > 4");
            }
            for (int i = 0; i < 4; ++i) {
                input0_shape[i] = DimsFunctionUtils::GetDim(inputs[input_idx_]->GetBlobDesc().dims, i);
                input1_shape[i] = DimsFunctionUtils::GetDim(inputs[param_idx_]->GetBlobDesc().dims, i);
            }
        } else {
            if (inputs[input_idx_]->GetBlobDesc().dims.size() > 4 || param_dims_.size() > 4) {
                return Status(TNNERR_OPENCL_ACC_RESHAPE_ERROR, "opencl binary layer inputs not support dims > 4");
            }
            if (broadcast_param_.weight_input_index == 0) {
                for (int i = 0; i < 4; ++i) {
                    input0_shape[i] = DimsFunctionUtils::GetDim(param_dims_, i);
                    input1_shape[i] = DimsFunctionUtils::GetDim(inputs[input_idx_]->GetBlobDesc().dims, i);
                }
            } else {
                for (int i = 0; i < 4; ++i) {
                    input0_shape[i] = DimsFunctionUtils::GetDim(inputs[input_idx_]->GetBlobDesc().dims, i);
                    input1_shape[i] = DimsFunctionUtils::GetDim(param_dims_, i);
                }
            }
        }
        for (int i = 0; i < 4; ++i) {
            output_shape[i] = DimsFunctionUtils::GetDim(output_dims, i);
        }

        execute_units_[0].ocl_kernel.setArg(kernel_arg_idx_++, 4 * sizeof(int), output_shape.data());
        execute_units_[0].ocl_kernel.setArg(kernel_arg_idx_++, 4 * sizeof(int), input0_shape.data());
        execute_units_[0].ocl_kernel.setArg(kernel_arg_idx_++, 4 * sizeof(int), input1_shape.data());
        execute_units_[0].ocl_kernel.setArg(kernel_arg_idx_++, UP_DIV(input0_shape[1], 4));
        execute_units_[0].ocl_kernel.setArg(kernel_arg_idx_++, UP_DIV(input1_shape[1], 4));
    } else if (kernel_name_ == "BinaryBroadcast5D") {
        const int n_dims = 5;
        std::vector<int> output_shape(n_dims), input0_shape(n_dims), input1_shape(n_dims);
        if (inputs.size() == 2) {
            for (int i = 0; i < n_dims; ++i) {
                input0_shape[i] = DimsFunctionUtils::GetDim(inputs[input_idx_]->GetBlobDesc().dims, i);
                input1_shape[i] = DimsFunctionUtils::GetDim(inputs[param_idx_]->GetBlobDesc().dims, i);
            }
        } else {
            if (broadcast_param_.weight_input_index == 0) {
                for (int i = 0; i < n_dims; ++i) {
                    input0_shape[i] = DimsFunctionUtils::GetDim(param_dims_, i);
                    input1_shape[i] = DimsFunctionUtils::GetDim(inputs[input_idx_]->GetBlobDesc().dims, i);
                }
            } else {
                for (int i = 0; i < n_dims; ++i) {
                    input0_shape[i] = DimsFunctionUtils::GetDim(inputs[input_idx_]->GetBlobDesc().dims, i);
                    input1_shape[i] = DimsFunctionUtils::GetDim(param_dims_, i);
                }
            }
        }

        for (int i = 0; i < n_dims; ++i) {
            output_shape[i] = DimsFunctionUtils::GetDim(output_dims, i);
        }

        execute_units_[0].ocl_kernel.setArg(kernel_arg_idx_++, n_dims * sizeof(int), output_shape.data());
        execute_units_[0].ocl_kernel.setArg(kernel_arg_idx_++, n_dims * sizeof(int), input0_shape.data());
        execute_units_[0].ocl_kernel.setArg(kernel_arg_idx_++, n_dims * sizeof(int), input1_shape.data());
        execute_units_[0].ocl_kernel.setArg(kernel_arg_idx_++, UP_DIV(input0_shape[1], 4));
        execute_units_[0].ocl_kernel.setArg(kernel_arg_idx_++, UP_DIV(input1_shape[1], 4));
    }

    // set output
    execute_units_[0].ocl_kernel.setArg(kernel_arg_idx_++, *((cl::Image *)outputs[0]->GetHandle().base));
    */

    return TNN_OK;
}

std::string DirectXBinaryLayerAcc::GetKernelName(const MultidirBroadcastLayerParam &param) {
    if (output_dims_size_ == 5) {
        return "BinaryBroadcast5D";
    }

    if (param.input0_broadcast_type == BroadcastTypeNormal && param.input1_broadcast_type == BroadcastTypeNormal) {
        return "BinaryElementWise";
    } else if (param.input0_broadcast_type == BroadcastTypeSingle ||
               param.input1_broadcast_type == BroadcastTypeSingle) {
        return "BinarySingle";
    } else if ((param.input0_broadcast_type == BroadcastTypeChannel &&
                param.input1_broadcast_type == BroadcastTypeNormal) ||
               (param.input1_broadcast_type == BroadcastTypeChannel &&
                param.input0_broadcast_type == BroadcastTypeNormal)) {
        return "BinaryChannel";
    } else if ((param.input0_broadcast_type == BroadcastTypeElement &&
                param.input1_broadcast_type == BroadcastTypeNormal) ||
               (param.input1_broadcast_type == BroadcastTypeElement &&
                param.input0_broadcast_type == BroadcastTypeNormal)) {
        return "BinaryCHW";
    } else if ((param.input0_broadcast_type == BroadcastTypeHeightWidth &&
                param.input1_broadcast_type == BroadcastTypeNormal) ||
               (param.input1_broadcast_type == BroadcastTypeHeightWidth &&
                param.input0_broadcast_type == BroadcastTypeNormal)) {
        return "BinaryHW";
    } else if ((param.input0_broadcast_type == BroadcastTypeWidth &&
                param.input1_broadcast_type == BroadcastTypeNormal) ||
               (param.input1_broadcast_type == BroadcastTypeWidth &&
                param.input0_broadcast_type == BroadcastTypeNormal)) {
        return "BinaryWidth";
    } else {
        return "BinaryBroadcast";
    }
}

Status DirectXBinaryLayerAcc::ConvertParam(float *param_data_ptr, std::vector<int> param_dims) {

<<<<<<< HEAD
    // copy param data into DirectX Buffer
    // TODO: to DirectX Texture2D 
    shared_ptr<DirectXMemory> param_buffer = DirectXMemory::CreateBufferMemoryFromHost(
                                                param_data_ptr, param_dims, DATA_TYPE_FLOAT, DATA_FORMAT_NCHW);
    if (!param_buffer) {
        LOGE("param transfer to GPU failed.");
        return Status(TNNERR_DX_BUFFER_ALOCATE_ERR, "param transfer to GPU failed.");
    }
    binary_params_ = std::move(param_buffer);
=======
    BlobMemorySizeInfo desc;
    desc.data_type = DATA_TYPE_FLOAT;
    desc.dims = {DimsVectorUtils::Count(param_dims)};
    shared_ptr<DirectXMemory> param_buffer(new DirectXMemory(TNN_DX_BUFFER));
    Status status = AllocateBuffer(param_buffer, desc, param_data_ptr);
    RETURN_ON_NEQ(status, TNN_OK);

    binary_params_= param_buffer;

>>>>>>> 160c3c60
    return TNN_OK;
}

Status DirectXBinaryLayerAcc::ReloadConstantBlobs(const std::vector<Blob *> &inputs,
                                                 bool only_reload_shape_differ_blob) {
    auto const_resource      = const_resource_;
    auto const_resource_flag = const_resource_flag_;
    auto const_blob_map      = const_blob_map_;
    for (auto iter : inputs) {
        auto name = iter->GetBlobDesc().name;
        if (const_resource == nullptr || const_resource->find(name) == const_resource->end()) {
            continue;
        }

        if (only_reload_shape_differ_blob && const_resource_flag &&
            const_resource_flag->find(name) == const_resource_flag->end()) {
            continue;
        }

        auto buffer                = (*const_resource)[name];
        std::shared_ptr<Blob> blob = nullptr;
        if (const_blob_map.find(name) != const_blob_map.end()) {
            blob = const_blob_map[name];
        }
        auto buffer_dims = buffer->GetBufferDims();
        if (output_dims_size_ != buffer_dims.size()) {
            std::shared_ptr<RawBuffer> new_buffer(new RawBuffer(*buffer));
            int diff = output_dims_size_ - buffer_dims.size();
            for (int i = 0; i < diff; i++) {
                buffer_dims.insert(buffer_dims.begin(), 1);
            }
            new_buffer->SetBufferDims(buffer_dims);
            buffer = new_buffer;
        }
        auto status = RawBuffer2DirectXBlob(buffer.get(), blob);
        RETURN_ON_NEQ(status, TNN_OK);

        blob->SetFlag(DATA_FLAG_CHANGE_NEVER);
        auto dims            = iter->GetBlobDesc().dims;
        auto data_type_size  = DataTypeUtils::GetBytesSize(iter->GetBlobDesc().data_type);
        const_blob_map[name] = blob;
        iter->SetHandle(blob->GetHandle());
        iter->GetBlobDesc() = blob->GetBlobDesc();
        LOGD("Reload constant blob: %s\n", name.c_str());
    }
    const_blob_map_ = const_blob_map;
    return TNN_OK;
}

} // namespace directx

}  // namespace TNN_NS<|MERGE_RESOLUTION|>--- conflicted
+++ resolved
@@ -18,9 +18,8 @@
 #include "tnn/utils/data_type_utils.h"
 #include "tnn/utils/dims_utils.h"
 #include "tnn/device/directx/directx_memory.h"
+#include "tnn/device/directx/directx_util.h"
 // #include "tnn/device/opencl/imagebuffer_convertor.h"
-
-#include "tnn/device/directx/kernels/buffer_add.h"
 
 namespace TNN_NS {
 
@@ -110,37 +109,43 @@
     Status status = DirectXLayerAcc::Forward(inputs, outputs);
     RETURN_ON_NEQ(status, TNN_OK);
 
-    auto device = GetID3DDevice();
-    ID3D11Device* pDevice = device.get();
-
-    auto in_memory = DirectXMemory::CreateRefMemoryFromBlob(inputs[0]);
-    auto out_memory = DirectXMemory::CreateRefMemoryFromBlob(outputs[0]);
+    auto d3d_context = GetID3DContext();
+
+    auto in_memory = DirectXMemory::CreateRefMemoryFromBlob(inputs[0]); 
+    auto out_memory = DirectXMemory::CreateRefMemoryFromBlob(outputs[0]); 
 
     auto in_srv = in_memory->GetSRV();
     auto out_uav = out_memory->GetUAV();
-    auto param_srv = binary_params_->GetSRV();
-
-    std::shared_ptr<ID3D11ComputeShader> ComputerShader;
-    ID3D11ComputeShader* pComputerShader = ComputerShader.get();
-
-    HRESULT hr;
-
-    if (op_name_== "Add" && kernel_name_ == "BinarySingle") {
-        hr = pDevice->CreateComputeShader(g_buffer_add, sizeof(g_buffer_add), NULL, &pComputerShader);
-    } else {
-        LOGE("DirectX binary layer can not support this binary layer or broadcast type.");
-        return Status(TNNERR_DX_LAYER_ERR, "DirectX binary layer failed.");
-    }
-
-    if (FAILED(hr))
-    {
-        LOGE("DirectX CreateComputeShader failed. erro code");
-        return Status(TNNERR_DX_BUFFER_ALOCATE_ERR, "DirectX CreateComputeShader failed.");
-    }
-
-    unsigned int grid_x = DimsFunctionUtils::GetDim(output_dims_, 0) * DimsFunctionUtils::GetDim(output_dims_, 1) *
-                          DimsFunctionUtils::GetDim(output_dims_, 2) * DimsFunctionUtils::GetDim(output_dims_, 3);
-    Status  ret = DispatchShader(pComputerShader,{in_srv,param_srv},{out_uav}, {nullptr},{grid_x,1,1});
+
+    auto in_buffer = (ID3D11Buffer *) in_memory->GetData();
+    auto out_buffer = (ID3D11Buffer *) out_memory->GetData();
+    std::shared_ptr<ID3D11ComputeShader> cs;
+    Status ret = GetShaderByName("buffer_add", cs);
+    RETURN_ON_NEQ(ret, TNN_OK);
+
+    typedef struct launch_param {
+        UINT n;
+        UINT c;
+        UINT h;
+        UINT w;
+    } launch_param_t;
+
+    launch_param_t args;
+    args.n = inputs[0]->GetBlobDesc().dims[0];
+    args.c = inputs[0]->GetBlobDesc().dims[1];
+    args.h = inputs[0]->GetBlobDesc().dims[2];
+    args.w = inputs[0]->GetBlobDesc().dims[3];
+
+    std::shared_ptr<ID3D11Buffer> const_buffer;
+    ret = CreateConstBuffer<launch_param_t>(args, GetID3DDevice(), const_buffer);
+    RETURN_ON_NEQ(ret, TNN_OK);
+
+    const int THREADS_PER_BLOCK = 128;
+    const int ELE_PER_THREAD    = 4;
+
+    const int ele_count = DimsVectorUtils::Count(inputs[0]->GetBlobDesc().dims);
+
+    ret = DispatchShader(cs, {in_srv}, {out_uav}, {const_buffer.get()}, {UP_DIV(ele_count, THREADS_PER_BLOCK * ELE_PER_THREAD)});
 
     return ret;
 }
@@ -314,7 +319,6 @@
 
 Status DirectXBinaryLayerAcc::ConvertParam(float *param_data_ptr, std::vector<int> param_dims) {
 
-<<<<<<< HEAD
     // copy param data into DirectX Buffer
     // TODO: to DirectX Texture2D 
     shared_ptr<DirectXMemory> param_buffer = DirectXMemory::CreateBufferMemoryFromHost(
@@ -324,17 +328,6 @@
         return Status(TNNERR_DX_BUFFER_ALOCATE_ERR, "param transfer to GPU failed.");
     }
     binary_params_ = std::move(param_buffer);
-=======
-    BlobMemorySizeInfo desc;
-    desc.data_type = DATA_TYPE_FLOAT;
-    desc.dims = {DimsVectorUtils::Count(param_dims)};
-    shared_ptr<DirectXMemory> param_buffer(new DirectXMemory(TNN_DX_BUFFER));
-    Status status = AllocateBuffer(param_buffer, desc, param_data_ptr);
-    RETURN_ON_NEQ(status, TNN_OK);
-
-    binary_params_= param_buffer;
-
->>>>>>> 160c3c60
     return TNN_OK;
 }
 
