// Tencent is pleased to support the open source community by making TNN available.
//
// Copyright (C) 2020 THL A29 Limited, a Tencent company. All rights reserved.
//
// Licensed under the BSD 3-Clause License (the "License"); you may not use this file except
// in compliance with the License. You may obtain a copy of the License at
//
// https://opensource.org/licenses/BSD-3-Clause
//
// Unless required by applicable law or agreed to in writing, software distributed
// under the License is distributed on an "AS IS" BASIS, WITHOUT WARRANTIES OR
// CONDITIONS OF ANY KIND, either express or implied. See the License for the
// specific language governing permissions and limitations under the License.

#ifndef TNN_DIRECTX_UTIL_H_
#define TNN_DIRECTX_UTIL_H_

#include <string.h>
#include <cstdlib>

#if TNN_PROFILE
#include <chrono>
#endif

#define NOMINMAX
#include <d3dcommon.h>
#include <d3d11.h>
#undef LoadLibrary

#include "tnn/core/blob.h"
#include "tnn/core/macro.h"
#include "tnn/device/directx/directx_memory.h"
#include "tnn/memory_manager/blob_memory_size_info.h"

namespace TNN_NS {
namespace directx {
#if TNN_PROFILE
using std::chrono::duration_cast;
using std::chrono::microseconds;
using std::chrono::time_point;
using std::chrono::system_clock;
struct Timer {
public:
    void Start() {
        start_ = system_clock::now();
    }
    float TimeEclapsed() {
        stop_ = system_clock::now();
        float elapsed = duration_cast<microseconds>(stop_ - start_).count() / 1000.0f;
        start_ = system_clock::now();
        return elapsed;
    }
private:
    time_point<system_clock> start_;
    time_point<system_clock> stop_;
};
#endif

struct ParamCB {
    float scale0;
    float scale1;
    float scale2;
    float scale3;

    float bias0;
    float bias1;
    float bias2;
    float bias3;

    int n;
    int c;
    int h;
    int w;
};

// Tell the memory type from a blob Description sruct
DirectXMemoryType GetMemoryType(BlobDesc desc);

// Tell the memory type from a blob memory size info, which is used by the AbstactDevice::Allocate function
DirectXMemoryType GetMemoryType(BlobMemorySizeInfo size_info);

Status DispatchShader(const std::shared_ptr<ID3D11ComputeShader> cs, 
                      const std::vector<std::shared_ptr<ID3D11ShaderResourceView>> srvs,  
                      const std::vector<std::shared_ptr<ID3D11UnorderedAccessView>> uavx,  
                      const std::vector<ID3D11Buffer*> const_bufs,  
                      const std::vector<int> grid);

Status GetShaderByName(const std::string, std::shared_ptr<ID3D11ComputeShader> &shader );

Status GetID3DDevice(std::shared_ptr<ID3D11Device> &device);

Status GetID3DContext(std::shared_ptr<ID3D11DeviceContext> &context);

Status UpdateTexture2D(void*data_ptr,
                       std::vector<int> dims,
                       std::shared_ptr<DirectXMemory> &texture);

template<typename T>
Status CreateConstBuffer(const T &host_value, 
                        std::shared_ptr<ID3D11Device> device, 
                        std::shared_ptr<ID3D11Buffer> &buf) {

    D3D11_SUBRESOURCE_DATA init_data;
    init_data.pSysMem = &host_value;
    init_data.SysMemPitch = 0;
    init_data.SysMemSlicePitch = 0;

    D3D11_BUFFER_DESC constant_buffer_desc = {};
    constant_buffer_desc.ByteWidth = ROUND_UP(sizeof(T), 16);
    constant_buffer_desc.Usage = D3D11_USAGE_DEFAULT;
    constant_buffer_desc.BindFlags = D3D11_BIND_CONSTANT_BUFFER;
    constant_buffer_desc.CPUAccessFlags = 0;

    LOGD("const buffer size_in_bytes:%lu\n", constant_buffer_desc.ByteWidth);
    if (constant_buffer_desc.ByteWidth >= D3D11_REQ_CONSTANT_BUFFER_ELEMENT_COUNT ) {
        LOGE("too large const buffer, size_in_bytes:%lu should less than %lu\n", constant_buffer_desc.ByteWidth, D3D11_REQ_CONSTANT_BUFFER_ELEMENT_COUNT);
        return Status(TNNERR_DX_BUFFER_ALOCATE_ERR, "too large const buffer");
    }

    ID3D11Buffer * p_d3d_const_buffer;
    HRESULT hr = device->CreateBuffer( &constant_buffer_desc, &init_data, &p_d3d_const_buffer);
    if (FAILED(hr)) {
        LOGE("Create const buffer failed, err code:0x%X", hr);
        return Status(TNNERR_DX_BUFFER_ALOCATE_ERR, "Create const buffer failed");
    }

    /*
    D3D11_MAPPED_SUBRESOURCE maped_res;
    pd3dImmediateContext->Map(p_d3d_const_buffer, 0, D3D11_MAP_WRITE_DISCARD, 0, &maped_res);
    memcpy( maped_res.pData, &host_value, sizeof(T));
    pd3dImmediateContext->Unmap( p_d3d_const_buffer, 0 );
    */

    buf = std::shared_ptr<ID3D11Buffer>(p_d3d_const_buffer, [](ID3D11Buffer* p) {p->Release();} );

    return TNN_OK;
}

<<<<<<< HEAD
=======

enum GroupWeightsFormat { GOIHW, GIOHW };

template <typename T, typename Dim>
inline void GROUP_PADDING(const T *src, T *dst, Dim G, Dim O, Dim I, Dim H, Dim W, GroupWeightsFormat src_format) {
    int input_channel_per_group = I / G;
    int group_size_in_o         = O / G;

    for (Dim o = 0; o < O; o++) {
        for (Dim i = 0; i < I; i++) {
            for (Dim h = 0; h < H; h++) {
                for (Dim w = 0; w < W; w++) {
                    int dst_idx = o * I * H * W + i * H * W + h * W + w;

                    int group_id  = o / group_size_in_o;
                    int valid_i_b = group_id * input_channel_per_group;
                    int valid_i_e = valid_i_b + input_channel_per_group;
                    if (i < valid_i_b || i >= valid_i_e) {
                        dst[dst_idx] = 0;
                    } else {
                        int g_idx = group_id;
                        int o_idx = o % group_size_in_o;
                        int i_idx = i % input_channel_per_group;
                        int h_idx = h;
                        int w_idx = w;
                        // src is GOIHW
                        int src_idx;
                        if (src_format == GOIHW) {
                            src_idx = g_idx * group_size_in_o * input_channel_per_group * H * W +
                                      o_idx * input_channel_per_group * H * W + i_idx * H * W + h_idx * W + w_idx;
                        } else {
                            // src is GIOHW
                            src_idx = g_idx * input_channel_per_group * group_size_in_o * H * W +
                                      i_idx * group_size_in_o * H * W + o_idx * H * W + h_idx * W + w_idx;
                        }
                        dst[dst_idx] = src[src_idx];
                    }
                }
            }
        }
    }
}

Status AllocateBuffer(std::shared_ptr<DirectXMemory> buffer_out,
                      BlobMemorySizeInfo& desc,
                      const void * inital_data);

Status AllocateConstantBuffer(ID3D11Buffer* &pInputCBBuffer,
                              ParamCB &paramCB_data);

>>>>>>> 78f751fc
}
}  // namespace TNN_NS

#endif<|MERGE_RESOLUTION|>--- conflicted
+++ resolved
@@ -136,9 +136,6 @@
     return TNN_OK;
 }
 
-<<<<<<< HEAD
-=======
-
 enum GroupWeightsFormat { GOIHW, GIOHW };
 
 template <typename T, typename Dim>
@@ -188,7 +185,6 @@
 Status AllocateConstantBuffer(ID3D11Buffer* &pInputCBBuffer,
                               ParamCB &paramCB_data);
 
->>>>>>> 78f751fc
 }
 }  // namespace TNN_NS
 
