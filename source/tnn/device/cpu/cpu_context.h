// Tencent is pleased to support the open source community by making TNN available.
//
// Copyright (C) 2020 THL A29 Limited, a Tencent company. All rights reserved.
//
// Licensed under the BSD 3-Clause License (the "License"); you may not use this file except
// in compliance with the License. You may obtain a copy of the License at
//
// https://opensource.org/licenses/BSD-3-Clause
//
// Unless required by applicable law or agreed to in writing, software distributed
// under the License is distributed on an "AS IS" BASIS, WITHOUT WARRANTIES OR
// CONDITIONS OF ANY KIND, either express or implied. See the License for the
// specific language governing permissions and limitations under the License.

#ifndef TNN_SOURCE_TNN_DEVICE_CPU_CPU_CONTEXT_H_
#define TNN_SOURCE_TNN_DEVICE_CPU_CPU_CONTEXT_H_

#include <string>
#include <vector>

#include "tnn/core/context.h"

namespace TNN_NS {

class CpuContext : public Context {
public:
    // load library
    virtual Status LoadLibrary(std::vector<std::string> path) override;

    // @brief get tnn command queue
    // @param command_queue device command queue for forward
    virtual Status GetCommandQueue(void** command_queue) override;

    // @brief share tnn command queue to another context
<<<<<<< HEAD
    Status ShareCommandQueue(Context* context);
=======
    Status ShareCommandQueue(Context* context) override;
>>>>>>> 870fb271
    
    // @brief befor instace forword
    virtual Status OnInstanceForwardBegin() override;

    // @brief after instace forword
    virtual Status OnInstanceForwardEnd() override;

    // @brief wait for jobs in the current context to complete
    virtual Status Synchronize() override;
};

}  // namespace TNN_NS

#endif  // TNN_SOURCE_TNN_DEVICE_CPU_CPU_CONTEXT_H_<|MERGE_RESOLUTION|>--- conflicted
+++ resolved
@@ -32,11 +32,7 @@
     virtual Status GetCommandQueue(void** command_queue) override;
 
     // @brief share tnn command queue to another context
-<<<<<<< HEAD
-    Status ShareCommandQueue(Context* context);
-=======
     Status ShareCommandQueue(Context* context) override;
->>>>>>> 870fb271
     
     // @brief befor instace forword
     virtual Status OnInstanceForwardBegin() override;
