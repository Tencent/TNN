--- conflicted
+++ resolved
@@ -32,11 +32,7 @@
     virtual Status GetCommandQueue(void** command_queue) override;
 
     // @brief share tnn command queue to another context
-<<<<<<< HEAD
-    virtual Status ShareCommandQueue(Context* context) override;
-=======
     Status ShareCommandQueue(Context* context) override;
->>>>>>> d60080d4
     
     // @brief befor instace forword
     virtual Status OnInstanceForwardBegin() override;
