// Tencent is pleased to support the open source community by making TNN available.
//
// Copyright (C) 2020 THL A29 Limited, a Tencent company. All rights reserved.
//
// Licensed under the BSD 3-Clause License (the "License"); you may not use this file except
// in compliance with the License. You may obtain a copy of the License at
//
// https://opensource.org/licenses/BSD-3-Clause
//
// Unless required by applicable law or agreed to in writing, software distributed
// under the License is distributed on an "AS IS" BASIS, WITHOUT WARRANTIES OR
// CONDITIONS OF ANY KIND, either express or implied. See the License for the
// specific language governing permissions and limitations under the License.

#include "tnn/device/cpu/acc/cpu_unary_layer_acc.h"
#include "tnn/device/cpu/cpu_device.h"

#include "tnn/core/blob_int8.h"
#include "tnn/utils/naive_compute.h"
#include "tnn/utils/data_type_utils.h"
#include "tnn/utils/dims_vector_utils.h"

namespace TNN_NS {

Status CpuUnaryLayerAcc::Init(Context *context, LayerParam *param, LayerResource *resource,
                              const std::vector<Blob *> &inputs, const std::vector<Blob *> &outputs) {
    auto ret = CpuLayerAcc::Init(context, param, resource, inputs, outputs);
    if (ret != TNN_OK) {
        return ret;
    }
    if (NULL == op_) {
        LOGE("Error: Unary layer init got null op\n");
        return Status(TNNERR_LAYER_ERR, "Unary layer init got null op");
    }
    return op_->Init(param);
}

Status CpuUnaryLayerAcc::Reshape(const std::vector<Blob *> &inputs, const std::vector<Blob *> &outputs) {
    return TNN_OK;
}

Status CpuUnaryLayerAcc::Forward(const std::vector<Blob *> &inputs, const std::vector<Blob *> &outputs) {
    if (inputs.size() < 1) {
        LOGE("Error: invalid inputs count\n");
        return Status(TNNERR_LAYER_ERR, "layer's inputs size must >= 1");
    }

    if (NULL == op_) {
        LOGE("Error: Unary layer got null op\n");
        return Status(TNNERR_LAYER_ERR, "Unary layer got undefined op");
    }

    Blob *input_blob  = inputs[0];
    Blob *output_blob = outputs[0];
    int count         = DimsVectorUtils::Count(output_blob->GetBlobDesc().dims);
    if (output_blob->GetBlobDesc().data_type == DATA_TYPE_FLOAT) {
        float *input_data  = static_cast<float *>(input_blob->GetHandle().base);
        float *output_data = static_cast<float *>(output_blob->GetHandle().base);
        for (int index = 0; index < count; ++index) {
            output_data[index] = (*op_)(input_data[index]);
        }
    } else if (output_blob->GetBlobDesc().data_type == DATA_TYPE_INT8) {
        auto dims = input_blob->GetBlobDesc().dims;
        int8_t *input_data  = static_cast<int8_t *>(input_blob->GetHandle().base);
        int8_t *output_data = static_cast<int8_t *>(output_blob->GetHandle().base);
        auto input_scale_handle  = reinterpret_cast<BlobInt8 *>(input_blob)->GetIntResource()->scale_handle;
        auto output_scale_handle = reinterpret_cast<BlobInt8 *>(output_blob)->GetIntResource()->scale_handle;
        const float *i_scale = input_scale_handle.force_to<float *>();
        const float *o_scale = output_scale_handle.force_to<float *>();
        int scale_len_i = input_scale_handle.GetDataCount();
        int scale_len_o = output_scale_handle.GetDataCount();
        for (int n = 0; n < dims[0]; ++n) {
            auto input_data_n  = input_data + n * dims[1] * dims[2] * dims[3];
            auto output_data_n = output_data + n * dims[1] * dims[2] * dims[3];
            for (int c = 0; c < dims[1]; ++c) {
                auto input_data_c  = input_data_n + c * dims[2] * dims[3];
                auto output_data_c = output_data_n + c * dims[2] * dims[3];
                float input_scale   = scale_len_i == 0 ? i_scale[0] : i_scale[c];
                float output_scale  = scale_len_o == 0 ? o_scale[0] : o_scale[c];
<<<<<<< HEAD
                for (int hw = 0; hw < dims[2] * dims[3]; ++hw) {
=======
                for (int hw = 0; hw < DimsVectorUtils::Count(dims, 2); ++hw) {
>>>>>>> 7d164eed
                    float input_data_tmp  = input_data_c[hw] * input_scale;
                    float output_data_tmp = (*op_)(input_data_tmp);
                    output_data_c[hw] = float2int8(output_data_tmp / output_scale);
                }
            }
        }
    } else {
        LOGE("Error: layer acc dont support datatype: %d\n", output_blob->GetBlobDesc().data_type);
        return Status(TNNERR_MODEL_ERR, "Error: layer acc dont support datatype");
    }

    return TNN_OK;
}

}  // namespace TNN_NS<|MERGE_RESOLUTION|>--- conflicted
+++ resolved
@@ -77,11 +77,7 @@
                 auto output_data_c = output_data_n + c * dims[2] * dims[3];
                 float input_scale   = scale_len_i == 0 ? i_scale[0] : i_scale[c];
                 float output_scale  = scale_len_o == 0 ? o_scale[0] : o_scale[c];
-<<<<<<< HEAD
-                for (int hw = 0; hw < dims[2] * dims[3]; ++hw) {
-=======
                 for (int hw = 0; hw < DimsVectorUtils::Count(dims, 2); ++hw) {
->>>>>>> 7d164eed
                     float input_data_tmp  = input_data_c[hw] * input_scale;
                     float output_data_tmp = (*op_)(input_data_tmp);
                     output_data_c[hw] = float2int8(output_data_tmp / output_scale);
