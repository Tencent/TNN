--- conflicted
+++ resolved
@@ -40,19 +40,11 @@
     auto const_blob_map = const_blob_map_;
     for (auto iter : inputs) {
         auto name = iter->GetBlobDesc().name;
-<<<<<<< HEAD
-        if (const_resource.find(name) == const_resource.end()) {
-            continue;
-        }
-        
-        auto buffer = const_resource[name];
-=======
         if (const_resource == nullptr || const_resource->find(name) == const_resource->end()) {
             continue;
         }
         
         auto buffer = (*const_resource)[name];
->>>>>>> 495d2186
         std::shared_ptr<Blob> blob = nullptr;
         if (const_blob_map.find(name) != const_blob_map.end()) {
             blob = const_blob_map[name];
@@ -71,16 +63,10 @@
 
 std::vector<DataFormat> CpuLayerAcc::SupportDataFormat(DataType data_type, int dims_size) {
     std::vector<DataFormat> support_list;
-<<<<<<< HEAD
-    if (dims_size >= 0 ) {
-=======
     if (dims_size == 5) {
         support_list.push_back(DATA_FORMAT_NCDHW);
     } else if (dims_size >= 0) {
->>>>>>> 495d2186
         support_list.push_back(DATA_FORMAT_NCHW);
-    } else if(dims_size == 5) {
-        support_list.push_back(DATA_FORMAT_NCDHW);
     }
     return support_list;
 }
