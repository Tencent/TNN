// Tencent is pleased to support the open source community by making TNN available.
//
// Copyright (C) 2020 THL A29 Limited, a Tencent company. All rights reserved.
//
// Licensed under the BSD 3-Clause License (the "License"); you may not use this file except
// in compliance with the License. You may obtain a copy of the License at
//
// https://opensource.org/licenses/BSD-3-Clause
//
// Unless required by applicable law or agreed to in writing, software distributed
// under the License is distributed on an "AS IS" BASIS, WITHOUT WARRANTIES OR
// CONDITIONS OF ANY KIND, either express or implied. See the License for the
// specific language governing permissions and limitations under the License.

#include "tnn/device/cpu/acc/cpu_layer_acc.h"
#include "tnn/utils/blob_transfer_utils.h"

namespace TNN_NS {

CpuLayerAcc::~CpuLayerAcc() {}

Status CpuLayerAcc::Init(Context *context, LayerParam *param, LayerResource *resource,
                         const std::vector<Blob *> &inputs, const std::vector<Blob *> &outputs) {
    param_    = param;
    resource_ = resource;
    
    auto status = AbstractLayerAcc::Init(context, param, resource, inputs, outputs);
    RETURN_ON_NEQ(status, TNN_OK);
    
    if (runtime_model_ == RUNTIME_MODE_NORMAL) {
        status = ReloadConstantBlobs(inputs);
    }
    
    RETURN_ON_NEQ(status, TNN_OK);

    return Reshape(inputs, outputs);
}

Status CpuLayerAcc::ReloadConstantBlobs(const std::vector<Blob *> &inputs) {
    if (runtime_model_ != RUNTIME_MODE_NORMAL) {
        return TNN_OK;
    }
    
    auto const_resource = const_resource_;
    auto const_blob_map = const_blob_map_;
    for (auto iter : inputs) {
        auto name = iter->GetBlobDesc().name;
        if (const_resource.find(name) == const_resource.end()) {
            continue;
        }
        
        auto buffer = const_resource[name];
        std::shared_ptr<Blob> blob = nullptr;
        if (const_blob_map.find(name) != const_blob_map.end()) {
            blob = const_blob_map[name];
        }
        auto status = RawBuffer2Blob(buffer.get(), blob);
        RETURN_ON_NEQ(status, TNN_OK);
        
        const_blob_map[name] = blob;
        iter->SetHandle(blob->GetHandle());
    }
    const_blob_map_ = const_blob_map;
    return TNN_OK;
}

std::vector<DataFormat> CpuLayerAcc::SupportDataFormat(DataType data_type, int dims_size) {
    std::vector<DataFormat> support_list;
<<<<<<< HEAD
    if (dims_size > 0) {
=======
    if (dims_size >= 0 ) {
>>>>>>> 7d164eed
        support_list.push_back(DATA_FORMAT_NCHW);
    } else if(dims_size == 5) {
        support_list.push_back(DATA_FORMAT_NCDHW);
    }
    return support_list;
}

}  // namespace TNN_NS<|MERGE_RESOLUTION|>--- conflicted
+++ resolved
@@ -66,11 +66,7 @@
 
 std::vector<DataFormat> CpuLayerAcc::SupportDataFormat(DataType data_type, int dims_size) {
     std::vector<DataFormat> support_list;
-<<<<<<< HEAD
-    if (dims_size > 0) {
-=======
     if (dims_size >= 0 ) {
->>>>>>> 7d164eed
         support_list.push_back(DATA_FORMAT_NCHW);
     } else if(dims_size == 5) {
         support_list.push_back(DATA_FORMAT_NCDHW);
