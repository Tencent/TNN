--- conflicted
+++ resolved
@@ -69,16 +69,11 @@
     
     //前闭后开区间
     Status status = TNN_OK;
-<<<<<<< HEAD
-    auto output_dims = DimsVectorUtils::StrideSlice(input_dims, begins, ends, strides, axes, &status);
+    auto output_dims = DimsFunctionUtils::StrideSlice(input_dims, begins, ends, strides, axes, &status);
     //support empty blob for yolov5 Slice_507, only in device cpu
     if (status != TNN_OK && !(output_dims.size() == input_dims.size() &&  runtime_model_ == RUNTIME_MODE_CONST_FOLD)) {
         return status;
     }
-=======
-    auto output_dims = DimsFunctionUtils::StrideSlice(input_dims, begins, ends, strides, axes, &status);
-    RETURN_ON_NEQ(status, TNN_OK);
->>>>>>> 620231cd
     
     outputs[0]->GetBlobDesc().dims = output_dims;
     
@@ -107,16 +102,11 @@
     
     //rectify begins and ends here for value < 0 or = INT_MAX
     Status status = TNN_OK;
-<<<<<<< HEAD
-    DimsVectorUtils::StrideSlice(input_dims, begins, ends, strides, axes, &status);
+    DimsFunctionUtils::StrideSlice(input_dims, begins, ends, strides, axes, &status);
     //support empty blob for yolov5 Slice_507, only in device cpu
     if (status != TNN_OK && !(output_dims.size() == input_dims.size() &&  runtime_model_ == RUNTIME_MODE_CONST_FOLD)) {
         return status;
     }
-=======
-    DimsFunctionUtils::StrideSlice(input_dims, begins, ends, strides, axes, &status);
-    RETURN_ON_NEQ(status, TNN_OK);
->>>>>>> 620231cd
 
     if (output_blob->GetBlobDesc().data_type != DATA_TYPE_INT8) {
         float *input_data  = static_cast<float *>(input_blob->GetHandle().base);
