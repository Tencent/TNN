// Tencent is pleased to support the open source community by making TNN available.
//
// Copyright (C) 2020 THL A29 Limited, a Tencent company. All rights reserved.
//
// Licensed under the BSD 3-Clause License (the "License"); you may not use this file except
// in compliance with the License. You may obtain a copy of the License at
//
// https://opensource.org/licenses/BSD-3-Clause
//
// Unless required by applicable law or agreed to in writing, software distributed
// under the License is distributed on an "AS IS" BASIS, WITHOUT WARRANTIES OR
// CONDITIONS OF ANY KIND, either express or implied. See the License for the
// specific language governing permissions and limitations under the License.

#include "tnn/device/cpu/acc/cpu_upsample_layer_acc.h"

#include "tnn/core/blob_int8.h"
#include "tnn/utils/data_type_utils.h"
#include "tnn/utils/dims_vector_utils.h"
#include "tnn/utils/naive_compute.h"
#include "tnn/utils/omp_utils.h"

namespace TNN_NS {

static inline bool CheckInputOutputSizeSame(int input_height, int input_width, int output_height, int output_width) {
    return input_height == output_height && input_width == output_width;
}

// nearest interpolate function
static inline int upsample_nearest2d(float *output_data, const float *input_data, int input_height, int input_width,
                                     int output_height, int output_width, int channels, bool align_corners) {
    // special case: just copy
    if (CheckInputOutputSizeSame(input_height, input_width, output_height, output_width)) {
        if (output_data != input_data) {
            memcpy(output_data, input_data, channels * input_height * input_width * sizeof(float));
        }
        return 0;
    }

    const float height_scale = (float)input_height / (float)output_height;
    const float width_scale  = (float)input_width / (float)output_width;

    OMP_PARALLEL_FOR_
    for (int i = 0; i < channels; ++i) {
        int output_index  = i * output_height * output_width;
        int input_index_i = i * input_height * input_width;
        for (int j = 0; j < output_height; ++j) {
            int scaled_j      = static_cast<int>(j * height_scale);
            int input_index_j = input_index_i + scaled_j * input_width;
            for (int u = 0; u < output_width; ++u) {
                int scaled_u                = static_cast<int>(u * width_scale);
                output_data[output_index++] = input_data[input_index_j + scaled_u];
            }
        }
    }

    return 0;
}

// bilinear interpolate function
static inline int upsample_bilinear2d(float *output_data, const float *input_data, int input_height, int input_width,
                                      int output_height, int output_width, int channels, bool align_corners) {
    // special case: just copy
    if (CheckInputOutputSizeSame(input_height, input_width, output_height, output_width)) {
        if (output_data != input_data) {
            memcpy(output_data, input_data, channels * input_height * input_width * sizeof(float));
        }
        return 0;
    }

    // align corners option from pytorch
    if (align_corners) {
        const float rheight = (output_height > 1) ? (float)(input_height - 1) / (output_height - 1) : 0.f;
        const float rwidth  = (output_width > 1) ? (float)(input_width - 1) / (output_width - 1) : 0.f;
        OMP_PARALLEL_FOR_
        for (int h2 = 0; h2 < output_height; ++h2) {
            const float h1r = rheight * h2;

            const int h1         = static_cast<int>(h1r);
            const int h1p        = (h1 < input_height - 1) ? 1 : 0;
            const float h1lambda = h1r - h1;
            const float h0lambda = (float)1. - h1lambda;
            for (int w2 = 0; w2 < output_width; ++w2) {
                const float w1r      = rwidth * w2;
                const int w1         = static_cast<int>(w1r);
                const int w1p        = (w1 < input_width - 1) ? 1 : 0;
                const float w1lambda = w1r - w1;
                const float w0lambda = (float)1. - w1lambda;
                const float *Xdata   = &(input_data[h1 * input_width + w1]);
                float *Ydata         = &(output_data[h2 * output_width + w2]);
                for (int c = 0; c < channels; ++c) {
                    Ydata[0] =
                        h0lambda * (w0lambda * Xdata[0] + w1lambda * Xdata[w1p]) +
                        h1lambda * (w0lambda * Xdata[h1p * input_width] + w1lambda * Xdata[h1p * input_width + w1p]);
                    Xdata += input_width * input_height;
                    Ydata += output_width * output_height;
                }
            }
        }
    } else {
        const float rheight = (output_height > 1) ? (float)(input_height) / (output_height) : 0.f;
        const float rwidth  = (output_width > 1) ? (float)(input_width) / (output_width) : 0.f;

        OMP_PARALLEL_FOR_
        for (int h2 = 0; h2 < output_height; ++h2) {
            float h1r     = static_cast<float>(rheight * (h2 + 0.5) - 0.5);
            h1r           = h1r >= 0 ? h1r : 0;
            const int h1  = static_cast<int>(h1r);
            const int h1p = (h1 < input_height - 1) ? 1 : 0;

            const float h1lambda = h1r - h1;
            const float h0lambda = (float)1. - h1lambda;

            for (int w2 = 0; w2 < output_width; ++w2) {
                float w1r = static_cast<float>(rwidth * (w2 + 0.5) - 0.5);
                w1r       = w1r >= 0 ? w1r : 0;

                const int w1            = static_cast<int>(w1r);
                const int w1p           = (w1 < input_width - 1) ? 1 : 0;
                const float w1lambda    = w1r - w1;
                const float w0lambda    = (float)1. - w1lambda;
                const float *x_data_ptr = &(input_data[h1 * input_width + w1]);
                float *y_data_ptr       = &(output_data[h2 * output_width + w2]);
                for (int c = 0; c < channels; ++c) {
                    y_data_ptr[0] = h0lambda * (w0lambda * x_data_ptr[0] + w1lambda * x_data_ptr[w1p]) +
                                    h1lambda * (w0lambda * x_data_ptr[h1p * input_width] +
                                                w1lambda * x_data_ptr[h1p * input_width + w1p]);
                    x_data_ptr += input_width * input_height;
                    y_data_ptr += output_width * output_height;
                }
            }
        }
    }

    return 0;
}

<<<<<<< HEAD
// cubic interpolate weights
template <typename T>
static void GetCubicWeights(float coor, T coeffs[4]) {
    // opencv uses -0.75
    static const float A = -0.75f;
    float x = coor - std::floor(coor);

    coeffs[0] = ((A*(x + 1) - 5*A)*(x + 1) + 8*A)*(x + 1) - 4*A;
    coeffs[1] = ((A + 2)*x - (A + 3))*x*x + 1;
    coeffs[2] = ((A + 2)*(1 - x) - (A + 3))*(1 - x)*(1 - x) + 1;
    coeffs[3] = 1.f - coeffs[0] - coeffs[1] - coeffs[2];
}

// cubic interpolate function
template <bool align_corners>
static void upsample_cubic2d_impl(float *dst, const float *src, int sh, int sw,
                                      int dh, int dw, int channels) {
    const float h_scale = (dh > 1) ? (align_corners ? (float)(sh - 1) / (dh - 1)
                                                : (float)(sh) / (dh)) : 0.f;
    const float w_scale = (dw > 1) ? (align_corners ? (float)(sw - 1) / (dw - 1)
                                                : (float)(sw) / (dw)) : 0.f;
#define Clip(x,X) ( (x) >=0 ? ((x)<(X)?(x):((X)-1)) : 0 )
#define SrcValueAt(c, h, w) (src[c*sh*sw+(Clip(h,sh))*sw+(Clip(w,sw))])

        _Pragma("omp parallel for")
        for (int h2 = 0; h2 < dh; ++h2) {
            float h1 = static_cast<float>(align_corners ? h_scale * h2 : h_scale * (h2 + 0.5) - 0.5);
            int hh = std::floor(h1);
            float wy[4];
            GetCubicWeights(h1, wy);
            for (int w2 = 0; w2 < dw; ++w2) {
                float w1 = static_cast<float>(align_corners? w_scale * w2 : w_scale * (w2 + 0.5) - 0.5);
                int ww = std::floor(w1);
                float wx[4];
                GetCubicWeights(w1, wx);
                for (int c = 0; c < channels; ++c) {
                    float src_arr[4][4] = {
                        {SrcValueAt(c, hh-1, ww-1), SrcValueAt(c, hh-1, ww), SrcValueAt(c, hh-1, ww+1), SrcValueAt(c, hh-1, ww+2)},
                        {SrcValueAt(c, hh+0, ww-1), SrcValueAt(c, hh+0, ww), SrcValueAt(c, hh+0, ww+1), SrcValueAt(c, hh+0, ww+2)},
                        {SrcValueAt(c, hh+1, ww-1), SrcValueAt(c, hh+1, ww), SrcValueAt(c, hh+1, ww+1), SrcValueAt(c, hh+1, ww+2)},
                        {SrcValueAt(c, hh+2, ww-1), SrcValueAt(c, hh+2, ww), SrcValueAt(c, hh+2, ww+1), SrcValueAt(c, hh+2, ww+2)}
                    };
                    float vals[4];
                    vals[0] = wx[0]*src_arr[0][0] + wx[1]*src_arr[0][1] + wx[2]*src_arr[0][2] + wx[3]*src_arr[0][3];
                    vals[1] = wx[0]*src_arr[1][0] + wx[1]*src_arr[1][1] + wx[2]*src_arr[1][2] + wx[3]*src_arr[1][3];
                    vals[2] = wx[0]*src_arr[2][0] + wx[1]*src_arr[2][1] + wx[2]*src_arr[2][2] + wx[3]*src_arr[2][3];
                    vals[3] = wx[0]*src_arr[3][0] + wx[1]*src_arr[3][1] + wx[2]*src_arr[3][2] + wx[3]*src_arr[3][3];

                    float sum = wy[0]*vals[0] + wy[1]*vals[1] + wy[2]*vals[2] + wy[3]*vals[3];
                    dst[(c * dh + h2) * dw + w2] = sum;
                }
            }
        }
#undef Clip
#undef SrcValueAt
}

static inline int upsample_cubic2d(float *output_data, const float *input_data, int input_height, int input_width,
                                      int output_height, int output_width, int channels, bool align_corners) {
    if (align_corners)
        upsample_cubic2d_impl<true>(output_data, input_data, input_height,
                     input_width, output_height, output_width, channels);
    else
        upsample_cubic2d_impl<false>(output_data, input_data, input_height,
                     input_width, output_height, output_width, channels);

    return 0;
}

DECLARE_CPU_ACC(Upsample, LAYER_UPSAMPLE);
=======
CpuUpsampleLayerAcc::~CpuUpsampleLayerAcc() {}
>>>>>>> 3046fe72

Status CpuUpsampleLayerAcc::Reshape(const std::vector<Blob *> &inputs, const std::vector<Blob *> &outputs) {
    if (outputs[0]->GetBlobDesc().data_type == DATA_TYPE_INT8) {
        int workspace_byte_size = DimsVectorUtils::Count(inputs[0]->GetBlobDesc().dims) * sizeof(float);
        if (buffer_input_fp32_.GetBytesSize() < workspace_byte_size) {
            buffer_input_fp32_ = RawBuffer(workspace_byte_size);
        }
        workspace_byte_size = DimsVectorUtils::Count(outputs[0]->GetBlobDesc().dims) * sizeof(float);
        if (buffer_output_fp32_.GetBytesSize() < workspace_byte_size) {
            buffer_output_fp32_ = RawBuffer(workspace_byte_size);
        }
    }
    return TNN_OK;
}

Status CpuUpsampleLayerAcc::Forward(const std::vector<Blob *> &inputs, const std::vector<Blob *> &outputs) {
    auto param = dynamic_cast<UpsampleLayerParam *>(param_);
    if (!param) {
        return Status(TNNERR_MODEL_ERR, "Error: UpsampleLayerParam is nil");
    }

    Blob *input_blob  = inputs[0];
    Blob *output_blob = outputs[0];
    auto dims_input   = input_blob->GetBlobDesc().dims;
    auto dims_output  = output_blob->GetBlobDesc().dims;

    auto batch       = dims_input[0];
    auto channel     = dims_input[1];
    auto input_width = dims_input[3], input_height = dims_input[2];
    auto output_width = dims_output[3], output_height = dims_output[2];
    auto input_plane  = input_width * input_height * channel;
    auto output_plane = output_width * output_height * channel;

    DataType data_type = output_blob->GetBlobDesc().data_type;

    float *input_data  = static_cast<float *>(input_blob->GetHandle().base);
    float *output_data = static_cast<float *>(output_blob->GetHandle().base);

    if (data_type == DATA_TYPE_INT8) {
        auto resource      = reinterpret_cast<BlobInt8 *>(input_blob)->GetIntResource();
        const float *scale = resource->scale_handle.force_to<float *>();
        int scale_len      = resource->scale_handle.GetDataCount();
        auto workspace     = buffer_input_fp32_.force_to<float *>();
        NaiveDequant(reinterpret_cast<int8_t *>(input_data), scale, scale_len, workspace, dims_input);
        input_data  = workspace;
        output_data = buffer_output_fp32_.force_to<float *>();
    }

    if (param->mode == 1) {  // nearest
        for (int b = 0; b < batch; ++b) {
            upsample_nearest2d(output_data + b * output_plane, input_data + b * input_plane, input_height, input_width,
                               output_height, output_width, channel, (bool)param->align_corners);
        }
    } else if (param->mode == 2) {  // bilinear/linear
<<<<<<< HEAD
        upsample_bilinear2d(output_data, input_data, input_height, input_width, output_height, output_width,
                            output_channel, (bool)param->align_corners);

    } else if (param->mode == 3) { // cubic
        upsample_cubic2d(output_data, input_data, input_height, input_width, output_height, output_width,
                            output_channel, (bool)param->align_corners);
    }else {
=======
        for (int b = 0; b < batch; ++b) {
            upsample_bilinear2d(output_data + b * output_plane, input_data + b * input_plane, input_height, input_width,
                                output_height, output_width, channel, (bool)param->align_corners);
        }
    } else {
>>>>>>> 3046fe72
        LOGE("Error: Upsample dont support resize type\n");
        return Status(TNNERR_MODEL_ERR, "Error: Upsample dont support resize type");
    }

    if (data_type == DATA_TYPE_INT8) {
        auto resource      = reinterpret_cast<BlobInt8 *>(output_blob)->GetIntResource();
        const float *scale = resource->scale_handle.force_to<float *>();
        int scale_len      = resource->scale_handle.GetDataCount();
        auto workspace     = output_data;
        output_data        = static_cast<float *>(output_blob->GetHandle().base);
        NaiveQuant(workspace, scale, scale_len, reinterpret_cast<int8_t *>(output_data), dims_output);
    }

    return TNN_OK;
}

REGISTER_CPU_ACC(Upsample, LAYER_UPSAMPLE);

}  // namespace TNN_NS<|MERGE_RESOLUTION|>--- conflicted
+++ resolved
@@ -135,7 +135,6 @@
     return 0;
 }
 
-<<<<<<< HEAD
 // cubic interpolate weights
 template <typename T>
 static void GetCubicWeights(float coor, T coeffs[4]) {
@@ -205,10 +204,8 @@
     return 0;
 }
 
-DECLARE_CPU_ACC(Upsample, LAYER_UPSAMPLE);
-=======
 CpuUpsampleLayerAcc::~CpuUpsampleLayerAcc() {}
->>>>>>> 3046fe72
+
 
 Status CpuUpsampleLayerAcc::Reshape(const std::vector<Blob *> &inputs, const std::vector<Blob *> &outputs) {
     if (outputs[0]->GetBlobDesc().data_type == DATA_TYPE_INT8) {
@@ -263,21 +260,16 @@
                                output_height, output_width, channel, (bool)param->align_corners);
         }
     } else if (param->mode == 2) {  // bilinear/linear
-<<<<<<< HEAD
-        upsample_bilinear2d(output_data, input_data, input_height, input_width, output_height, output_width,
-                            output_channel, (bool)param->align_corners);
-
-    } else if (param->mode == 3) { // cubic
-        upsample_cubic2d(output_data, input_data, input_height, input_width, output_height, output_width,
-                            output_channel, (bool)param->align_corners);
-    }else {
-=======
         for (int b = 0; b < batch; ++b) {
             upsample_bilinear2d(output_data + b * output_plane, input_data + b * input_plane, input_height, input_width,
                                 output_height, output_width, channel, (bool)param->align_corners);
         }
+    } else if (param->mode == 3) { // cubic
+        for (int b = 0; b < batch; ++b) {
+            upsample_cubic2d(output_data + b * output_plane, input_data + b * input_plane, input_height, input_width,
+                             output_height, output_width, channel, (bool)param->align_corners);
+        }
     } else {
->>>>>>> 3046fe72
         LOGE("Error: Upsample dont support resize type\n");
         return Status(TNNERR_MODEL_ERR, "Error: Upsample dont support resize type");
     }
