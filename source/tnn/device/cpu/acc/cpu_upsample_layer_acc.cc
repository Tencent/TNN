--- conflicted
+++ resolved
@@ -22,12 +22,7 @@
 
 namespace TNN_NS {
 
-<<<<<<< HEAD
-static inline bool CheckInputOutputSizeSame(int input_height, int input_width,
-            int output_height, int output_width) {
-=======
 static inline bool CheckInputOutputSizeSame(int input_height, int input_width, int output_height, int output_width) {
->>>>>>> 3046fe72
     return input_height == output_height && input_width == output_width;
 }
 
