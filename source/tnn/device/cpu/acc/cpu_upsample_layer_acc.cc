// Tencent is pleased to support the open source community by making TNN available.
//
// Copyright (C) 2020 THL A29 Limited, a Tencent company. All rights reserved.
//
// Licensed under the BSD 3-Clause License (the "License"); you may not use this file except
// in compliance with the License. You may obtain a copy of the License at
//
// https://opensource.org/licenses/BSD-3-Clause
//
// Unless required by applicable law or agreed to in writing, software distributed
// under the License is distributed on an "AS IS" BASIS, WITHOUT WARRANTIES OR
// CONDITIONS OF ANY KIND, either express or implied. See the License for the
// specific language governing permissions and limitations under the License.

<<<<<<< HEAD
#include <tnn/utils/string_utils_inner.h>

#include "tnn/device/cpu/acc/cpu_layer_acc.h"
=======
#include "tnn/device/cpu/acc/cpu_upsample_layer_acc.h"

#include "tnn/core/blob_int8.h"
>>>>>>> 5f1ec6c0
#include "tnn/utils/data_type_utils.h"
#include "tnn/utils/dims_vector_utils.h"
#include "tnn/utils/naive_compute.h"
#include "tnn/utils/omp_utils.h"

namespace TNN_NS {

static inline bool CheckInputOutputSizeSame(int input_height, int input_width, int output_height, int output_width) {
    return input_height == output_height && input_width == output_width;
}

// nearest interpolate function
static inline int upsample_nearest2d(float *output_data, const float *input_data, int input_height, int input_width,
                                     int output_height, int output_width, int channels, bool align_corners) {
    // special case: just copy
    if (CheckInputOutputSizeSame(input_height, input_width, output_height, output_width)) {
        if (output_data != input_data) {
            memcpy(output_data, input_data, channels * input_height * input_width * sizeof(float));
        }
        return 0;
    }

    const float height_scale = (float)input_height / (float)output_height;
    const float width_scale  = (float)input_width / (float)output_width;

    OMP_PARALLEL_FOR_
    for (int i = 0; i < channels; ++i) {
        int output_index  = i * output_height * output_width;
        int input_index_i = i * input_height * input_width;
        for (int j = 0; j < output_height; ++j) {
            int scaled_j      = static_cast<int>(j * height_scale);
            int input_index_j = input_index_i + scaled_j * input_width;
            for (int u = 0; u < output_width; ++u) {
                int scaled_u                = static_cast<int>(u * width_scale);
                output_data[output_index++] = input_data[input_index_j + scaled_u];
            }
        }
    }

    return 0;
}

// bilinear interpolate function
static inline int upsample_bilinear2d(float *output_data, const float *input_data, int input_height, int input_width,
                                      int output_height, int output_width, int channels, bool align_corners) {
    // special case: just copy
    if (CheckInputOutputSizeSame(input_height, input_width, output_height, output_width)) {
        if (output_data != input_data) {
            memcpy(output_data, input_data, channels * input_height * input_width * sizeof(float));
        }
        return 0;
    }

    // align corners option from pytorch
    if (align_corners) {
        const float rheight = (output_height > 1) ? (float)(input_height - 1) / (output_height - 1) : 0.f;
        const float rwidth  = (output_width > 1) ? (float)(input_width - 1) / (output_width - 1) : 0.f;
        OMP_PARALLEL_FOR_
        for (int h2 = 0; h2 < output_height; ++h2) {
            const float h1r = rheight * h2;

            const int h1         = static_cast<int>(h1r);
            const int h1p        = (h1 < input_height - 1) ? 1 : 0;
            const float h1lambda = h1r - h1;
            const float h0lambda = (float)1. - h1lambda;
            for (int w2 = 0; w2 < output_width; ++w2) {
                const float w1r      = rwidth * w2;
                const int w1         = static_cast<int>(w1r);
                const int w1p        = (w1 < input_width - 1) ? 1 : 0;
                const float w1lambda = w1r - w1;
                const float w0lambda = (float)1. - w1lambda;
                const float *Xdata   = &(input_data[h1 * input_width + w1]);
                float *Ydata         = &(output_data[h2 * output_width + w2]);
                for (int c = 0; c < channels; ++c) {
                    Ydata[0] =
                        h0lambda * (w0lambda * Xdata[0] + w1lambda * Xdata[w1p]) +
                        h1lambda * (w0lambda * Xdata[h1p * input_width] + w1lambda * Xdata[h1p * input_width + w1p]);
                    Xdata += input_width * input_height;
                    Ydata += output_width * output_height;
                }
            }
        }
    } else {
        const float rheight = (output_height > 1) ? (float)(input_height) / (output_height) : 0.f;
        const float rwidth  = (output_width > 1) ? (float)(input_width) / (output_width) : 0.f;

        OMP_PARALLEL_FOR_
        for (int h2 = 0; h2 < output_height; ++h2) {
            float h1r     = static_cast<float>(rheight * (h2 + 0.5) - 0.5);
            h1r           = h1r >= 0 ? h1r : 0;
            const int h1  = static_cast<int>(h1r);
            const int h1p = (h1 < input_height - 1) ? 1 : 0;

            const float h1lambda = h1r - h1;
            const float h0lambda = (float)1. - h1lambda;

            for (int w2 = 0; w2 < output_width; ++w2) {
                float w1r = static_cast<float>(rwidth * (w2 + 0.5) - 0.5);
                w1r       = w1r >= 0 ? w1r : 0;

                const int w1            = static_cast<int>(w1r);
                const int w1p           = (w1 < input_width - 1) ? 1 : 0;
                const float w1lambda    = w1r - w1;
                const float w0lambda    = (float)1. - w1lambda;
                const float *x_data_ptr = &(input_data[h1 * input_width + w1]);
                float *y_data_ptr       = &(output_data[h2 * output_width + w2]);
                for (int c = 0; c < channels; ++c) {
                    y_data_ptr[0] = h0lambda * (w0lambda * x_data_ptr[0] + w1lambda * x_data_ptr[w1p]) +
                                    h1lambda * (w0lambda * x_data_ptr[h1p * input_width] +
                                                w1lambda * x_data_ptr[h1p * input_width + w1p]);
                    x_data_ptr += input_width * input_height;
                    y_data_ptr += output_width * output_height;
                }
            }
        }
    }

    return 0;
}

<<<<<<< HEAD
// DECLARE_CPU_ACC(Upsample, LAYER_UPSAMPLE);
DECLARE_CPU_ACC_WITH_FUNC(Upsample, LAYER_UPSAMPLE,
                          virtual Status InferRuntimeOutputShape(const std::vector<Blob *> &inputs,
                                                                 const std::vector<Blob *> &outputs););
=======
CpuUpsampleLayerAcc::~CpuUpsampleLayerAcc() {}
>>>>>>> 5f1ec6c0

Status CpuUpsampleLayerAcc::Reshape(const std::vector<Blob *> &inputs, const std::vector<Blob *> &outputs) {
    if (outputs[0]->GetBlobDesc().data_type == DATA_TYPE_INT8) {
        int workspace_byte_size = DimsVectorUtils::Count(inputs[0]->GetBlobDesc().dims) * sizeof(float);
        if (buffer_input_fp32_.GetBytesSize() < workspace_byte_size) {
            buffer_input_fp32_ = RawBuffer(workspace_byte_size);
        }
        workspace_byte_size = DimsVectorUtils::Count(outputs[0]->GetBlobDesc().dims) * sizeof(float);
        if (buffer_output_fp32_.GetBytesSize() < workspace_byte_size) {
            buffer_output_fp32_ = RawBuffer(workspace_byte_size);
        }
    }
    return TNN_OK;
}

Status CpuUpsampleLayerAcc::InferRuntimeOutputShape(const std::vector<Blob *> &inputs,
                                                    const std::vector<Blob *> &outputs) {
    auto *layer_param = dynamic_cast<UpsampleLayerParam *>(param_);
    CHECK_PARAM_NULL(layer_param);
    if (inputs.size() == 2) {
        Blob *input_blob  = inputs[0];
        Blob *scales_blob = inputs[1];
        auto scales_data  = (float *)scales_blob->GetHandle().base;
        auto scales_count = DimsVectorUtils::Count(scales_blob->GetBlobDesc().dims);
        std::vector<float> scales;
        for (int i = 0; i < scales_count; ++i) {
            scales.push_back(scales_data[i]);
        }
        // width height
        layer_param->scales.push_back(scales.back());
        layer_param->scales.push_back(scales.back());

        int num        = input_blob->GetBlobDesc().dims[0];
        int channels   = input_blob->GetBlobDesc().dims[1];
        int height     = input_blob->GetBlobDesc().dims[2];
        int width      = input_blob->GetBlobDesc().dims[3];
        int width_out  = 0;
        int height_out = 0;

        if (layer_param->mode == 1 || layer_param->mode == 2) {
            // floor is wrong for some model
            width_out  = int(round(width * layer_param->scales[0]));
            height_out = int(round(height * layer_param->scales[1]));
        } else {
            LOGE("Error: unsupport upsample type:%d", layer_param->mode);
            return Status(TNNERR_PARAM_ERR, "unsupport upsample type");
        }

        if (layer_param->dims.size() >= 2) {
            width_out  = (int)layer_param->dims[0];
            height_out = (int)layer_param->dims[1];
        }

        if (width_out <= 0 || height_out <= 0) {
            LOGE("Error: UpsampleLayer invalid output shape: height(%d) width(%d)", height_out, width_out);
            return Status(TNNERR_PARAM_ERR, "UpsampleLayer invalid output shape");
        }

        DimsVector output_dims;
        output_dims.push_back(num);
        output_dims.push_back(channels);
        output_dims.push_back(height_out);
        output_dims.push_back(width_out);
        outputs[0]->GetBlobDesc().dims = output_dims;
    }
    return AbstractLayerAcc::InferRuntimeOutputShape(inputs, outputs);
}

Status CpuUpsampleLayerAcc::Forward(const std::vector<Blob *> &inputs, const std::vector<Blob *> &outputs) {
    auto param = dynamic_cast<UpsampleLayerParam *>(param_);
    if (!param) {
        return Status(TNNERR_MODEL_ERR, "Error: UpsampleLayerParam is nil");
    }

    Blob *input_blob  = inputs[0];
    Blob *output_blob = outputs[0];
    auto dims_input   = input_blob->GetBlobDesc().dims;
    auto dims_output  = output_blob->GetBlobDesc().dims;

    auto batch       = dims_input[0];
    auto channel     = dims_input[1];
    auto input_width = dims_input[3], input_height = dims_input[2];
    auto output_width = dims_output[3], output_height = dims_output[2];
    auto input_plane  = input_width * input_height * channel;
    auto output_plane = output_width * output_height * channel;

    DataType data_type = output_blob->GetBlobDesc().data_type;

    float *input_data  = static_cast<float *>(input_blob->GetHandle().base);
    float *output_data = static_cast<float *>(output_blob->GetHandle().base);

    if (data_type == DATA_TYPE_INT8) {
        auto resource      = reinterpret_cast<BlobInt8 *>(input_blob)->GetIntResource();
        const float *scale = resource->scale_handle.force_to<float *>();
        int scale_len      = resource->scale_handle.GetDataCount();
        auto workspace     = buffer_input_fp32_.force_to<float *>();
        NaiveDequant(reinterpret_cast<int8_t *>(input_data), scale, scale_len, workspace, dims_input);
        input_data  = workspace;
        output_data = buffer_output_fp32_.force_to<float *>();
    }

    if (param->mode == 1) {  // nearest
        for (int b = 0; b < batch; ++b) {
            upsample_nearest2d(output_data + b * output_plane, input_data + b * input_plane, input_height, input_width,
                               output_height, output_width, channel, (bool)param->align_corners);
        }
    } else if (param->mode == 2) {  // bilinear/linear
        for (int b = 0; b < batch; ++b) {
            upsample_bilinear2d(output_data + b * output_plane, input_data + b * input_plane, input_height, input_width,
                                output_height, output_width, channel, (bool)param->align_corners);
        }
    } else {
        LOGE("Error: Upsample dont support resize type\n");
        return Status(TNNERR_MODEL_ERR, "Error: Upsample dont support resize type");
    }

    if (data_type == DATA_TYPE_INT8) {
        auto resource      = reinterpret_cast<BlobInt8 *>(output_blob)->GetIntResource();
        const float *scale = resource->scale_handle.force_to<float *>();
        int scale_len      = resource->scale_handle.GetDataCount();
        auto workspace     = output_data;
        output_data        = static_cast<float *>(output_blob->GetHandle().base);
        NaiveQuant(workspace, scale, scale_len, reinterpret_cast<int8_t *>(output_data), dims_output);
    }

    return TNN_OK;
}

REGISTER_CPU_ACC(Upsample, LAYER_UPSAMPLE);

}  // namespace TNN_NS<|MERGE_RESOLUTION|>--- conflicted
+++ resolved
@@ -12,15 +12,9 @@
 // CONDITIONS OF ANY KIND, either express or implied. See the License for the
 // specific language governing permissions and limitations under the License.
 
-<<<<<<< HEAD
 #include <tnn/utils/string_utils_inner.h>
 
 #include "tnn/device/cpu/acc/cpu_layer_acc.h"
-=======
-#include "tnn/device/cpu/acc/cpu_upsample_layer_acc.h"
-
-#include "tnn/core/blob_int8.h"
->>>>>>> 5f1ec6c0
 #include "tnn/utils/data_type_utils.h"
 #include "tnn/utils/dims_vector_utils.h"
 #include "tnn/utils/naive_compute.h"
@@ -141,14 +135,10 @@
     return 0;
 }
 
-<<<<<<< HEAD
 // DECLARE_CPU_ACC(Upsample, LAYER_UPSAMPLE);
 DECLARE_CPU_ACC_WITH_FUNC(Upsample, LAYER_UPSAMPLE,
                           virtual Status InferRuntimeOutputShape(const std::vector<Blob *> &inputs,
                                                                  const std::vector<Blob *> &outputs););
-=======
-CpuUpsampleLayerAcc::~CpuUpsampleLayerAcc() {}
->>>>>>> 5f1ec6c0
 
 Status CpuUpsampleLayerAcc::Reshape(const std::vector<Blob *> &inputs, const std::vector<Blob *> &outputs) {
     if (outputs[0]->GetBlobDesc().data_type == DATA_TYPE_INT8) {
