// Tencent is pleased to support the open source community by making TNN available.
//
// Copyright (C) 2020 THL A29 Limited, a Tencent company. All rights reserved.
//
// Licensed under the BSD 3-Clause License (the "License"); you may not use this file except
// in compliance with the License. You may obtain a copy of the License at
//
// https://opensource.org/licenses/BSD-3-Clause
//
// Unless required by applicable law or agreed to in writing, software distributed
// under the License is distributed on an "AS IS" BASIS, WITHOUT WARRANTIES OR
// CONDITIONS OF ANY KIND, either express or implied. See the License for the
// specific language governing permissions and limitations under the License.

#include "tnn/device/cpu/acc/cpu_deconv_layer_acc.h"

#include <algorithm>

#include "tnn/interpreter/layer_resource_generator.h"
#include "tnn/utils/dims_vector_utils.h"
#include "tnn/utils/naive_compute.h"

namespace TNN_NS {
static int LeastCommonMultiple(int m, int n) {
    int a = m, b = n;
    while (a != b) {
        if (a > b) {
            a = a - b;
        } else {
            b = b - a;
        }
    }
    return m * n / a;
}

CpuDeconvLayerAcc::~CpuDeconvLayerAcc() {}

Status CpuDeconvLayerAcc::Init(Context *context, LayerParam *param, LayerResource *resource,
                               const std::vector<Blob *> &inputs, const std::vector<Blob *> &outputs) {
    CPU_CONVERT_HALF_RESOURCE(LAYER_DECONVOLUTION);

    if (outputs[0]->GetBlobDesc().data_type == DATA_TYPE_INT8) {
        LOGE("CpuDeconvLayerAcc dont support DATA_TYPE_INT8");
        return Status(TNNERR_PARAM_ERR, "CpuDeconvLayerAcc dont support DATA_TYPE_INT8");
    }
    return TNN_OK;
}

Status CpuDeconvLayerAcc::Reshape(const std::vector<Blob *> &inputs, const std::vector<Blob *> &outputs) {
    return TNN_OK;
}

Status CpuDeconvLayerAcc::Forward(const std::vector<Blob *> &inputs, const std::vector<Blob *> &outputs) {
    if (inputs[0]->GetBlobDesc().data_type == DATA_TYPE_FLOAT) {
        return Exec<float>(inputs, outputs);
    } else if (inputs[0]->GetBlobDesc().data_type == DATA_TYPE_BFP16) {
        return Exec<bfp16_t>(inputs, outputs);
    }
    return Status(TNNERR_LAYER_ERR, "data type not support in deconv");
}

void CpuDeconvLayerAcc::ActiveOutput(ConvLayerParam *param, float &sum) {
    if (param->activation_type == ActivationType_ReLU) {
        sum = sum > 0.0f ? sum : 0.0f;
    } else if (param->activation_type == ActivationType_ReLU6) {
        if (sum > 6.0f) {
            sum = 6.0f;
        } else if (sum < 0.0f) {
            sum = 0.0f;
        }
<<<<<<< HEAD
    } else if(param->activation_type == ActivationType_SIGMOID_MUL) {
=======

    } else if (param->activation_type == ActivationType_SIGMOID_MUL) {
>>>>>>> 97fed1f9
        sum = 1.0f / (1.0f + exp(-sum)) * sum;
    }
}

template <typename T>
Status CpuDeconvLayerAcc::Exec(const std::vector<Blob *> &inputs, const std::vector<Blob *> &outputs) {
    auto param    = dynamic_cast<ConvLayerParam *>(param_);
    auto resource = dynamic_cast<ConvLayerResource *>(resource_);
    if (!param || !resource) {
        return Status(TNNERR_MODEL_ERR, "Error: DeconvLayerParam or DeconvLayerResource is empty");
    }

    Blob *input_blob  = inputs[0];
    Blob *output_blob = outputs[0];
    void *input_ptr   = input_blob->GetHandle().base;
    void *output_ptr  = output_blob->GetHandle().base;
    // NOTE: weight is format [n][i][o][h][w]
    // different form conv weight layout [n][o][i][h][w]
    void *weight_ptr   = resource->filter_handle.force_to<void *>();
    void *bias_ptr     = param->bias ? resource->bias_handle.force_to<void *>() : nullptr;
    DataType data_type = output_blob->GetBlobDesc().data_type;

    DimsVector output_dims = output_blob->GetBlobDesc().dims;
    DimsVector input_dims  = input_blob->GetBlobDesc().dims;
    const int batch        = output_dims[0];
    const int group        = param->group;

    const int output_channel           = output_dims[1];
    const int output_channel_per_group = output_channel / group;
    const int output_height            = output_dims[2];
    const int output_width             = output_dims[3];
    const int output_size              = output_height * output_width;

    const int input_channel           = input_dims[1];
    const int input_channel_per_group = input_channel / group;
    const int input_height            = input_dims[2];
    const int input_width             = input_dims[3];
    const int input_size              = input_height * input_width;

    //    const int kernel_size = DimsVectorUtils::Count(param->kernels);
    const int pad_w_begin = param->pads[0];
    const int pad_h_begin = param->pads[2];

    const int kernel_w    = param->kernels[0];
    const int kernel_h    = param->kernels[1];
    const int kernel_size = kernel_h * kernel_w;

    const int stride_w = param->strides[0];
    const int stride_h = param->strides[1];

    const int dilation_w = param->dialations[0];
    const int dilation_h = param->dialations[1];

    const int delta_ky = LeastCommonMultiple(dilation_h, stride_h) / dilation_h;
    const int delta_kx = LeastCommonMultiple(dilation_w, stride_w) / dilation_w;
    const int delta_iy = delta_ky * dilation_h / stride_h;
    const int delta_ix = delta_kx * dilation_w / stride_w;

    if (data_type != DATA_TYPE_INT8) {
        // #pragma omp parallel
        for (int b = 0; b < batch; b++) {
            T *output_ptr_base = (T *)output_ptr + b * group * output_channel_per_group * output_size;
            T *input_ptr_base  = (T *)input_ptr + b * group * input_channel_per_group * input_size;
            for (int g = 0; g < group; g++) {
                const float *weight_ptr_g =
                    (float *)weight_ptr + g * input_channel_per_group * output_channel_per_group * kernel_size;
                const float *bias_g = bias_ptr ? (float *)bias_ptr + g * output_channel_per_group : nullptr;
                T *output_ptr_g     = output_ptr_base + g * output_channel_per_group * output_size;
                T *input_ptr_g      = input_ptr_base + g * input_channel_per_group * input_size;

                for (int oc = 0; oc < output_channel_per_group; oc++) {
                    const float bias      = bias_g ? bias_g[oc] : 0.f;
                    T *output_channel_ptr = output_ptr_g + oc * output_size;

                    for (int oh = 0; oh < output_height; oh++) {
                        for (int ow = 0; ow < output_width; ow++) {
                            T *outout_data_ptr = output_channel_ptr + oh * output_width + ow;
                            float sum          = bias;

                            int oy     = oh + pad_h_begin;
                            int ox     = ow + pad_w_begin;
                            int max_sy = std::min((input_height - 1) * stride_h, oy / stride_h * stride_h);
                            int max_sx = std::min((input_width - 1) * stride_w, ox / stride_w * stride_w);
                            int min_ky = UP_DIV(oy - max_sy, dilation_h);
                            int min_kx = UP_DIV(ox - max_sx, dilation_w);
                            if ((oy - min_ky * dilation_h) % stride_h == 0 &&
                                (ox - min_kx * dilation_w) % stride_w == 0) {
                                int min_sy = std::max(0, ROUND_UP(oy + dilation_h - kernel_h * dilation_h, stride_h));
                                int min_sx = std::max(0, ROUND_UP(ox + dilation_w - kernel_w * dilation_w, stride_w));
                                int max_ky = (oy - min_sy) / dilation_h;
                                int max_kx = (ox - min_sx) / dilation_w;
                                int min_iy = (oy - max_ky * dilation_h) / stride_h;
                                int min_ix = (ox - max_kx * dilation_w) / stride_w;

                                auto weight_data = weight_ptr_g + oc * kernel_size;
                                auto input_data  = (T *)input_ptr_g;
                                for (auto ic = 0; ic < input_channel_per_group; ic++) {
                                    for (auto ky = max_ky, iy = min_iy; ky >= min_ky; ky -= delta_ky, iy += delta_iy) {
                                        for (auto kx = max_kx, ix = min_ix; kx >= min_kx;
                                             kx -= delta_kx, ix += delta_ix) {
                                            auto wt4 = weight_data[ic * output_channel_per_group * kernel_size +
                                                                   ky * kernel_w + kx];
                                            auto in4 = input_data[ic * input_size + iy * input_width + ix];
                                            sum += float(in4) * wt4;
                                        }
                                    }
                                }
                            }
                            // post op : only support relu and relu6
                            ActiveOutput(param, sum);
                            *outout_data_ptr = sum;
                        }
                    }
                }
            }
        }

    } else {
        return Status(TNNERR_MODEL_ERR, "Error: layer acc dont support datatype");
    }
    return TNN_OK;
}

CpuTypeLayerAccRegister<TypeLayerAccCreator<CpuDeconvLayerAcc>> g_cpu_deconv_layer_acc_register(LAYER_DECONVOLUTION);

}  // namespace TNN_NS<|MERGE_RESOLUTION|>--- conflicted
+++ resolved
@@ -68,12 +68,7 @@
         } else if (sum < 0.0f) {
             sum = 0.0f;
         }
-<<<<<<< HEAD
     } else if(param->activation_type == ActivationType_SIGMOID_MUL) {
-=======
-
-    } else if (param->activation_type == ActivationType_SIGMOID_MUL) {
->>>>>>> 97fed1f9
         sum = 1.0f / (1.0f + exp(-sum)) * sum;
     }
 }
