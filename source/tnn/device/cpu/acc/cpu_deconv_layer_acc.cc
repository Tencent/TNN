// Tencent is pleased to support the open source community by making TNN available.
//
// Copyright (C) 2020 THL A29 Limited, a Tencent company. All rights reserved.
//
// Licensed under the BSD 3-Clause License (the "License"); you may not use this file except
// in compliance with the License. You may obtain a copy of the License at
//
// https://opensource.org/licenses/BSD-3-Clause
//
// Unless required by applicable law or agreed to in writing, software distributed
// under the License is distributed on an "AS IS" BASIS, WITHOUT WARRANTIES OR
// CONDITIONS OF ANY KIND, either express or implied. See the License for the
// specific language governing permissions and limitations under the License.

#include <algorithm>

#include "tnn/utils/naive_compute.h"
#include "tnn/device/cpu/acc/cpu_deconv_layer_acc.h"
#include "tnn/utils/dims_vector_utils.h"

namespace TNN_NS {
static int LeastCommonMultiple(int m, int n) {
    int a = m, b = n;
    while (a != b) {
        if (a > b) {
            a = a - b;
        } else {
            b = b - a;
        }
    }
    return m * n / a;
}

CpuDeconvLayerAcc::~CpuDeconvLayerAcc() {}

Status CpuDeconvLayerAcc::Init(Context *context, LayerParam *param, LayerResource *resource,
                               const std::vector<Blob *> &inputs, const std::vector<Blob *> &outputs) {
    auto status = CpuLayerAcc::Init(context, param, resource, inputs, outputs);
    if (status != TNN_OK) {
        return status;
    }

    if (outputs[0]->GetBlobDesc().data_type == DATA_TYPE_INT8) {
        LOGE("CpuDeconvLayerAcc dont support DATA_TYPE_INT8");
        return Status(TNNERR_PARAM_ERR, "CpuDeconvLayerAcc dont support DATA_TYPE_INT8");
    }
    return TNN_OK;
}

Status CpuDeconvLayerAcc::Reshape(const std::vector<Blob *> &inputs, const std::vector<Blob *> &outputs) {
    return TNN_OK;
}

Status CpuDeconvLayerAcc::Forward(const std::vector<Blob *> &inputs, const std::vector<Blob *> &outputs) {
    if (inputs[0]->GetBlobDesc().data_type == DATA_TYPE_FLOAT) {
        return Exec<float>(inputs, outputs);
    } else if (inputs[0]->GetBlobDesc().data_type == DATA_TYPE_BFP16) {
        return Exec<bfp16_t>(inputs, outputs);
    }
    return Status(TNNERR_LAYER_ERR, "data type not support in deconv");
}

void CpuDeconvLayerAcc::ActiveOutput(ConvLayerParam * param, float& sum) {
    if (param->activation_type == ActivationType_ReLU) {
        sum = sum > 0.0f ? sum : 0.0f;
    } else if (param->activation_type == ActivationType_ReLU6) {
        if (sum > 6.0f) {
            sum = 6.0f;
        } else if (sum < 0.0f) {
            sum = 0.0f;
        }
<<<<<<< HEAD
=======
    } else if(param->activation_type == ActivationType_SIGMOID_MUL) {
        sum = 1.0f / (1.0f + exp(-sum)) * sum;
>>>>>>> 0272ecc5
    }
}

template <typename T>
Status CpuDeconvLayerAcc::Exec(const std::vector<Blob *> &inputs, const std::vector<Blob *> &outputs) {
    auto param    = dynamic_cast<ConvLayerParam *>(param_);
    auto resource = dynamic_cast<ConvLayerResource *>(resource_);
    if (!param || !resource) {
        return Status(TNNERR_MODEL_ERR, "Error: DeconvLayerParam or DeconvLayerResource is empty");
    }

    Blob *input_blob  = inputs[0];
    Blob *output_blob = outputs[0];
    void *input_ptr   = input_blob->GetHandle().base;
    void *output_ptr  = output_blob->GetHandle().base;
    // NOTE: weight is format [n][i][o][h][w]
    // different form conv weight layout [n][o][i][h][w]
    void *weight_ptr   = resource->filter_handle.force_to<void *>();
    void *bias_ptr     = param->bias? resource->bias_handle.force_to<void *>() : nullptr;
    DataType data_type = output_blob->GetBlobDesc().data_type;

    DimsVector output_dims = output_blob->GetBlobDesc().dims;
    DimsVector input_dims  = input_blob->GetBlobDesc().dims;
    const int batch        = output_dims[0];
    const int group        = param->group;

    const int output_channel           = output_dims[1];
    const int output_channel_per_group = output_channel / group;
    const int output_height            = output_dims[2];
    const int output_width             = output_dims[3];
    const int output_size              = output_height * output_width;

    const int input_channel           = input_dims[1];
    const int input_channel_per_group = input_channel / group;
    const int input_height            = input_dims[2];
    const int input_width             = input_dims[3];
    const int input_size              = input_height * input_width;

    //    const int kernel_size = DimsVectorUtils::Count(param->kernels);
    const int pad_w_begin = param->pads[0];
    const int pad_h_begin = param->pads[2];

    const int kernel_w    = param->kernels[0];
    const int kernel_h    = param->kernels[1];
    const int kernel_size = kernel_h * kernel_w;

    const int stride_w = param->strides[0];
    const int stride_h = param->strides[1];

    const int dilation_w = param->dialations[0];
    const int dilation_h = param->dialations[1];

    const int delta_ky = LeastCommonMultiple(dilation_h, stride_h) / dilation_h;
    const int delta_kx = LeastCommonMultiple(dilation_w, stride_w) / dilation_w;
    const int delta_iy = delta_ky * dilation_h / stride_h;
    const int delta_ix = delta_kx * dilation_w / stride_w;

    if (data_type != DATA_TYPE_INT8) {
        // #pragma omp parallel
        for (int g = 0; g < group; g++) {
            const float *weight_ptr_g =
                ((float *)weight_ptr) + g * input_channel_per_group * output_channel_per_group * kernel_size;
            const float *bias_g = bias_ptr ? ((float *)bias_ptr) + g * output_channel_per_group : nullptr;
            T *output_ptr_g     = (T *)output_ptr + g * output_channel_per_group * output_size;
            T *input_ptr_g      = (T *)input_ptr + g * input_channel_per_group * input_size;

            for (int oc = 0; oc < output_channel_per_group; oc++) {
                const float bias      = bias_g ? bias_g[oc] : 0.f;
                T *output_channel_ptr = output_ptr_g + oc * output_size;

                for (int oh = 0; oh < output_height; oh++) {
                    for (int ow = 0; ow < output_width; ow++) {
                        T *outout_data_ptr = output_channel_ptr + oh * output_width + ow;
                        float sum          = bias;

                        int oy     = oh + pad_h_begin;
                        int ox     = ow + pad_w_begin;
                        int max_sy = std::min((input_height - 1) * stride_h, oy / stride_h * stride_h);
                        int max_sx = std::min((input_width - 1) * stride_w, ox / stride_w * stride_w);
                        int min_ky = UP_DIV(oy - max_sy, dilation_h);
                        int min_kx = UP_DIV(ox - max_sx, dilation_w);
                        if ((oy - min_ky * dilation_h) % stride_h == 0 && (ox - min_kx * dilation_w) % stride_w == 0) {
                            int min_sy = std::max(0, ROUND_UP(oy + dilation_h - kernel_h * dilation_h, stride_h));
                            int min_sx = std::max(0, ROUND_UP(ox + dilation_w - kernel_w * dilation_w, stride_w));
                            int max_ky = (oy - min_sy) / dilation_h;
                            int max_kx = (ox - min_sx) / dilation_w;
                            int min_iy = (oy - max_ky * dilation_h) / stride_h;
                            int min_ix = (ox - max_kx * dilation_w) / stride_w;

                            auto weight_data = weight_ptr_g + oc * kernel_size;
                            auto input_data  = (T *)input_ptr_g;
                            for (auto ic = 0; ic < input_channel_per_group; ic++) {
                                for (auto ky = max_ky, iy = min_iy; ky >= min_ky; ky -= delta_ky, iy += delta_iy) {
                                    for (auto kx = max_kx, ix = min_ix; kx >= min_kx; kx -= delta_kx, ix += delta_ix) {
                                        auto wt4 = weight_data[ic * output_channel_per_group * kernel_size +
                                                               ky * kernel_w + kx];
                                        auto in4 = input_data[ic * input_size + iy * input_width + ix];
                                        sum += float(in4) * wt4;
                                    }
                                }
                            }
                        }
                        // post op : only support relu and relu6
                        ActiveOutput(param, sum);
                        *outout_data_ptr = sum;
                    }
                }
            }
        }

    } else {
        return Status(TNNERR_MODEL_ERR, "Error: layer acc dont support datatype");
    }
    return TNN_OK;
}

CpuTypeLayerAccRegister<TypeLayerAccCreator<CpuDeconvLayerAcc>> g_cpu_deconv_layer_acc_register(LAYER_DECONVOLUTION);

}  // namespace TNN_NS<|MERGE_RESOLUTION|>--- conflicted
+++ resolved
@@ -69,11 +69,8 @@
         } else if (sum < 0.0f) {
             sum = 0.0f;
         }
-<<<<<<< HEAD
-=======
     } else if(param->activation_type == ActivationType_SIGMOID_MUL) {
         sum = 1.0f / (1.0f + exp(-sum)) * sum;
->>>>>>> 0272ecc5
     }
 }
 
