--- conflicted
+++ resolved
@@ -31,19 +31,12 @@
     auto *layer_param = dynamic_cast<ReshapeLayerParam *>(param_);
     CHECK_PARAM_NULL(layer_param);
     
-<<<<<<< HEAD
-=======
     Status status = TNN_OK;
     auto input_dims = inputs[0]->GetBlobDesc().dims;
->>>>>>> 495d2186
     if (inputs.size() >= 2) {
         if (inputs[1]->GetBlobDesc().data_type != DATA_TYPE_INT32) {
             return Status(TNNERR_PARAM_ERR, "Reshape input(shape) has invalid data type");
         }
-<<<<<<< HEAD
-        auto input_dims = inputs[0]->GetBlobDesc().dims;
-=======
->>>>>>> 495d2186
         
         auto dim_count = DimsVectorUtils::Count(inputs[1]->GetBlobDesc().dims);
         auto dim_data = (int *)((char *)inputs[1]->GetHandle().base + inputs[1]->GetHandle().bytes_offset);
@@ -53,18 +46,12 @@
         }
         layer_param->shape = dims;
         layer_param->num_axes = dim_count;
-<<<<<<< HEAD
-        Status status = TNN_OK;
-=======
->>>>>>> 495d2186
         auto output_dims = DimsVectorUtils::Reshape(input_dims, dims, layer_param->axis, dim_count, &status);
         RETURN_ON_NEQ(status, TNN_OK);
         
         outputs[0]->GetBlobDesc().dims = output_dims;
     }
     
-<<<<<<< HEAD
-=======
     //Adjust params to diffrent batch\height\width with 0 and -1
     auto shape = layer_param->shape;
     auto output_dims = outputs[0]->GetBlobDesc().dims;
@@ -102,7 +89,6 @@
         }
     }
     
->>>>>>> 495d2186
     return TNN_OK;
 }
 
