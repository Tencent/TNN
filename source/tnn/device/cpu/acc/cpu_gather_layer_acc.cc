--- conflicted
+++ resolved
@@ -31,19 +31,11 @@
     auto cur_resource = dynamic_cast<GatherLayerResource *>(resource_);
     ASSERT(cur_param->indices_in_resource == true);
     ASSERT(cur_param->data_in_resource == false);
-<<<<<<< HEAD
-    int axis              = cur_param->axis;
-    auto indices_dims    = cur_resource->indices.GetBufferDims();
-    int indices_count     = DimsVectorUtils::Count(indices_dims);
-    auto indices_data     = new int[indices_count];
-    auto indices_raw_data = cur_resource->indices.force_to<int32_t *>();
-=======
     int axis                 = cur_param->axis;
     const auto &indices_dims = cur_resource->indices.GetBufferDims();
     int indices_count        = DimsVectorUtils::Count(indices_dims);
     auto indices_data        = new int[indices_count];
     auto indices_raw_data    = cur_resource->indices.force_to<int32_t *>();
->>>>>>> a3df0d32
     for (int i = 0; i < indices_count; ++i) {
         indices_data[i] = indices_raw_data[i];
     }
