--- conflicted
+++ resolved
@@ -39,10 +39,6 @@
 Status CpuInnerProductLayerAcc::Init(Context *context, LayerParam *param, LayerResource *resource,
                                      const std::vector<Blob *> &inputs, const std::vector<Blob *> &outputs) {
     CPU_CONVERT_HALF_RESOURCE(LAYER_INNER_PRODUCT);
-<<<<<<< HEAD
-
-=======
->>>>>>> 84c55eda
     if (runtime_model_ != RUNTIME_MODE_NORMAL) {
         return TNN_OK;
     }
