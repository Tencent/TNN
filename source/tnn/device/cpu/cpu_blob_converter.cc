// Tencent is pleased to support the open source community by making TNN available.
//
// Copyright (C) 2020 THL A29 Limited, a Tencent company. All rights reserved.
//
// Licensed under the BSD 3-Clause License (the "License"); you may not use this file except
// in compliance with the License. You may obtain a copy of the License at
//
// https://opensource.org/licenses/BSD-3-Clause
//
// Unless required by applicable law or agreed to in writing, software distributed
// under the License is distributed on an "AS IS" BASIS, WITHOUT WARRANTIES OR
// CONDITIONS OF ANY KIND, either express or implied. See the License for the
// specific language governing permissions and limitations under the License.

#include "tnn/device/cpu/cpu_blob_converter.h"

#include <algorithm>
#include <cstring>

#include "tnn/core/blob_int8.h"
#include "tnn/core/macro.h"
#include "tnn/device/cpu/cpu_mat_util.h"
#include "tnn/utils/naive_compute.h"
#include "tnn/utils/bfp16.h"
#include "tnn/utils/bfp16_utils.h"
#include "tnn/utils/dims_vector_utils.h"

namespace TNN_NS {

CpuBlobConverterAcc::CpuBlobConverterAcc(Blob *blob) : BlobConverterAcc(blob) {}
CpuBlobConverterAcc::~CpuBlobConverterAcc() {}

static uint8_t saturate_cast(float data) {
    data += 0.5;
    data = std::min(std::max(data, 0.0f), 255.0f);
    return static_cast<uint8_t>(data);
}

/*
 * Convert an uint8 BGR / BGRA image to nchw float blob
 */
static void BGRAToBlob(const uint8_t *src, float *dst, float *scale, float *bias, int channel, int hw) {
    auto dst_c0 = dst, dst_c1 = dst + hw;
    auto dst_c2 = dst + hw * 2, dst_c3 = dst + hw * 3;
    for (int i = 0; i < hw; ++i) {
        dst_c0[i] = scale[0] * src[4 * i + 0] + bias[0];
        dst_c1[i] = scale[1] * src[4 * i + 1] + bias[1];
        dst_c2[i] = scale[2] * src[4 * i + 2] + bias[2];
        if (channel == 4)
            dst_c3[i] = scale[3] * src[4 * i + 3] + bias[3];
    }
}

/*
 * Convert an uint8 single channel image to nchw float blob
 */
static void GrayToBlob(const uint8_t *src, float *dst, float scale, float bias, int hw) {
    for (int i = 0; i < hw; ++i) {
        dst[i] = scale * src[i] + bias;
    }
}

/*
 * Convert an uint8 BGR image to nchw float blob
 */
static void BGRToBlob(const uint8_t *src, float *dst, float *scale, float *bias, int hw) {
    auto dst_c0 = dst, dst_c1 = dst + hw, dst_c2 = dst + hw * 2;
    for (int i = 0; i < hw; ++i) {
        dst_c0[i] = scale[0] * src[3 * i + 0] + bias[0];
        dst_c1[i] = scale[1] * src[3 * i + 1] + bias[1];
        dst_c2[i] = scale[2] * src[3 * i + 2] + bias[2];
    }
}

/*
 * Convert a nchw float mat to/from nchw float blob
 */
static void NCHWConvert(const float *src, float *dst, float *scale, float *bias, int channel, int hw) {
    for (int c = 0; c < channel; ++c) {
        for (int i = 0; i < hw; ++i) {
            int data_pos = c * hw + i;
            dst[data_pos] = scale[c] * src[data_pos] + bias[c];
        }
    }
}

/*
 * Convert a nchw float blob to BGRA
 * input blob must have 3 or 4 channels
 */
static void BlobToBGRA(const float *src, uint8_t *dst, float *scale, float *bias, int channel, int hw) {
    auto src_c0 = src, src_c1 = src + hw;
    auto src_c2 = src + hw * 2, src_c3 = src + hw * 3;
    for (int i = 0; i < hw; ++i) {
        dst[4 * i + 0] = saturate_cast(scale[0] * src_c0[i] + bias[0]);
        dst[4 * i + 1] = saturate_cast(scale[1] * src_c1[i] + bias[1]);
        dst[4 * i + 2] = saturate_cast(scale[2] * src_c2[i] + bias[2]);
        if (channel == 4)
            dst[4 * i + 3] = saturate_cast(scale[3] * src_c3[i] + bias[3]);
    }
}

/*
 * Convert a nchw float blob to grayscale uint8 image
 * input blob must have only 1 channel
 */
static void BlobToGray(const float *src, uint8_t *dst, float scale, float bias, int hw) {
    for (int i = 0; i < hw; ++i) {
        dst[i] = saturate_cast(scale * src[i] + bias);
    }
}

/*
 * Convert a nchw float blob to bgr uint8 image
 * input blob must have 3 channel
 */
static void BlobToBGR(const float *src, uint8_t *dst, float *scale, float *bias, int hw) {
    auto src_c0 = src, src_c1 = src + hw, src_c2 = src + hw * 2;
    for (int i = 0; i < hw; ++i) {
        dst[3 * i + 0] = saturate_cast(scale[0] * src_c0[i] + bias[0]);
        dst[3 * i + 1] = saturate_cast(scale[1] * src_c1[i] + bias[1]);
        dst[3 * i + 2] = saturate_cast(scale[2] * src_c2[i] + bias[2]);
    }
}

<<<<<<< HEAD
=======
static void NV12ToBGR(const unsigned char* nv12, unsigned char* bgr, int h, int w) {
    const unsigned char* yptr  = nv12;
    const unsigned char* vuptr = nv12 + w * h;

    for (int y = 0; y < h; y += 2) {
        const unsigned char* yptr0 = yptr;
        const unsigned char* yptr1 = yptr + w;
        unsigned char* rgb0 = bgr;
        unsigned char* rgb1 = bgr + w * 3;

        for (int remain = w; remain > 0; remain -= 2) {
            int u = (vuptr[0] > 240 ? 240 : vuptr[0]) - 128;
            int v = (vuptr[1] > 240 ? 240 : vuptr[1]) - 128;

            int ruv = 102 * v;
            int guv = -52 * v + -25 * u;
            int buv = 129 * u;

#define SATURATE_CAST_UCHAR(X) (unsigned char)std::min(std::max(X, 0), 255);

            int y00 = yptr0[0]* 74 - 1135;
            rgb0[2] = SATURATE_CAST_UCHAR((y00 + ruv) >> 6);
            rgb0[1] = SATURATE_CAST_UCHAR((y00 + guv) >> 6);
            rgb0[0] = SATURATE_CAST_UCHAR((y00 + buv) >> 6);

            int y01 = yptr0[1]* 74 - 1135;
            rgb0[5] = SATURATE_CAST_UCHAR((y01 + ruv) >> 6);
            rgb0[4] = SATURATE_CAST_UCHAR((y01 + guv) >> 6);
            rgb0[3] = SATURATE_CAST_UCHAR((y01 + buv) >> 6);

            int y10 = yptr1[0]* 74 - 1135;
            rgb1[2] = SATURATE_CAST_UCHAR((y10 + ruv) >> 6);
            rgb1[1] = SATURATE_CAST_UCHAR((y10 + guv) >> 6);
            rgb1[0] = SATURATE_CAST_UCHAR((y10 + buv) >> 6);

            int y11 = yptr1[1]* 74 - 1135;
            rgb1[5] = SATURATE_CAST_UCHAR((y11 + ruv) >> 6);
            rgb1[4] = SATURATE_CAST_UCHAR((y11 + guv) >> 6);
            rgb1[3] = SATURATE_CAST_UCHAR((y11 + buv) >> 6);

#undef SATURATE_CAST_UCHAR

            yptr0 += 2;
            yptr1 += 2;
            vuptr += 2;
            rgb0  += 6;
            rgb1  += 6;
        }

        yptr += 2*w;
        bgr  += 2*3*w;
    }
}

static void NV21ToBGR(const unsigned char* nv21, unsigned char* bgr, int h, int w) {
    const unsigned char* yptr  = nv21;
    const unsigned char* vuptr = nv21 + w * h;

    for (int y = 0; y < h; y += 2) {
        const unsigned char* yptr0 = yptr;
        const unsigned char* yptr1 = yptr + w;
        unsigned char* rgb0 = bgr;
        unsigned char* rgb1 = bgr + w * 3;

        for (int remain = w; remain > 0; remain -= 2) {
            int v = (vuptr[0] > 240 ? 240 : vuptr[0]) - 128;
            int u = (vuptr[1] > 240 ? 240 : vuptr[1]) - 128;

            int ruv = 102 * v;
            int guv = -52 * v + -25 * u;
            int buv = 129 * u;

#define SATURATE_CAST_UCHAR(X) (unsigned char)std::min(std::max(X, 0), 255);

            int y00 = yptr0[0]* 74 - 1135;
            rgb0[2] = SATURATE_CAST_UCHAR((y00 + ruv) >> 6);
            rgb0[1] = SATURATE_CAST_UCHAR((y00 + guv) >> 6);
            rgb0[0] = SATURATE_CAST_UCHAR((y00 + buv) >> 6);

            int y01 = yptr0[1]* 74 - 1135;
            rgb0[5] = SATURATE_CAST_UCHAR((y01 + ruv) >> 6);
            rgb0[4] = SATURATE_CAST_UCHAR((y01 + guv) >> 6);
            rgb0[3] = SATURATE_CAST_UCHAR((y01 + buv) >> 6);

            int y10 = yptr1[0]* 74 - 1135;
            rgb1[2] = SATURATE_CAST_UCHAR((y10 + ruv) >> 6);
            rgb1[1] = SATURATE_CAST_UCHAR((y10 + guv) >> 6);
            rgb1[0] = SATURATE_CAST_UCHAR((y10 + buv) >> 6);

            int y11 = yptr1[1]* 74 - 1135;
            rgb1[5] = SATURATE_CAST_UCHAR((y11 + ruv) >> 6);
            rgb1[4] = SATURATE_CAST_UCHAR((y11 + guv) >> 6);
            rgb1[3] = SATURATE_CAST_UCHAR((y11 + buv) >> 6);

#undef SATURATE_CAST_UCHAR

            yptr0 += 2;
            yptr1 += 2;
            vuptr += 2;
            rgb0  += 6;
            rgb1  += 6;
        }

        yptr += 2*w;
        bgr  += 2*3*w;
    }
}

/*
reverse channel in format rgb uint8
*/
void RGBChannelReverseNaive(uint8_t *src, uint8_t *dst, int channel, int hw) {
    for (int i = 0; i < hw; i++) {
        uint8_t tmp    = src[i * 3];
        dst[i * 3]     = src[i * 3 + 2];
        dst[i * 3 + 2] = tmp;
        dst[i * 3 + 1] = src[i * 3 + 1];
    }
}

/*
reverse channel in format rgba uint8, only reverse rgb
*/
void RGBAChannelReverseNaive(uint8_t *src, uint8_t *dst, int channel, int hw) {
    for (int i = 0; i < hw; i++) {
        uint8_t tmp    = src[i * 4];
        dst[i * 4]     = src[i * 4 + 2];
        dst[i * 4 + 2] = tmp;
        dst[i * 4 + 1] = src[i * 4 + 1];
        if (channel == 4)
            dst[i * 4 + 3] = src[i * 4 + 3];
    }
}

>>>>>>> cb1afb57
Status CpuBlobConverterAcc::ConvertToMatAsync(Mat &image, MatConvertParam param, void *command_queue) {
    Status ret = TNN_OK;
    if (blob_ == nullptr) {
        return Status(TNNERR_NULL_PARAM, "input/output blob is null");
    }
    auto blob_data = reinterpret_cast<float *>(blob_->GetHandle().base);
    auto desc      = blob_->GetBlobDesc();
    auto dims      = desc.dims;
    auto hw        = dims[2] * dims[3];

    if (desc.data_type == DATA_TYPE_INT8) {
        if (image.GetMatType() == RESERVED_INT8_TEST) {
            memcpy(image.GetData(), blob_data, DimsVectorUtils::Count(dims));
            return TNN_OK;
        } else {
            auto real_blob_data = new float[dims[0] * dims[1] * dims[2] * dims[3]];
            auto blob_scale = reinterpret_cast<BlobInt8 *>(blob_)->GetIntResource()->scale_handle.force_to<float *>();
            CPU_DEQUANT(reinterpret_cast<int8_t *>(blob_->GetHandle().base), blob_scale, dims[1], real_blob_data, dims);
            blob_data = real_blob_data;
        }
    } else if (desc.data_type == DATA_TYPE_BFP16) {
        if (image.GetMatType() == RESERVED_BFP16_TEST) {
            memcpy(image.GetData(), blob_data, DimsVectorUtils::Count(dims) * 2);
            return TNN_OK;
        }
    }

    if (image.GetMatType() == NCHW_FLOAT) {
        for (int n = 0; n < dims[0]; n++) {
            NCHWConvert(blob_data + n * dims[1] * hw, reinterpret_cast<float *>(image.GetData()) + n * dims[1] * hw,
                        param.scale.data(), param.bias.data(), dims[1], hw);
        }
    } else if (image.GetMatType() == N8UC4) {
        for (int n = 0; n < dims[0]; n++) {
            BlobToBGRA(blob_data + n * dims[1] * hw, reinterpret_cast<uint8_t *>(image.GetData()) + n * 4 * hw,
                       param.scale.data(), param.bias.data(), dims[1], hw);
        }
    } else if (image.GetMatType() == N8UC3) {
        for (int n = 0; n < dims[0]; n++) {
            BlobToBGR(blob_data + n * 3 * hw, reinterpret_cast<uint8_t *>(image.GetData()) + n * 3 * hw,
                      param.scale.data(), param.bias.data(), hw);
        }
    } else if (image.GetMatType() == NGRAY) {
        for (int n = 0; n < dims[0]; n++) {
            BlobToGray(blob_data + n * hw, reinterpret_cast<uint8_t *>(image.GetData()) + n * hw, param.scale[0],
                       param.bias[0], hw);
        }
    } else if (image.GetMatType() == RESERVED_BFP16_TEST) {
        for (int n = 0; n < DimsVectorUtils::Count(dims); n++) {
            reinterpret_cast<bfp16_t *>(image.GetData())[n] = blob_data[n];
        }
    } else {
        ret = Status(TNNERR_PARAM_ERR, "convert type not support yet");
    }

    // reverse channel before convert if needed
    if (param.reverse_channel) {
        if (image.GetMatType() == N8UC3) {
            for (int n = 0; n < dims[0]; n++) {
                RGBChannelReverseNaive(
                    reinterpret_cast<uint8_t *>(image.GetData()) + n * 3 * hw,
                    reinterpret_cast<uint8_t *>(image.GetData()) + n * 3 * hw, dims[1], hw);
            }
        } else if (image.GetMatType() == N8UC4) {
            for (int n = 0; n < dims[0]; n++) {
                RGBAChannelReverseNaive(
                    reinterpret_cast<uint8_t *>(image.GetData()) + n * 4 * hw,
                    reinterpret_cast<uint8_t *>(image.GetData()) + n * 4 * hw, dims[1], hw);
            }
        } else {
            return Status(TNNERR_PARAM_ERR, "reverse type not support yet, mat type: " +
                          std::to_string(image.GetMatType()));
        }
    }

    if (desc.data_type == DATA_TYPE_INT8)
        delete[] blob_data;
    return ret;
}

<<<<<<< HEAD
Status CpuBlobConverterAcc::ConvertFromMatFunc(Mat& image, float* blob_data,
        MatConvertParam& param, BlobDesc& desc, const DimsVector& dims, const int hw) {
=======
Status CpuBlobConverterAcc::ConvertFromMatAsync(Mat &image_src, MatConvertParam param, void *command_queue) {
    if (blob_ == nullptr) {
        return Status(TNNERR_NULL_PARAM, "input/output blob_ is null");
    }
    auto desc      = blob_->GetBlobDesc();
    auto dims      = desc.dims;
    auto hw        = dims[2] * dims[3];
    auto blob_data = reinterpret_cast<float *>(blob_->GetHandle().base);
    if (desc.data_type == DATA_TYPE_INT8) {
        if (image_src.GetMatType() == RESERVED_INT8_TEST) {
            memcpy(blob_data, image_src.GetData(), DimsVectorUtils::Count(dims));
            return TNN_OK;
        } else
            blob_data = new float[dims[0] * dims[1] * hw];
    } else if (desc.data_type == DATA_TYPE_BFP16) {
        if (image_src.GetMatType() == RESERVED_BFP16_TEST) {
            memcpy(blob_data, image_src.GetData(), DimsVectorUtils::Count(dims) * 2);
            return TNN_OK;
        } else
            blob_data = new float[dims[0] * dims[1] * hw];
    }

    Mat image(image_src.GetDeviceType(), image_src.GetMatType(), image_src.GetDims(), image_src.GetData());

    // reverse channel before convert if needed
    if (param.reverse_channel) {
        Mat reversed(image.GetDeviceType(), image.GetMatType(), image.GetDims());
        if (image.GetMatType() == N8UC3) {
            for (int n = 0; n < dims[0]; n++) {
                RGBChannelReverseNaive(
                    reinterpret_cast<uint8_t *>(image.GetData()) + n * 3 * hw,
                    reinterpret_cast<uint8_t *>(reversed.GetData()) + n * 3 * hw, dims[1], hw);
            }
        } else if (image.GetMatType() == N8UC4) {
            for (int n = 0; n < dims[0]; n++) {
                RGBAChannelReverseNaive(
                    reinterpret_cast<uint8_t *>(image.GetData()) + n * 4 * hw,
                    reinterpret_cast<uint8_t *>(reversed.GetData()) + n * 4 * hw, dims[1], hw);
            }
        } else {
            return Status(TNNERR_PARAM_ERR, "reverse type not support yet, mat type: " +
                          std::to_string(image.GetMatType()));
        }
        image = reversed;
    }

>>>>>>> cb1afb57
    if (image.GetMatType() == NCHW_FLOAT) {
        for (int n = 0; n < dims[0]; n++) {
            NCHWConvert(reinterpret_cast<float *>(image.GetData()) + n * dims[1] * hw, blob_data + n * dims[1] * hw,
                        param.scale.data(), param.bias.data(), dims[1], hw);
        }
    } else if (image.GetMatType() == N8UC4) {
        for (int n = 0; n < dims[0]; n++) {
            BGRAToBlob(reinterpret_cast<uint8_t *>(image.GetData()) + n * 4 * hw, blob_data + n * dims[1] * hw,
                       param.scale.data(), param.bias.data(), dims[1], hw);
        }
    } else if (image.GetMatType() == N8UC3) {
        for (int n = 0; n < dims[0]; n++) {
            BGRToBlob(reinterpret_cast<uint8_t *>(image.GetData()) + n * 3 * hw, blob_data + n * 3 * hw,
                      param.scale.data(), param.bias.data(), hw);
        }
    } else if (image.GetMatType() == NGRAY) {
        for (int n = 0; n < dims[0]; n++) {
            GrayToBlob(reinterpret_cast<uint8_t *>(image.GetData()) + n * hw, blob_data + n * hw, param.scale[0],
                       param.bias[0], hw);
        }
    } else if (image.GetMatType() == NNV12 || image.GetMatType() == NNV21) {
        Mat bgr(DEVICE_NAIVE, RESERVED_INT8_TEST, image.GetDims());
        bool is_nv12 = (image.GetMatType() == NNV12);
        for (int n = 0; n < dims[0]; n++) {
            YUVToBGR(reinterpret_cast<uint8_t *>(image.GetData()) + n * 3 * hw / 2,
                      reinterpret_cast<uint8_t *>(bgr.GetData()) + n * 3 * hw, dims[2], dims[3], is_nv12);
            BGRToBlob(reinterpret_cast<uint8_t *>(bgr.GetData()) + n * 3 * hw, blob_data + n * 3 * hw,
                      param.scale.data(), param.bias.data(), hw);
        }
    } else if (image.GetMatType() == RESERVED_BFP16_TEST) {
        for (int n = 0; n < DimsVectorUtils::Count(dims); n++) {
            blob_data[n] = float(reinterpret_cast<bfp16_t *>(image.GetData())[n]);
        }
    } else {
        if (desc.data_type == DATA_TYPE_INT8 && blob_data) {
            delete[] blob_data;
        }
        return Status(TNNERR_PARAM_ERR, "convert type not support yet");
    }

    return TNN_OK;
}

Status CpuBlobConverterAcc::ConvertFromMatAsync(Mat &image, MatConvertParam param, void *command_queue) {
    if (blob_ == nullptr) {
        return Status(TNNERR_NULL_PARAM, "input/output blob_ is null");
    }
    auto desc      = blob_->GetBlobDesc();
    auto dims      = desc.dims;
    auto hw        = dims[2] * dims[3];
    auto blob_data = reinterpret_cast<float *>(blob_->GetHandle().base);
    if (desc.data_type == DATA_TYPE_INT8) {
        if (image.GetMatType() == RESERVED_INT8_TEST) {
            memcpy(blob_data, image.GetData(), DimsVectorUtils::Count(dims));
            return TNN_OK;
        } else
            blob_data = new float[dims[0] * dims[1] * hw];
    } else if (desc.data_type == DATA_TYPE_BFP16) {
        if (image.GetMatType() == RESERVED_BFP16_TEST) {
            memcpy(blob_data, image.GetData(), DimsVectorUtils::Count(dims) * 2);
            return TNN_OK;
        }
    }

    Status ret = ConvertFromMatFunc(image, blob_data, param, desc, dims, hw);
    if (ret != TNN_OK) {
        return ret;
    }

    if (desc.data_type == DATA_TYPE_INT8) {
        auto blob_scale     = reinterpret_cast<BlobInt8 *>(blob_)->GetIntResource()->scale_handle.force_to<float *>();
        auto real_blob_data = reinterpret_cast<int8_t *>(blob_->GetHandle().base);
        CPU_QUANT(blob_data, blob_scale, dims[1], real_blob_data, dims);
        delete[] blob_data;
    }
    return TNN_OK;
}

Status CpuBlobConverterAcc::ConvertToMat(Mat &image, MatConvertParam param, void *command_queue) {
    return ConvertToMatAsync(image, param, command_queue);
}

Status CpuBlobConverterAcc::ConvertFromMat(Mat &image, MatConvertParam param, void *command_queue) {
    return ConvertFromMatAsync(image, param, command_queue);
}

Status CpuBlobConverterAcc::ConvertNCHWToNHWC(uint8_t *src, uint8_t *dst) {
    return TNN_OK;
}

Status CpuBlobConverterAcc::ConvertNHWCToNCHW(uint8_t *src, uint8_t *dst) {
    return TNN_OK;
}

DECLARE_BLOB_CONVERTER_CREATER(Cpu);
REGISTER_BLOB_CONVERTER(Cpu, DEVICE_NAIVE);

}  // namespace TNN_NS<|MERGE_RESOLUTION|>--- conflicted
+++ resolved
@@ -19,7 +19,6 @@
 
 #include "tnn/core/blob_int8.h"
 #include "tnn/core/macro.h"
-#include "tnn/device/cpu/cpu_mat_util.h"
 #include "tnn/utils/naive_compute.h"
 #include "tnn/utils/bfp16.h"
 #include "tnn/utils/bfp16_utils.h"
@@ -123,8 +122,6 @@
     }
 }
 
-<<<<<<< HEAD
-=======
 static void NV12ToBGR(const unsigned char* nv12, unsigned char* bgr, int h, int w) {
     const unsigned char* yptr  = nv12;
     const unsigned char* vuptr = nv12 + w * h;
@@ -259,7 +256,6 @@
     }
 }
 
->>>>>>> cb1afb57
 Status CpuBlobConverterAcc::ConvertToMatAsync(Mat &image, MatConvertParam param, void *command_queue) {
     Status ret = TNN_OK;
     if (blob_ == nullptr) {
@@ -340,10 +336,58 @@
     return ret;
 }
 
-<<<<<<< HEAD
 Status CpuBlobConverterAcc::ConvertFromMatFunc(Mat& image, float* blob_data,
         MatConvertParam& param, BlobDesc& desc, const DimsVector& dims, const int hw) {
-=======
+    if (image.GetMatType() == NCHW_FLOAT) {
+        for (int n = 0; n < dims[0]; n++) {
+            NCHWConvert(reinterpret_cast<float *>(image.GetData()) + n * dims[1] * hw, blob_data + n * dims[1] * hw,
+                        param.scale.data(), param.bias.data(), dims[1], hw);
+        }
+    } else if (image.GetMatType() == N8UC4) {
+        for (int n = 0; n < dims[0]; n++) {
+            BGRAToBlob(reinterpret_cast<uint8_t *>(image.GetData()) + n * 4 * hw, blob_data + n * dims[1] * hw,
+                       param.scale.data(), param.bias.data(), dims[1], hw);
+        }
+    } else if (image.GetMatType() == N8UC3) {
+        for (int n = 0; n < dims[0]; n++) {
+            BGRToBlob(reinterpret_cast<uint8_t *>(image.GetData()) + n * 3 * hw, blob_data + n * 3 * hw,
+                      param.scale.data(), param.bias.data(), hw);
+        }
+    } else if (image.GetMatType() == NGRAY) {
+        for (int n = 0; n < dims[0]; n++) {
+            GrayToBlob(reinterpret_cast<uint8_t *>(image.GetData()) + n * hw, blob_data + n * hw, param.scale[0],
+                       param.bias[0], hw);
+        }
+    } else if (image.GetMatType() == NNV12) {
+        Mat bgr(DEVICE_NAIVE, RESERVED_INT8_TEST, image.GetDims());
+        for (int n = 0; n < dims[0]; n++) {
+            NV12ToBGR(reinterpret_cast<uint8_t *>(image.GetData()) + n * 3 * hw / 2,
+                      reinterpret_cast<uint8_t *>(bgr.GetData()) + n * 3 * hw, dims[2], dims[3]);
+            BGRToBlob(reinterpret_cast<uint8_t *>(bgr.GetData()) + n * 3 * hw, blob_data + n * 3 * hw,
+                      param.scale.data(), param.bias.data(), hw);
+        }
+    } else if (image.GetMatType() == NNV21) {
+        Mat bgr(DEVICE_NAIVE, RESERVED_INT8_TEST, image.GetDims());
+        for (int n = 0; n < dims[0]; n++) {
+            NV21ToBGR(reinterpret_cast<uint8_t *>(image.GetData()) + n * 3 * hw / 2,
+                      reinterpret_cast<uint8_t *>(bgr.GetData()) + n * 3 * hw, dims[2], dims[3]);
+            BGRToBlob(reinterpret_cast<uint8_t *>(bgr.GetData()) + n * 3 * hw, blob_data + n * 3 * hw,
+                      param.scale.data(), param.bias.data(), hw);
+        }
+    } else if (image.GetMatType() == RESERVED_BFP16_TEST) {
+        for (int n = 0; n < DimsVectorUtils::Count(dims); n++) {
+            blob_data[n] = float(reinterpret_cast<bfp16_t *>(image.GetData())[n]);
+        }
+    } else {
+        if (desc.data_type == DATA_TYPE_INT8 && blob_data) {
+            delete[] blob_data;
+        }
+        return Status(TNNERR_PARAM_ERR, "convert type not support yet");
+    }
+
+    return TNN_OK;
+}
+
 Status CpuBlobConverterAcc::ConvertFromMatAsync(Mat &image_src, MatConvertParam param, void *command_queue) {
     if (blob_ == nullptr) {
         return Status(TNNERR_NULL_PARAM, "input/output blob_ is null");
@@ -390,71 +434,6 @@
         image = reversed;
     }
 
->>>>>>> cb1afb57
-    if (image.GetMatType() == NCHW_FLOAT) {
-        for (int n = 0; n < dims[0]; n++) {
-            NCHWConvert(reinterpret_cast<float *>(image.GetData()) + n * dims[1] * hw, blob_data + n * dims[1] * hw,
-                        param.scale.data(), param.bias.data(), dims[1], hw);
-        }
-    } else if (image.GetMatType() == N8UC4) {
-        for (int n = 0; n < dims[0]; n++) {
-            BGRAToBlob(reinterpret_cast<uint8_t *>(image.GetData()) + n * 4 * hw, blob_data + n * dims[1] * hw,
-                       param.scale.data(), param.bias.data(), dims[1], hw);
-        }
-    } else if (image.GetMatType() == N8UC3) {
-        for (int n = 0; n < dims[0]; n++) {
-            BGRToBlob(reinterpret_cast<uint8_t *>(image.GetData()) + n * 3 * hw, blob_data + n * 3 * hw,
-                      param.scale.data(), param.bias.data(), hw);
-        }
-    } else if (image.GetMatType() == NGRAY) {
-        for (int n = 0; n < dims[0]; n++) {
-            GrayToBlob(reinterpret_cast<uint8_t *>(image.GetData()) + n * hw, blob_data + n * hw, param.scale[0],
-                       param.bias[0], hw);
-        }
-    } else if (image.GetMatType() == NNV12 || image.GetMatType() == NNV21) {
-        Mat bgr(DEVICE_NAIVE, RESERVED_INT8_TEST, image.GetDims());
-        bool is_nv12 = (image.GetMatType() == NNV12);
-        for (int n = 0; n < dims[0]; n++) {
-            YUVToBGR(reinterpret_cast<uint8_t *>(image.GetData()) + n * 3 * hw / 2,
-                      reinterpret_cast<uint8_t *>(bgr.GetData()) + n * 3 * hw, dims[2], dims[3], is_nv12);
-            BGRToBlob(reinterpret_cast<uint8_t *>(bgr.GetData()) + n * 3 * hw, blob_data + n * 3 * hw,
-                      param.scale.data(), param.bias.data(), hw);
-        }
-    } else if (image.GetMatType() == RESERVED_BFP16_TEST) {
-        for (int n = 0; n < DimsVectorUtils::Count(dims); n++) {
-            blob_data[n] = float(reinterpret_cast<bfp16_t *>(image.GetData())[n]);
-        }
-    } else {
-        if (desc.data_type == DATA_TYPE_INT8 && blob_data) {
-            delete[] blob_data;
-        }
-        return Status(TNNERR_PARAM_ERR, "convert type not support yet");
-    }
-
-    return TNN_OK;
-}
-
-Status CpuBlobConverterAcc::ConvertFromMatAsync(Mat &image, MatConvertParam param, void *command_queue) {
-    if (blob_ == nullptr) {
-        return Status(TNNERR_NULL_PARAM, "input/output blob_ is null");
-    }
-    auto desc      = blob_->GetBlobDesc();
-    auto dims      = desc.dims;
-    auto hw        = dims[2] * dims[3];
-    auto blob_data = reinterpret_cast<float *>(blob_->GetHandle().base);
-    if (desc.data_type == DATA_TYPE_INT8) {
-        if (image.GetMatType() == RESERVED_INT8_TEST) {
-            memcpy(blob_data, image.GetData(), DimsVectorUtils::Count(dims));
-            return TNN_OK;
-        } else
-            blob_data = new float[dims[0] * dims[1] * hw];
-    } else if (desc.data_type == DATA_TYPE_BFP16) {
-        if (image.GetMatType() == RESERVED_BFP16_TEST) {
-            memcpy(blob_data, image.GetData(), DimsVectorUtils::Count(dims) * 2);
-            return TNN_OK;
-        }
-    }
-
     Status ret = ConvertFromMatFunc(image, blob_data, param, desc, dims, hw);
     if (ret != TNN_OK) {
         return ret;
