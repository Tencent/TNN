// Tencent is pleased to support the open source community by making TNN available.
//
// Copyright (C) 2020 THL A29 Limited, a Tencent company. All rights reserved.
//
// Licensed under the BSD 3-Clause License (the "License"); you may not use this file except
// in compliance with the License. You may obtain a copy of the License at
//
// https://opensource.org/licenses/BSD-3-Clause
//
// Unless required by applicable law or agreed to in writing, software distributed
// under the License is distributed on an "AS IS" BASIS, WITHOUT WARRANTIES OR
// CONDITIONS OF ANY KIND, either express or implied. See the License for the
// specific language governing permissions and limitations under the License.

#include "tnn/device/cpu/cpu_blob_converter.h"

#include <algorithm>
#include <cstring>

#include "tnn/core/blob_int8.h"
#include "tnn/core/macro.h"
#include "tnn/utils/naive_compute.h"
#include "tnn/utils/bfp16.h"
#include "tnn/utils/bfp16_utils.h"
#include "tnn/utils/dims_vector_utils.h"

namespace TNN_NS {

CpuBlobConverterAcc::CpuBlobConverterAcc(Blob *blob) : BlobConverterAcc(blob) {}
CpuBlobConverterAcc::~CpuBlobConverterAcc() {}

static uint8_t saturate_cast(float data) {
    data += 0.5;
    data = std::min(std::max(data, 0.0f), 255.0f);
    return static_cast<uint8_t>(data);
}

/*
 * Convert an uint8 BGR / BGRA image to nchw float blob
 */
static void BGRAToBlob(const uint8_t *src, float *dst, float *scale, float *bias, int channel, int hw) {
    auto dst_c0 = dst, dst_c1 = dst + hw;
    auto dst_c2 = dst + hw * 2, dst_c3 = dst + hw * 3;
    for (int i = 0; i < hw; ++i) {
        dst_c0[i] = scale[0] * src[4 * i + 0] + bias[0];
        dst_c1[i] = scale[1] * src[4 * i + 1] + bias[1];
        dst_c2[i] = scale[2] * src[4 * i + 2] + bias[2];
        if (channel == 4)
            dst_c3[i] = scale[3] * src[4 * i + 3] + bias[3];
    }
}

/*
 * Convert an uint8 single channel image to nchw float blob
 */
static void GrayToBlob(const uint8_t *src, float *dst, float scale, float bias, int hw) {
    for (int i = 0; i < hw; ++i) {
        dst[i] = scale * src[i] + bias;
    }
}

/*
 * Convert an uint8 BGR image to nchw float blob
 */
static void BGRToBlob(const uint8_t *src, float *dst, float *scale, float *bias, int hw) {
    auto dst_c0 = dst, dst_c1 = dst + hw, dst_c2 = dst + hw * 2;
    for (int i = 0; i < hw; ++i) {
        dst_c0[i] = scale[0] * src[3 * i + 0] + bias[0];
        dst_c1[i] = scale[1] * src[3 * i + 1] + bias[1];
        dst_c2[i] = scale[2] * src[3 * i + 2] + bias[2];
    }
}

/*
 * Convert a nchw float mat to/from nchw float blob
 */
<<<<<<< HEAD
static void NCHWToNCHW(const float *src, float *dst, float *scale, float *bias, int channel, int hw) {
=======
static void NCHWConvert(const float *src, float *dst, float *scale, float *bias, int channel, int hw) {
>>>>>>> cb1afb57
    for (int c = 0; c < channel; ++c) {
        for (int i = 0; i < hw; ++i) {
            int data_pos = c * hw + i;
            dst[data_pos] = scale[c] * src[data_pos] + bias[c];
        }
    }
}

/*
 * Convert a nchw float blob to BGRA
 * input blob must have 3 or 4 channels
 */
static void BlobToBGRA(const float *src, uint8_t *dst, float *scale, float *bias, int channel, int hw) {
    auto src_c0 = src, src_c1 = src + hw;
    auto src_c2 = src + hw * 2, src_c3 = src + hw * 3;
    for (int i = 0; i < hw; ++i) {
        dst[4 * i + 0] = saturate_cast(scale[0] * src_c0[i] + bias[0]);
        dst[4 * i + 1] = saturate_cast(scale[1] * src_c1[i] + bias[1]);
        dst[4 * i + 2] = saturate_cast(scale[2] * src_c2[i] + bias[2]);
        if (channel == 4)
            dst[4 * i + 3] = saturate_cast(scale[3] * src_c3[i] + bias[3]);
    }
}

/*
 * Convert a nchw float blob to grayscale uint8 image
 * input blob must have only 1 channel
 */
static void BlobToGray(const float *src, uint8_t *dst, float scale, float bias, int hw) {
    for (int i = 0; i < hw; ++i) {
        dst[i] = saturate_cast(scale * src[i] + bias);
    }
}

/*
 * Convert a nchw float blob to bgr uint8 image
 * input blob must have 3 channel
 */
static void BlobToBGR(const float *src, uint8_t *dst, float *scale, float *bias, int hw) {
    auto src_c0 = src, src_c1 = src + hw, src_c2 = src + hw * 2;
    for (int i = 0; i < hw; ++i) {
        dst[3 * i + 0] = saturate_cast(scale[0] * src_c0[i] + bias[0]);
        dst[3 * i + 1] = saturate_cast(scale[1] * src_c1[i] + bias[1]);
        dst[3 * i + 2] = saturate_cast(scale[2] * src_c2[i] + bias[2]);
    }
}

static void NV12ToBGR(const unsigned char* nv12, unsigned char* bgr, int h, int w) {
    const unsigned char* yptr  = nv12;
    const unsigned char* vuptr = nv12 + w * h;

    for (int y = 0; y < h; y += 2) {
        const unsigned char* yptr0 = yptr;
        const unsigned char* yptr1 = yptr + w;
        unsigned char* rgb0 = bgr;
        unsigned char* rgb1 = bgr + w * 3;

        for (int remain = w; remain > 0; remain -= 2) {
            int u = (vuptr[0] > 240 ? 240 : vuptr[0]) - 128;
            int v = (vuptr[1] > 240 ? 240 : vuptr[1]) - 128;

            int ruv = 102 * v;
            int guv = -52 * v + -25 * u;
            int buv = 129 * u;

#define SATURATE_CAST_UCHAR(X) (unsigned char)std::min(std::max(X, 0), 255);

            int y00 = yptr0[0]* 74 - 1135;
            rgb0[2] = SATURATE_CAST_UCHAR((y00 + ruv) >> 6);
            rgb0[1] = SATURATE_CAST_UCHAR((y00 + guv) >> 6);
            rgb0[0] = SATURATE_CAST_UCHAR((y00 + buv) >> 6);

            int y01 = yptr0[1]* 74 - 1135;
            rgb0[5] = SATURATE_CAST_UCHAR((y01 + ruv) >> 6);
            rgb0[4] = SATURATE_CAST_UCHAR((y01 + guv) >> 6);
            rgb0[3] = SATURATE_CAST_UCHAR((y01 + buv) >> 6);

            int y10 = yptr1[0]* 74 - 1135;
            rgb1[2] = SATURATE_CAST_UCHAR((y10 + ruv) >> 6);
            rgb1[1] = SATURATE_CAST_UCHAR((y10 + guv) >> 6);
            rgb1[0] = SATURATE_CAST_UCHAR((y10 + buv) >> 6);

            int y11 = yptr1[1]* 74 - 1135;
            rgb1[5] = SATURATE_CAST_UCHAR((y11 + ruv) >> 6);
            rgb1[4] = SATURATE_CAST_UCHAR((y11 + guv) >> 6);
            rgb1[3] = SATURATE_CAST_UCHAR((y11 + buv) >> 6);

#undef SATURATE_CAST_UCHAR

            yptr0 += 2;
            yptr1 += 2;
            vuptr += 2;
            rgb0  += 6;
            rgb1  += 6;
        }

        yptr += 2*w;
        bgr  += 2*3*w;
    }
}

static void NV21ToBGR(const unsigned char* nv21, unsigned char* bgr, int h, int w) {
    const unsigned char* yptr  = nv21;
    const unsigned char* vuptr = nv21 + w * h;

    for (int y = 0; y < h; y += 2) {
        const unsigned char* yptr0 = yptr;
        const unsigned char* yptr1 = yptr + w;
        unsigned char* rgb0 = bgr;
        unsigned char* rgb1 = bgr + w * 3;

        for (int remain = w; remain > 0; remain -= 2) {
            int v = (vuptr[0] > 240 ? 240 : vuptr[0]) - 128;
            int u = (vuptr[1] > 240 ? 240 : vuptr[1]) - 128;

            int ruv = 102 * v;
            int guv = -52 * v + -25 * u;
            int buv = 129 * u;

#define SATURATE_CAST_UCHAR(X) (unsigned char)std::min(std::max(X, 0), 255);

            int y00 = yptr0[0]* 74 - 1135;
            rgb0[2] = SATURATE_CAST_UCHAR((y00 + ruv) >> 6);
            rgb0[1] = SATURATE_CAST_UCHAR((y00 + guv) >> 6);
            rgb0[0] = SATURATE_CAST_UCHAR((y00 + buv) >> 6);

            int y01 = yptr0[1]* 74 - 1135;
            rgb0[5] = SATURATE_CAST_UCHAR((y01 + ruv) >> 6);
            rgb0[4] = SATURATE_CAST_UCHAR((y01 + guv) >> 6);
            rgb0[3] = SATURATE_CAST_UCHAR((y01 + buv) >> 6);

            int y10 = yptr1[0]* 74 - 1135;
            rgb1[2] = SATURATE_CAST_UCHAR((y10 + ruv) >> 6);
            rgb1[1] = SATURATE_CAST_UCHAR((y10 + guv) >> 6);
            rgb1[0] = SATURATE_CAST_UCHAR((y10 + buv) >> 6);

            int y11 = yptr1[1]* 74 - 1135;
            rgb1[5] = SATURATE_CAST_UCHAR((y11 + ruv) >> 6);
            rgb1[4] = SATURATE_CAST_UCHAR((y11 + guv) >> 6);
            rgb1[3] = SATURATE_CAST_UCHAR((y11 + buv) >> 6);

#undef SATURATE_CAST_UCHAR

            yptr0 += 2;
            yptr1 += 2;
            vuptr += 2;
            rgb0  += 6;
            rgb1  += 6;
        }

        yptr += 2*w;
        bgr  += 2*3*w;
    }
}

/*
reverse channel in format rgb uint8
*/
void RGBChannelReverseNaive(uint8_t *src, uint8_t *dst, int channel, int hw) {
    for (int i = 0; i < hw; i++) {
        uint8_t tmp    = src[i * 3];
        dst[i * 3]     = src[i * 3 + 2];
        dst[i * 3 + 2] = tmp;
        dst[i * 3 + 1] = src[i * 3 + 1];
    }
}

/*
reverse channel in format rgba uint8, only reverse rgb
*/
void RGBAChannelReverseNaive(uint8_t *src, uint8_t *dst, int channel, int hw) {
    for (int i = 0; i < hw; i++) {
        uint8_t tmp    = src[i * 4];
        dst[i * 4]     = src[i * 4 + 2];
        dst[i * 4 + 2] = tmp;
        dst[i * 4 + 1] = src[i * 4 + 1];
        if (channel == 4)
            dst[i * 4 + 3] = src[i * 4 + 3];
    }
}

Status CpuBlobConverterAcc::ConvertToMatAsync(Mat &image, MatConvertParam param, void *command_queue) {
    Status ret = TNN_OK;
    if (blob_ == nullptr) {
        return Status(TNNERR_NULL_PARAM, "input/output blob is null");
    }
    auto blob_data = reinterpret_cast<float *>(blob_->GetHandle().base);
    auto desc      = blob_->GetBlobDesc();
    auto dims      = desc.dims;
    auto hw        = dims[2] * dims[3];

    if (desc.data_type == DATA_TYPE_INT8) {
        if (image.GetMatType() == RESERVED_INT8_TEST) {
            memcpy(image.GetData(), blob_data, DimsVectorUtils::Count(dims));
            return TNN_OK;
        } else {
            auto real_blob_data = new float[dims[0] * dims[1] * dims[2] * dims[3]];
            auto blob_scale = reinterpret_cast<BlobInt8 *>(blob_)->GetIntResource()->scale_handle.force_to<float *>();
            CPU_DEQUANT(reinterpret_cast<int8_t *>(blob_->GetHandle().base), blob_scale, dims[1], real_blob_data, dims);
            blob_data = real_blob_data;
        }
    } else if (desc.data_type == DATA_TYPE_BFP16) {
        if (image.GetMatType() == RESERVED_BFP16_TEST) {
            memcpy(image.GetData(), blob_data, DimsVectorUtils::Count(dims) * 2);
            return TNN_OK;
        }
    }

    if (image.GetMatType() == NCHW_FLOAT) {
        for (int n = 0; n < dims[0]; n++) {
<<<<<<< HEAD
            NCHWToNCHW(blob_data + n * dims[1] * hw, reinterpret_cast<float *>(image.GetData()) + n * dims[1] * hw,
                       param.scale.data(), param.bias.data(), dims[1], hw);
=======
            NCHWConvert(blob_data + n * dims[1] * hw, reinterpret_cast<float *>(image.GetData()) + n * dims[1] * hw,
                        param.scale.data(), param.bias.data(), dims[1], hw);
>>>>>>> cb1afb57
        }
    } else if (image.GetMatType() == N8UC4) {
        for (int n = 0; n < dims[0]; n++) {
            BlobToBGRA(blob_data + n * dims[1] * hw, reinterpret_cast<uint8_t *>(image.GetData()) + n * 4 * hw,
                       param.scale.data(), param.bias.data(), dims[1], hw);
        }
    } else if (image.GetMatType() == N8UC3) {
        for (int n = 0; n < dims[0]; n++) {
            BlobToBGR(blob_data + n * 3 * hw, reinterpret_cast<uint8_t *>(image.GetData()) + n * 3 * hw,
                      param.scale.data(), param.bias.data(), hw);
        }
    } else if (image.GetMatType() == NGRAY) {
        for (int n = 0; n < dims[0]; n++) {
            BlobToGray(blob_data + n * hw, reinterpret_cast<uint8_t *>(image.GetData()) + n * hw, param.scale[0],
                       param.bias[0], hw);
        }
    } else if (image.GetMatType() == RESERVED_BFP16_TEST) {
        for (int n = 0; n < DimsVectorUtils::Count(dims); n++) {
            reinterpret_cast<bfp16_t *>(image.GetData())[n] = blob_data[n];
        }
    } else {
        ret = Status(TNNERR_PARAM_ERR, "convert type not support yet");
    }

    // reverse channel before convert if needed
    if (param.reverse_channel) {
        if (image.GetMatType() == N8UC3) {
            for (int n = 0; n < dims[0]; n++) {
                RGBChannelReverseNaive(
                    reinterpret_cast<uint8_t *>(image.GetData()) + n * 3 * hw,
                    reinterpret_cast<uint8_t *>(image.GetData()) + n * 3 * hw, dims[1], hw);
            }
        } else if (image.GetMatType() == N8UC4) {
            for (int n = 0; n < dims[0]; n++) {
                RGBAChannelReverseNaive(
                    reinterpret_cast<uint8_t *>(image.GetData()) + n * 4 * hw,
                    reinterpret_cast<uint8_t *>(image.GetData()) + n * 4 * hw, dims[1], hw);
            }
        } else {
            return Status(TNNERR_PARAM_ERR, "reverse type not support yet, mat type: " +
                          std::to_string(image.GetMatType()));
        }
    }

    if (desc.data_type == DATA_TYPE_INT8)
        delete[] blob_data;
    return ret;
}

Status CpuBlobConverterAcc::ConvertFromMatAsync(Mat &image_src, MatConvertParam param, void *command_queue) {
    if (blob_ == nullptr) {
        return Status(TNNERR_NULL_PARAM, "input/output blob_ is null");
    }
    auto desc      = blob_->GetBlobDesc();
    auto dims      = desc.dims;
    auto hw        = dims[2] * dims[3];
    auto blob_data = reinterpret_cast<float *>(blob_->GetHandle().base);
    if (desc.data_type == DATA_TYPE_INT8) {
        if (image_src.GetMatType() == RESERVED_INT8_TEST) {
            memcpy(blob_data, image_src.GetData(), DimsVectorUtils::Count(dims));
            return TNN_OK;
        } else
            blob_data = new float[dims[0] * dims[1] * hw];
    } else if (desc.data_type == DATA_TYPE_BFP16) {
        if (image_src.GetMatType() == RESERVED_BFP16_TEST) {
            memcpy(blob_data, image_src.GetData(), DimsVectorUtils::Count(dims) * 2);
            return TNN_OK;
        } else
            blob_data = new float[dims[0] * dims[1] * hw];
    }

    Mat image(image_src.GetDeviceType(), image_src.GetMatType(), image_src.GetDims(), image_src.GetData());

    // reverse channel before convert if needed
    if (param.reverse_channel) {
        Mat reversed(image.GetDeviceType(), image.GetMatType(), image.GetDims());
        if (image.GetMatType() == N8UC3) {
            for (int n = 0; n < dims[0]; n++) {
                RGBChannelReverseNaive(
                    reinterpret_cast<uint8_t *>(image.GetData()) + n * 3 * hw,
                    reinterpret_cast<uint8_t *>(reversed.GetData()) + n * 3 * hw, dims[1], hw);
            }
        } else if (image.GetMatType() == N8UC4) {
            for (int n = 0; n < dims[0]; n++) {
                RGBAChannelReverseNaive(
                    reinterpret_cast<uint8_t *>(image.GetData()) + n * 4 * hw,
                    reinterpret_cast<uint8_t *>(reversed.GetData()) + n * 4 * hw, dims[1], hw);
            }
        } else {
            return Status(TNNERR_PARAM_ERR, "reverse type not support yet, mat type: " +
                          std::to_string(image.GetMatType()));
        }
        image = reversed;
    }

    if (image.GetMatType() == NCHW_FLOAT) {
        for (int n = 0; n < dims[0]; n++) {
<<<<<<< HEAD
            NCHWToNCHW(reinterpret_cast<float *>(image.GetData()) + n * dims[1] * hw, blob_data + n * dims[1] * hw,
                       param.scale.data(), param.bias.data(), dims[1], hw);
=======
            NCHWConvert(reinterpret_cast<float *>(image.GetData()) + n * dims[1] * hw, blob_data + n * dims[1] * hw,
                        param.scale.data(), param.bias.data(), dims[1], hw);
>>>>>>> cb1afb57
        }
    } else if (image.GetMatType() == N8UC4) {
        for (int n = 0; n < dims[0]; n++) {
            BGRAToBlob(reinterpret_cast<uint8_t *>(image.GetData()) + n * 4 * hw, blob_data + n * dims[1] * hw,
                       param.scale.data(), param.bias.data(), dims[1], hw);
        }
    } else if (image.GetMatType() == N8UC3) {
        for (int n = 0; n < dims[0]; n++) {
            BGRToBlob(reinterpret_cast<uint8_t *>(image.GetData()) + n * 3 * hw, blob_data + n * 3 * hw,
                      param.scale.data(), param.bias.data(), hw);
        }
    } else if (image.GetMatType() == NGRAY) {
        for (int n = 0; n < dims[0]; n++) {
            GrayToBlob(reinterpret_cast<uint8_t *>(image.GetData()) + n * hw, blob_data + n * hw, param.scale[0],
                       param.bias[0], hw);
        }
    } else if (image.GetMatType() == NNV12) {
        Mat bgr(DEVICE_NAIVE, RESERVED_INT8_TEST, image.GetDims());
        for (int n = 0; n < dims[0]; n++) {
            NV12ToBGR(reinterpret_cast<uint8_t *>(image.GetData()) + n * 3 * hw / 2,
                      reinterpret_cast<uint8_t *>(bgr.GetData()) + n * 3 * hw, dims[2], dims[3]);
            BGRToBlob(reinterpret_cast<uint8_t *>(bgr.GetData()) + n * 3 * hw, blob_data + n * 3 * hw,
                      param.scale.data(), param.bias.data(), hw);
        }
    } else if (image.GetMatType() == NNV21) {
        Mat bgr(DEVICE_NAIVE, RESERVED_INT8_TEST, image.GetDims());
        for (int n = 0; n < dims[0]; n++) {
            NV21ToBGR(reinterpret_cast<uint8_t *>(image.GetData()) + n * 3 * hw / 2,
                      reinterpret_cast<uint8_t *>(bgr.GetData()) + n * 3 * hw, dims[2], dims[3]);
            BGRToBlob(reinterpret_cast<uint8_t *>(bgr.GetData()) + n * 3 * hw, blob_data + n * 3 * hw,
                      param.scale.data(), param.bias.data(), hw);
        }
    } else if (image.GetMatType() == RESERVED_BFP16_TEST) {
        for (int n = 0; n < DimsVectorUtils::Count(dims); n++) {
            blob_data[n] = float(reinterpret_cast<bfp16_t *>(image.GetData())[n]);
        }
    } else {
        if (desc.data_type == DATA_TYPE_INT8 && blob_data) {
            delete[] blob_data;
        }
        return Status(TNNERR_PARAM_ERR, "convert type not support yet");
    }

    if (desc.data_type == DATA_TYPE_INT8) {
        auto blob_scale     = reinterpret_cast<BlobInt8 *>(blob_)->GetIntResource()->scale_handle.force_to<float *>();
        auto scale_len      = reinterpret_cast<BlobInt8 *>(blob_)->GetIntResource()->scale_handle.GetDataCount();
        auto real_blob_data = reinterpret_cast<int8_t *>(blob_->GetHandle().base);
        CPU_QUANT(blob_data, blob_scale, scale_len, real_blob_data, dims);
        delete[] blob_data;
    }
    return TNN_OK;
}

Status CpuBlobConverterAcc::ConvertToMat(Mat &image, MatConvertParam param, void *command_queue) {
    return ConvertToMatAsync(image, param, command_queue);
}

Status CpuBlobConverterAcc::ConvertFromMat(Mat &image, MatConvertParam param, void *command_queue) {
    return ConvertFromMatAsync(image, param, command_queue);
}

Status CpuBlobConverterAcc::ConvertNCHWToNHWC(uint8_t *src, uint8_t *dst) {
    return TNN_OK;
}

Status CpuBlobConverterAcc::ConvertNHWCToNCHW(uint8_t *src, uint8_t *dst) {
    return TNN_OK;
}

DECLARE_BLOB_CONVERTER_CREATER(Cpu);
REGISTER_BLOB_CONVERTER(Cpu, DEVICE_NAIVE);

}  // namespace TNN_NS<|MERGE_RESOLUTION|>--- conflicted
+++ resolved
@@ -74,11 +74,7 @@
 /*
  * Convert a nchw float mat to/from nchw float blob
  */
-<<<<<<< HEAD
-static void NCHWToNCHW(const float *src, float *dst, float *scale, float *bias, int channel, int hw) {
-=======
 static void NCHWConvert(const float *src, float *dst, float *scale, float *bias, int channel, int hw) {
->>>>>>> cb1afb57
     for (int c = 0; c < channel; ++c) {
         for (int i = 0; i < hw; ++i) {
             int data_pos = c * hw + i;
@@ -289,13 +285,8 @@
 
     if (image.GetMatType() == NCHW_FLOAT) {
         for (int n = 0; n < dims[0]; n++) {
-<<<<<<< HEAD
-            NCHWToNCHW(blob_data + n * dims[1] * hw, reinterpret_cast<float *>(image.GetData()) + n * dims[1] * hw,
-                       param.scale.data(), param.bias.data(), dims[1], hw);
-=======
             NCHWConvert(blob_data + n * dims[1] * hw, reinterpret_cast<float *>(image.GetData()) + n * dims[1] * hw,
                         param.scale.data(), param.bias.data(), dims[1], hw);
->>>>>>> cb1afb57
         }
     } else if (image.GetMatType() == N8UC4) {
         for (int n = 0; n < dims[0]; n++) {
@@ -393,13 +384,8 @@
 
     if (image.GetMatType() == NCHW_FLOAT) {
         for (int n = 0; n < dims[0]; n++) {
-<<<<<<< HEAD
-            NCHWToNCHW(reinterpret_cast<float *>(image.GetData()) + n * dims[1] * hw, blob_data + n * dims[1] * hw,
-                       param.scale.data(), param.bias.data(), dims[1], hw);
-=======
             NCHWConvert(reinterpret_cast<float *>(image.GetData()) + n * dims[1] * hw, blob_data + n * dims[1] * hw,
                         param.scale.data(), param.bias.data(), dims[1], hw);
->>>>>>> cb1afb57
         }
     } else if (image.GetMatType() == N8UC4) {
         for (int n = 0; n < dims[0]; n++) {
@@ -445,9 +431,8 @@
 
     if (desc.data_type == DATA_TYPE_INT8) {
         auto blob_scale     = reinterpret_cast<BlobInt8 *>(blob_)->GetIntResource()->scale_handle.force_to<float *>();
-        auto scale_len      = reinterpret_cast<BlobInt8 *>(blob_)->GetIntResource()->scale_handle.GetDataCount();
         auto real_blob_data = reinterpret_cast<int8_t *>(blob_->GetHandle().base);
-        CPU_QUANT(blob_data, blob_scale, scale_len, real_blob_data, dims);
+        CPU_QUANT(blob_data, blob_scale, dims[1], real_blob_data, dims);
         delete[] blob_data;
     }
     return TNN_OK;
