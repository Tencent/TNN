--- conflicted
+++ resolved
@@ -30,13 +30,8 @@
     BlobDesc desc;
     desc.dims        = dims;
     desc.device_type = DEVICE_NAIVE;
-<<<<<<< HEAD
     if (mat_type == NCHW_FLOAT || mat_type == NCDHW_FLOAT || 
-        mat_type == RESERVED_BFP16_TEST || mat_type == RESERVED_INT8_TEST) {
-=======
-    if (mat_type == NCHW_FLOAT || mat_type == RESERVED_BFP16_TEST || mat_type == RESERVED_INT8_TEST ||
-        mat_type == RESERVED_FP16_TEST) {
->>>>>>> cf045b15
+        mat_type == RESERVED_BFP16_TEST || mat_type == RESERVED_INT8_TEST || mat_type == RESERVED_FP16_TEST) {
         desc.data_type   = DATA_TYPE_FLOAT;
         desc.data_format = DATA_FORMAT_NCHW;
         auto size_info   = Calculate(desc);
