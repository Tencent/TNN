--- conflicted
+++ resolved
@@ -126,17 +126,16 @@
     return std::make_shared<ImplementedPrecision>();
 }
 
-<<<<<<< HEAD
 NetworkType ArmDevice::ConvertAutoNetworkType() {
     return NETWORK_TYPE_DEFAULT; 
-=======
+}
+
 std::shared_ptr<const ImplementedLayout> ArmDevice::GetImplementedLayout(LayerType type) {
     auto &layer_layout_map = GetLayerLayoutMap();
     if (layer_layout_map.count(type) > 0) {
         return layer_layout_map[type];
     }
     return std::make_shared<ImplementedLayout>();
->>>>>>> 76819c2f
 }
 
 Context *ArmDevice::CreateContext(int device_id) {
