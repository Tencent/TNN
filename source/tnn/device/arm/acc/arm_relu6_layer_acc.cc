--- conflicted
+++ resolved
@@ -22,19 +22,7 @@
     }
 } ARM_RELU6_OP;
 
-<<<<<<< HEAD
-#if TNN_ARM82
-    virtual Half8 operator()(const Half8 &v) {
-        return Half8::min(Half8(fp16_t(6.0)), Half8::max(Half8(fp16_t(0.0)), v));
-    }
-#endif
-}
-ARM_RELU6_OP;
-
-DECLARE_ARM_UNARY_ACC(Relu6, ARM_RELU6_OP);
-=======
 DECLARE_ARM_UNARY_ACC_FP16(Relu6, ARM_RELU6_OP);
->>>>>>> c80ba72e
 
 REGISTER_ARM_ACC(Relu6, LAYER_RELU6);
 REGISTER_ARM_PRECISION_FP16(LAYER_RELU6);
