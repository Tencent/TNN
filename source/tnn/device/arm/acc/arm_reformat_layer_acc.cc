// Tencent is pleased to support the open source community by making TNN available.
//
// Copyright (C) 2020 THL A29 Limited, a Tencent company. All rights reserved.
//
// Licensed under the BSD 3-Clause License (the "License"); you may not use this file except
// in compliance with the License. You may obtain a copy of the License at
//
// https://opensource.org/licenses/BSD-3-Clause
//
// Unless required by applicable law or agreed to in writing, software distributed
// under the License is distributed on an "AS IS" BASIS, WITHOUT WARRANTIES OR
// CONDITIONS OF ANY KIND, either express or implied. See the License for the
// specific language governing permissions and limitations under the License.

#include "tnn/device/arm/acc/arm_reformat_layer_acc.h"

#include "tnn/device/arm/arm_common.h"
#include "tnn/device/arm/arm_context.h"
<<<<<<< HEAD
#include "tnn/utils/half_utils_inner.h"
#include "tnn/utils/dims_utils.h"
=======
#include "tnn/utils/dims_vector_utils.h"
#include "tnn/utils/half_utils.h"
>>>>>>> 76819c2f

namespace TNN_NS {

Status ArmReformatLayerAcc::Init(Context *context, LayerParam *param, LayerResource *resource,
                                 const std::vector<Blob *> &inputs, const std::vector<Blob *> &outputs) {
    RETURN_ON_NEQ(ArmLayerAcc::Init(context, param, resource, inputs, outputs), TNN_OK);

    auto reformat_param = dynamic_cast<ReformatLayerParam *>(param);
    CHECK_PARAM_NULL(reformat_param);

    if (reformat_param->src_format == reformat_param->dst_format) {
        if (reformat_param->src_type == DATA_TYPE_INT8 && reformat_param->dst_type == DATA_TYPE_FLOAT) {
            reformat_param->type = DEQUANT_ONLY;
        } else if (reformat_param->src_type == DATA_TYPE_FLOAT && reformat_param->dst_type == DATA_TYPE_INT8) {
            reformat_param->type = QUANT_ONLY;
        } else if (reformat_param->src_type == DATA_TYPE_FLOAT && reformat_param->dst_type == DATA_TYPE_HALF) {
            reformat_param->type = NC4HW4FP32_2_NC8HW8FP16;
        } else if (reformat_param->src_type == DATA_TYPE_HALF && reformat_param->dst_type == DATA_TYPE_FLOAT) {
            reformat_param->type = NC8HW8FP16_2_NC4HW4FP32;
        } else {
            if (reformat_param->src_type == DATA_TYPE_BFP16 || reformat_param->dst_type == DATA_TYPE_BFP16) {
                LOGE("unsupport precision mode, please dont use precision = low for int8");
            }
            return Status(TNNERR_MODEL_ERR, "unsupport precision mode");
        }
    } else if (reformat_param->src_format == DATA_FORMAT_NC4HW4 && reformat_param->dst_format == DATA_FORMAT_NCHW) {
        if (reformat_param->src_type == DATA_TYPE_FLOAT && reformat_param->dst_type == DATA_TYPE_FLOAT) {
            reformat_param->type = NC4HW4FP32_2_NCHWFP32;
        } else if (reformat_param->src_type == DATA_TYPE_HALF && reformat_param->dst_type == DATA_TYPE_HALF) {
            reformat_param->type = NC8HW8FP16_2_NCHWFP16;
        } else {
            LOGE("ArmReformatLayerAcc::Init Error: src_fmt: %d, dst_fmt: %d, src_type: %d, dst_type: %d\n",
                 reformat_param->src_format, reformat_param->dst_format, reformat_param->src_type,
                 reformat_param->dst_type);
            return Status(TNNERR_MODEL_ERR, "ArmReformatLayerAcc::Init unsupport reformat type");
        }
    } else if (reformat_param->src_format == DATA_FORMAT_NCHW && reformat_param->dst_format == DATA_FORMAT_NC4HW4) {
        if (reformat_param->src_type == DATA_TYPE_FLOAT && reformat_param->dst_type == DATA_TYPE_FLOAT) {
            reformat_param->type = NCHWFP32_2_NC4HW4FP32;
        } else if (reformat_param->src_type == DATA_TYPE_HALF && reformat_param->dst_type == DATA_TYPE_HALF) {
            reformat_param->type = NCHWFP16_2_NC8HW8FP16;
        } else {
            LOGE("ArmReformatLayerAcc::Init Error: src_fmt: %d, dst_fmt: %d, src_type: %d, dst_type: %d\n",
                 reformat_param->src_format, reformat_param->dst_format, reformat_param->src_type,
                 reformat_param->dst_type);
            return Status(TNNERR_MODEL_ERR, "ArmReformatLayerAcc::Init unsupport reformat type");
        }
    } else {
        LOGE("ArmReformatLayerAcc::Init Error: src_fmt: %d, dst_fmt: %d, src_type: %d, dst_type: %d\n",
             reformat_param->src_format, reformat_param->dst_format, reformat_param->src_type,
             reformat_param->dst_type);
        return Status(TNNERR_MODEL_ERR, "ArmReformatLayerAcc::Init unsupport reformat type");
    }
    return allocateBufferParam(inputs, outputs);
}

ArmReformatLayerAcc::~ArmReformatLayerAcc() {}

Status ArmReformatLayerAcc::allocateBufferParam(const std::vector<Blob *> &inputs, const std::vector<Blob *> &outputs) {
    auto param = dynamic_cast<ReformatLayerParam *>(param_);
    CHECK_PARAM_NULL(param);
    if (param->type == NC4HW4FP32_2_NC8HW8FP16 || param->type == NC8HW8FP16_2_NC4HW4FP32) {
        return TNN_OK;
    }

    if (param->src_type != param->dst_type && !scale_buffer_.GetBytesSize()) {
        auto dims_output    = outputs[0]->GetBlobDesc().dims;
        int total_byte_size = ROUND_UP(dims_output[1], 4) * sizeof(float);
        IntScaleResource *reformat_scale;
        if (param->src_type == DATA_TYPE_INT8) {
            reformat_scale = reinterpret_cast<BlobInt8 *>(inputs[0])->GetIntResource();
        } else {
            reformat_scale = reinterpret_cast<BlobInt8 *>(outputs[0])->GetIntResource();
        }
        const float *scale = reformat_scale->scale_handle.force_to<float *>();
        int scale_cnt      = reformat_scale->scale_handle.GetDataCount();
        RawBuffer temp_buffer(total_byte_size);
        float *temp_ptr = temp_buffer.force_to<float *>();
        for (int i = 0; i < dims_output[1]; i++) {
            int scale_idx = scale_cnt == 1 ? 0 : i;
            if (param->type == QUANT_ONLY)
                temp_ptr[i] = 1.0 / scale[scale_idx];
            if (param->type == DEQUANT_ONLY)
                temp_ptr[i] = scale[scale_idx];
        }
        scale_buffer_ = temp_buffer;
    }

    return TNN_OK;
}

Status ArmReformatLayerAcc::DoForward(const std::vector<Blob *> &inputs, const std::vector<Blob *> &outputs) {
    auto param = dynamic_cast<ReformatLayerParam *>(param_);
    CHECK_PARAM_NULL(param);

    for (int i = 0; i < inputs.size(); ++i) {
        auto dims   = outputs[i]->GetBlobDesc().dims;
        int batch   = dims[0];
        int channel = dims[1];
        int hw      = DimsVectorUtils::Count(dims, 2);
        if (param->type == DEQUANT_ONLY) {
            Int8ToFloat(reinterpret_cast<float *>(GetBlobHandlePtr(outputs[i]->GetHandle())),
                        reinterpret_cast<int8_t *>(GetBlobHandlePtr(inputs[i]->GetHandle())),
                        scale_buffer_.force_to<float *>(), batch, channel, hw);
        } else if (param->type == QUANT_ONLY) {
            FloatToInt8(reinterpret_cast<int8_t *>(GetBlobHandlePtr(outputs[i]->GetHandle())),
                        reinterpret_cast<float *>(GetBlobHandlePtr(inputs[i]->GetHandle())),
                        scale_buffer_.force_to<float *>(), batch, channel, hw);
<<<<<<< HEAD
=======
        } else if (param->type == NC4HW4FP32_2_NCHWFP32) {
            auto dst_ptr = reinterpret_cast<float *>(GetBlobHandlePtr(outputs[i]->GetHandle()));
            auto src_ptr = reinterpret_cast<float *>(GetBlobHandlePtr(inputs[i]->GetHandle()));
            UnpackFloatBlob(dst_ptr, src_ptr, batch, channel, hw);
        } else if (param->type == NCHWFP32_2_NC4HW4FP32) {
            auto dst_ptr = reinterpret_cast<float *>(GetBlobHandlePtr(outputs[i]->GetHandle()));
            auto src_ptr = reinterpret_cast<float *>(GetBlobHandlePtr(inputs[i]->GetHandle()));
            PackFloatBlob(dst_ptr, src_ptr, batch, channel, hw);
>>>>>>> 76819c2f
        }
#if TNN_ARM82
        else if (param->type == NC4HW4FP32_2_NC8HW8FP16) {
            FloatC4ToHalfC8(reinterpret_cast<fp16_t *>(GetBlobHandlePtr(outputs[i]->GetHandle())),
                            reinterpret_cast<float *>(GetBlobHandlePtr(inputs[i]->GetHandle())), batch, channel, hw);
        } else if (param->type == NC8HW8FP16_2_NC4HW4FP32) {
            HalfC8ToFloatC4(reinterpret_cast<float *>(GetBlobHandlePtr(outputs[i]->GetHandle())),
                            reinterpret_cast<fp16_t *>(GetBlobHandlePtr(inputs[i]->GetHandle())), batch, channel, hw);
<<<<<<< HEAD
=======
        } else if (param->type == NC8HW8FP16_2_NCHWFP16) {
            auto dst_ptr = reinterpret_cast<fp16_t *>(GetBlobHandlePtr(outputs[i]->GetHandle()));
            auto src_ptr = reinterpret_cast<fp16_t *>(GetBlobHandlePtr(inputs[i]->GetHandle()));
            UnpackHalfBlob(dst_ptr, src_ptr, batch, channel, hw);
        } else if (param->type == NCHWFP16_2_NC8HW8FP16) {
            auto dst_ptr = reinterpret_cast<fp16_t *>(GetBlobHandlePtr(outputs[i]->GetHandle()));
            auto src_ptr = reinterpret_cast<fp16_t *>(GetBlobHandlePtr(inputs[i]->GetHandle()));
            PackHalfBlob(dst_ptr, src_ptr, batch, channel, hw);
>>>>>>> 76819c2f
        }
#endif  // TNN_ARM82
    }
    return TNN_OK;
}

REGISTER_ARM_ACC(Reformat, LAYER_REFORMAT)
REGISTER_ARM_LAYOUT(LAYER_REFORMAT, DATA_FORMAT_NC4HW4)

}  // namespace TNN_NS<|MERGE_RESOLUTION|>--- conflicted
+++ resolved
@@ -16,13 +16,8 @@
 
 #include "tnn/device/arm/arm_common.h"
 #include "tnn/device/arm/arm_context.h"
-<<<<<<< HEAD
 #include "tnn/utils/half_utils_inner.h"
 #include "tnn/utils/dims_utils.h"
-=======
-#include "tnn/utils/dims_vector_utils.h"
-#include "tnn/utils/half_utils.h"
->>>>>>> 76819c2f
 
 namespace TNN_NS {
 
@@ -131,8 +126,6 @@
             FloatToInt8(reinterpret_cast<int8_t *>(GetBlobHandlePtr(outputs[i]->GetHandle())),
                         reinterpret_cast<float *>(GetBlobHandlePtr(inputs[i]->GetHandle())),
                         scale_buffer_.force_to<float *>(), batch, channel, hw);
-<<<<<<< HEAD
-=======
         } else if (param->type == NC4HW4FP32_2_NCHWFP32) {
             auto dst_ptr = reinterpret_cast<float *>(GetBlobHandlePtr(outputs[i]->GetHandle()));
             auto src_ptr = reinterpret_cast<float *>(GetBlobHandlePtr(inputs[i]->GetHandle()));
@@ -141,7 +134,6 @@
             auto dst_ptr = reinterpret_cast<float *>(GetBlobHandlePtr(outputs[i]->GetHandle()));
             auto src_ptr = reinterpret_cast<float *>(GetBlobHandlePtr(inputs[i]->GetHandle()));
             PackFloatBlob(dst_ptr, src_ptr, batch, channel, hw);
->>>>>>> 76819c2f
         }
 #if TNN_ARM82
         else if (param->type == NC4HW4FP32_2_NC8HW8FP16) {
@@ -150,8 +142,6 @@
         } else if (param->type == NC8HW8FP16_2_NC4HW4FP32) {
             HalfC8ToFloatC4(reinterpret_cast<float *>(GetBlobHandlePtr(outputs[i]->GetHandle())),
                             reinterpret_cast<fp16_t *>(GetBlobHandlePtr(inputs[i]->GetHandle())), batch, channel, hw);
-<<<<<<< HEAD
-=======
         } else if (param->type == NC8HW8FP16_2_NCHWFP16) {
             auto dst_ptr = reinterpret_cast<fp16_t *>(GetBlobHandlePtr(outputs[i]->GetHandle()));
             auto src_ptr = reinterpret_cast<fp16_t *>(GetBlobHandlePtr(inputs[i]->GetHandle()));
@@ -160,7 +150,6 @@
             auto dst_ptr = reinterpret_cast<fp16_t *>(GetBlobHandlePtr(outputs[i]->GetHandle()));
             auto src_ptr = reinterpret_cast<fp16_t *>(GetBlobHandlePtr(inputs[i]->GetHandle()));
             PackHalfBlob(dst_ptr, src_ptr, batch, channel, hw);
->>>>>>> 76819c2f
         }
 #endif  // TNN_ARM82
     }
