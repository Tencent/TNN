--- conflicted
+++ resolved
@@ -129,27 +129,11 @@
         } else if (param->type == NC4HW4FP32_2_NCHWFP32) {
             auto dst_ptr = reinterpret_cast<float *>(GetBlobHandlePtr(outputs[i]->GetHandle()));
             auto src_ptr = reinterpret_cast<float *>(GetBlobHandlePtr(inputs[i]->GetHandle()));
-<<<<<<< HEAD
-            for (int n = 0; n < batch; ++n) {
-                auto dst_ptr_n = dst_ptr + n * channel * hw;
-                auto src_ptr_n = src_ptr + n * ROUND_UP(channel, 4) * hw;
-                UnpackC4(dst_ptr_n, src_ptr_n, hw, channel);
-            }
-        } else if (param->type == NCHWFP32_2_NC4HW4FP32) {
-            auto dst_ptr = reinterpret_cast<float *>(GetBlobHandlePtr(outputs[i]->GetHandle()));
-            auto src_ptr = reinterpret_cast<float *>(GetBlobHandlePtr(inputs[i]->GetHandle()));
-            for (int n = 0; n < batch; ++n) {
-                auto dst_ptr_n = dst_ptr + n * ROUND_UP(channel, 4) * hw;
-                auto src_ptr_n = src_ptr + n * channel * hw;
-                PackC4(dst_ptr_n, src_ptr_n, hw, channel);
-            }
-=======
             UnpackFloatBlob(dst_ptr, src_ptr, batch, channel, hw);
         } else if (param->type == NCHWFP32_2_NC4HW4FP32) {
             auto dst_ptr = reinterpret_cast<float *>(GetBlobHandlePtr(outputs[i]->GetHandle()));
             auto src_ptr = reinterpret_cast<float *>(GetBlobHandlePtr(inputs[i]->GetHandle()));
             PackFloatBlob(dst_ptr, src_ptr, batch, channel, hw);
->>>>>>> 84c55eda
         }
 #if TNN_ARM82
         else if (param->type == NC4HW4FP32_2_NC8HW8FP16) {
@@ -161,27 +145,11 @@
         } else if (param->type == NC8HW8FP16_2_NCHWFP16) {
             auto dst_ptr = reinterpret_cast<fp16_t *>(GetBlobHandlePtr(outputs[i]->GetHandle()));
             auto src_ptr = reinterpret_cast<fp16_t *>(GetBlobHandlePtr(inputs[i]->GetHandle()));
-<<<<<<< HEAD
-            for (int n = 0; n < batch; ++n) {
-                auto dst_ptr_n = dst_ptr + n * channel * hw;
-                auto src_ptr_n = src_ptr + n * ROUND_UP(channel, 8) * hw;
-                UnpackC8(dst_ptr_n, src_ptr_n, hw, channel);
-            }
-        } else if (param->type == NCHWFP16_2_NC8HW8FP16) {
-            auto dst_ptr = reinterpret_cast<fp16_t *>(GetBlobHandlePtr(outputs[i]->GetHandle()));
-            auto src_ptr = reinterpret_cast<fp16_t *>(GetBlobHandlePtr(inputs[i]->GetHandle()));
-            for (int n = 0; n < batch; ++n) {
-                auto dst_ptr_n = dst_ptr + n * ROUND_UP(channel, 8) * hw;
-                auto src_ptr_n = src_ptr + n * channel * hw;
-                PackC8(dst_ptr_n, src_ptr_n, hw, channel);
-            }
-=======
             UnpackHalfBlob(dst_ptr, src_ptr, batch, channel, hw);
         } else if (param->type == NCHWFP16_2_NC8HW8FP16) {
             auto dst_ptr = reinterpret_cast<fp16_t *>(GetBlobHandlePtr(outputs[i]->GetHandle()));
             auto src_ptr = reinterpret_cast<fp16_t *>(GetBlobHandlePtr(inputs[i]->GetHandle()));
             PackHalfBlob(dst_ptr, src_ptr, batch, channel, hw);
->>>>>>> 84c55eda
         }
 #endif  // TNN_ARM82
     }
