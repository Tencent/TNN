--- conflicted
+++ resolved
@@ -16,13 +16,8 @@
 
 #include "tnn/device/arm/arm_common.h"
 #include "tnn/device/arm/arm_context.h"
-<<<<<<< HEAD
-#include "tnn/utils/dims_vector_utils.h"
-#include "tnn/utils/half_utils.h"
-=======
 #include "tnn/utils/half_utils_inner.h"
 #include "tnn/utils/dims_utils.h"
->>>>>>> 8894cf0b
 
 namespace TNN_NS {
 
@@ -131,7 +126,6 @@
             FloatToInt8(reinterpret_cast<int8_t *>(GetBlobHandlePtr(outputs[i]->GetHandle())),
                         reinterpret_cast<float *>(GetBlobHandlePtr(inputs[i]->GetHandle())),
                         scale_buffer_.force_to<float *>(), batch, channel, hw);
-<<<<<<< HEAD
         } else if (param->type == NC4HW4FP32_2_NCHWFP32) {
             auto dst_ptr = reinterpret_cast<float *>(GetBlobHandlePtr(outputs[i]->GetHandle()));
             auto src_ptr = reinterpret_cast<float *>(GetBlobHandlePtr(inputs[i]->GetHandle()));
@@ -148,8 +142,6 @@
                 auto src_ptr_n = src_ptr + n * channel * hw;
                 PackC4(dst_ptr_n, src_ptr_n, hw, channel);
             }
-=======
->>>>>>> 8894cf0b
         }
 #if TNN_ARM82
         else if (param->type == NC4HW4FP32_2_NC8HW8FP16) {
@@ -158,7 +150,6 @@
         } else if (param->type == NC8HW8FP16_2_NC4HW4FP32) {
             HalfC8ToFloatC4(reinterpret_cast<float *>(GetBlobHandlePtr(outputs[i]->GetHandle())),
                             reinterpret_cast<fp16_t *>(GetBlobHandlePtr(inputs[i]->GetHandle())), batch, channel, hw);
-<<<<<<< HEAD
         } else if (param->type == NC8HW8FP16_2_NCHWFP16) {
             auto dst_ptr = reinterpret_cast<fp16_t *>(GetBlobHandlePtr(outputs[i]->GetHandle()));
             auto src_ptr = reinterpret_cast<fp16_t *>(GetBlobHandlePtr(inputs[i]->GetHandle()));
@@ -175,8 +166,6 @@
                 auto src_ptr_n = src_ptr + n * channel * hw;
                 PackC8(dst_ptr_n, src_ptr_n, hw, channel);
             }
-=======
->>>>>>> 8894cf0b
         }
 #endif  // TNN_ARM82
     }
