//
//  arm_layer_acc.cpp
//  tnn
//
//  Created by seanxcwang on 2019/9/17.
// Tencent is pleased to support the open source community by making TNN available.
//
// Copyright (C) 2020 THL A29 Limited, a Tencent company. All rights reserved.
//
// Licensed under the BSD 3-Clause License (the "License"); you may not use this file except
// in compliance with the License. You may obtain a copy of the License at
//
// https://opensource.org/licenses/BSD-3-Clause
//
// Unless required by applicable law or agreed to in writing, software distributed
// under the License is distributed on an "AS IS" BASIS, WITHOUT WARRANTIES OR
// CONDITIONS OF ANY KIND, either express or implied. See the License for the
// specific language governing permissions and limitations under the License.
//

#include "tnn/device/arm/acc/arm_layer_acc.h"

#include "tnn/core/profile.h"
#include "tnn/device/arm/arm_context.h"
#include "tnn/utils/blob_transfer_utils.h"
#include "tnn/utils/data_type_utils.h"
#include "tnn/utils/dims_utils.h"

namespace TNN_NS {

Status ArmLayerAcc::Init(Context *context, LayerParam *param, LayerResource *resource,
                         const std::vector<Blob *> &inputs, const std::vector<Blob *> &outputs) {
    AbstractLayerAcc::Init(context, param, resource, inputs, outputs);
    context_ = reinterpret_cast<ArmContext *>(context);

    param_    = param;
    resource_ = resource;
    k_param_  = std::make_shared<ArmKernelParam>();

    // init base k_param_
    auto input_dim  = inputs[0]->GetBlobDesc().dims;
    auto output_dim = outputs[0]->GetBlobDesc().dims;
<<<<<<< HEAD
    int ic          = input_dim.size() > 1 ? input_dim[1] : 1;
    int ih          = input_dim.size() > 2 ? input_dim[2] : 1;
    int iw          = input_dim.size() > 3 ? input_dim[3] : 1;
    int oc          = output_dim.size() > 1 ? output_dim[1] : 1;
    int oh          = output_dim.size() > 2 ? output_dim[2] : 1;
    int ow          = output_dim.size() > 3 ? output_dim[3] : 1;
=======
    int ic          = DimsFunctionUtils::GetDim(input_dim, 1);
    int ih          = DimsFunctionUtils::GetDim(input_dim, 2);
    int iw          = DimsFunctionUtils::GetDim(input_dim, 3);
    int oc          = DimsFunctionUtils::GetDim(output_dim, 1);
    int oh          = DimsFunctionUtils::GetDim(output_dim, 2);
    int ow          = DimsFunctionUtils::GetDim(output_dim, 3);
    // k_param_ only used in conv, pooling, deconv
>>>>>>> 78e38971
    k_param_->set_dims(ROUND_UP(ic, 4), ROUND_UP(ic, 8), ih, iw, ROUND_UP(oc, 4), ROUND_UP(oc, 8), oh, ow);

    RETURN_ON_NEQ(ReloadConstantBlobs(inputs, false), TNN_OK);

    return TNN_OK;
}

std::vector<DataFormat> ArmLayerAcc::SupportDataFormat(DataType data_type, int dims_size, BlobType blob_type) {
    std::vector<DataFormat> support_list;
    if (dims_size == 4) {
        if (data_type == DATA_TYPE_FLOAT || data_type == DATA_TYPE_BFP16)
            support_list.push_back(DATA_FORMAT_NC4HW4);
        else if (data_type == DATA_TYPE_INT8)
            support_list.push_back(DATA_FORMAT_NHWC4);
        else if (data_type == DATA_TYPE_HALF) {
            support_list.push_back(DATA_FORMAT_NC8HW8);
        }
    }
    return support_list;
}

bool ArmLayerAcc::UseNaiveConstantBlobs() {
    return false;
}

ArmLayerAcc::~ArmLayerAcc() {}

Status ArmLayerAcc::Reshape(const std::vector<Blob *> &inputs, const std::vector<Blob *> &outputs) {
    // reinit k_param_ h,w
    auto input_dim  = inputs[0]->GetBlobDesc().dims;
    auto output_dim = outputs[0]->GetBlobDesc().dims;
<<<<<<< HEAD
    int ic          = input_dim.size() > 1 ? input_dim[1] : 1;
    int ih          = input_dim.size() > 2 ? input_dim[2] : 1;
    int iw          = input_dim.size() > 3 ? input_dim[3] : 1;
    int oc          = output_dim.size() > 1 ? output_dim[1] : 1;
    int oh          = output_dim.size() > 2 ? output_dim[2] : 1;
    int ow          = output_dim.size() > 3 ? output_dim[3] : 1;
=======
    int ic          = DimsFunctionUtils::GetDim(input_dim, 1);
    int ih          = DimsFunctionUtils::GetDim(input_dim, 2);
    int iw          = DimsFunctionUtils::GetDim(input_dim, 3);
    int oc          = DimsFunctionUtils::GetDim(output_dim, 1);
    int oh          = DimsFunctionUtils::GetDim(output_dim, 2);
    int ow          = DimsFunctionUtils::GetDim(output_dim, 3);
>>>>>>> 78e38971
    k_param_->set_dims(ROUND_UP(ic, 4), ROUND_UP(ic, 8), ih, iw, ROUND_UP(oc, 4), ROUND_UP(oc, 8), oh, ow);
    return TNN_OK;
}

Status ArmLayerAcc::ConfigBuffer2ArmBlobDesc(BlobDesc &desc) {
    return TNN_OK;
}

Status ArmLayerAcc::RawBuffer2ArmBlob(RawBuffer *buffer, std::shared_ptr<Blob> &blob, BlobDesc &desc) {
    if (!buffer) {
        LOGE("RawBuffer2ArmBlob:: buffer is null \n");
        return Status(TNNERR_PARAM_ERR, "RawBuffer2ArmBlob:: buffer is null");
    }

    const int count = blob ? DimsVectorUtils::Count(blob->GetBlobDesc().dims) : 0;

    if (!blob || buffer->GetDataCount() != count) {
        {
            desc.device_type = DEVICE_ARM;
            desc.dims        = buffer->GetBufferDims();
            ConfigBuffer2ArmBlobDesc(desc);
        }
        if (buffer->GetBytesSize() > 0) {
            blob = std::make_shared<Blob>(desc, true);
        } else {
            blob = std::make_shared<Blob>(desc, false);
        }
    }

    if (blob->GetHandle().base && buffer->GetBytesSize() > 0) {
        auto buff_dtype = buffer->GetDataType();
        auto blob_dtype = blob->GetBlobDesc().data_type;
        auto blob_fmt   = blob->GetBlobDesc().data_format;
        auto dims       = desc.dims;

        if (dims.size() < 2) {
            memcpy(GetBlobHandlePtr(blob->GetHandle()), buffer->force_to<void *>(), buffer->GetBytesSize());
            return TNN_OK;
        }

        int batch       = DimsFunctionUtils::GetDim(dims, 0);
        int channel     = DimsFunctionUtils::GetDim(dims, 1);
        int hw          = DimsVectorUtils::Count(dims, 2);
        auto buff_count = batch * channel * hw;

        if (buff_dtype == DATA_TYPE_FLOAT) {
            auto src_ptr = buffer->force_to<float *>();
            if (blob_dtype == DATA_TYPE_FLOAT) {
                if (blob_fmt == DATA_FORMAT_NCHW) {
                    memcpy(reinterpret_cast<float *>(GetBlobHandlePtr(blob->GetHandle())), src_ptr,
                           buff_count * sizeof(float));
                } else {
                    PackFloatBlob(reinterpret_cast<float *>(GetBlobHandlePtr(blob->GetHandle())), src_ptr, batch,
                                  channel, hw);
                }
            } else if (blob_dtype == DATA_TYPE_HALF) {
                RawBuffer tmp_fp16_buff = RawBuffer(buff_count * sizeof(fp16_t));
                auto tmp_buff_ptr       = tmp_fp16_buff.force_to<fp16_t *>();
                ConvertFromFloatToHalf(src_ptr, tmp_buff_ptr, buff_count);
                if (blob_fmt == DATA_FORMAT_NCHW) {
                    memcpy(reinterpret_cast<fp16_t *>(GetBlobHandlePtr(blob->GetHandle())), tmp_buff_ptr,
                           buff_count * sizeof(fp16_t));
                } else {
                    PackHalfBlob(reinterpret_cast<fp16_t *>(GetBlobHandlePtr(blob->GetHandle())), tmp_buff_ptr, batch,
                                 channel, hw);
                }
            } else {
                LOGE("RawBuffer2ArmBlob:: unsupported blob data type: %d\n", blob_dtype);
                return Status(TNNERR_PARAM_ERR, "RawBuffer2ArmBlob:: unsupported blob data type");
            }
        } else {
            LOGE("RawBuffer2ArmBlob:: unsupported buffer data type: %d\n", buff_dtype);
            return Status(TNNERR_PARAM_ERR, "RawBuffer2ArmBlob:: unsupported buffer data type");
        }
    }

    return TNN_OK;
}

Status ArmLayerAcc::ReloadConstantBlobs(const std::vector<Blob *> &inputs, bool only_reload_shape_differ_blob) {
    auto const_resource = const_resource_;
    if (const_resource == nullptr) {
        return TNN_OK;
    }
    auto const_resource_flag = const_resource_flag_;
    auto const_blob_map      = const_blob_map_;

    // The default blob desc has the same data type and data format with non-constant input blob
    BlobDesc arm_default_desc;
    for (auto iter : inputs) {
        auto name = iter->GetBlobDesc().name;
        // skip const blobs
        if (const_resource->find(name) != const_resource->end()) {
            continue;
        }
        if (only_reload_shape_differ_blob && const_resource_flag &&
            const_resource_flag->find(name) == const_resource_flag->end()) {
            continue;
        }

        arm_default_desc.device_type = DEVICE_ARM;
        arm_default_desc.data_type   = iter->GetBlobDesc().data_type;
        arm_default_desc.data_format = iter->GetBlobDesc().data_format;
    }

    for (auto iter : inputs) {
        auto name = iter->GetBlobDesc().name;
        // deal with const blobs
        if (const_resource->find(name) == const_resource->end()) {
            continue;
        }
        if (only_reload_shape_differ_blob && const_resource_flag &&
            const_resource_flag->find(name) == const_resource_flag->end()) {
            continue;
        }

        LOGD("Reloading constant blob: %s, default data_type = %d, data_format = %d\n", name.c_str(),
             arm_default_desc.data_type, arm_default_desc.data_format);
        auto buffer                = (*const_resource)[name];
        std::shared_ptr<Blob> blob = nullptr;
        if (const_blob_map.find(name) != const_blob_map.end()) {
            blob = const_blob_map[name];
        }
        Status status;
        // convert fp16 to fp32 resource before converting from buffer to blob
        auto buffer_cvt = RawBuffer();
        if (buffer->GetDataType() == DATA_TYPE_HALF) {
            buffer_cvt = ConvertHalfHandle(*(buffer.get()));
            buffer_cvt.SetBufferDims(buffer->GetBufferDims());
        } else {
            buffer_cvt = *(buffer.get());
        }
        if (UseNaiveConstantBlobs()) {
            // the const blob has fp32 or integer dtype and nchw format
            status = RawBuffer2Blob(&buffer_cvt, blob);
        } else {
            // the const blob has the same dtype and format as other input blob of the layer
            status = RawBuffer2ArmBlob(&buffer_cvt, blob, arm_default_desc);
        }
        RETURN_ON_NEQ(status, TNN_OK);

        blob->SetFlag(DATA_FLAG_CHANGE_NEVER);
        const_blob_map[name] = blob;
        iter->SetHandle(blob->GetHandle());
        iter->GetBlobDesc() = blob->GetBlobDesc();
        LOGD("Reload constant blob: %s done\n", name.c_str());
    }
    const_blob_map_ = const_blob_map;
    return TNN_OK;
}

bool ArmLayerAcc::DataTypeSupported(DataType data_type) {
    if (data_type == DATA_TYPE_FLOAT || data_type == DATA_TYPE_BFP16 || data_type == DATA_TYPE_INT8 ||
        data_type == DATA_TYPE_HALF || data_type == DATA_TYPE_INT32) {
        return true;
    } else {
        return false;
    }
}

Status ArmLayerAcc::Forward(const std::vector<Blob *> &inputs, const std::vector<Blob *> &outputs) {
    Status status;
#if TNN_PROFILE
    auto pdata = std::make_shared<ProfilingData>();
    UpdateProfilingData(pdata.get(), param_, inputs[0]->GetBlobDesc().dims, outputs[0]->GetBlobDesc().dims);
    timer.Start();
#endif

    auto in_data_type = inputs[0]->GetBlobDesc().data_type;
    if (DataTypeSupported(in_data_type)) {
        status = this->DoForward(inputs, outputs);
    } else {
        LOGE("Error : arm layer acc got unsupported data type %d\n", in_data_type);
        return Status(TNNERR_LAYER_ERR, "Error: arm layer acc got unsupported data type.");
    }

#if TNN_PROFILE
    pdata->kernel_time = timer.TimeEclapsed();
    context_->AddProfilingData(pdata);
#endif

    RETURN_ON_NEQ(status, TNN_OK);

    return TNN_OK;
}

Status ArmLayerAcc::DoForward(const std::vector<Blob *> &inputs, const std::vector<Blob *> &outputs) {
    return Status(TNNERR_LAYER_ERR, "DoForward not implement");
}

}  // namespace TNN_NS<|MERGE_RESOLUTION|>--- conflicted
+++ resolved
@@ -40,14 +40,6 @@
     // init base k_param_
     auto input_dim  = inputs[0]->GetBlobDesc().dims;
     auto output_dim = outputs[0]->GetBlobDesc().dims;
-<<<<<<< HEAD
-    int ic          = input_dim.size() > 1 ? input_dim[1] : 1;
-    int ih          = input_dim.size() > 2 ? input_dim[2] : 1;
-    int iw          = input_dim.size() > 3 ? input_dim[3] : 1;
-    int oc          = output_dim.size() > 1 ? output_dim[1] : 1;
-    int oh          = output_dim.size() > 2 ? output_dim[2] : 1;
-    int ow          = output_dim.size() > 3 ? output_dim[3] : 1;
-=======
     int ic          = DimsFunctionUtils::GetDim(input_dim, 1);
     int ih          = DimsFunctionUtils::GetDim(input_dim, 2);
     int iw          = DimsFunctionUtils::GetDim(input_dim, 3);
@@ -55,7 +47,6 @@
     int oh          = DimsFunctionUtils::GetDim(output_dim, 2);
     int ow          = DimsFunctionUtils::GetDim(output_dim, 3);
     // k_param_ only used in conv, pooling, deconv
->>>>>>> 78e38971
     k_param_->set_dims(ROUND_UP(ic, 4), ROUND_UP(ic, 8), ih, iw, ROUND_UP(oc, 4), ROUND_UP(oc, 8), oh, ow);
 
     RETURN_ON_NEQ(ReloadConstantBlobs(inputs, false), TNN_OK);
@@ -87,21 +78,12 @@
     // reinit k_param_ h,w
     auto input_dim  = inputs[0]->GetBlobDesc().dims;
     auto output_dim = outputs[0]->GetBlobDesc().dims;
-<<<<<<< HEAD
-    int ic          = input_dim.size() > 1 ? input_dim[1] : 1;
-    int ih          = input_dim.size() > 2 ? input_dim[2] : 1;
-    int iw          = input_dim.size() > 3 ? input_dim[3] : 1;
-    int oc          = output_dim.size() > 1 ? output_dim[1] : 1;
-    int oh          = output_dim.size() > 2 ? output_dim[2] : 1;
-    int ow          = output_dim.size() > 3 ? output_dim[3] : 1;
-=======
     int ic          = DimsFunctionUtils::GetDim(input_dim, 1);
     int ih          = DimsFunctionUtils::GetDim(input_dim, 2);
     int iw          = DimsFunctionUtils::GetDim(input_dim, 3);
     int oc          = DimsFunctionUtils::GetDim(output_dim, 1);
     int oh          = DimsFunctionUtils::GetDim(output_dim, 2);
     int ow          = DimsFunctionUtils::GetDim(output_dim, 3);
->>>>>>> 78e38971
     k_param_->set_dims(ROUND_UP(ic, 4), ROUND_UP(ic, 8), ih, iw, ROUND_UP(oc, 4), ROUND_UP(oc, 8), oh, ow);
     return TNN_OK;
 }
