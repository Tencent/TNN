//
//  arm_layer_acc.cpp
//  tnn
//
//  Created by seanxcwang on 2019/9/17.
// Tencent is pleased to support the open source community by making TNN available.
//
// Copyright (C) 2020 THL A29 Limited, a Tencent company. All rights reserved.
//
// Licensed under the BSD 3-Clause License (the "License"); you may not use this file except
// in compliance with the License. You may obtain a copy of the License at
//
// https://opensource.org/licenses/BSD-3-Clause
//
// Unless required by applicable law or agreed to in writing, software distributed
// under the License is distributed on an "AS IS" BASIS, WITHOUT WARRANTIES OR
// CONDITIONS OF ANY KIND, either express or implied. See the License for the
// specific language governing permissions and limitations under the License.
//

#include "tnn/device/arm/acc/arm_layer_acc.h"

#include "tnn/core/profile.h"
#include "tnn/device/arm/arm_context.h"
#include "tnn/utils/blob_transfer_utils.h"
#include "tnn/utils/data_type_utils.h"

namespace TNN_NS {

Status ArmLayerAcc::Init(Context *context, LayerParam *param, LayerResource *resource,
                         const std::vector<Blob *> &inputs, const std::vector<Blob *> &outputs) {
    AbstractLayerAcc::Init(context, param, resource, inputs, outputs);
    context_ = reinterpret_cast<ArmContext *>(context);

    param_    = param;
    resource_ = resource;
    k_param_  = std::make_shared<ArmKernelParam>();

    // init base k_param_
    auto input_dim  = inputs[0]->GetBlobDesc().dims;
    auto output_dim = outputs[0]->GetBlobDesc().dims;
    int ic          = input_dim[1];
    int ih          = input_dim.size() > 2 ? input_dim[2] : 1;
    int iw          = input_dim.size() > 3 ? input_dim[3] : 1;
    int oc          = output_dim[1];
    int oh          = output_dim.size() > 2 ? output_dim[2] : 1;
    int ow          = output_dim.size() > 3 ? output_dim[3] : 1;
    k_param_->set_dims(ROUND_UP(ic, 4), ROUND_UP(ic, 8), ih, iw, ROUND_UP(oc, 4), ROUND_UP(oc, 8), oh, ow);

    RETURN_ON_NEQ(ReloadConstantBlobs(inputs), TNN_OK);

    return TNN_OK;
}

std::vector<DataFormat> ArmLayerAcc::SupportDataFormat(DataType data_type, int dims_size, BlobType blob_type) {
    std::vector<DataFormat> support_list;
    if (dims_size == 4) {
        if (data_type == DATA_TYPE_FLOAT || data_type == DATA_TYPE_BFP16)
            support_list.push_back(DATA_FORMAT_NC4HW4);
        else if (data_type == DATA_TYPE_INT8)
            support_list.push_back(DATA_FORMAT_NHWC4);
        else if (data_type == DATA_TYPE_HALF) {
            support_list.push_back(DATA_FORMAT_NC8HW8);
        }
    }
    return support_list;
}

ArmLayerAcc::~ArmLayerAcc() {}

Status ArmLayerAcc::Reshape(const std::vector<Blob *> &inputs, const std::vector<Blob *> &outputs) {
    // reinit k_param_ h,w
    auto input_dim  = inputs[0]->GetBlobDesc().dims;
    auto output_dim = outputs[0]->GetBlobDesc().dims;
    int ic          = input_dim[1];
    int ih          = input_dim.size() > 2 ? input_dim[2] : 1;
    int iw          = input_dim.size() > 3 ? input_dim[3] : 1;
    int oc          = output_dim[1];
    int oh          = output_dim.size() > 2 ? output_dim[2] : 1;
    int ow          = output_dim.size() > 3 ? output_dim[3] : 1;
    k_param_->set_dims(ROUND_UP(ic, 4), ROUND_UP(ic, 8), ih, iw, ROUND_UP(oc, 4), ROUND_UP(oc, 8), oh, ow);
    return TNN_OK;
}

Status ArmLayerAcc::ReloadConstantBlobs(const std::vector<Blob *> &inputs) {
    auto const_resource = const_resource_;
    auto const_blob_map = const_blob_map_;
    for (auto iter : inputs) {
        auto name = iter->GetBlobDesc().name;
        if (const_resource == nullptr || const_resource->find(name) == const_resource->end()) {
            continue;
        }

        auto buffer = (*const_resource)[name];
        std::shared_ptr<Blob> blob = nullptr;
        if (const_blob_map.find(name) != const_blob_map.end()) {
            blob = const_blob_map[name];
        }
        auto status = RawBuffer2Blob(buffer.get(), blob);
        RETURN_ON_NEQ(status, TNN_OK);

<<<<<<< HEAD
        blob->flag = DATA_FLAG_CHANGE_NEVER;
=======
        blob->SetFlag(DATA_FLAG_CHANGE_NEVER);
>>>>>>> 84c55eda
        const_blob_map[name] = blob;
        iter->SetHandle(blob->GetHandle());
        iter->GetBlobDesc() = blob->GetBlobDesc();
        LOGD("Reload constant blob: %s\n", name.c_str());
    }
    const_blob_map_ = const_blob_map;
    return TNN_OK;
}

bool ArmLayerAcc::DataTypeSupported(DataType data_type) {
    if (data_type == DATA_TYPE_FLOAT || data_type == DATA_TYPE_BFP16 || data_type == DATA_TYPE_INT8 ||
        data_type == DATA_TYPE_HALF) {
        return true;
    } else {
        return false;
    }
}

Status ArmLayerAcc::Forward(const std::vector<Blob *> &inputs, const std::vector<Blob *> &outputs) {
    Status status;
#if TNN_PROFILE
    auto pdata = std::make_shared<ProfilingData>();
    UpdateProfilingData(pdata.get(), param_, inputs[0]->GetBlobDesc().dims, outputs[0]->GetBlobDesc().dims);
    timer.Start();
#endif

    auto in_data_type = inputs[0]->GetBlobDesc().data_type;
    if (DataTypeSupported(in_data_type)) {
        status = this->DoForward(inputs, outputs);
    } else {
        LOGE("Error : arm layer acc got unsupported data type %d\n", in_data_type);
        return Status(TNNERR_LAYER_ERR, "Error: arm layer acc got unsupported data type.");
    }

#if TNN_PROFILE
    pdata->kernel_time = timer.TimeEclapsed();
    context_->AddProfilingData(pdata);
#endif

    RETURN_ON_NEQ(status, TNN_OK);

    return TNN_OK;
}

Status ArmLayerAcc::DoForward(const std::vector<Blob *> &inputs, const std::vector<Blob *> &outputs) {
    return Status(TNNERR_LAYER_ERR, "DoForward not implement");
}

}  // namespace TNN_NS<|MERGE_RESOLUTION|>--- conflicted
+++ resolved
@@ -99,11 +99,7 @@
         auto status = RawBuffer2Blob(buffer.get(), blob);
         RETURN_ON_NEQ(status, TNN_OK);
 
-<<<<<<< HEAD
-        blob->flag = DATA_FLAG_CHANGE_NEVER;
-=======
         blob->SetFlag(DATA_FLAG_CHANGE_NEVER);
->>>>>>> 84c55eda
         const_blob_map[name] = blob;
         iter->SetHandle(blob->GetHandle());
         iter->GetBlobDesc() = blob->GetBlobDesc();
