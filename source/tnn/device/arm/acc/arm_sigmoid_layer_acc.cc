// Tencent is pleased to support the open source community by making TNN available.
//
// Copyright (C) 2020 THL A29 Limited, a Tencent company. All rights reserved.
//
// Licensed under the BSD 3-Clause License (the "License"); you may not use this file except
// in compliance with the License. You may obtain a copy of the License at
//
// https://opensource.org/licenses/BSD-3-Clause
//
// Unless required by applicable law or agreed to in writing, software distributed
// under the License is distributed on an "AS IS" BASIS, WITHOUT WARRANTIES OR
// CONDITIONS OF ANY KIND, either express or implied. See the License for the
// specific language governing permissions and limitations under the License.

#include "tnn/device/arm/acc/arm_unary_layer_acc.h"

namespace TNN_NS {

typedef struct arm_sigmoid_operator : arm_unary_operator {
    virtual Float4 operator()(const Float4& v) {
        return Float4::sigmoid(v);
    }
    virtual Float4 fast_op(const Float4& v) {
        return Float4::fast_sigmoid(v);
    }
<<<<<<< HEAD
#if TNN_ARM82
    virtual Half8 operator()(const Half8 &v) {
        return Half8::sigmoid(v);
    }
#endif
=======
>>>>>>> c80ba72e
} ARM_SIGMOID_OP;

DECLARE_ARM_UNARY_ACC_FP16(Sigmoid, ARM_SIGMOID_OP);

REGISTER_ARM_ACC(Sigmoid, LAYER_SIGMOID)
REGISTER_ARM_PRECISION_FP16(LAYER_SIGMOID)

}  // namespace TNN_NS<|MERGE_RESOLUTION|>--- conflicted
+++ resolved
@@ -23,14 +23,6 @@
     virtual Float4 fast_op(const Float4& v) {
         return Float4::fast_sigmoid(v);
     }
-<<<<<<< HEAD
-#if TNN_ARM82
-    virtual Half8 operator()(const Half8 &v) {
-        return Half8::sigmoid(v);
-    }
-#endif
-=======
->>>>>>> c80ba72e
 } ARM_SIGMOID_OP;
 
 DECLARE_ARM_UNARY_ACC_FP16(Sigmoid, ARM_SIGMOID_OP);
