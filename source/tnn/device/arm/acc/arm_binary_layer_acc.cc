--- conflicted
+++ resolved
@@ -75,26 +75,19 @@
 float binary_op<ArmBinaryOpType::kHARDSWISH, float>(const float &a, const float &b, float alpha, float beta) {
     return a * MAX(MIN(b * alpha + beta, 1.0f), 0.f);
 }
-<<<<<<< HEAD
 template <>
 bfp16_t binary_op<ArmBinaryOpType::kHARDSWISH, bfp16_t>(const bfp16_t &a, const bfp16_t &b, float alpha, float beta) {
     return static_cast<bfp16_t>(static_cast<float>(a) * MAX(MIN(static_cast<float>(b) * alpha + beta, 1.0f), 0.f));
 }
-template <>
-Float4 binary_op<ArmBinaryOpType::kADD, Float4>(const Float4 &a, const Float4 &b, float alpha, float beta) {
-=======
 //a: logits b:target
 template<> float binary_op<ArmBinaryOpType::kCategoricalCrossEntropy, float>(const float &a, const float &b, float alpha, float beta) {
     return -std::log(a) * b;
 }
-
 template<> float binary_op<ArmBinaryOpType::kBinaryCrossEntropy, float>(const float &a, const float &b, float alpha, float beta) {
     return -std::log(a) * b - std::log(1.0f - a) * (1.0f - b);
 }
-
-
-template<> Float4 binary_op<ArmBinaryOpType::kADD, Float4>(const Float4 &a, const Float4 &b, float alpha, float beta) {
->>>>>>> 6d318185
+template <>
+Float4 binary_op<ArmBinaryOpType::kADD, Float4>(const Float4 &a, const Float4 &b, float alpha, float beta) {
     return a + b;
 }
 template <>
@@ -448,16 +441,11 @@
                 return Exec<float, ArmBinaryOpType::kMIN>(inputs, outputs);
             case ArmBinaryOpType::kHARDSWISH:
                 return Exec<float, ArmBinaryOpType::kHARDSWISH>(inputs, outputs);
-<<<<<<< HEAD
-
-            default:
-=======
             case ArmBinaryOpType::kBinaryCrossEntropy :
                 return Exec<float, ArmBinaryOpType::kBinaryCrossEntropy>(inputs, outputs);
             case ArmBinaryOpType::kCategoricalCrossEntropy :
                 return Exec<float, ArmBinaryOpType::kCategoricalCrossEntropy>(inputs, outputs);
             default :
->>>>>>> 6d318185
                 LOGE("Error, unknown binary op_type\n");
                 return TNNERR_LAYER_ERR;
         }
@@ -477,16 +465,11 @@
                 return Exec<bfp16_t, ArmBinaryOpType::kMIN>(inputs, outputs);
             case ArmBinaryOpType::kHARDSWISH:
                 return Exec<bfp16_t, ArmBinaryOpType::kHARDSWISH>(inputs, outputs);
-<<<<<<< HEAD
-
-            default:
-=======
             case ArmBinaryOpType::kBinaryCrossEntropy :
                 return Exec<float, ArmBinaryOpType::kBinaryCrossEntropy>(inputs, outputs);
             case ArmBinaryOpType::kCategoricalCrossEntropy :
                 return Exec<float, ArmBinaryOpType::kCategoricalCrossEntropy>(inputs, outputs);
             default :
->>>>>>> 6d318185
                 LOGE("Error, unknown binary op_type\n");
                 return TNNERR_LAYER_ERR;
         }
