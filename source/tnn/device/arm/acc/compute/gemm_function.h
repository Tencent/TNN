--- conflicted
+++ resolved
@@ -49,8 +49,6 @@
 void PackA_4(int m, int k, const float *src, int lda, float *dst);
 void PackA_1(int m, int k, const float *src, int lda, float *dst);
 
-<<<<<<< HEAD
-=======
 #if TNN_ARM82
 template <int mr, int nr, typename T>
 void NaiveKernel(int m, int n, int k, const T *sa, const T *sb, T *sc, int ldc);
@@ -66,7 +64,6 @@
 void PackA_1(int m, int k, const fp16_t* src, int lda, fp16_t* dst);
 #endif
 
->>>>>>> 84c55eda
 }  // namespace TNN_NS
 
 #endif