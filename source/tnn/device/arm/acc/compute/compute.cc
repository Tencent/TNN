--- conflicted
+++ resolved
@@ -841,11 +841,7 @@
 template void ScaleBias(bfp16_t *src, int channel, int hw, const float *scale, const float *bias, bfp16_t *dst);
 
 void Half2Float(float* dst, const fp16_t* src, const size_t length) {
-<<<<<<< HEAD
-#if TNN_ARM82 && !defined(TNN_ARM82_SIMU)
-=======
 #ifdef TNN_ARM82_USE_NEON
->>>>>>> c80ba72e
     Half2FloatKernel(dst, src, length);
 #else
     for (auto i = 0; i < length; i++) {
@@ -854,11 +850,7 @@
 #endif
 }
 void Float2Half(fp16_t* dst, const float* src, const size_t length) {
-<<<<<<< HEAD
-#if TNN_ARM82 && !defined(TNN_ARM82_SIMU)
-=======
 #ifdef TNN_ARM82_USE_NEON
->>>>>>> c80ba72e
     Float2HalfKernel(dst, src, length);
 #else
     for (auto i = 0; i < length; i++) {
@@ -867,59 +859,4 @@
 #endif
 }
 
-<<<<<<< HEAD
-void FloatC4ToHalfC8(fp16_t* dst, const float* src, long batch, long channel, long hw) {
-    long c_r4 = UP_DIV(channel, 4);
-    long c_r8 = UP_DIV(channel, 8);
-    for (long n = 0; n < batch; n++) {
-        auto dst_n = dst + n * c_r8 * hw * 8;
-        auto src_n = src + n * c_r4 * hw * 4;
-        OMP_PARALLEL_FOR_GUIDED_
-        for (long ci = 0; ci < c_r4; ++ci) {
-            long co         = ci / 2;
-            long dst_offset = (ci % 2) ? 4 : 0;
-            auto dst_c      = dst_n + co * hw * 8 + dst_offset;
-            auto src_c      = src_n + ci * hw * 4;
-            for (long cnt = 0; cnt < hw; cnt++) {
-                // nchw4 to nchw8
-#if TNN_ARM82 && !defined(TNN_ARM82_SIMU)
-                vst1_f16(dst_c + cnt * 8, vcvt_f16_f32(vld1q_f32(src_c + cnt * 4)));
-#else
-                for (long idx = 0; idx < 4; idx++) {
-                    dst_c[cnt * 8 + idx] = src_c[cnt * 4 + idx];
-                }
-#endif
-            }
-        }
-    }
-}
-
-void HalfC8ToFloatC4(float* dst, const fp16_t* src, long batch, long channel, long hw) {
-    long c_r4 = UP_DIV(channel, 4);
-    long c_r8 = UP_DIV(channel, 8);
-    for (long n = 0; n < batch; n++) {
-        auto src_n = src + n * c_r8 * hw * 8;
-        auto dst_n = dst + n * c_r4 * hw * 4;
-        OMP_PARALLEL_FOR_GUIDED_
-        for (long co = 0; co < c_r4; ++co) {
-            long ci         = co / 2;
-            long src_offset = (co % 2) ? 4 : 0;
-            auto src_c      = src_n + ci * hw * 8 + src_offset;
-            auto dst_c      = dst_n + co * hw * 4;
-            for (long cnt = 0; cnt < hw; cnt++) {
-                // nchw8 to nchw4
-#if TNN_ARM82 && !defined(TNN_ARM82_SIMU)
-                vst1q_f32(dst_c + cnt * 4, vcvt_f32_f16(vld1_f16(src_c + cnt * 8)));
-#else
-                for (long idx = 0; idx < 4; idx++) {
-                    dst_c[cnt * 4 + idx] = src_c[cnt * 8 + idx];
-                }
-#endif
-            }
-        }
-    }
-}
-
-=======
->>>>>>> c80ba72e
 }  // namespace TNN_NS