--- conflicted
+++ resolved
@@ -767,7 +767,6 @@
 
 #endif  // __aarch64__
 
-<<<<<<< HEAD
 void DepthwiseI8K5S1Kernel(int8_t* dst, const int8_t* src, const int8_t* weight, const int32_t* bias_z,
                            long src_y_step, long src_w_step, long dst_depth, const float* scale_z,
                            long dx, long dc) {
@@ -825,10 +824,6 @@
 void DepthwiseI8K3Kernel(int8_t* dst, const int8_t* src, const int8_t* weight, const int32_t* bias_z,
                          long src_y_step, long src_w_step, long dst_depth, const float* scale_z,
                          long dx, long dc) {
-=======
-void DepthwiseI8K3Kernel(int8_t* dst, const int8_t* src, const int8_t* weight, const int32_t* bias_z, long src_y_step,
-                         long src_w_step, long dst_depth, const float* scale_z, long dx, long dc) {
->>>>>>> b40a50c5
     auto dst_x       = dst + dx * dst_depth + dc;
     const auto src_z = src + dx * src_w_step + dc;
     int32x4_t acc0   = vld1q_s32(bias_z + dc);
