// Tencent is pleased to support the open source community by making TNN available.
//
// Copyright (C) 2020 THL A29 Limited, a Tencent company. All rights reserved.
//
// Licensed under the BSD 3-Clause License (the "License"); you may not use this file except
// in compliance with the License. You may obtain a copy of the License at
//
// https://opensource.org/licenses/BSD-3-Clause
//
// Unless required by applicable law or agreed to in writing, software distributed
// under the License is distributed on an "AS IS" BASIS, WITHOUT WARRANTIES OR
// CONDITIONS OF ANY KIND, either express or implied. See the License for the
// specific language governing permissions and limitations under the License.

#ifndef TNN_ARM_COMPUTE_H_
#define TNN_ARM_COMPUTE_H_

#include <float.h>
#include <stdint.h>
#include <stdlib.h>

#include <algorithm>

#include "tnn/core/macro.h"
#include "tnn/device/arm/acc/compute_arm82/compute_half.h"
#include "tnn/utils/bfp16.h"

namespace TNN_NS {
struct ArmKernelParam {
    long ic_r4;
    long ic_r8;
    long ih;
    long iw;
    long oc_r4;
    long oc_r8;
    long oh;
    long ow;
    void* fil_ptr;
    float* scale;
    void* bias;
    void set_dims(long ic_r4_, long ic_r8_, long ih_, long iw_, long oc_r4_, long oc_r8_, long oh_, long ow_) {
        this->ic_r4 = ic_r4_;
        this->ic_r8 = ic_r8_;
        this->ih    = ih_;
        this->iw    = iw_;
        this->oc_r4 = oc_r4_;
        this->oc_r8 = oc_r8_;
        this->oh    = oh_;
        this->ow    = ow_;
    }
};

typedef void (*PostFunc)(void* dst, const void* bias, long area, long oc4);
typedef void (*ConvDwSliceFunc)(void* dst_z, void** cache_line, const void* weight_z, long dst_width);

template <typename T1, typename T2 = float>
void PostAddBias(void* dst, const void* bias, long area, long oc4);

template <typename T1, typename T2 = float>
void PostAddBiasRelu(void* dst, const void* bias, long area, long oc4);

template <typename T1, typename T2 = float>
void PostAddBiasRelu6(void* dst, const void* bias, long area, long oc4);

template <typename T1, typename T2 = float, bool Fast>
void PostAddBiasSwish(void* dst, const void* bias, long area, long oc4);

template <typename T>
void PostClap(void* dst, long size4, float val);

template <typename T1, typename T2 = float>
void DepthwiseUnit(T1* dst, const T1* src, const T2* weight, long fw, long fh, long weight_y_step, long dilateX_step,
                   long dilateY_step);
template <typename T1, typename T2 = float>
void DepthwiseConv(T1* dst, const T1* src, const T2* weight, long width, long src_w_setup, long fw, long fh,
                   long dilateX_step, long dilateY_step, long height, long srcHStep, long dstHStep);
template <typename T>
void DepthwiseConv3x3(T* dst, const T* src, const float* weight, long width, long src_w_setup, long fw, long fh,
                      long dilateX_step, long dilateY_step, long height, long srcHStep, long dstHStep);

template <typename T1, typename T2 = float>
void DepthwiseUnitDeconv(const T1* dst, T1* src, const T2* weight, long fw, long fh, long weight_y_step,
                         long dilateX_step, long dilateY_step);

template <typename T1, typename T2 = float>
void DepthwiseDeconv(const T1* dst, T1* src, const T2* weight, long width, long src_w_setup, long fw, long fh,
                     long dilateX_step, long dilateY_step);

template <typename T>
void MaxPooling(const T* src, long inputWidth, long inputHeight, T* dst, long outputWidth, long outputHeight,
                long kernelWidth, long kernelHeight, long strideWidth, long strideHeight, long padWidth, long padHeight,
                long l, long r, long t, long b);

template <typename T>
void AvgPooling(const T* src, long inputWidth, long inputHeight, T* dst, long outputWidth, long outputHeight,
                long kernelWidth, long kernelHeight, long strideWidth, long strideHeight, long padWidth,
                long padHeight);

void MaxPoolingHalf(const fp16_t* src, long inputWidth, long inputHeight, fp16_t* dst, long outputWidth,
                    long outputHeight, long kernelWidth, long kernelHeight, long strideWidth, long strideHeight,
                    long padWidth, long padHeight);

void AvgPoolingHalf(const fp16_t* src, long inputWidth, long inputHeight, fp16_t* dst, long outputWidth,
                    long outputHeight, long kernelWidth, long kernelHeight, long strideWidth, long strideHeight,
                    long padWidth, long padHeight);

template <typename T>
void ConvCommonO4(T* dst, const T* src, const float* weight, long width, long src_w_step, long src_depth_quad,
                  long src_depth_step, long fw, long fh, long dilate_x_step, long dilate_y_step);

template <typename Tin, typename Tout>
void FloatConvert(const Tin* src, Tout* dst, long area_quad);

template <typename T>
void ScaleBias(T* src, int channel, int hw, const float* scale, const float* bias, T* dst = nullptr);

void Half2Float(float* dst, const fp16_t* src, const size_t length);
void Float2Half(fp16_t* dst, const float* src, const size_t length);

void GemmFloatPackA(int m, int n, int k, const float* a, float* pack_a, int lda, const float* b, int ldb, float* c,
                    int ldc);

<<<<<<< HEAD
=======
void GemmFloatPackAB(int m, int n, int k, const float* a, float* pack_a, int lda, const float* b, float* pack_b, int ldb, float* c,
                    int ldc);

>>>>>>> 84c55eda
#ifdef __cplusplus
extern "C" {
#endif
void ConvFloatO4(float* dst, const float* src, const float* weight, long width, long src_w_step, long src_depth_quad,
                 long src_depth_step, long fw, long fh, long dilate_x_step, long dilate_y_step);
void ConvBfp16O4(bfp16_t* dst, const bfp16_t* src, const float* weight, long width, long src_w_step,
                 long src_depth_quad, long src_depth_step, long fw, long fh, long dilate_x_step, long dilate_y_step);

void DeconvFloatO4(float* dst, const float* src, const float* weight, long width, long dst_w_step, long src_depth_quad,
                   long src_depth_step, long fw, long fh, long dilateX_step, long dilateY_step);
void DeconvBfp16O4(bfp16_t* dst, const bfp16_t* src, const float* weight, long width, long dst_w_step,
                   long src_depth_quad, long src_depth_step, long fw, long fh, long dilateX_step, long dilateY_step);

void GemmFloatSlidewC3(float* dst, const float* src, const float* weight, long width, long src_w_setup, long fw,
                       long fh, long dilateX_step, long dilateY_step);
void GemmBfp16SlidewC3(bfp16_t* dst, const bfp16_t* src, const float* weight, long width, long src_w_setup, long fw,
                       long fh, long dilateX_step, long dilateY_step);

void GEMM_FLOAT_N8(float* dst, const float* src, const float* weight, long src_depth_quad, long dst_step,
                   long dst_depth_quad, long width, float* bias, long relu);
void GEMM_BFP16_N8(bfp16_t* dst, const bfp16_t* src, const float* weight, long src_depth_quad, long dst_step,
                   long dst_depth_quad, long width, float* bias, long relu);

void GEMM_FLOAT_N4(float* dst, const float* src, const float* weight, long src_depth_quad, long dst_step,
                   long dst_depth_quad, long width, float* bias, long relu);
void GEMM_BFP16_N4(bfp16_t* dst, const bfp16_t* src, const float* weight, long src_depth_quad, long dst_step,
                   long dst_depth_quad, long width, float* bias, long relu);

void ConvDw3x3FloatSlideW(void* dst_z, void** cache_line, const void* weight_z, long dst_width);
void ConvDw3x3Bfp16SlideW(void* dst_z, void** cache_line, const void* weight_z, long dst_width);
void ConvDw5x5FloatSlideW(void* dst_z, void** cache_line, const void* weight_z, long dst_width);
void ConvDw5x5Bfp16SlideW(void* dst_z, void** cache_line, const void* weight_z, long dst_width);

#ifdef __cplusplus
}
#endif
}  // namespace TNN_NS
#endif<|MERGE_RESOLUTION|>--- conflicted
+++ resolved
@@ -120,12 +120,9 @@
 void GemmFloatPackA(int m, int n, int k, const float* a, float* pack_a, int lda, const float* b, int ldb, float* c,
                     int ldc);
 
-<<<<<<< HEAD
-=======
 void GemmFloatPackAB(int m, int n, int k, const float* a, float* pack_a, int lda, const float* b, float* pack_b, int ldb, float* c,
                     int ldc);
 
->>>>>>> 84c55eda
 #ifdef __cplusplus
 extern "C" {
 #endif
