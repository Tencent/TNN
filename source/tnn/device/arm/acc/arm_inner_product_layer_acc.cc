--- conflicted
+++ resolved
@@ -329,7 +329,6 @@
     InnerProductLayerParam *fc_param = dynamic_cast<InnerProductLayerParam *>(param_);
     auto dims_input                  = inputs[0]->GetBlobDesc().dims;
     auto dims_output                 = outputs[0]->GetBlobDesc().dims;
-
     auto input_origin  = reinterpret_cast<int8_t *>(GetBlobHandlePtr(inputs[0]->GetHandle()));
     auto output_origin = reinterpret_cast<int8_t *>(GetBlobHandlePtr(outputs[0]->GetHandle()));
 
@@ -390,10 +389,7 @@
 }
 
 REGISTER_ARM_ACC(InnerProduct, LAYER_INNER_PRODUCT)
-<<<<<<< HEAD
-=======
 REGISTER_ARM_PRECISION_FP16(LAYER_INNER_PRODUCT)
->>>>>>> 84c55eda
 REGISTER_ARM_LAYOUT(LAYER_INNER_PRODUCT, DATA_FORMAT_NC4HW4)
 
 }  // namespace TNN_NS