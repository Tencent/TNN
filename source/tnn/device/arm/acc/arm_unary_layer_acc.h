// Tencent is pleased to support the open source community by making TNN available.
//
// Copyright (C) 2020 THL A29 Limited, a Tencent company. All rights reserved.
//
// Licensed under the BSD 3-Clause License (the "License"); you may not use this file except
// in compliance with the License. You may obtain a copy of the License at
//
// https://opensource.org/licenses/BSD-3-Clause
//
// Unless required by applicable law or agreed to in writing, software distributed
// under the License is distributed on an "AS IS" BASIS, WITHOUT WARRANTIES OR
// CONDITIONS OF ANY KIND, either express or implied. See the License for the
// specific language governing permissions and limitations under the License.

#ifndef TNN_SOURCE_TNN_DEVICE_ARM_ARM_UNARY_LAYER_ACC_H_
#define TNN_SOURCE_TNN_DEVICE_ARM_ARM_UNARY_LAYER_ACC_H_

#include "tnn/device/arm/acc/arm_layer_acc.h"
#include "tnn/device/arm/arm_common.h"

namespace TNN_NS {

typedef struct arm_unary_operator {
public:
    virtual Status Init(LayerParam *param = nullptr) {
        param_ = param;
        return TNN_OK;
    }

    virtual float operator()(const float &v) {
        return v;
    }

    virtual Float4 operator()(const Float4 &v) {
        return v;
    };
    virtual Float4 fast_op(const Float4 &v) {
        return operator()(v);
    };

    virtual fp16_t operator()(const fp16_t &v) {
        return v;
    }

<<<<<<< HEAD
#if TNN_ARM82
    virtual Half8 operator()(const Half8 &v) {
        return v;
    }
#endif

=======
>>>>>>> c80ba72e
protected:
    LayerParam *param_ = nullptr;
} ARM_UNARY_OP;

class ArmUnaryLayerAcc : public ArmLayerAcc {
public:
    virtual ~ArmUnaryLayerAcc();

    virtual Status Init(Context *context, LayerParam *param, LayerResource *resource, const std::vector<Blob *> &inputs,
                        const std::vector<Blob *> &outputs) override;

    virtual Status DoForward(const std::vector<Blob *> &inputs, const std::vector<Blob *> &outputs) override;

protected:
    virtual bool DataTypeSupported(DataType data_type) override;

    std::shared_ptr<ARM_UNARY_OP> op_;

private:
    template <typename T>
    Status Exec(const std::vector<Blob *> &inputs, const std::vector<Blob *> &outputs);
};

#define DECLARE_ARM_UNARY_ACC(type_string, op_type)                                                                    \
    class Arm##type_string##LayerAcc : public ArmUnaryLayerAcc {                                                       \
    public:                                                                                                            \
        Arm##type_string##LayerAcc() {                                                                                 \
            op_ = std::make_shared<op_type>();                                                                         \
        }                                                                                                              \
        virtual ~Arm##type_string##LayerAcc(){};                                                                       \
    }

#if TNN_ARM82
#define DEFINE_ARM_FP16_UNARY_DO_FORWARD                                                                               \
    virtual Status DoForward(const std::vector<Blob *> &inputs, const std::vector<Blob *> &outputs) {                  \
        if (inputs[0]->GetBlobDesc().data_type == DATA_TYPE_HALF) {                                                    \
            return ExecFp16(inputs, outputs);                                                                          \
        } else {                                                                                                       \
            return ArmUnaryLayerAcc::DoForward(inputs, outputs);                                                       \
        }                                                                                                              \
    }
#else
#define DEFINE_ARM_FP16_UNARY_DO_FORWARD
#endif  // TNN_ARM82

#define DECLARE_ARM_UNARY_ACC_FP16(type_string, op_type)                                                               \
    class Arm##type_string##LayerAcc : public ArmUnaryLayerAcc {                                                       \
    public:                                                                                                            \
        Arm##type_string##LayerAcc() {                                                                                 \
            op_ = std::make_shared<op_type>();                                                                         \
        }                                                                                                              \
        DEFINE_ARM_FP16_UNARY_DO_FORWARD;                                                                              \
        virtual ~Arm##type_string##LayerAcc(){};                                                                       \
                                                                                                                       \
    private:                                                                                                           \
        DECLARE_ARM_FP16_LAYER_FUNC;                                                                                   \
    }

}  // namespace TNN_NS

#endif  // TNN_SOURCE_TNN_DEVICE_ARM_ARM_UNARY_LAYER_ACC_H_<|MERGE_RESOLUTION|>--- conflicted
+++ resolved
@@ -42,15 +42,6 @@
         return v;
     }
 
-<<<<<<< HEAD
-#if TNN_ARM82
-    virtual Half8 operator()(const Half8 &v) {
-        return v;
-    }
-#endif
-
-=======
->>>>>>> c80ba72e
 protected:
     LayerParam *param_ = nullptr;
 } ARM_UNARY_OP;
