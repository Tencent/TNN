--- conflicted
+++ resolved
@@ -844,8 +844,6 @@
     PackA_1(m, k, a, lda, pack_a);
     Kernel_1x16(m, n, k, pack_a, b, c, ldc);
 }
-<<<<<<< HEAD
-=======
 
 void GemmFloatPackAB(int m, int n, int k, const fp16_t* a, fp16_t* pack_a, int lda, const fp16_t* b, fp16_t* pack_b, int ldb, fp16_t* c,
                    int ldc) {
@@ -867,7 +865,6 @@
     PackA_1(m, k, a, lda, pack_a);
     Kernel_1x16(m, n, k, pack_a, pack_b, c, ldc);
 }
->>>>>>> 2a7791e7
 #endif  // TNN_ARM82
 
 /*
