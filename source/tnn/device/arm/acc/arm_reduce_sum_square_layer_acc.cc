--- conflicted
+++ resolved
@@ -17,14 +17,6 @@
 namespace TNN_NS {
 
 typedef struct arm_reduce_sum_square_operator : arm_reduce_operator {
-<<<<<<< HEAD
-    virtual Float4 Calculate(Float4 &v, Float4 &t) {
-        return v + t * t;
-    };
-
-    virtual float Calculate(const float &v, const float &t) {
-        return v + t * t;
-=======
     virtual Float4 PreCalculate(Float4 &v) {
         return v * v;
     };
@@ -35,7 +27,6 @@
 
     virtual bool NeedPreCalculate() {
         return true;
->>>>>>> 0272ecc5
     };
 } ARM_REDUCE_SUM_SQUARE_OP;
 
