// Tencent is pleased to support the open source community by making TNN available.
//
// Copyright (C) 2020 THL A29 Limited, a Tencent company. All rights reserved.
//
// Licensed under the BSD 3-Clause License (the "License"); you may not use this file except
// in compliance with the License. You may obtain a copy of the License at
//
// https://opensource.org/licenses/BSD-3-Clause
//
// Unless required by applicable law or agreed to in writing, software distributed
// under the License is distributed on an "AS IS" BASIS, WITHOUT WARRANTIES OR
// CONDITIONS OF ANY KIND, either express or implied. See the License for the
// specific language governing permissions and limitations under the License.

#include "tnn/device/arm/arm_util.h"

#include <type_traits>

#ifdef TNN_USE_NEON
#include <arm_neon.h>
#endif

#include "tnn/core/macro.h"
#include "tnn/device/arm/arm_common.h"
#include "tnn/utils/bfp16.h"
#include "tnn/utils/naive_compute.h"

namespace TNN_NS {

#ifdef TNN_USE_NEON
int PackNeon(float *dst, const float *src, size_t hw, size_t channel) {
    for (int c = 0; c < channel; c += 4) {
        auto src0 = src + c * hw;
        auto src1 = src + c * hw + hw;
        auto src2 = src + c * hw + hw * 2;
        auto src3 = src + c * hw + hw * 3;
        auto dst_c = dst + c * hw;
        int cur_hw = 0;
        for (; cur_hw + 3 < hw; cur_hw += 4) {
            float32x4x4_t v;
            v.val[0] = vld1q_f32(src0 + cur_hw);
            v.val[1] = vld1q_f32(src1 + cur_hw);
            v.val[2] = vld1q_f32(src2 + cur_hw);
            v.val[3] = vld1q_f32(src3 + cur_hw);
            vst4q_f32(dst_c + cur_hw * 4, v);
        }
        for (; cur_hw < hw; cur_hw++) {
            dst_c[cur_hw * 4 + 0] = src0[cur_hw];
            dst_c[cur_hw * 4 + 1] = src1[cur_hw];
            dst_c[cur_hw * 4 + 2] = src2[cur_hw];
            dst_c[cur_hw * 4 + 3] = src3[cur_hw];
        }
    }

    return 0;
}
int PackNeonC3(float *dst, const float *src, size_t hw, size_t channel) {
    auto src0 = src;
    auto src1 = src + hw;
    auto src2 = src + hw * 2;
    int cur_hw = 0;
    for (; cur_hw + 3 < hw; cur_hw += 4) {
        float32x4x4_t v;
        v.val[0] = vld1q_f32(src0 + cur_hw);
        v.val[1] = vld1q_f32(src1 + cur_hw);
        v.val[2] = vld1q_f32(src2 + cur_hw);
        v.val[3] = vdupq_n_f32(0);
        vst4q_f32(dst + cur_hw * 4, v);
    }
    for (; cur_hw < hw; cur_hw++) {
        dst[cur_hw * 4 + 0] = src0[cur_hw];
        dst[cur_hw * 4 + 1] = src1[cur_hw];
        dst[cur_hw * 4 + 2] = src2[cur_hw];
        dst[cur_hw * 4 + 3] = 0.f;
    }

    return 0;
}
<<<<<<< HEAD
#if TNN_ARM82 && !defined(TNN_ARM82_SIMU)
#define transpose_4x4(v0, v1, v2, v3, v_zero)       \
{                                                   \
    float32x4x2_t q01 = vtrnq_f32(v0, v1);          \
    float32x4x2_t q23 = vtrnq_f32(v2, v_zero);      \
    float32x2_t d00 = vget_low_f32(q01.val[0]);     \
    float32x2_t d01 = vget_high_f32(q01.val[0]);    \
    float32x2_t d10 = vget_low_f32(q01.val[1]);     \
    float32x2_t d11 = vget_high_f32(q01.val[1]);    \
    float32x2_t d20 = vget_low_f32(q23.val[0]);     \
    float32x2_t d21 = vget_high_f32(q23.val[0]);    \
    float32x2_t d30 = vget_low_f32(q23.val[1]);     \
    float32x2_t d31 = vget_high_f32(q23.val[1]);    \
    v0 = vcombine_f32(d00, d20);                    \
    v1 = vcombine_f32(d10, d30);                    \
    v2 = vcombine_f32(d01, d21);                    \
    v3 = vcombine_f32(d11, d31);                    \
}
int PackNeonC3(fp16_t *dst, const float *src, size_t hw, size_t channel) {
    auto src0 = src;
    auto src1 = src + hw;
    auto src2 = src + hw * 2;
    int cur_hw = 0;
    float32x4_t v_zero_f32 = vdupq_n_f32(0.f);
    float16x4_t v_zero_f16 = vdup_n_f16(0.f);
    for (; cur_hw + 3 < hw; cur_hw += 4) {
        float32x4_t v0 = vld1q_f32(src0 + cur_hw);
        float32x4_t v1 = vld1q_f32(src1 + cur_hw);
        float32x4_t v2 = vld1q_f32(src2 + cur_hw);
        float32x4_t v3;
        transpose_4x4(v0, v1, v2, v3, v_zero_f32);
        vst1q_f16(dst + cur_hw * 8,      vcombine_f16(vcvt_f16_f32(v0), v_zero_f16));
        vst1q_f16(dst + cur_hw * 8 + 8,  vcombine_f16(vcvt_f16_f32(v1), v_zero_f16));
        vst1q_f16(dst + cur_hw * 8 + 16, vcombine_f16(vcvt_f16_f32(v2), v_zero_f16));
        vst1q_f16(dst + cur_hw * 8 + 24, vcombine_f16(vcvt_f16_f32(v3), v_zero_f16));
    }
    for (; cur_hw < hw; cur_hw++) {
        dst[cur_hw * 8 + 0] = src0[cur_hw];
        dst[cur_hw * 8 + 1] = src1[cur_hw];
        dst[cur_hw * 8 + 2] = src2[cur_hw];
        dst[cur_hw * 8 + 3] = 0.f;
        dst[cur_hw * 8 + 4] = 0.f;
        dst[cur_hw * 8 + 5] = 0.f;
        dst[cur_hw * 8 + 6] = 0.f;
        dst[cur_hw * 8 + 7] = 0.f;
    }
    return 0;
}
#endif
=======
>>>>>>> c80ba72e
int PackNeonNHWC(float *dst, const float *src, size_t hw, size_t channel) {
    if ((hw == 1) && (channel % 4 == 0)) {
        memcpy(dst, src, hw * channel * sizeof(float));
        return 0;
    }

    auto cc = (channel>>2<<2);
    float32x4_t v;
    for (int c = 0; c < cc; c += 4) {
        auto src_c = src + c;
        auto dst_c = dst + c * hw;
        for (int cur_hw = 0; cur_hw < hw; ++cur_hw) {
            v = vld1q_f32(src_c);
            vst1q_f32(dst_c, v);
            src_c += channel;
            dst_c += 4;
        }
    }

    int remain = channel % 4;
    if (remain) {
        auto src_c = src + cc;
        auto dst_c = dst + cc * hw;
        for (int cur_hw = 0; cur_hw < hw; ++cur_hw) {
            v = vdupq_n_f32(0);
            for (int r = 0; r < remain; ++r)
                v[r] = *(src_c + r);
            vst1q_f32(dst_c, v);
            src_c += channel;
            dst_c += 4;
        }
    }

    return 0;
}
int UnpackNeon(float *dst, const float *src, size_t hw, size_t channel) {
    float32x4x4_t v;
    for (int c = 0; c < channel; c += 4) {
        auto src_c = src + c * hw;
        auto dst_c = dst + c * hw;
        for (int cur_hw = 0; cur_hw < hw; cur_hw += 4) {
            v = vld4q_f32(src_c + cur_hw * 4);
            vst1q_f32(dst_c + cur_hw, v.val[0]);
            vst1q_f32(dst_c + cur_hw + hw * 1, v.val[1]);
            vst1q_f32(dst_c + cur_hw + hw * 2, v.val[2]);
            vst1q_f32(dst_c + cur_hw + hw * 3, v.val[3]);
        }
    }

    return 0;
}
int UnpackNeonNHWC(float *dst, const float *src, size_t hw, size_t channel) {
    if ((hw == 1) && (channel % 4 == 0)) {
        memcpy(dst, src, hw * channel * sizeof(float));
        return 0;
    }

    auto cc = (channel>>2<<2);
    float32x4_t v;
    for (int c = 0; c < cc; c += 4) {
        auto dst_c = dst + c;
        auto src_c = src + c * hw;
        for (int cur_hw = 0; cur_hw < hw; ++cur_hw) {
            v = vld1q_f32(src_c);
            vst1q_f32(dst_c, v);
            src_c += 4;
            dst_c += channel;
        }
    }

    int remain = channel % 4;
    if (remain) {
        auto dst_c = dst + cc;
        auto src_c = src + cc * hw;
        for (int cur_hw = 0; cur_hw < hw; ++cur_hw) {
            v = vld1q_f32(src_c);
            for (int r = 0; r < remain; ++r)
                *(dst_c + r) = v[r];
            src_c += 4;
            dst_c += channel;
        }
    }

    return 0;
}
#endif

char* GetBlobHandlePtr(BlobHandle handle) {
    return reinterpret_cast<char *>(handle.base) + handle.bytes_offset; 
}

template <typename Tin, typename Tout>
int PackC4(Tout *dst, const Tin *src, size_t hw, size_t channel) {
#ifdef TNN_USE_NEON
    if (std::is_same<Tin, float>::value && std::is_same<Tout, float>::value) {
        if (channel % 4 == 0) {
            return PackNeon((float *)dst, (const float *)src, hw, channel);
        } else if (channel == 3) {
            return PackNeonC3((float *)dst, (const float *)src, hw, channel);
        }
    }
#endif
    int c, cur_hw;
    int idx = 0;
    memset(dst, 0, hw * UP_DIV(channel, 4) * 4 * sizeof(Tout));
    for (c = 0; c < channel; ++c) {
        int plane      = c / 4;
        auto *dstPlane = plane * hw * 4 + dst;
        int offset     = c % 4;
        for (cur_hw = 0; cur_hw < hw; ++cur_hw) {
            dstPlane[4 * cur_hw + offset] = src[idx++];
        }
    }

    return 0;
}

template int PackC4(float *dst, const float *src, size_t hw, size_t channel);
template int PackC4(bfp16_t *dst, const float *src, size_t hw, size_t channel);
template int PackC4(float *dst, const bfp16_t *src, size_t hw, size_t channel);
template int PackC4(bfp16_t *dst, const bfp16_t *src, size_t hw, size_t channel);
template int PackC4(float *dst, const fp16_t *src, size_t hw, size_t channel);

template <typename Tin, typename Tout>
int PackC8(Tout *dst, const Tin *src, size_t hw, size_t channel) {
<<<<<<< HEAD
#if (defined TNN_USE_NEON) && (TNN_ARM82) && (!defined TNN_ARM82_SIMU)
=======
#ifdef TNN_ARM82_USE_NEON
>>>>>>> c80ba72e
    if (std::is_same<Tin, float>::value && std::is_same<Tout, fp16_t>::value) {
        if (channel == 3) {
            return PackNeonC3((fp16_t*)dst, (const float*)src, hw, channel);
        }
    }
#endif
    int c, cur_hw;
    int idx = 0;
    memset(dst, 0, hw * UP_DIV(channel, 8) * 8 * sizeof(Tout));
    for (c = 0; c < channel; ++c) {
        int plane      = c / 8;
        auto *dstPlane = plane * hw * 8 + dst;
        int offset     = c % 8;
        for (cur_hw = 0; cur_hw < hw; ++cur_hw) {
            dstPlane[8 * cur_hw + offset] = src[idx++];
        }
    }

    return 0;
}

template int PackC8(float *dst, const float *src, size_t hw, size_t channel);
template int PackC8(fp16_t *dst, const float *src, size_t hw, size_t channel);
template int PackC8(float *dst, const fp16_t *src, size_t hw, size_t channel);
template int PackC8(fp16_t *dst, const fp16_t *src, size_t hw, size_t channel);

template <typename Tin, typename Tout>
int PackCX(Tout *dst, const Tin *src, size_t hw, size_t channel) {
    if (std::is_same<Tin, float>::value && std::is_same<Tout, float>::value) {
        return PackC4(dst, src, hw, channel);
    } else if (std::is_same<Tin, float>::value && std::is_same<Tout, bfp16_t>::value) {
        return PackC4(dst, src, hw, channel);
    } else if (std::is_same<Tin, bfp16_t>::value && std::is_same<Tout, float>::value) {
        return PackC4(dst, src, hw, channel);
    } else if (std::is_same<Tin, bfp16_t>::value && std::is_same<Tout, bfp16_t>::value) {
        return PackC4(dst, src, hw, channel);
    } else if (std::is_same<Tin, float>::value && std::is_same<Tout, fp16_t>::value) {
        return PackC8(dst, src, hw, channel);
    } else if (std::is_same<Tin, fp16_t>::value && std::is_same<Tout, float>::value) {
        return PackC8(dst, src, hw, channel);
    } else if (std::is_same<Tin, fp16_t>::value && std::is_same<Tout, fp16_t>::value) {
        return PackC8(dst, src, hw, channel);
    } else {
        return 0;
    }
}

template int PackCX(float *dst, const float *src, size_t hw, size_t channel);
template int PackCX(bfp16_t *dst, const float *src, size_t hw, size_t channel);
template int PackCX(float *dst, const bfp16_t *src, size_t hw, size_t channel);
template int PackCX(bfp16_t *dst, const bfp16_t *src, size_t hw, size_t channel);
template int PackCX(fp16_t *dst, const float *src, size_t hw, size_t channel);
template int PackCX(float *dst, const fp16_t *src, size_t hw, size_t channel);
template int PackCX(fp16_t *dst, const fp16_t *src, size_t hw, size_t channel);

template <typename Tin, typename Tout>
int PackC4FromNHWC(Tout *dst, const Tin *src, size_t hw, size_t channel) {
#ifdef TNN_USE_NEON
    if (std::is_same<Tin, float>::value && std::is_same<Tout, float>::value) {
        return PackNeonNHWC((float *)dst, (const float *)src, hw, channel);
    }
#endif
    int c, cur_hw;
    int idx = 0;
    memset(dst, 0, hw * UP_DIV(channel, 4) * 4 * sizeof(Tout));
    for (cur_hw = 0; cur_hw < hw; ++cur_hw) {
        for (c = 0; c < channel; ++c) {
            int plane      = c / 4;
            auto *dstPlane = plane * hw * 4 + dst;
            int offset     = c % 4;
            dstPlane[4 * cur_hw + offset] = src[idx++];
        }
    }

    return 0;
}

template int PackC4FromNHWC(float *dst, const float *src, size_t hw, size_t channel);
template int PackC4FromNHWC(bfp16_t *dst, const float *src, size_t hw, size_t channel);
template int PackC4FromNHWC(float *dst, const bfp16_t *src, size_t hw, size_t channel);
template int PackC4FromNHWC(bfp16_t *dst, const bfp16_t *src, size_t hw, size_t channel);

int PackCAndQuant(int8_t *dst, const float *src, size_t hw, size_t channel, float *scale) {
    int idx  = 0;
    int c_r4 = ROUND_UP(channel, 4);
    memset(dst, 0, hw * c_r4);
    for (int c = 0; c < channel; ++c) {
        int8_t *dst_c = dst + c;
        for (int cur_hw = 0; cur_hw < hw; ++cur_hw) {
            dst_c[cur_hw * c_r4] = float2int8(src[idx++] * scale[c]);
        }
    }

    return 0;
}

template <typename Tin, typename Tout>
int UnpackC4(Tout *dst, const Tin *src, size_t hw, size_t channel) {
#ifdef TNN_USE_NEON
    if (std::is_same<Tin, float>::value && std::is_same<Tout, float>::value) {
        if (channel % 4 == 0 && hw % 4 == 0) {
            return UnpackNeon((float *)dst, (const float *)src, hw, channel);
        }
    }
#endif
    int cur_hw;
    int c;
    int idx = 0;
    for (c = 0; c < channel; ++c) {
        int plane         = c / 4;
        const auto *src_c = plane * hw * 4 + src;
        int offset        = c % 4;
        for (cur_hw = 0; cur_hw < hw; ++cur_hw) {
            dst[idx++] = src_c[4 * cur_hw + offset];
        }
    }
    return 0;
}

template int UnpackC4(float *dst, const float *src, size_t hw, size_t channel);
template int UnpackC4(float *dst, const bfp16_t *src, size_t hw, size_t channel);
template int UnpackC4(bfp16_t *dst, const float *src, size_t hw, size_t channel);
template int UnpackC4(bfp16_t *dst, const bfp16_t *src, size_t hw, size_t channel);


template <typename Tin, typename Tout>
int UnpackC8(Tout *dst, const Tin *src, size_t hw, size_t channel) {
    int cur_hw;
    int c;
    int idx = 0;
    for (c = 0; c < channel; ++c) {
        int plane         = c / 8;
        const auto *src_c = plane * hw * 8 + src;
        int offset        = c % 8;
        for (cur_hw = 0; cur_hw < hw; ++cur_hw) {
            dst[idx++] = src_c[8 * cur_hw + offset];
        }
    }
    return 0;
}

template int UnpackC8(float *dst, const float *src, size_t hw, size_t channel);
template int UnpackC8(float *dst, const fp16_t *src, size_t hw, size_t channel);
template int UnpackC8(fp16_t *dst, const float *src, size_t hw, size_t channel);
template int UnpackC8(fp16_t *dst, const fp16_t *src, size_t hw, size_t channel);

template <typename Tin, typename Tout>
int UnpackCX(Tout *dst, const Tin *src, size_t hw, size_t channel) {
    if (std::is_same<Tin, float>::value && std::is_same<Tout, float>::value) {
        return UnpackC4(dst, src, hw, channel);
    } else if (std::is_same<Tin, float>::value && std::is_same<Tout, bfp16_t>::value) {
        return UnpackC4(dst, src, hw, channel);
    } else if (std::is_same<Tin, bfp16_t>::value && std::is_same<Tout, float>::value) {
        return UnpackC4(dst, src, hw, channel);
    } else if (std::is_same<Tin, bfp16_t>::value && std::is_same<Tout, bfp16_t>::value) {
        return UnpackC4(dst, src, hw, channel);
    } else if (std::is_same<Tin, float>::value && std::is_same<Tout, fp16_t>::value) {
        return UnpackC8(dst, src, hw, channel);
    } else if (std::is_same<Tin, fp16_t>::value && std::is_same<Tout, float>::value) {
        return UnpackC8(dst, src, hw, channel);
    } else if (std::is_same<Tin, fp16_t>::value && std::is_same<Tout, fp16_t>::value) {
        return UnpackC8(dst, src, hw, channel);
    } else {
        return 0;
    }
}

template int UnpackCX(float *dst, const float *src, size_t hw, size_t channel);
template int UnpackCX(bfp16_t *dst, const float *src, size_t hw, size_t channel);
template int UnpackCX(float *dst, const bfp16_t *src, size_t hw, size_t channel);
template int UnpackCX(bfp16_t *dst, const bfp16_t *src, size_t hw, size_t channel);
template int UnpackCX(fp16_t *dst, const float *src, size_t hw, size_t channel);
template int UnpackCX(float *dst, const fp16_t *src, size_t hw, size_t channel);
template int UnpackCX(fp16_t *dst, const fp16_t *src, size_t hw, size_t channel);

template <typename Tin, typename Tout>
int UnpackC4ToNHWC(Tout *dst, const Tin *src, size_t hw, size_t channel) {
#ifdef TNN_USE_NEON
    if (std::is_same<Tin, float>::value && std::is_same<Tout, float>::value) {
        return UnpackNeonNHWC((float *)dst, (const float *)src, hw, channel);
    }
#endif
    int cur_hw;
    int c;
    int idx = 0;
    for (cur_hw = 0; cur_hw < hw; ++cur_hw) {
        for (c = 0; c < channel; ++c) {
            int plane         = c / 4;
            const auto *src_c = plane * hw * 4 + src;
            int offset        = c % 4;
            dst[idx++] = src_c[4 * cur_hw + offset];
        }
    }
    return 0;
}

template int UnpackC4ToNHWC(float *dst, const float *src, size_t hw, size_t channel);
template int UnpackC4ToNHWC(float *dst, const bfp16_t *src, size_t hw, size_t channel);
template int UnpackC4ToNHWC(bfp16_t *dst, const float *src, size_t hw, size_t channel);
template int UnpackC4ToNHWC(bfp16_t *dst, const bfp16_t *src, size_t hw, size_t channel);

int UnpackAndDequant(float *dst, const int8_t *src, size_t hw, size_t channel, float *scale, float *bias) {
    int cur_hw;
    int c;
    int idx  = 0;
    int c_r4 = ROUND_UP(channel, 4);
    for (c = 0; c < channel; ++c) {
        auto *src_c = src + c;
        for (cur_hw = 0; cur_hw < hw; ++cur_hw) {
            dst[idx++] = src_c[c_r4 * cur_hw] * scale[c] + bias[c];
        }
    }
    return 0;
}

int UnpackC4WithStride(float *dst, const float *src, size_t ih, size_t iw, size_t c_step, size_t w_step,
                       size_t channel) {
    int c;

    for (c = 0; c < channel; ++c) {
        int plane          = c / 4;
        const float *src_c = plane * ih * iw * 4 + src;
        float *dst_c_start = dst + c * c_step;
        for (int h = 0; h < ih; h++) {
            float *dst_x_start = dst_c_start + h * w_step;
            int offset         = c % 4;
            for (int w = 0; w < iw; w++) {
                *dst_x_start++ = src_c[4 * (h * iw + w) + offset];
            }
        }
    }

    return 0;
}

#define ConvertWeightsPreparation                                        \
    const int goc       = output_channel / group;                        \
    const int gic       = input_channel / group;                         \
    const int goc_4     = (goc + 3) / 4;                                 \
    const int gic_4     = (gic + 3) / 4;                                 \
    const int src_count = group * goc * gic * height * width;            \
    int src_index = 0;
// to   [g][o/4][i/4][h][w][16]
// from [g][o][i][h][w]
template <typename T>
int ConvertWeightsFromGOIHWToGOIHW16(T *src, T *dst, int group, int input_channel, int output_channel, int height,
                                     int width) {
    ConvertWeightsPreparation;

    for (int g = 0; g < group; g++) {
        auto g_dst = dst + g * goc_4 * gic_4 * height * width * 16;  // g
        for (int o = 0; o < goc; o++) {
            auto zo = o / 4, ro = o % 4;
            auto o_dst = g_dst + zo * gic_4 * height * width * 16 + ro;  // o/4 x 4
            for (int i = 0; i < gic; i++) {
                auto zi = i / 4, ri = i % 4;
                auto i_dst = o_dst + zi * height * width * 16 + ri * 4;  // i/4 x 4
                for (int h = 0; h < height; h++) {
                    for (int w = 0; w < width; w++) {
                        // to   [g][o/4][i/4][h][w][16]
                        // from [g][o][i][h][w]
                        if (src_index < src_count) {
                            i_dst[(h * width + w) * 16] = src[src_index++];
                        } else {
                            i_dst[(h * width + w) * 16] = 0;
                        }
                    }
                }
            }
        }
    }

    return 0;
}

template int ConvertWeightsFromGOIHWToGOIHW16(float *src, float *dst, int group, int input_channel, int output_channel,
                                              int height, int width);

// to   [g][o/4][h][w][i/4][16]
// from [g][i][o][h][w]
template <typename T>
int ConvertWeightsFromGIOHWToGOHWI16(T *src, T *dst, int group, int input_channel, int output_channel, int height,
                                     int width) {
    ConvertWeightsPreparation;

    for (int g = 0; g < group; g++) {
        auto g_dst = dst + g * goc_4 * gic_4 * height * width * 16;  // g
        for (int i = 0; i < gic; i++) {
            auto zi = i / 4, ri = i % 4;
            auto i_dst = g_dst + zi * 16 + ri * 4;
            for (int o = 0; o < goc; o++) {
                auto zo = o / 4, ro = o % 4;
                auto o_dst = i_dst + zo * height * width * gic_4 * 16 + ro;
                for (int h = 0; h < height; h++) {
                    for (int w = 0; w < width; w++) {
                        if (src_index < src_count) {
                            o_dst[(h * width + w) * gic_4 * 16] = src[src_index++];
                        } else {
                            o_dst[(h * width + w) * gic_4 * 16] = 0;
                        }
                    }
                }
            }
        }
    }

    return 0;
}

template int ConvertWeightsFromGIOHWToGOHWI16(float *src, float *dst, int group, int input_channel, int output_channel,
                                              int height, int width);

// if gic < 8
// to   [g][o/8][h][w][i][8]
// from [g][i][o][h][w]
//else
// to   [g][o/8][h][w][i/8][64]
// from [g][i][o][h][w]
template <typename T>
int ConvertWeightsFromGIOHWToGOHWI64(const T *src, T *dst, int group, int input_channel, int output_channel, int height,
                                     int width) {
    const int goc       = output_channel / group;
    const int gic       = input_channel / group;
    const int goc_8     = (goc + 7) / 8;
    const int gic_8     = (gic + 7) / 8;
    const int src_count = group * goc * gic * height * width;
    int src_index = 0;

    if (gic < 8) {
        for (int g = 0; g < group; g++) {
            auto g_dst = dst + g * goc_8 * gic * height * width * 8;  // g
            for (int i = 0; i < gic; i++) {
                auto i_dst = g_dst + i * 8;
                for (int o = 0; o < goc; o++) {
                    auto zo = o / 8, ro = o % 8;
                    auto o_dst = i_dst + zo * height * width * gic * 8 + ro;
                    for (int h = 0; h < height; h++) {
                        for (int w = 0; w < width; w++) {
                            if (src_index < src_count) {
                                o_dst[(h * width + w) * gic * 8] = src[src_index++];
                            } else {
                                o_dst[(h * width + w) * gic * 8] = 0;
                            }
                        }
                    }
                }
            }
        }
        return 0;
    }

    for (int g = 0; g < group; g++) {
        auto g_dst = dst + g * goc_8 * gic_8 * height * width * 64;  // g
        for (int i = 0; i < gic; i++) {
            auto zi = i / 8, ri = i % 8;
            auto i_dst = g_dst + zi * 64 + ri * 8;
            for (int o = 0; o < goc; o++) {
                auto zo = o / 8, ro = o % 8;
                auto o_dst = i_dst + zo * height * width * gic_8 * 64 + ro;
                for (int h = 0; h < height; h++) {
                    for (int w = 0; w < width; w++) {
                        if (src_index < src_count) {
                            o_dst[(h * width + w) * gic_8 * 64] = src[src_index++];
                        } else {
                            o_dst[(h * width + w) * gic_8 * 64] = 0;
                        }
                    }
                }
            }
        }
    }

    return 0;
}
#if TNN_ARM82
template int ConvertWeightsFromGIOHWToGOHWI64(const int16_t *src, int16_t *dst, int group, int input_channel, int output_channel,
                                              int height, int width);
#endif

template <typename T>
int ConvertWeightsC4ToC8(T *weight, int ic, int oc) {
    int ic4 = UP_DIV(ic, 4), oc4 = UP_DIV(oc, 4);
    RawBuffer temp(ic4 * oc4 * 16 * sizeof(T));

    for (int o = 0; o < oc4 * 4; o++) {
        for (int i = 0; i < ic4 * 4; i++) {
            int d_zo = o / 8, d_ro = o % 8, d_zi = i / 4, d_ri = i % 4;
            int s_zo = o / 4, s_ro = o % 4, s_zi = i / 4, s_ri = i % 4;
            int o_offset = d_zo * ic4 * 32 + d_zi * 32 + d_ri * 8 + d_ro;
            int i_offset = s_zo * ic4 * 16 + s_zi * 16 + s_ri * 4 + s_ro;

            temp.force_to<T *>()[o_offset] = weight[i_offset];
        }
    }
    memcpy(weight, temp.force_to<T *>(), temp.GetBytesSize());
    return 0;
}
template int ConvertWeightsC4ToC8(float *weight, int ic, int oc);
template int ConvertWeightsC4ToC8(bfp16_t *weight, int ic, int oc);

// from [o][i][h][w]
// to armv8: [o/4][h][w][i/16][o4][i16]
// to armv7: [o/4][h][w][i/8][o2][i2][o2][i4]
int PackINT8Weight(int8_t *src, int8_t *dst, int group, int input_channel, int output_channel, int height, int width) {
    const int oc_4        = (output_channel + 3) / 4;
    const int ic_calc     = input_channel < 4 ? input_channel : ROUND_UP(input_channel, 4);
    const int crs_round16 = ROUND_UP(ic_calc * height * width, 16);
    memset(dst, 0, oc_4 * 4 * crs_round16);
    for (int o = 0; o < output_channel; o++) {
        auto zo = o / 4, ro = o % 4;
        for (int h = 0; h < height; h++) {
            for (int w = 0; w < width; w++) {
                for (int i = 0; i < input_channel; i++) {
#if !defined(__aarch64__) && defined(TNN_USE_NEON)
                    // to armv7: [o/4][h][w][i/8][o2][i2][o2][i4]
                    // so dirty and difficult to read but best for kernel
                    auto zro = ro / 2, rro = ro % 2;
                    auto o_dst = dst + zo * 4 * crs_round16 + zro * 16 + rro * 4;
                    auto zi    = ((h * width + w) * ic_calc + i) / 8;
                    auto ri    = ((h * width + w) * ic_calc + i) % 8;
                    auto zri = ri / 4, rri = ri % 4;
                    o_dst[zi * 8 * 4 + zri * 4 * 2 + rri] =
                        src[o * input_channel * height * width + i * height * width + h * width + w];
#else
                    // to armv8: [o/4][h][w][i/16][o4][i16]
                    auto o_dst = dst + zo * 4 * crs_round16 + ro * 16;
                    auto ri    = ((h * width + w) * ic_calc + i) % 16;
                    auto zi    = ((h * width + w) * ic_calc + i) / 16;
                    o_dst[zi * 16 * 4 + ri] =
                        src[o * input_channel * height * width + i * height * width + h * width + w];
#endif
                }
            }
        }
    }
    return 0;
}

// to   [g][o/4][h][w][12]
// from [g][o][i][h][w]
template <typename T>
int ConvertWeightsFromOI3HWToOHW12(T *src, T *dst, int input_channel, int output_channel, int height, int width) {
    const int oc_4      = (output_channel + 3) / 4;
    const int ic_4      = (input_channel + 3) / 4;
    const int src_count = output_channel * input_channel * height * width;

    int src_index = 0;

    for (int o = 0; o < output_channel; o++) {
        auto zo = o / 4, ro = o % 4;
        auto o_dst = dst + zo * height * width * 12 + ro;  // o/4 x 4
        for (int i = 0; i < input_channel; i++) {
            auto zi = i / 3, ri = i % 3;
            auto i_dst = o_dst + zi * height * width * 12 + ri * 4;  // i/4 x 4
            for (int h = 0; h < height; h++) {
                for (int w = 0; w < width; w++) {
                    // to   [g][o/4][h][w][12]
                    // from [g][o][i][h][w]
                    if (src_index < src_count) {
                        i_dst[(h * width + w) * 12] = src[src_index++];
                    } else {
                        i_dst[(h * width + w) * 12] = 0;
                    }
                }
            }
        }
    }

    return 0;
}

template int ConvertWeightsFromOI3HWToOHW12(float *src, float *dst, int input_channel, int output_channel, int height,
                                            int width);

// to   [g][o/8][h][w][24]
// from [g][o][i][h][w]
template <typename T>
int ConvertWeightsFromOI3HWToOHW24(const T *src, T *dst, int input_channel, int output_channel, int height, int width) {
    const int src_count = output_channel * input_channel * height * width;

    int src_index = 0;

    for (int o = 0; o < output_channel; o++) {
        auto zo = o / 8, ro = o % 8;
        auto o_dst = dst + zo * height * width * 24 + ro;  // o/8 x 8
        for (int i = 0; i < input_channel; i++) {
            auto zi = i / 3, ri = i % 3;
            auto i_dst = o_dst + zi * height * width * 24 + ri * 8;  // i x 8
            for (int h = 0; h < height; h++) {
                for (int w = 0; w < width; w++) {
                    // to   [g][o/8][h][w][24]
                    // from [g][o][i][h][w]
                    if (src_index < src_count) {
                        i_dst[(h * width + w) * 24] = src[src_index++];
                    } else {
                        i_dst[(h * width + w) * 24] = 0;
                    }
                }
            }
        }
    }

    return 0;
}
#if TNN_ARM82
template int ConvertWeightsFromOI3HWToOHW24(const int16_t *src, int16_t *dst, int input_channel, int output_channel, int height, int width);
#endif

// to   [g][o/8][i/8][h][w][i8][o8]
// from [g][o][i][h][w]
template <typename T>
int ConvertWeightsFromGOIHWToGOIHW64(const T *src, T *dst, int group, int input_channel, int output_channel, int height,
                                     int width) {
    const int goc = output_channel / group;
    const int gic = input_channel / group;
    const int goc_r8 = ROUND_UP(goc, 8);
    const size_t src_count = group * goc * gic * height * width;
    const size_t ic_step = gic * height * width;
    const size_t hw_size = height * width;

    for (int g = 0; g < group; g++) {
        auto g_src = src + g * goc * ic_step;
        auto g_dst = dst + g * goc_r8 * ic_step;
        for (int oc = 0; oc < goc; oc += 8) {
            int oc_eff = MIN(goc - oc, 8);
            auto oc_src = g_src + oc * ic_step;
            auto oc_dst = g_dst + oc * ic_step;
            for (int ic = 0; ic < gic; ic += 8) {
                int ic_eff = MIN(gic - ic, 8);
                auto ic_src = oc_src + ic * hw_size;
                auto ic_dst = oc_dst + ic * hw_size * 8;
                for (int k = 0; k < hw_size; k++) {
                    auto k_src = ic_src + k;
                    auto k_dst = ic_dst + k * ic_eff * 8;
                    for (int ic_i = 0; ic_i < ic_eff; ic_i++) {
                        int oc_i = 0;
                        for (; oc_i < oc_eff; oc_i++) {
                            k_dst[ic_i * 8 + oc_i] = k_src[oc_i * ic_step + ic_i * hw_size];
                        }
                        for (; oc_i < 8; oc_i++) {
                            k_dst[ic_i * 8 + oc_i] = 0;
                        }
                    }
                }
            }
        }
    }
    return 0;
}
#if TNN_ARM82
template int ConvertWeightsFromGOIHWToGOIHW64(const fp16_t *src, fp16_t *dst, int group, int input_channel, int output_channel, int height,
                                     int width);
template int ConvertWeightsFromGOIHWToGOIHW64(const int16_t *src, int16_t *dst, int group, int input_channel, int output_channel, int height,
                                     int width);
#endif

//float
//     r = 1.164 * (y - 16) + 1.596 * (v - 128);
//     g = 1.164 * (y - 16) - 0.813 * (v - 128) - 0.391 * (u - 128);
//     b = 1.164 * (y - 16) + 2.018 * (u - 128);
//int 16
//     r = (74 *y - 1135 + 102 * vv ) >> 6
//     g = (74 *y - 1135 - 52 * vv - 25 * uu ) >> 6
//     b = (74 *y - 1135 + 129 * uu ) >> 6
void NV12ToBGR(const unsigned char* nv12, unsigned char* bgr, int h, int w) {
#ifndef TNN_USE_NEON
    return NaiveYUVToBGROrBGRA(nv12, bgr, 3, h, w, true);
#else
    const unsigned char* yptr  = nv12;
    const unsigned char* vuptr = nv12 + w * h;

    for (int y = 0; y < h; y += 2) {
        const unsigned char* yptr0 = yptr;
        const unsigned char* yptr1 = yptr + w;
        unsigned char* rgb0 = bgr;
        unsigned char* rgb1 = bgr + w * 3;
#if __aarch64__
        int64_t nn = w >> 3;
        int remain = w - (nn << 3);

        int16x8_t _q1135 = vdupq_n_s16(1135);
        int8x8_t _v74    = vdup_n_s8(74);
        int8x8_t _v128   = vdup_n_s8(int8_t(128));
        int8x8_t _v102   = vdup_n_s8(102);
        int8x8_t _v52    = vdup_n_s8(52);
        int8x8_t _v25    = vdup_n_s8(25);
        // use 127 instead of 129 to prevent char overflow, add another 2 in asm
        int8x8_t _v127   = vdup_n_s8(127);
        // saturate uv to 240 to avoid b overflow
        uint8x8_t _v240  = vdup_n_u8(240);

        if (nn > 0) {
            asm volatile(
                "prfm  pldl1strm, [%[_vu], #128]    \n\t"
                "ld1   {v2.8b},   [%[_vu]], #8      \n\t"
                "cmhi  v12.8b, v2.8b, %[_v240].8b   \n\t"
                "bsl   v12.8b, %[_v240].8b, v2.8b   \n\t"
                "sub   v2.8b, v12.8b, %[_v128].8b   \n\t"
                "0:                                 \n\t"
                "prfm  pldl1strm, [%[_y0], #128]    \n\t"
                "ld1   {v0.8b},   [%[_y0]], #8      \n\t"
                "prfm  pldl1strm, [%[_y1], #128]    \n\t"
                "ld1   {v1.8b},   [%[_y1]], #8      \n\t"
                "umull v28.8h, v0.8b,  %[_v74].8b   \n\t"
                "sub   v28.8h, v28.8h, %[_q1135].8h \n\t"   // v28 -> b0
                "orr   v3.8b,  v2.8b,  v2.8b        \n\t"
                "umull v29.8h, v1.8b,  %[_v74].8b   \n\t"
                "sub   v29.8h, v29.8h, %[_q1135].8h \n\t"   // v29 -> b1
                "orr   v9.16b, v28.16b, v28.16b     \n\t"   // v9  -> g0
                "trn1  v31.8b, v2.8b, v3.8b         \n\t"   // u
                "trn2  v30.8b, v2.8b, v3.8b         \n\t"   // v
                "orr   v11.16b, v29.16b, v29.16b    \n\t"   // v11 -> g1
                "sshll v27.8h, v31.8b, #1           \n\t"
                "smlsl v9.8h,  v30.8b, %[_v52].8b   \n\t"
                "orr   v8.16b, v28.16b, v28.16b     \n\t"   // v8  -> r0
                "smlsl v11.8h, v30.8b, %[_v52].8b   \n\t"
                "orr   v10.16b, v29.16b, v29.16b    \n\t"   // v10 -> r1
                "smlal v8.8h,  v30.8b, %[_v102].8b  \n\t"
                "smlal v28.8h, v31.8b, %[_v127].8b  \n\t"
                "smlal v10.8h, v30.8b, %[_v102].8b  \n\t"
                "add   v28.8h, v28.8h, v27.8h       \n\t"
                "smlsl v9.8h,  v31.8b, %[_v25].8b   \n\t"
                "smlal v29.8h, v31.8b, %[_v127].8b  \n\t"
                "smlsl v11.8h, v31.8b, %[_v25].8b   \n\t"
                "add   v29.8h, v29.8h, v27.8h       \n\t"
                "sqshrun v26.8b, v8.8h,  #6         \n\t"   // v24-v26: b0g0r0
                "sqshrun v24.8b, v28.8h, #6         \n\t"
                "sqshrun v6.8b,  v10.8h, #6         \n\t"
                "sqshrun v25.8b, v9.8h,  #6         \n\t"   // v4-v6: b1g1r1
                "sqshrun v4.8b,  v29.8h, #6         \n\t"
                "sqshrun v5.8b,  v11.8h, #6         \n\t"
                "prfm pldl1strm, [%[_vu], #128]     \n\t"
                "ld1 {v2.8b},    [%[_vu]], #8       \n\t"
                "subs %[_nn], %[_nn], #1            \n\t"
                "prfm pstl1strm, [%[_r0]]           \n\t"
                "st3 {v24.8b-v26.8b}, [%[_r0]], #24 \n\t"
                "cmhi  v12.8b, v2.8b, %[_v240].8b   \n\t"
                "bsl   v12.8b, %[_v240].8b, v2.8b   \n\t"
                "sub   v2.8b, v12.8b, %[_v128].8b   \n\t"
                "prfm pstl1strm, [%[_r1]]           \n\t"
                "st3 {v4.8b-v6.8b},   [%[_r1]], #24 \n\t"
                "bne 0b                             \n\t"
                "sub %[_vu], %[_vu], #8             \n\t"

                : [_nn]"+r"(nn),
                  [_y0]"+r"(yptr0),
                  [_y1]"+r"(yptr1),
                  [_vu]"+r"(vuptr),
                  [_r0]"+r"(rgb0),
                  [_r1]"+r"(rgb1)
                : [_v128]"w"(_v128),
                  [_v102]"w"(_v102),
                  [_v52]"w"(_v52),
                  [_v25]"w"(_v25),
                  [_v127]"w"(_v127),
                  [_q1135]"w"(_q1135),
                  [_v74]"w"(_v74),
                  [_v240]"w"(_v240)
                : "cc", "memory", "x0", "v0", "v1", "v2", "v3", "v4", "v5", "v6", "v8",
                  "v9", "v10", "v11", "v12", "v24", "v25", "v26","v27", "v28", "v29", "v30", "v31"
            );
        }
#else
        int nn         = w >> 3;
        int remain     = w - (nn << 3);
        short _s1135   = 1135;
        int8x8_t _v74  = vdup_n_s8(74);
        int8x8_t _v128 = vdup_n_s8(int8_t(128));
        // to much input w cause compile error, merge to one
        int8x8_t _vuvfilter = {102, 52, 25, 127, 0, 0, 0, 0};
        // saturate uv to 240 to avoid b overflow
        uint8x8_t _v240     = vdup_n_u8(240);

        if (nn > 0) {
            asm volatile(
                "pld        [%[_vu], #128]      \n"
                "vld1.u8    {d2}, [%[_vu]]!     \n"
                "vcgt.u8    d27, d2, %[_v240]   \n"
                "vbsl.u8    d27,  %[_v240], d2  \n"
                "vsub.u8    d2, d27, %[_v128]   \n"
                "vmov.s8    d10, %[_filt]       \n"
                "vdup.8     d11, d10[1]         \n"   // v52
                "vdup.8     d12, d10[2]         \n"   // v25
                "vdup.8     d13, d10[3]         \n"   // v127
                "vdup.16    q7,  %[_s1135]      \n"   // q1135
                "vdup.8     d10, d10[0]         \n"   // v102
                "0:                             \n"
                "pld        [%[_y0], #128]      \n"
                "vld1.u8    {d0}, [%[_y0]]!     \n"
                "pld        [%[_y1], #128]      \n"
                "vld1.u8    {d1}, [%[_y1]]!     \n"
                "vmull.u8   q2, d0, %[_v74]     \n"
                "vorr       d3, d2, d2          \n"
                "vsub.s16   q2, q2, q7          \n"   // q2  -> b0
                "vmull.u8   q3, d1, %[_v74]     \n"
                "vorr       q9, q2, q2          \n"   // q9  -> g0
                "vsub.s16   q3, q3, q7          \n"   // q3  -> b1
                "vtrn.s8    d3, d2              \n"   // d3 -> u, d2 -> v
                "vorr       q11, q3, q3         \n"   // q11 -> g1
                "vshll.s8   q4, d3, #1          \n"
                "vmlsl.s8   q9, d2, d11         \n"
                "vorr       q8, q2, q2          \n"   // q8  -> r0
                "vmlsl.s8   q11, d2, d11        \n"
                "vorr       q10, q3, q3         \n"   // q10 -> r1
                "vmlal.s8   q8, d2, d10         \n"
                "vmlal.s8   q2, d3, d13         \n"
                "vmlal.s8   q10, d2, d10        \n"
                "vadd.s16   q2, q2, q4          \n"
                "vmlsl.s8   q9, d3, d12         \n"
                "vmlal.s8   q3, d3, d13         \n"
                "vmlsl.s8   q11,d3, d12         \n"
                "vadd.s16   q3, q3, q4          \n"
                "vqshrun.s16 d26, q8, #6        \n"   // d24-d26: b0g0r0
                "vqshrun.s16 d24, q2, #6        \n"
                "vqshrun.s16 d4,  q3, #6        \n"
                "vqshrun.s16 d25, q9, #6        \n"   // d4-d6: b1g1r1
                "vqshrun.s16 d6, q10, #6        \n"
                "vqshrun.s16 d5, q11, #6        \n"
                "pld        [%[_vu], #128]      \n"
                "vld1.u8    {d2}, [%[_vu]]!     \n"
                "subs       %[_nn], #1          \n"
                "vst3.u8    {d24-d26}, [%[_r0]]!\n"
                "vcgt.u8    d27, d2, %[_v240]   \n"
                "vbsl.u8    d27,  %[_v240], d2  \n"
                "vsub.u8    d2, d27, %[_v128]   \n"
                "vst3.u8    {d4-d6},   [%[_r1]]!\n"
                "bne        0b                  \n"
                "sub        %[_vu], #8          \n"

                : [_nn]"+r"(nn),
                  [_y0]"+r"(yptr0),
                  [_y1]"+r"(yptr1),
                  [_vu]"+r"(vuptr),
                  [_r0]"+r"(rgb0),
                  [_r1]"+r"(rgb1)
                : [_v128]"w"(_v128),
                  [_filt]"w"(_vuvfilter),
                  [_v74]"w"(_v74),
                  [_s1135]"r"(_s1135),
                  [_v240]"w"(_v240)
                : "cc", "memory", "q0", "q1", "q2", "q3","q4","q5","q6","q7","q8", "q9", "q10", "q11", "q12", "q13"
            );
        }
#endif //__aarch64__
        NaiveYUVToBGROrBGRALoop(yptr0, yptr1, vuptr, rgb0, rgb1, remain, true, 3);
        yptr  += 2*w;
        vuptr += remain;
        bgr   += 2*3*w;
    }
#endif
}

void NV21ToBGR(const unsigned char* nv21, unsigned char* bgr, int h, int w) {
#ifndef TNN_USE_NEON
    return NaiveYUVToBGROrBGRA(nv21, bgr, 3, h, w, false);
#else
    const unsigned char* yptr  = nv21;
    const unsigned char* vuptr = nv21 + w * h;

    for (int y = 0; y < h; y += 2) {
        const unsigned char* yptr0 = yptr;
        const unsigned char* yptr1 = yptr + w;
        unsigned char* rgb0 = bgr;
        unsigned char* rgb1 = bgr + w * 3;
#if __aarch64__
        int64_t nn = w >> 3;
        int remain = w - (nn << 3);

        int16x8_t _q1135 = vdupq_n_s16(1135);
        int8x8_t _v74    = vdup_n_s8(74);
        int8x8_t _v128   = vdup_n_s8(int8_t(128));
        int8x8_t _v102   = vdup_n_s8(102);
        int8x8_t _v52    = vdup_n_s8(52);
        int8x8_t _v25    = vdup_n_s8(25);
        // use 127 instead of 129 to prevent char overflow, add another 2 in asm
        int8x8_t _v127   = vdup_n_s8(127);
        // saturate uv to 240 to avoid b overflow
        uint8x8_t _v240  = vdup_n_u8(240);

        if (nn > 0) {
            asm volatile(
                "prfm  pldl1strm, [%[_vu], #128]    \n\t"
                "ld1   {v2.8b},   [%[_vu]], #8      \n\t"
                "cmhi  v12.8b, v2.8b, %[_v240].8b   \n\t"
                "bsl   v12.8b, %[_v240].8b, v2.8b   \n\t"
                "sub   v2.8b, v12.8b, %[_v128].8b   \n\t"
                "0:                                 \n\t"
                "prfm  pldl1strm, [%[_y0], #128]    \n\t"
                "ld1   {v0.8b},   [%[_y0]], #8      \n\t"
                "prfm  pldl1strm, [%[_y1], #128]    \n\t"
                "ld1   {v1.8b},   [%[_y1]], #8      \n\t"
                "umull v28.8h, v0.8b,  %[_v74].8b   \n\t"
                "sub   v28.8h, v28.8h, %[_q1135].8h \n\t"   // v28 -> b0
                "orr   v3.8b,  v2.8b,  v2.8b        \n\t"
                "umull v29.8h, v1.8b,  %[_v74].8b   \n\t"
                "sub   v29.8h, v29.8h, %[_q1135].8h \n\t"   // v29 -> b1
                "orr   v9.16b, v28.16b, v28.16b     \n\t"   // v9  -> g0
                "trn1  v30.8b, v2.8b, v3.8b         \n\t"   // u
                "trn2  v31.8b, v2.8b, v3.8b         \n\t"   // v
                "orr   v11.16b, v29.16b, v29.16b    \n\t"   // v11 -> g1
                "sshll v27.8h, v31.8b, #1           \n\t"
                "smlsl v9.8h,  v30.8b, %[_v52].8b   \n\t"
                "orr   v8.16b, v28.16b, v28.16b     \n\t"   // v8  -> r0
                "smlsl v11.8h, v30.8b, %[_v52].8b   \n\t"
                "orr   v10.16b, v29.16b, v29.16b    \n\t"   // v10 -> r1
                "smlal v8.8h,  v30.8b, %[_v102].8b  \n\t"
                "smlal v28.8h, v31.8b, %[_v127].8b  \n\t"
                "smlal v10.8h, v30.8b, %[_v102].8b  \n\t"
                "add   v28.8h, v28.8h, v27.8h       \n\t"
                "smlsl v9.8h,  v31.8b, %[_v25].8b   \n\t"
                "smlal v29.8h, v31.8b, %[_v127].8b  \n\t"
                "smlsl v11.8h, v31.8b, %[_v25].8b   \n\t"
                "add   v29.8h, v29.8h, v27.8h       \n\t"
                "sqshrun v26.8b, v8.8h,  #6         \n\t"   // v24-v26: b0g0r0
                "sqshrun v24.8b, v28.8h, #6         \n\t"
                "sqshrun v6.8b,  v10.8h, #6         \n\t"
                "sqshrun v25.8b, v9.8h,  #6         \n\t"   // v4-v6: b1g1r1
                "sqshrun v4.8b,  v29.8h, #6         \n\t"
                "sqshrun v5.8b,  v11.8h, #6         \n\t"
                "prfm pldl1strm, [%[_vu], #128]     \n\t"
                "ld1 {v2.8b},    [%[_vu]], #8       \n\t"
                "subs %[_nn], %[_nn], #1            \n\t"
                "prfm pstl1strm, [%[_r0]]           \n\t"
                "st3 {v24.8b-v26.8b}, [%[_r0]], #24 \n\t"
                "cmhi  v12.8b, v2.8b, %[_v240].8b   \n\t"
                "bsl   v12.8b, %[_v240].8b, v2.8b   \n\t"
                "sub   v2.8b, v12.8b, %[_v128].8b   \n\t"
                "prfm pstl1strm, [%[_r1]]           \n\t"
                "st3 {v4.8b-v6.8b},   [%[_r1]], #24 \n\t"
                "bne 0b                             \n\t"
                "sub %[_vu], %[_vu], #8             \n\t"

                : [_nn]"+r"(nn),
                  [_y0]"+r"(yptr0),
                  [_y1]"+r"(yptr1),
                  [_vu]"+r"(vuptr),
                  [_r0]"+r"(rgb0),
                  [_r1]"+r"(rgb1)
                : [_v128]"w"(_v128),
                  [_v102]"w"(_v102),
                  [_v52]"w"(_v52),
                  [_v25]"w"(_v25),
                  [_v127]"w"(_v127),
                  [_q1135]"w"(_q1135),
                  [_v74]"w"(_v74),
                  [_v240]"w"(_v240)
                : "cc", "memory", "x0", "v0", "v1", "v2", "v3", "v4", "v5", "v6", "v8",
                  "v9", "v10", "v11", "v12", "v24", "v25", "v26","v27", "v28", "v29", "v30", "v31"
            );
        }
#else
        int nn         = w >> 3;
        int remain     = w - (nn << 3);
        short _s1135   = 1135;
        int8x8_t _v74  = vdup_n_s8(74);
        int8x8_t _v128 = vdup_n_s8(int8_t(128));
        // to much input w cause compile error, merge to one
        int8x8_t _vuvfilter = {102, 52, 25, 127, 0, 0, 0, 0};
        // saturate uv to 240 to avoid b overflow
        uint8x8_t _v240     = vdup_n_u8(240);

        if (nn > 0) {
            asm volatile(
                "pld        [%[_vu], #128]      \n"
                "vld1.u8    {d2}, [%[_vu]]!     \n"
                "vcgt.u8    d27, d2, %[_v240]   \n"
                "vbsl.u8    d27,  %[_v240], d2  \n"
                "vsub.u8    d2, d27, %[_v128]   \n"
                "vmov.s8    d10, %[_filt]       \n"
                "vdup.8     d11, d10[1]         \n"   // v52
                "vdup.8     d12, d10[2]         \n"   // v25
                "vdup.8     d13, d10[3]         \n"   // v127
                "vdup.16    q7,  %[_s1135]      \n"   // q1135
                "vdup.8     d10, d10[0]         \n"   // v102
                "0:                             \n"
                "pld        [%[_y0], #128]      \n"
                "vld1.u8    {d0}, [%[_y0]]!     \n"
                "pld        [%[_y1], #128]      \n"
                "vld1.u8    {d1}, [%[_y1]]!     \n"
                "vmull.u8   q2, d0, %[_v74]     \n"
                "vorr       d3, d2, d2          \n"
                "vsub.s16   q2, q2, q7          \n"   // q2  -> b0
                "vmull.u8   q3, d1, %[_v74]     \n"
                "vorr       q9, q2, q2          \n"   // q9  -> g0
                "vsub.s16   q3, q3, q7          \n"   // q3  -> b1
                "vtrn.s8    d2, d3              \n"   // d2 -> u, d3 -> v
                "vorr       q11, q3, q3         \n"   // q11 -> g1
                "vshll.s8   q4, d3, #1          \n"
                "vmlsl.s8   q9, d2, d11         \n"
                "vorr       q8, q2, q2          \n"   // q8  -> r0
                "vmlsl.s8   q11, d2, d11        \n"
                "vorr       q10, q3, q3         \n"   // q10 -> r1
                "vmlal.s8   q8, d2, d10         \n"
                "vmlal.s8   q2, d3, d13         \n"
                "vmlal.s8   q10, d2, d10        \n"
                "vadd.s16   q2, q2, q4          \n"
                "vmlsl.s8   q9, d3, d12         \n"
                "vmlal.s8   q3, d3, d13         \n"
                "vmlsl.s8   q11,d3, d12         \n"
                "vadd.s16   q3, q3, q4          \n"
                "vqshrun.s16 d26, q8, #6        \n"   // d24-d26: b0g0r0
                "vqshrun.s16 d24, q2, #6        \n"
                "vqshrun.s16 d4,  q3, #6        \n"
                "vqshrun.s16 d25, q9, #6        \n"   // d4-d6: b1g1r1
                "vqshrun.s16 d6, q10, #6        \n"
                "vqshrun.s16 d5, q11, #6        \n"
                "pld        [%[_vu], #128]      \n"
                "vld1.u8    {d2}, [%[_vu]]!     \n"
                "subs       %[_nn], #1          \n"
                "vst3.u8    {d24-d26}, [%[_r0]]!\n"
                "vcgt.u8    d27, d2, %[_v240]   \n"
                "vbsl.u8    d27,  %[_v240], d2  \n"
                "vsub.u8    d2, d27, %[_v128]   \n"
                "vst3.u8    {d4-d6},   [%[_r1]]!\n"
                "bne        0b                  \n"
                "sub        %[_vu], #8          \n"

                : [_nn]"+r"(nn),
                  [_y0]"+r"(yptr0),
                  [_y1]"+r"(yptr1),
                  [_vu]"+r"(vuptr),
                  [_r0]"+r"(rgb0),
                  [_r1]"+r"(rgb1)
                : [_v128]"w"(_v128),
                  [_filt]"w"(_vuvfilter),
                  [_v74]"w"(_v74),
                  [_s1135]"r"(_s1135),
                  [_v240]"w"(_v240)
                : "cc", "memory", "q0", "q1", "q2", "q3","q4","q5","q6","q7","q8", "q9", "q10", "q11", "q12", "q13"
            );
        }
#endif //__aarch64__
        NaiveYUVToBGROrBGRALoop(yptr0, yptr1, vuptr, rgb0, rgb1, remain, false, 3);
        yptr  += 2*w;
        vuptr += remain;
        bgr   += 2*3*w;
    }
#endif // TNN_USE_NEON
}

void NV12ToBGRA(const unsigned char* nv12, unsigned char* bgra, int h, int w) {
#ifndef TNN_USE_NEON
    return NaiveYUVToBGROrBGRA(nv12, bgra, 4, h, w, true);
#else
    const unsigned char* yptr  = nv12;
    const unsigned char* vuptr = nv12 + w * h;

    for (int y = 0; y < h; y += 2) {
        const unsigned char* yptr0 = yptr;
        const unsigned char* yptr1 = yptr + w;
        unsigned char* rgb0 = bgra;
        unsigned char* rgb1 = bgra + w * 4;
#if __aarch64__
        int64_t nn = w >> 3;
        int remain = w - (nn << 3);

        int16x8_t _q1135 = vdupq_n_s16(1135);
        int8x8_t _v74    = vdup_n_s8(74);
        int8x8_t _v128   = vdup_n_s8(int8_t(128));
        int8x8_t _v255   = vdup_n_s8(int8_t(255));
        int8x8_t _v102   = vdup_n_s8(102);
        int8x8_t _v52    = vdup_n_s8(52);
        int8x8_t _v25    = vdup_n_s8(25);
        // use 127 instead of 129 to prevent char overflow, add another 2 in asm
        int8x8_t _v127   = vdup_n_s8(127);
        // saturate uv to 240 to avoid b overflow
        uint8x8_t _v240  = vdup_n_u8(240);

        if (nn > 0) {
            asm volatile(
                "prfm  pldl1strm, [%[_vu], #128]    \n\t"
                "ld1   {v2.8b},   [%[_vu]], #8      \n\t"
                "cmhi  v12.8b, v2.8b, %[_v240].8b   \n\t"
                "bsl   v12.8b, %[_v240].8b, v2.8b   \n\t"
                "sub   v2.8b, v12.8b, %[_v128].8b   \n\t"
                "mov   v27.8b, %[_v255].8b          \n\t"
                "orr   v7.8b,  v27.8b, v27.8b       \n\t"
                "0:                                 \n\t"
                "prfm  pldl1strm, [%[_y0], #128]    \n\t"
                "ld1   {v0.8b},   [%[_y0]], #8      \n\t"
                "prfm  pldl1strm, [%[_y1], #128]    \n\t"
                "ld1   {v1.8b},   [%[_y1]], #8      \n\t"
                "umull v28.8h, v0.8b,  %[_v74].8b   \n\t"
                "sub   v28.8h, v28.8h, %[_q1135].8h \n\t"   // v28 -> b0
                "orr   v3.8b,  v2.8b,  v2.8b        \n\t"
                "umull v29.8h, v1.8b,  %[_v74].8b   \n\t"
                "sub   v29.8h, v29.8h, %[_q1135].8h \n\t"   // v29 -> b1
                "orr   v9.16b, v28.16b, v28.16b     \n\t"   // v9  -> g0
                "trn1  v31.8b, v2.8b, v3.8b         \n\t"   // u
                "trn2  v30.8b, v2.8b, v3.8b         \n\t"   // v
                "orr   v11.16b, v29.16b, v29.16b    \n\t"   // v11 -> g1
                "sshll v13.8h, v31.8b, #1           \n\t"
                "smlsl v9.8h,  v30.8b, %[_v52].8b   \n\t"
                "orr   v8.16b, v28.16b, v28.16b     \n\t"   // v8  -> r0
                "smlsl v11.8h, v30.8b, %[_v52].8b   \n\t"
                "orr   v10.16b, v29.16b, v29.16b    \n\t"   // v10 -> r1
                "smlal v8.8h,  v30.8b, %[_v102].8b  \n\t"
                "smlal v28.8h, v31.8b, %[_v127].8b  \n\t"
                "smlal v10.8h, v30.8b, %[_v102].8b  \n\t"
                "add   v28.8h, v28.8h, v13.8h       \n\t"
                "smlsl v9.8h,  v31.8b, %[_v25].8b   \n\t"
                "smlal v29.8h, v31.8b, %[_v127].8b  \n\t"
                "smlsl v11.8h, v31.8b, %[_v25].8b   \n\t"
                "add   v29.8h, v29.8h, v13.8h       \n\t"
                "sqshrun v26.8b, v8.8h,  #6         \n\t"   // v24-v27: b0g0r0a0
                "sqshrun v24.8b, v28.8h, #6         \n\t"
                "sqshrun v6.8b,  v10.8h, #6         \n\t"
                "sqshrun v25.8b, v9.8h,  #6         \n\t"   // v4-v7: b1g1r1a1
                "sqshrun v4.8b,  v29.8h, #6         \n\t"
                "sqshrun v5.8b,  v11.8h, #6         \n\t"
                "prfm pldl1strm, [%[_vu], #128]     \n\t"
                "ld1 {v2.8b},    [%[_vu]], #8       \n\t"
                "subs %[_nn], %[_nn], #1            \n\t"
                "prfm pstl1strm, [%[_r0]]           \n\t"
                "st4 {v24.8b-v27.8b}, [%[_r0]], #32 \n\t"
                "cmhi  v12.8b, v2.8b, %[_v240].8b   \n\t"
                "bsl   v12.8b, %[_v240].8b, v2.8b   \n\t"
                "sub   v2.8b, v12.8b, %[_v128].8b   \n\t"
                "prfm pstl1strm, [%[_r1]]           \n\t"
                "st4 {v4.8b-v7.8b},   [%[_r1]], #32 \n\t"
                "bne 0b                             \n\t"
                "sub %[_vu], %[_vu], #8             \n\t"

                : [_nn]"+r"(nn),
                  [_y0]"+r"(yptr0),
                  [_y1]"+r"(yptr1),
                  [_vu]"+r"(vuptr),
                  [_r0]"+r"(rgb0),
                  [_r1]"+r"(rgb1)
                : [_v128]"w"(_v128),
                  [_v102]"w"(_v102),
                  [_v52]"w"(_v52),
                  [_v25]"w"(_v25),
                  [_v127]"w"(_v127),
                  [_q1135]"w"(_q1135),
                  [_v74]"w"(_v74),
                  [_v240]"w"(_v240),
                  [_v255]"w"(_v255)
                : "cc", "memory", "x0", "v0", "v1", "v2", "v3", "v4", "v5", "v6", "v7", "v8",
                  "v9", "v10", "v11", "v12", "v13", "v24", "v25", "v26","v27", "v28", "v29", "v30", "v31"
            );
        }
#else
        int nn         = w >> 3;
        int remain     = w - (nn << 3);
        short _s1135   = 1135;
        int8x8_t _v74  = vdup_n_s8(74);
        int8x8_t _v128 = vdup_n_s8(int8_t(128));
        // to much input w cause compile error, merge to one
        int8x8_t _vuvfilter = {102, 52, 25, 127, int8_t(255), 0, 0, 0};
        // saturate uv to 240 to avoid b overflow
        uint8x8_t _v240     = vdup_n_u8(240);

        if (nn > 0) {
            asm volatile(
                "pld        [%[_vu], #128]      \n"
                "vld1.u8    {d2}, [%[_vu]]!     \n"
                "vcgt.u8    d9, d2, %[_v240]    \n"
                "vbsl.u8    d9,  %[_v240], d2   \n"
                "vsub.u8    d2, d9, %[_v128]    \n"
                "vmov.s8    d10, %[_filt]       \n"
                "vdup.8     d27, d10[4]         \n"   // v255
                "vdup.8     d11, d10[1]         \n"   // v52
                "vdup.8     d12, d10[2]         \n"   // v25
                "vdup.8     d13, d10[3]         \n"   // v127
                "vdup.16    q7,  %[_s1135]      \n"   // q1135
                "vdup.8     d10, d10[0]         \n"   // v102
                "0:                             \n"
                "pld        [%[_y0], #128]      \n"
                "vld1.u8    {d0}, [%[_y0]]!     \n"
                "pld        [%[_y1], #128]      \n"
                "vld1.u8    {d1}, [%[_y1]]!     \n"
                "vmull.u8   q2, d0, %[_v74]     \n"
                "vorr       d3, d2, d2          \n"
                "vsub.s16   q2, q2, q7          \n"   // q2  -> b0
                "vmull.u8   q3, d1, %[_v74]     \n"
                "vorr       q9, q2, q2          \n"   // q9  -> g0
                "vsub.s16   q3, q3, q7          \n"   // q3  -> b1
                "vtrn.s8    d3, d2              \n"   // d3 -> u, d2 -> v
                "vorr       q11, q3, q3         \n"   // q11 -> g1
                "vshll.s8   q4, d3, #1          \n"
                "vmlsl.s8   q9, d2, d11         \n"
                "vorr       q8, q2, q2          \n"   // q8  -> r0
                "vmlsl.s8   q11, d2, d11        \n"
                "vorr       q10, q3, q3         \n"   // q10 -> r1
                "vmlal.s8   q8, d2, d10         \n"
                "vmlal.s8   q2, d3, d13         \n"
                "vmlal.s8   q10, d2, d10        \n"
                "vadd.s16   q2, q2, q4          \n"
                "vmlsl.s8   q9, d3, d12         \n"
                "vmlal.s8   q3, d3, d13         \n"
                "vmlsl.s8   q11,d3, d12         \n"
                "vadd.s16   q3, q3, q4          \n"
                "vqshrun.s16 d26, q8, #6        \n"   // d24-d27: b0g0r0a0
                "vqshrun.s16 d24, q2, #6        \n"
                "vqshrun.s16 d3,  q3, #6        \n"
                "vqshrun.s16 d25, q9, #6        \n"   // d3-d6: b1g1r1a1
                "vqshrun.s16 d5, q10, #6        \n"
                "vqshrun.s16 d4, q11, #6        \n"
                "pld        [%[_vu], #128]      \n"
                "vld1.u8    {d2}, [%[_vu]]!     \n"
                "vorr       d6, d27, d27        \n"
                "subs       %[_nn], #1          \n"
                "vst4.u8    {d24-d27}, [%[_r0]]!\n"
                "vcgt.u8    d9, d2, %[_v240]    \n"
                "vbsl.u8    d9,  %[_v240], d2   \n"
                "vsub.u8    d2, d9, %[_v128]    \n"
                "vst4.u8    {d3-d6},   [%[_r1]]!\n"
                "bne        0b                  \n"
                "sub        %[_vu], #8          \n"

                : [_nn]"+r"(nn),
                  [_y0]"+r"(yptr0),
                  [_y1]"+r"(yptr1),
                  [_vu]"+r"(vuptr),
                  [_r0]"+r"(rgb0),
                  [_r1]"+r"(rgb1)
                : [_v128]"w"(_v128),
                  [_filt]"w"(_vuvfilter),
                  [_v74]"w"(_v74),
                  [_s1135]"r"(_s1135),
                  [_v240]"w"(_v240)
                : "cc", "memory", "q0", "q1", "q2", "q3","q4","q5","q6","q7","q8", "q9", "q10", "q11", "q12", "q13"
            );
        }
#endif //__aarch64__
        NaiveYUVToBGROrBGRALoop(yptr0, yptr1, vuptr, rgb0, rgb1, remain, true, 4);
        yptr  += 2*w;
        vuptr += remain;
        bgra  += 2*4*w;
    }
#endif // TNN_USE_NEON
}

void NV21ToBGRA(const unsigned char* nv21, unsigned char* bgra, int h, int w) {
#ifndef TNN_USE_NEON
    return NaiveYUVToBGROrBGRA(nv21, bgra, 4, h, w, false);
#else
    const unsigned char* yptr  = nv21;
    const unsigned char* vuptr = nv21 + w * h;

    for (int y = 0; y < h; y += 2) {
        const unsigned char* yptr0 = yptr;
        const unsigned char* yptr1 = yptr + w;
        unsigned char* rgb0 = bgra;
        unsigned char* rgb1 = bgra + w * 4;
#if __aarch64__
        int64_t nn = w >> 3;
        int remain = w - (nn << 3);

        int16x8_t _q1135 = vdupq_n_s16(1135);
        int8x8_t _v74    = vdup_n_s8(74);
        int8x8_t _v128   = vdup_n_s8(int8_t(128));
        int8x8_t _v255   = vdup_n_s8(int8_t(255));
        int8x8_t _v102   = vdup_n_s8(102);
        int8x8_t _v52    = vdup_n_s8(52);
        int8x8_t _v25    = vdup_n_s8(25);
        // use 127 instead of 129 to prevent char overflow, add another 2 in asm
        int8x8_t _v127   = vdup_n_s8(127);
        // saturate uv to 240 to avoid b overflow
        uint8x8_t _v240  = vdup_n_u8(240);

        if (nn > 0) {
            asm volatile(
                "prfm  pldl1strm, [%[_vu], #128]    \n\t"
                "ld1   {v2.8b},   [%[_vu]], #8      \n\t"
                "cmhi  v12.8b, v2.8b, %[_v240].8b   \n\t"
                "bsl   v12.8b, %[_v240].8b, v2.8b   \n\t"
                "sub   v2.8b, v12.8b, %[_v128].8b   \n\t"
                "mov   v27.8b, %[_v255].8b          \n\t"
                "orr   v7.8b,  v27.8b, v27.8b       \n\t"
                "0:                                 \n\t"
                "prfm  pldl1strm, [%[_y0], #128]    \n\t"
                "ld1   {v0.8b},   [%[_y0]], #8      \n\t"
                "prfm  pldl1strm, [%[_y1], #128]    \n\t"
                "ld1   {v1.8b},   [%[_y1]], #8      \n\t"
                "umull v28.8h, v0.8b,  %[_v74].8b   \n\t"
                "sub   v28.8h, v28.8h, %[_q1135].8h \n\t"   // v28 -> b0
                "orr   v3.8b,  v2.8b,  v2.8b        \n\t"
                "umull v29.8h, v1.8b,  %[_v74].8b   \n\t"
                "sub   v29.8h, v29.8h, %[_q1135].8h \n\t"   // v29 -> b1
                "orr   v9.16b, v28.16b, v28.16b     \n\t"   // v9  -> g0
                "trn1  v30.8b, v2.8b, v3.8b         \n\t"   // u
                "trn2  v31.8b, v2.8b, v3.8b         \n\t"   // v
                "orr   v11.16b, v29.16b, v29.16b    \n\t"   // v11 -> g1
                "sshll v13.8h, v31.8b, #1           \n\t"
                "smlsl v9.8h,  v30.8b, %[_v52].8b   \n\t"
                "orr   v8.16b, v28.16b, v28.16b     \n\t"   // v8  -> r0
                "smlsl v11.8h, v30.8b, %[_v52].8b   \n\t"
                "orr   v10.16b, v29.16b, v29.16b    \n\t"   // v10 -> r1
                "smlal v8.8h,  v30.8b, %[_v102].8b  \n\t"
                "smlal v28.8h, v31.8b, %[_v127].8b  \n\t"
                "smlal v10.8h, v30.8b, %[_v102].8b  \n\t"
                "add   v28.8h, v28.8h, v13.8h       \n\t"
                "smlsl v9.8h,  v31.8b, %[_v25].8b   \n\t"
                "smlal v29.8h, v31.8b, %[_v127].8b  \n\t"
                "smlsl v11.8h, v31.8b, %[_v25].8b   \n\t"
                "add   v29.8h, v29.8h, v13.8h       \n\t"
                "sqshrun v26.8b, v8.8h,  #6         \n\t"   // v24-v27: b0g0r0a0
                "sqshrun v24.8b, v28.8h, #6         \n\t"
                "sqshrun v6.8b,  v10.8h, #6         \n\t"
                "sqshrun v25.8b, v9.8h,  #6         \n\t"   // v4-v7: b1g1r1a1
                "sqshrun v4.8b,  v29.8h, #6         \n\t"
                "sqshrun v5.8b,  v11.8h, #6         \n\t"
                "prfm pldl1strm, [%[_vu], #128]     \n\t"
                "ld1 {v2.8b},    [%[_vu]], #8       \n\t"
                "subs %[_nn], %[_nn], #1            \n\t"
                "prfm pstl1strm, [%[_r0]]           \n\t"
                "st4 {v24.8b-v27.8b}, [%[_r0]], #32 \n\t"
                "cmhi  v12.8b, v2.8b, %[_v240].8b   \n\t"
                "bsl   v12.8b, %[_v240].8b, v2.8b   \n\t"
                "sub   v2.8b, v12.8b, %[_v128].8b   \n\t"
                "prfm pstl1strm, [%[_r1]]           \n\t"
                "st4 {v4.8b-v7.8b},   [%[_r1]], #32 \n\t"
                "bne 0b                             \n\t"
                "sub %[_vu], %[_vu], #8             \n\t"

                : [_nn]"+r"(nn),
                  [_y0]"+r"(yptr0),
                  [_y1]"+r"(yptr1),
                  [_vu]"+r"(vuptr),
                  [_r0]"+r"(rgb0),
                  [_r1]"+r"(rgb1)
                : [_v128]"w"(_v128),
                  [_v102]"w"(_v102),
                  [_v52]"w"(_v52),
                  [_v25]"w"(_v25),
                  [_v127]"w"(_v127),
                  [_q1135]"w"(_q1135),
                  [_v74]"w"(_v74),
                  [_v240]"w"(_v240),
                  [_v255]"w"(_v255)
                : "cc", "memory", "x0", "v0", "v1", "v2", "v3", "v4", "v5", "v6", "v7", "v8",
                  "v9", "v10", "v11", "v12", "v13", "v24", "v25", "v26","v27", "v28", "v29", "v30", "v31"
            );
        }
#else
        int nn         = w >> 3;
        int remain     = w - (nn << 3);
        short _s1135   = 1135;
        int8x8_t _v74  = vdup_n_s8(74);
        int8x8_t _v128 = vdup_n_s8(int8_t(128));
        // to much input w cause compile error, merge to one
        int8x8_t _vuvfilter = {102, 52, 25, 127, int8_t(255), 0, 0, 0};
        // saturate uv to 240 to avoid b overflow
        uint8x8_t _v240     = vdup_n_u8(240);

        if (nn > 0) {
            asm volatile(
                "pld        [%[_vu], #128]      \n"
                "vld1.u8    {d2}, [%[_vu]]!     \n"
                "vcgt.u8    d9, d2, %[_v240]    \n"
                "vbsl.u8    d9,  %[_v240], d2   \n"
                "vsub.u8    d2, d9, %[_v128]    \n"
                "vmov.s8    d10, %[_filt]       \n"
                "vdup.8     d27, d10[4]         \n"   // v255
                "vdup.8     d11, d10[1]         \n"   // v52
                "vdup.8     d12, d10[2]         \n"   // v25
                "vdup.8     d13, d10[3]         \n"   // v127
                "vdup.16    q7,  %[_s1135]      \n"   // q1135
                "vdup.8     d10, d10[0]         \n"   // v102
                "0:                             \n"
                "pld        [%[_y0], #128]      \n"
                "vld1.u8    {d0}, [%[_y0]]!     \n"
                "pld        [%[_y1], #128]      \n"
                "vld1.u8    {d1}, [%[_y1]]!     \n"
                "vmull.u8   q2, d0, %[_v74]     \n"
                "vorr       d3, d2, d2          \n"
                "vsub.s16   q2, q2, q7          \n"   // q2  -> b0
                "vmull.u8   q3, d1, %[_v74]     \n"
                "vorr       q9, q2, q2          \n"   // q9  -> g0
                "vsub.s16   q3, q3, q7          \n"   // q3  -> b1
                "vtrn.s8    d2, d3              \n"   // d2 -> u, d3 -> v
                "vorr       q11, q3, q3         \n"   // q11 -> g1
                "vshll.s8   q4, d3, #1          \n"
                "vmlsl.s8   q9, d2, d11         \n"
                "vorr       q8, q2, q2          \n"   // q8  -> r0
                "vmlsl.s8   q11, d2, d11        \n"
                "vorr       q10, q3, q3         \n"   // q10 -> r1
                "vmlal.s8   q8, d2, d10         \n"
                "vmlal.s8   q2, d3, d13         \n"
                "vmlal.s8   q10, d2, d10        \n"
                "vadd.s16   q2, q2, q4          \n"
                "vmlsl.s8   q9, d3, d12         \n"
                "vmlal.s8   q3, d3, d13         \n"
                "vmlsl.s8   q11,d3, d12         \n"
                "vadd.s16   q3, q3, q4          \n"
                "vqshrun.s16 d26, q8, #6        \n"   // d24-d27: b0g0r0a0
                "vqshrun.s16 d24, q2, #6        \n"
                "vqshrun.s16 d3,  q3, #6        \n"
                "vqshrun.s16 d25, q9, #6        \n"   // d3-d6: b1g1r1a1
                "vqshrun.s16 d5, q10, #6        \n"
                "vqshrun.s16 d4, q11, #6        \n"
                "pld        [%[_vu], #128]      \n"
                "vld1.u8    {d2}, [%[_vu]]!     \n"
                "vorr       d6, d27, d27        \n"
                "subs       %[_nn], #1          \n"
                "vst4.u8    {d24-d27}, [%[_r0]]!\n"
                "vcgt.u8    d9, d2, %[_v240]    \n"
                "vbsl.u8    d9,  %[_v240], d2   \n"
                "vsub.u8    d2, d9, %[_v128]    \n"
                "vst4.u8    {d3-d6},   [%[_r1]]!\n"
                "bne        0b                  \n"
                "sub        %[_vu], #8          \n"

                : [_nn]"+r"(nn),
                  [_y0]"+r"(yptr0),
                  [_y1]"+r"(yptr1),
                  [_vu]"+r"(vuptr),
                  [_r0]"+r"(rgb0),
                  [_r1]"+r"(rgb1)
                : [_v128]"w"(_v128),
                  [_filt]"w"(_vuvfilter),
                  [_v74]"w"(_v74),
                  [_s1135]"r"(_s1135),
                  [_v240]"w"(_v240)
                : "cc", "memory", "q0", "q1", "q2", "q3","q4","q5","q6","q7","q8", "q9", "q10", "q11", "q12", "q13"
            );
        }
#endif //__aarch64__
        NaiveYUVToBGROrBGRALoop(yptr0, yptr1, vuptr, rgb0, rgb1, remain, false, 4);
        yptr  += 2*w;
        vuptr += remain;
        bgra  += 2*4*w;
    }
#endif // TNN_USE_NEON
}

#ifdef TNN_USE_NEON

#define CVTGRAYIMPL(n, bgr_order)                                       \
    uint8x8x##n##_t _Src;                                               \
    _Src  = vld##n##_u8(Sp);                                            \
    _Bh   = vmovl_u8(_Src.val[bgr_order ? 0 : 2]);                      \
    _Gh   = vmovl_u8(_Src.val[1]);                                      \
    _Rh   = vmovl_u8(_Src.val[bgr_order ? 2 : 0]);                      \
    _Bval = vcvtq_f32_u32(vmovl_u16(vget_low_u16(_Bh)));                \
    _Gval = vcvtq_f32_u32(vmovl_u16(vget_low_u16(_Gh)));                \
    _Rval = vcvtq_f32_u32(vmovl_u16(vget_low_u16(_Rh)));                \
    _acc  = _Bval * _coeff_b;                                           \
    _acc  = _acc + _Gval * _coeff_g;                                    \
    _acc  = _acc + _Rval * _coeff_r;                                    \
    _acc0 = vmovn_u32(vcvtq_u32_f32(_acc.value));                       \
    _Bval = vcvtq_f32_u32(vmovl_u16(vget_high_u16(_Bh)));               \
    _Gval = vcvtq_f32_u32(vmovl_u16(vget_high_u16(_Gh)));               \
    _Rval = vcvtq_f32_u32(vmovl_u16(vget_high_u16(_Rh)));               \
    _acc  = _Bval * _coeff_b;                                           \
    _acc  = _acc + _Gval * _coeff_g;                                    \
    _acc  = _acc + _Rval * _coeff_r;                                    \
    _acc1 = vmovn_u32(vcvtq_u32_f32(_acc.value));                       \
    vst1_u8(Dp, vmovn_u16(vcombine_u16(_acc0, _acc1)));                 \

#endif  // TNN_USE_NEON

template <int channel, bool bgr_order>
void ColorToGray(const unsigned char* bgr, unsigned char* gray, int h, int w) {
#ifndef TNN_USE_NEON
    NaiveColorToGray(bgr, gray, h, w, channel, bgr_order);
#else
    int offset = 0;
    int plane  = h * w;

    const unsigned char* Sp = bgr;
    unsigned char* Dp       = gray;
    uint16x8_t _Bh, _Gh, _Rh;
    Float4 _Bval, _Gval, _Rval, _acc;
    Float4 _coeff_b(0.114);
    Float4 _coeff_g(0.587);
    Float4 _coeff_r(0.299);
    uint16x4_t _acc0, _acc1;
    for (; offset < plane>>3<<3; offset += 8) {
        if (channel == 3) {
            CVTGRAYIMPL(3, bgr_order);
        } else {
            CVTGRAYIMPL(4, bgr_order);
        }
        Sp   += 8 * channel;
        Dp   += 8;
    }
    if (plane % 8) {
        offset -= 8;
    }

    for (; offset < plane; ++offset) {
        unsigned b = bgr[offset * channel + (bgr_order ? 0 : 2)];
        unsigned g = bgr[offset * channel + 1];
        unsigned r = bgr[offset * channel + (bgr_order ? 2 : 0)];
        float gray_color = 0.114 * b + 0.587 * g + 0.299 * r;
        gray[offset] = gray_color;
    }
#endif // TNN_USE_NEON
}

void BGRToGray(const unsigned char* bgr, unsigned char* gray, int h, int w) {
    ColorToGray<3, true>(bgr, gray, h, w);
}

void BGRAToGray(const unsigned char* bgra, unsigned char* gray, int h, int w) {
    ColorToGray<4, true>(bgra, gray, h, w);
}

void RGBToGray(const unsigned char* rgb, unsigned char* gray, int h, int w) {
    ColorToGray<3, false>(rgb, gray, h, w);
}

void RGBAToGray(const unsigned char* rgba, unsigned char* gray, int h, int w) {
    ColorToGray<4, false>(rgba, gray, h, w);
}

#ifdef TNN_USE_NEON

#undef CVTGRAYIMPL

#endif  // TNN_USE_NEON

}  // namespace TNN_NS<|MERGE_RESOLUTION|>--- conflicted
+++ resolved
@@ -76,58 +76,6 @@
 
     return 0;
 }
-<<<<<<< HEAD
-#if TNN_ARM82 && !defined(TNN_ARM82_SIMU)
-#define transpose_4x4(v0, v1, v2, v3, v_zero)       \
-{                                                   \
-    float32x4x2_t q01 = vtrnq_f32(v0, v1);          \
-    float32x4x2_t q23 = vtrnq_f32(v2, v_zero);      \
-    float32x2_t d00 = vget_low_f32(q01.val[0]);     \
-    float32x2_t d01 = vget_high_f32(q01.val[0]);    \
-    float32x2_t d10 = vget_low_f32(q01.val[1]);     \
-    float32x2_t d11 = vget_high_f32(q01.val[1]);    \
-    float32x2_t d20 = vget_low_f32(q23.val[0]);     \
-    float32x2_t d21 = vget_high_f32(q23.val[0]);    \
-    float32x2_t d30 = vget_low_f32(q23.val[1]);     \
-    float32x2_t d31 = vget_high_f32(q23.val[1]);    \
-    v0 = vcombine_f32(d00, d20);                    \
-    v1 = vcombine_f32(d10, d30);                    \
-    v2 = vcombine_f32(d01, d21);                    \
-    v3 = vcombine_f32(d11, d31);                    \
-}
-int PackNeonC3(fp16_t *dst, const float *src, size_t hw, size_t channel) {
-    auto src0 = src;
-    auto src1 = src + hw;
-    auto src2 = src + hw * 2;
-    int cur_hw = 0;
-    float32x4_t v_zero_f32 = vdupq_n_f32(0.f);
-    float16x4_t v_zero_f16 = vdup_n_f16(0.f);
-    for (; cur_hw + 3 < hw; cur_hw += 4) {
-        float32x4_t v0 = vld1q_f32(src0 + cur_hw);
-        float32x4_t v1 = vld1q_f32(src1 + cur_hw);
-        float32x4_t v2 = vld1q_f32(src2 + cur_hw);
-        float32x4_t v3;
-        transpose_4x4(v0, v1, v2, v3, v_zero_f32);
-        vst1q_f16(dst + cur_hw * 8,      vcombine_f16(vcvt_f16_f32(v0), v_zero_f16));
-        vst1q_f16(dst + cur_hw * 8 + 8,  vcombine_f16(vcvt_f16_f32(v1), v_zero_f16));
-        vst1q_f16(dst + cur_hw * 8 + 16, vcombine_f16(vcvt_f16_f32(v2), v_zero_f16));
-        vst1q_f16(dst + cur_hw * 8 + 24, vcombine_f16(vcvt_f16_f32(v3), v_zero_f16));
-    }
-    for (; cur_hw < hw; cur_hw++) {
-        dst[cur_hw * 8 + 0] = src0[cur_hw];
-        dst[cur_hw * 8 + 1] = src1[cur_hw];
-        dst[cur_hw * 8 + 2] = src2[cur_hw];
-        dst[cur_hw * 8 + 3] = 0.f;
-        dst[cur_hw * 8 + 4] = 0.f;
-        dst[cur_hw * 8 + 5] = 0.f;
-        dst[cur_hw * 8 + 6] = 0.f;
-        dst[cur_hw * 8 + 7] = 0.f;
-    }
-    return 0;
-}
-#endif
-=======
->>>>>>> c80ba72e
 int PackNeonNHWC(float *dst, const float *src, size_t hw, size_t channel) {
     if ((hw == 1) && (channel % 4 == 0)) {
         memcpy(dst, src, hw * channel * sizeof(float));
@@ -253,11 +201,7 @@
 
 template <typename Tin, typename Tout>
 int PackC8(Tout *dst, const Tin *src, size_t hw, size_t channel) {
-<<<<<<< HEAD
-#if (defined TNN_USE_NEON) && (TNN_ARM82) && (!defined TNN_ARM82_SIMU)
-=======
 #ifdef TNN_ARM82_USE_NEON
->>>>>>> c80ba72e
     if (std::is_same<Tin, float>::value && std::is_same<Tout, fp16_t>::value) {
         if (channel == 3) {
             return PackNeonC3((fp16_t*)dst, (const float*)src, hw, channel);
