--- conflicted
+++ resolved
@@ -726,219 +726,12 @@
     }
 }
 
-Status ArmBlobConverterAcc::ConvertToMatAsync(Mat &image, MatConvertParam param, void *command_queue) {
-    if (blob_ == nullptr) {
-        return Status(TNNERR_NULL_PARAM, "input/output blob is null");
-    }
-    Status ret      = TNN_OK;
-    auto desc       = blob_->GetBlobDesc();
-    auto dims       = desc.dims;
-    auto hw         = dims[2] * dims[3];
-    auto c_r4       = ROUND_UP(dims[1], 4);
-    auto handle_ptr = GetBlobHandlePtr(blob_->GetHandle());
-    if (desc.data_type == DATA_TYPE_INT8) {
-        if (fused_int8_scale.size() < c_r4) {
-            fused_int8_scale.resize(c_r4);
-            fused_int8_bias.resize(c_r4);
-        }
-        auto scale_handle = reinterpret_cast<BlobInt8 *>(blob_)->GetIntResource()->scale_handle;
-        auto scale_data   = scale_handle.force_to<float *>();
-        auto scale_count  = scale_handle.GetDataCount();
-        for (int i = 0; i < dims[1]; i++) {
-            auto scale_idx      = scale_count == 1 ? 0 : i;
-            fused_int8_scale[i] = param.scale[i] * scale_data[scale_idx];
-            fused_int8_bias[i]  = param.bias[i];
-        }
-    }
-
-    if (image.GetMatType() == NCHW_FLOAT) {
-<<<<<<< HEAD
-        ret = ConvertBlobToFloatMat(image, handle_ptr, dims, hw, c_r4, fused_int8_scale);
-        if (ret != TNN_OK) {
-            return ret;
-=======
-        for (int n = 0; n < dims[0]; n++) {
-            if (blob_->GetBlobDesc().data_type == DATA_TYPE_FLOAT) {
-                RawBuffer scale_biased(c_r4 * hw * sizeof(float));
-                ScaleBias(reinterpret_cast<float *>(handle_ptr) + n * c_r4 * hw, dims[1], hw, param.scale.data(),
-                          param.bias.data(), scale_biased.force_to<float *>());
-                FloatBlobToNCHW(scale_biased.force_to<float *>(),
-                                reinterpret_cast<float *>(image.GetData()) + n * dims[1] * hw, dims[1], hw);
-            } else if (blob_->GetBlobDesc().data_type == DATA_TYPE_BFP16) {
-                RawBuffer scale_biased(c_r4 * hw * sizeof(bfp16_t));
-                ScaleBias(reinterpret_cast<bfp16_t *>(handle_ptr) + n * c_r4 * hw, dims[1], hw, param.scale.data(),
-                          param.bias.data(), scale_biased.force_to<bfp16_t *>());
-                FloatBlobToNCHW(scale_biased.force_to<bfp16_t *>(),
-                                reinterpret_cast<float *>(image.GetData()) + n * dims[1] * hw, dims[1], hw);
-            } else if (blob_->GetBlobDesc().data_type == DATA_TYPE_INT8) {
-                auto blob_int8 = reinterpret_cast<BlobInt8 *>(blob_);
-                Int8BlobToNCHW(reinterpret_cast<int8_t *>(handle_ptr) + n * c_r4 * hw,
-                               reinterpret_cast<float *>(image.GetData()) + n * dims[1] * hw, dims[1], hw,
-                               fused_int8_scale.data(), fused_int8_bias.data());
-            } else {
-                return Status(TNNERR_PARAM_ERR, "convert type not support yet");
-            }
->>>>>>> cb1afb57
-        }
-    } else if (image.GetMatType() == RESERVED_BFP16_TEST && desc.data_type == DATA_TYPE_BFP16) {
-        for (int n = 0; n < dims[0]; n++) {
-            RawBuffer scale_biased(c_r4 * hw * sizeof(bfp16_t));
-            ScaleBias(reinterpret_cast<bfp16_t *>(handle_ptr) + n * c_r4 * hw, dims[1], hw, param.scale.data(),
-                      param.bias.data(), scale_biased.force_to<bfp16_t *>());
-            FloatBlobToNCHW(scale_biased.force_to<bfp16_t *>(),
-                            reinterpret_cast<bfp16_t *>(image.GetData()) + n * dims[1] * hw, dims[1], hw);
-        }
-    } else if (image.GetMatType() == RESERVED_INT8_TEST && desc.data_type == DATA_TYPE_INT8) {
-        DataFormatConverter::ConvertFromNHWC4ToNCHWInt8(reinterpret_cast<int8_t *>(handle_ptr),
-                                                        reinterpret_cast<int8_t *>(image.GetData()), dims[0], dims[1],
-                                                        dims[2], dims[3]);
-<<<<<<< HEAD
-    } else {
-        return Status(TNNERR_PARAM_ERR, "convert type not support yet");
-    }
-
-    // reverse channel after convert if needed
-    if (param.reverse_channel) {
-        ret = ReverseOutImageChannel(image, desc, dims, hw);
-        if (ret != TNN_OK) {
-            return ret;
-=======
-    } else if (image.GetMatType() == N8UC4) {
-        for (int n = 0; n < dims[0]; n++) {
-            if (desc.data_type == DATA_TYPE_INT8) {
-                BlobToBGRA(reinterpret_cast<int8_t *>(handle_ptr) + n * 4 * hw,
-                           reinterpret_cast<uint8_t *>(image.GetData()) + n * 4 * hw, fused_int8_scale.data(),
-                           fused_int8_bias.data(), hw, param.reverse_channel, dims[1]);
-            } else {
-                BlobToBGRA(reinterpret_cast<float *>(handle_ptr) + n * 4 * hw,
-                           reinterpret_cast<uint8_t *>(image.GetData()) + n * 4 * hw, param.scale.data(), param.bias.data(),
-                           hw, param.reverse_channel, dims[1]);
-            }
-        }
-    } else if (image.GetMatType() == N8UC3) {
-        for (int n = 0; n < dims[0]; n++) {
-            if (desc.data_type == DATA_TYPE_INT8) {
-                BlobToBGR(reinterpret_cast<int8_t *>(handle_ptr) + n * 4 * hw,
-                          reinterpret_cast<uint8_t *>(image.GetData()) + n * 3 * hw, fused_int8_scale.data(),
-                          fused_int8_bias.data(), hw, param.reverse_channel);
-            } else {
-                BlobToBGR(reinterpret_cast<float *>(handle_ptr) + n * 4 * hw,
-                          reinterpret_cast<uint8_t *>(image.GetData()) + n * 3 * hw, param.scale.data(), param.bias.data(),
-                          hw, param.reverse_channel);
-            }
->>>>>>> cb1afb57
-        }
-    } else {
-        return Status(TNNERR_PARAM_ERR, "convert type not support yet");
-    }
-
-    return TNN_OK;
-}
-
-<<<<<<< HEAD
-void ScaleBias(float *data, int channel, int hw, float *scale, float *bias) {
-    RawBuffer scale_buffer(ROUND_UP(channel, 4) * sizeof(float));
-    RawBuffer bias_buffer(ROUND_UP(channel, 4) * sizeof(float));
-    memcpy(scale_buffer.force_to<void *>(), scale, sizeof(float) * channel);
-    memcpy(bias_buffer.force_to<void *>(), bias, sizeof(float) * channel);
-    auto local_scale = scale_buffer.force_to<float *>();
-    auto local_bias  = bias_buffer.force_to<float *>();
-
-    for (int z = 0; z < UP_DIV(channel, 4); ++z) {
-        auto dst_z   = data + z * hw * 4;
-        auto v_scale = Float4::load(local_scale + z * 4);
-        auto v_bias  = Float4::load(local_bias + z * 4);
-        for (int s = 0; s < hw; ++s) {
-            Float4::save(dst_z + s * 4, Float4::load(dst_z + s * 4) * v_scale + v_bias);
-        }
-    }
-}
-
-Status ArmBlobConverterAcc::ReverseInputImageChannel(Mat& image, const BlobDesc& desc,
-                                                     const DimsVector& dims, const int hw) {
-    if (image.GetMatType() == NCHW_FLOAT) {
-        for (int n = 0; n < dims[0]; n++) {
-            NCHWChannelReverse(reinterpret_cast<float *>(image.GetData()) + n * dims[1] * hw,
-                                reinterpret_cast<float *>(image.GetData()) + n * dims[1] * hw, dims[1], hw);
-=======
-Status ArmBlobConverterAcc::ConvertFromMatAsync(Mat &image, MatConvertParam param, void *command_queue) {
-    Status ret = TNN_OK;
-    if (blob_ == nullptr) {
-        return Status(TNNERR_NULL_PARAM, "input/output blob_ is null");
-    }
-    auto desc       = blob_->GetBlobDesc();
-    auto dims       = desc.dims;
-    auto hw         = dims[2] * dims[3];
-    auto handle_ptr = GetBlobHandlePtr(blob_->GetHandle());
-    auto c_r4       = ROUND_UP(dims[1], 4);
-    if (desc.data_type == DATA_TYPE_INT8) {
-        if (fused_int8_scale.size() < c_r4) {
-            fused_int8_scale.resize(c_r4);
-            fused_int8_bias.resize(c_r4);
->>>>>>> cb1afb57
-        }
-    } else if (image.GetMatType() == RESERVED_BFP16_TEST && desc.data_type == DATA_TYPE_BFP16) {
-        for (int n = 0; n < dims[0]; n++) {
-            NCHWChannelReverse(reinterpret_cast<bfp16_t *>(image.GetData()) + n * dims[1] * hw,
-                                reinterpret_cast<bfp16_t *>(image.GetData()) + n * dims[1] * hw, dims[1], hw);
-        }
-    } else if (image.GetMatType() == RESERVED_INT8_TEST && desc.data_type == DATA_TYPE_INT8) {
-        for (int n = 0; n < dims[0]; n++) {
-            NCHWChannelReverse(reinterpret_cast<int8_t *>(image.GetData()) + n * dims[1] * hw,
-                                reinterpret_cast<int8_t *>(image.GetData()) + n * dims[1] * hw, dims[1], hw);
-        }
-    } else {
-        return Status(TNNERR_PARAM_ERR, "reverse type not support yet");
-    }
-
-<<<<<<< HEAD
-    return TNN_OK;
-}
-
-Status ArmBlobConverterAcc::ReverseOutImageChannel(Mat& image, const BlobDesc& desc,
-                                                     const DimsVector& dims, const int hw) {
-    Mat reversed(image.GetDeviceType(), image.GetMatType(), image.GetDims());
-    if (image.GetMatType() == N8UC3) {
-        for (int n = 0; n < dims[0]; n++) {
-            RGBChannelReverse(reinterpret_cast<uint8_t *>(image.GetData()) + n * dims[1] * hw,
-                              reinterpret_cast<uint8_t *>(reversed.GetData()) + n * dims[1] * hw, dims[1], hw);
-        }
-    } else if (image.GetMatType() == N8UC4) {
-        for (int n = 0; n < dims[0]; n++) {
-            RGBAChannelReverse(reinterpret_cast<uint8_t *>(image.GetData()) + n * dims[1] * hw,
-                               reinterpret_cast<uint8_t *>(reversed.GetData()) + n * dims[1] * hw, dims[1], hw);
-        }
-    } else if (image.GetMatType() == NCHW_FLOAT) {
-        for (int n = 0; n < dims[0]; n++) {
-            NCHWChannelReverse(reinterpret_cast<float *>(image.GetData()) + n * dims[1] * hw,
-                               reinterpret_cast<float *>(reversed.GetData()) + n * dims[1] * hw, dims[1], hw);
-        }
-    } else if (image.GetMatType() == RESERVED_BFP16_TEST && desc.data_type == DATA_TYPE_BFP16) {
-        for (int n = 0; n < dims[0]; n++) {
-            NCHWChannelReverse(reinterpret_cast<bfp16_t *>(image.GetData()) + n * dims[1] * hw,
-                               reinterpret_cast<bfp16_t *>(reversed.GetData()) + n * dims[1] * hw, dims[1], hw);
-        }
-    } else if (image.GetMatType() == RESERVED_INT8_TEST && desc.data_type == DATA_TYPE_INT8) {
-        for (int n = 0; n < dims[0]; n++) {
-            NCHWChannelReverse(reinterpret_cast<int8_t *>(image.GetData()) + n * dims[1] * hw,
-                               reinterpret_cast<int8_t *>(reversed.GetData()) + n * dims[1] * hw, dims[1], hw);
-        }
-    } else {
-        return Status(TNNERR_PARAM_ERR, "reverse type not support yet");
-    }
-    image = reversed;
-
-    return TNN_OK;
-}
-
 void ArmBlobConverterAcc::ConvertImageToBlob(
         Mat& image, char *handle_ptr,
         const BlobDesc& desc, const DimsVector& dims, const int hw,
         MatConvertParam& param,
         std::vector<float>& fused_int8_scale,
         std::vector<float>& fused_int8_bias) {
-=======
->>>>>>> cb1afb57
     if (image.GetMatType() == N8UC4) {
         for (int n = 0; n < dims[0]; n++) {
             if (desc.data_type == DATA_TYPE_INT8) {
@@ -983,16 +776,10 @@
         MatConvertParam& param,
         std::vector<float>& fused_int8_scale,
         std::vector<float>& fused_int8_bias) {
-    typedef std::function<void(const uint8_t*, uint8_t*, int, int)> YuVToBGRFunc;
-    YuVToBGRFunc func = nullptr;
-    if (image.GetMatType() == NNV12)
-        func = NV12ToBGR;
-    else if (image.GetMatType() == NNV21)
-        func = NV21ToBGR;
-    if (func != nullptr) {
+    if (image.GetMatType() == NNV12) {
         Mat bgr(DEVICE_ARM, N8UC3, image.GetDims());
         for (int n = 0; n < dims[0]; n++) {
-            func(reinterpret_cast<uint8_t *>(image.GetData()) + n * 3 * hw / 2,
+            NV12ToBGR(reinterpret_cast<uint8_t *>(image.GetData()) + n * 3 * hw / 2,
                       reinterpret_cast<uint8_t *>(bgr.GetData()) + n * 3 * hw, dims[2], dims[3]);
             if (desc.data_type == DATA_TYPE_INT8) {
                 BGRToBlob(reinterpret_cast<uint8_t *>(bgr.GetData()) + n * 3 * hw,
@@ -1004,93 +791,9 @@
                           hw, param.reverse_channel);
             }
         }
-    }
-}
-
-Status ArmBlobConverterAcc::ConvertFloatMatToBlob(
-        Mat& image, char *handle_ptr,
-        const BlobDesc& desc, const DimsVector& dims, const int hw,
-        const int c_r4,
-        MatConvertParam& param,
-        std::vector<float>& fused_int8_scale,
-        std::vector<float>& fused_int8_bias) {
-    if (desc.data_type == DATA_TYPE_INT8) {
-        for (int n = 0; n < dims[0]; n++) {
-<<<<<<< HEAD
-            NCHWToBlob(reinterpret_cast<float *>(image.GetData()) + n * dims[1] * hw,
-                        reinterpret_cast<int8_t *>(handle_ptr) + n * c_r4 * hw, dims[1], hw,
-                        fused_int8_scale.data());
-        }
-    } else if (desc.data_type == DATA_TYPE_FLOAT) {
-        for (int n = 0; n < dims[0]; n++) {
-            NCHWToBlob(reinterpret_cast<float *>(image.GetData()) + n * dims[1] * hw,
-                        reinterpret_cast<float *>(handle_ptr) + n * c_r4 * hw, dims[1], hw, nullptr);
-
-            // devandong
-            ScaleBias(reinterpret_cast<float *>(handle_ptr) + n * c_r4 * hw, dims[1], hw, param.scale.data(),
-                        param.bias.data());
-        }
-    } else if (desc.data_type == DATA_TYPE_BFP16) {
-        for (int n = 0; n < dims[0]; n++) {
-            NCHWToBlob(reinterpret_cast<float *>(image.GetData()) + n * dims[1] * hw,
-                        reinterpret_cast<bfp16_t *>(handle_ptr) + n * c_r4 * hw, dims[1], hw, nullptr);
-        }
-    } else {
-        return Status(TNNERR_PARAM_ERR, "convert type not support yet");
-    }
-
-    return TNN_OK;
-}
-
-Status ArmBlobConverterAcc::ConvertBlobToFloatMat(
-        Mat& image, char *handle_ptr,
-        const DimsVector& dims, const int hw,
-        const int c_r4,
-        std::vector<float>& fused_int8_scale) {
-    for (int n = 0; n < dims[0]; n++) {
-        if (blob_->GetBlobDesc().data_type == DATA_TYPE_FLOAT) {
-            FloatBlobToNCHW(reinterpret_cast<float *>(handle_ptr) + n * c_r4 * hw,
-                            reinterpret_cast<float *>(image.GetData()) + n * dims[1] * hw, dims[1], hw);
-        } else if (blob_->GetBlobDesc().data_type == DATA_TYPE_BFP16) {
-            FloatBlobToNCHW(reinterpret_cast<bfp16_t *>(handle_ptr) + n * c_r4 * hw,
-                            reinterpret_cast<float *>(image.GetData()) + n * dims[1] * hw, dims[1], hw);
-        } else if (blob_->GetBlobDesc().data_type == DATA_TYPE_INT8) {
-            auto blob_int8 = reinterpret_cast<BlobInt8 *>(blob_);
-            Int8BlobToNCHW(reinterpret_cast<int8_t *>(handle_ptr) + n * c_r4 * hw,
-                            reinterpret_cast<float *>(image.GetData()) + n * dims[1] * hw, dims[1], hw,
-                            fused_int8_scale.data());
-        } else {
-            return Status(TNNERR_PARAM_ERR, "convert type not support yet");
-        }
-    }
-
-    return TNN_OK;
-}
-
-Status ArmBlobConverterAcc::ConvertFromMatAsync(Mat &image_src, MatConvertParam param, void *command_queue) {
-    Status ret = TNN_OK;
-    if (blob_ == nullptr) {
-        return Status(TNNERR_NULL_PARAM, "input/output blob_ is null");
-    }
-    auto desc       = blob_->GetBlobDesc();
-    auto dims       = desc.dims;
-    auto hw         = dims[2] * dims[3];
-    auto handle_ptr = GetBlobHandlePtr(blob_->GetHandle());
-    auto c_r4       = ROUND_UP(dims[1], 4);
-    if (desc.data_type == DATA_TYPE_INT8) {
-        if (fused_int8_scale.size() < c_r4) {
-            fused_int8_scale.resize(c_r4);
-            fused_int8_bias.resize(c_r4);
-        }
-        auto blob_scale = reinterpret_cast<BlobInt8 *>(blob_)->GetIntResource()->scale_handle.force_to<float *>();
-        for (int i = 0; i < dims[1]; i++) {
-            if (blob_scale[i] != 0) {
-                fused_int8_scale[i] = param.scale[i] / blob_scale[i];
-                fused_int8_bias[i]  = param.bias[i] / blob_scale[i];
-            } else {
-                fused_int8_scale[i] = 0;
-                fused_int8_bias[i]  = 0;
-=======
+    } else if (image.GetMatType() == NNV21) {
+        Mat bgr(DEVICE_ARM, N8UC3, image.GetDims());
+        for (int n = 0; n < dims[0]; n++) {
             NV21ToBGR(reinterpret_cast<uint8_t *>(image.GetData()) + n * 3 * hw / 2,
                       reinterpret_cast<uint8_t *>(bgr.GetData()) + n * 3 * hw, dims[2], dims[3]);
             if (desc.data_type == DATA_TYPE_INT8) {
@@ -1101,18 +804,172 @@
                 BGRToBlob(reinterpret_cast<uint8_t *>(bgr.GetData()) + n * 3 * hw,
                           reinterpret_cast<float *>(handle_ptr) + n * 4 * hw, param.scale.data(), param.bias.data(),
                           hw, param.reverse_channel);
->>>>>>> cb1afb57
             }
         }
     }
-
-    Mat image(image_src.GetDeviceType(), image_src.GetMatType(), image_src.GetDims(), image_src.GetData());
-
-    // reverse channel before convert if needed
-    if (param.reverse_channel) {
-        ret = ReverseInputImageChannel(image, desc, dims, hw);
+}
+
+Status ArmBlobConverterAcc::ConvertFloatMatToBlob(
+        Mat& image, char *handle_ptr,
+        const BlobDesc& desc, const DimsVector& dims, const int hw,
+        const int c_r4,
+        MatConvertParam& param,
+        std::vector<float>& fused_int8_scale,
+        std::vector<float>& fused_int8_bias) {
+    if (desc.data_type == DATA_TYPE_INT8) {
+        for (int n = 0; n < dims[0]; n++) {
+            NCHWToBlob(reinterpret_cast<float *>(image.GetData()) + n * dims[1] * hw,
+                        reinterpret_cast<int8_t *>(handle_ptr) + n * c_r4 * hw, dims[1], hw,
+                        fused_int8_scale.data());
+        }
+    } else if (desc.data_type == DATA_TYPE_FLOAT) {
+        for (int n = 0; n < dims[0]; n++) {
+            NCHWToBlob(reinterpret_cast<float *>(image.GetData()) + n * dims[1] * hw,
+                        reinterpret_cast<float *>(handle_ptr) + n * c_r4 * hw, dims[1], hw, nullptr);
+            ScaleBias(reinterpret_cast<float *>(handle_ptr) + n * c_r4 * hw, dims[1], hw, param.scale.data(),
+                        param.bias.data());
+        }
+    } else if (desc.data_type == DATA_TYPE_BFP16) {
+        for (int n = 0; n < dims[0]; n++) {
+            NCHWToBlob(reinterpret_cast<float *>(image.GetData()) + n * dims[1] * hw,
+                        reinterpret_cast<bfp16_t *>(handle_ptr) + n * c_r4 * hw, dims[1], hw, nullptr);
+            ScaleBias(reinterpret_cast<bfp16_t *>(handle_ptr) + n * c_r4 * hw, dims[1], hw, param.scale.data(),
+                        param.bias.data());
+        }
+    } else {
+        return Status(TNNERR_PARAM_ERR, "convert type not support yet");
+    }
+
+    return TNN_OK;
+}
+
+Status ArmBlobConverterAcc::ConvertBlobToFloatMat(
+        Mat& image, char *handle_ptr,
+        const DimsVector& dims, const int hw,
+        const int c_r4, MatConvertParam& param,
+        std::vector<float>& fused_int8_scale) {
+    for (int n = 0; n < dims[0]; n++) {
+        if (blob_->GetBlobDesc().data_type == DATA_TYPE_FLOAT) {
+            RawBuffer scale_biased(c_r4 * hw * sizeof(float));
+            ScaleBias(reinterpret_cast<float *>(handle_ptr) + n * c_r4 * hw, dims[1], hw, param.scale.data(),
+                        param.bias.data(), scale_biased.force_to<float *>());
+            FloatBlobToNCHW(scale_biased.force_to<float *>(),
+                            reinterpret_cast<float *>(image.GetData()) + n * dims[1] * hw, dims[1], hw);
+        } else if (blob_->GetBlobDesc().data_type == DATA_TYPE_BFP16) {
+            RawBuffer scale_biased(c_r4 * hw * sizeof(bfp16_t));
+            ScaleBias(reinterpret_cast<bfp16_t *>(handle_ptr) + n * c_r4 * hw, dims[1], hw, param.scale.data(),
+                        param.bias.data(), scale_biased.force_to<bfp16_t *>());
+            FloatBlobToNCHW(scale_biased.force_to<bfp16_t *>(),
+                            reinterpret_cast<float *>(image.GetData()) + n * dims[1] * hw, dims[1], hw);
+        } else if (blob_->GetBlobDesc().data_type == DATA_TYPE_INT8) {
+            auto blob_int8 = reinterpret_cast<BlobInt8 *>(blob_);
+            Int8BlobToNCHW(reinterpret_cast<int8_t *>(handle_ptr) + n * c_r4 * hw,
+                            reinterpret_cast<float *>(image.GetData()) + n * dims[1] * hw, dims[1], hw,
+                            fused_int8_scale.data(), fused_int8_bias.data());
+        } else {
+            return Status(TNNERR_PARAM_ERR, "convert type not support yet");
+        }
+    }
+
+    return TNN_OK;
+}
+
+Status ArmBlobConverterAcc::ConvertToMatAsync(Mat &image, MatConvertParam param, void *command_queue) {
+    if (blob_ == nullptr) {
+        return Status(TNNERR_NULL_PARAM, "input/output blob is null");
+    }
+    auto desc       = blob_->GetBlobDesc();
+    auto dims       = desc.dims;
+    auto hw         = dims[2] * dims[3];
+    auto c_r4       = ROUND_UP(dims[1], 4);
+    auto handle_ptr = GetBlobHandlePtr(blob_->GetHandle());
+    if (desc.data_type == DATA_TYPE_INT8) {
+        if (fused_int8_scale.size() < c_r4) {
+            fused_int8_scale.resize(c_r4);
+            fused_int8_bias.resize(c_r4);
+        }
+        auto scale_handle = reinterpret_cast<BlobInt8 *>(blob_)->GetIntResource()->scale_handle;
+        auto scale_data   = scale_handle.force_to<float *>();
+        auto scale_count  = scale_handle.GetDataCount();
+        for (int i = 0; i < dims[1]; i++) {
+            auto scale_idx      = scale_count == 1 ? 0 : i;
+            fused_int8_scale[i] = param.scale[i] * scale_data[scale_idx];
+            fused_int8_bias[i]  = param.bias[i];
+        }
+    }
+
+    if (image.GetMatType() == NCHW_FLOAT) {
+        Status ret = ConvertBlobToFloatMat(image, handle_ptr, dims, hw, c_r4, param, fused_int8_scale);
         if (ret != TNN_OK) {
             return ret;
+        }
+    } else if (image.GetMatType() == RESERVED_BFP16_TEST && desc.data_type == DATA_TYPE_BFP16) {
+        for (int n = 0; n < dims[0]; n++) {
+            RawBuffer scale_biased(c_r4 * hw * sizeof(bfp16_t));
+            ScaleBias(reinterpret_cast<bfp16_t *>(handle_ptr) + n * c_r4 * hw, dims[1], hw, param.scale.data(),
+                      param.bias.data(), scale_biased.force_to<bfp16_t *>());
+            FloatBlobToNCHW(scale_biased.force_to<bfp16_t *>(),
+                            reinterpret_cast<bfp16_t *>(image.GetData()) + n * dims[1] * hw, dims[1], hw);
+        }
+    } else if (image.GetMatType() == RESERVED_INT8_TEST && desc.data_type == DATA_TYPE_INT8) {
+        DataFormatConverter::ConvertFromNHWC4ToNCHWInt8(reinterpret_cast<int8_t *>(handle_ptr),
+                                                        reinterpret_cast<int8_t *>(image.GetData()), dims[0], dims[1],
+                                                        dims[2], dims[3]);
+    } else if (image.GetMatType() == N8UC4) {
+        for (int n = 0; n < dims[0]; n++) {
+            if (desc.data_type == DATA_TYPE_INT8) {
+                BlobToBGRA(reinterpret_cast<int8_t *>(handle_ptr) + n * 4 * hw,
+                           reinterpret_cast<uint8_t *>(image.GetData()) + n * 4 * hw, fused_int8_scale.data(),
+                           fused_int8_bias.data(), hw, param.reverse_channel, dims[1]);
+            } else {
+                BlobToBGRA(reinterpret_cast<float *>(handle_ptr) + n * 4 * hw,
+                           reinterpret_cast<uint8_t *>(image.GetData()) + n * 4 * hw, param.scale.data(), param.bias.data(),
+                           hw, param.reverse_channel, dims[1]);
+            }
+        }
+    } else if (image.GetMatType() == N8UC3) {
+        for (int n = 0; n < dims[0]; n++) {
+            if (desc.data_type == DATA_TYPE_INT8) {
+                BlobToBGR(reinterpret_cast<int8_t *>(handle_ptr) + n * 4 * hw,
+                          reinterpret_cast<uint8_t *>(image.GetData()) + n * 3 * hw, fused_int8_scale.data(),
+                          fused_int8_bias.data(), hw, param.reverse_channel);
+            } else {
+                BlobToBGR(reinterpret_cast<float *>(handle_ptr) + n * 4 * hw,
+                          reinterpret_cast<uint8_t *>(image.GetData()) + n * 3 * hw, param.scale.data(), param.bias.data(),
+                          hw, param.reverse_channel);
+            }
+        }
+    } else {
+        return Status(TNNERR_PARAM_ERR, "convert type not support yet");
+    }
+
+    return TNN_OK;
+}
+
+Status ArmBlobConverterAcc::ConvertFromMatAsync(Mat &image, MatConvertParam param, void *command_queue) {
+    Status ret = TNN_OK;
+    if (blob_ == nullptr) {
+        return Status(TNNERR_NULL_PARAM, "input/output blob_ is null");
+    }
+    auto desc       = blob_->GetBlobDesc();
+    auto dims       = desc.dims;
+    auto hw         = dims[2] * dims[3];
+    auto handle_ptr = GetBlobHandlePtr(blob_->GetHandle());
+    auto c_r4       = ROUND_UP(dims[1], 4);
+    if (desc.data_type == DATA_TYPE_INT8) {
+        if (fused_int8_scale.size() < c_r4) {
+            fused_int8_scale.resize(c_r4);
+            fused_int8_bias.resize(c_r4);
+        }
+        auto blob_scale = reinterpret_cast<BlobInt8 *>(blob_)->GetIntResource()->scale_handle.force_to<float *>();
+        for (int i = 0; i < dims[1]; i++) {
+            if (blob_scale[i] != 0) {
+                fused_int8_scale[i] = param.scale[i] / blob_scale[i];
+                fused_int8_bias[i]  = param.bias[i] / blob_scale[i];
+            } else {
+                fused_int8_scale[i] = 0;
+                fused_int8_bias[i]  = 0;
+            }
         }
     }
 
@@ -1121,34 +978,9 @@
     } else if (image.GetMatType() == NNV12 || image.GetMatType() == NNV21) {
         ConvertYuvImageToBlob(image, handle_ptr, desc, dims, hw, param, fused_int8_scale, fused_int8_bias);
     } else if (image.GetMatType() == NCHW_FLOAT) {
-<<<<<<< HEAD
         ret = ConvertFloatMatToBlob(image, handle_ptr, desc, dims, hw, c_r4, param, fused_int8_scale, fused_int8_bias);
         if (ret != TNN_OK) {
             return ret;
-=======
-        if (desc.data_type == DATA_TYPE_INT8) {
-            for (int n = 0; n < dims[0]; n++) {
-                NCHWToBlob(reinterpret_cast<float *>(image.GetData()) + n * dims[1] * hw,
-                           reinterpret_cast<int8_t *>(handle_ptr) + n * c_r4 * hw, dims[1], hw,
-                           fused_int8_scale.data());
-            }
-        } else if (desc.data_type == DATA_TYPE_FLOAT) {
-            for (int n = 0; n < dims[0]; n++) {
-                NCHWToBlob(reinterpret_cast<float *>(image.GetData()) + n * dims[1] * hw,
-                           reinterpret_cast<float *>(handle_ptr) + n * c_r4 * hw, dims[1], hw, nullptr);
-                ScaleBias(reinterpret_cast<float *>(handle_ptr) + n * c_r4 * hw, dims[1], hw, param.scale.data(),
-                          param.bias.data());
-            }
-        } else if (desc.data_type == DATA_TYPE_BFP16) {
-            for (int n = 0; n < dims[0]; n++) {
-                NCHWToBlob(reinterpret_cast<float *>(image.GetData()) + n * dims[1] * hw,
-                           reinterpret_cast<bfp16_t *>(handle_ptr) + n * c_r4 * hw, dims[1], hw, nullptr);
-                ScaleBias(reinterpret_cast<bfp16_t *>(handle_ptr) + n * c_r4 * hw, dims[1], hw, param.scale.data(),
-                          param.bias.data());
-            }
-        } else {
-            return Status(TNNERR_PARAM_ERR, "convert type not support yet");
->>>>>>> cb1afb57
         }
     } else if (image.GetMatType() == RESERVED_BFP16_TEST && desc.data_type == DATA_TYPE_BFP16) {
         for (int n = 0; n < dims[0]; n++) {
