// Tencent is pleased to support the open source community by making TNN available.
//
// Copyright (C) 2020 THL A29 Limited, a Tencent company. All rights reserved.
//
// Licensed under the BSD 3-Clause License (the "License"); you may not use this file except
// in compliance with the License. You may obtain a copy of the License at
//
// https://opensource.org/licenses/BSD-3-Clause
//
// Unless required by applicable law or agreed to in writing, software distributed
// under the License is distributed on an "AS IS" BASIS, WITHOUT WARRANTIES OR
// CONDITIONS OF ANY KIND, either express or implied. See the License for the
// specific language governing permissions and limitations under the License.

#include "tnn/device/arm/arm_blob_converter.h"

#include "tnn/core/blob_int8.h"
#include "tnn/core/macro.h"
#include "tnn/device/arm/acc/Float4.h"
#include "tnn/device/arm/arm_common.h"
#include "tnn/device/arm/arm_util.h"
#include "tnn/utils/data_format_converter.h"
#include "tnn/utils/dims_utils.h"
#include "tnn/utils/data_type_utils.h"
#include "tnn/utils/naive_compute.h"
#include "tnn/utils/string_utils_inner.h"

namespace TNN_NS {

ArmBlobConverterAcc::ArmBlobConverterAcc(Blob *blob) : BlobConverterAcc(blob) {}
ArmBlobConverterAcc::~ArmBlobConverterAcc() {}

std::string ArmBlobConverterAcc::GetUniqueBlobConvertKey(MatType mat_type, DataType data_type,
                                                         BlobConvertDirection cvt_dir) {
    return ToString(mat_type) + "_" + ToString(data_type) + "_" + ToString(cvt_dir);
}

std::map<std::string, ArmBlobConvertFunc>& ArmBlobConverterAcc::GetBlobConvertFuncMap() {
    static std::map<std::string, ArmBlobConvertFunc> cvt_map;
    return cvt_map;
}

Status ArmBlobConverterAcc::RegisterBlobConvertFunc(MatType mat_type, DataType data_type,
                                                    BlobConvertDirection cvt_dir, ArmBlobConvertFunc cvt_func) {
    auto& cvt_map       = GetBlobConvertFuncMap();
    const auto& cvt_key = GetUniqueBlobConvertKey(mat_type, data_type, cvt_dir);
    cvt_map[cvt_key] = cvt_func;
    return TNN_OK;
}

Status ArmBlobConverterAcc::GetBlobConvertFunc(MatType mat_type, DataType data_type,
                                               BlobConvertDirection cvt_dir, ArmBlobConvertFunc& cvt_func) {
    const auto& cvt_map = GetBlobConvertFuncMap();
    const auto& cvt_key = GetUniqueBlobConvertKey(mat_type, data_type, cvt_dir);
    // std::cout << cvt_key << std::endl;
    // LOGE("\n>>> print ^^^^^^^ \n");
    if (cvt_map.find(cvt_key) == cvt_map.end() || cvt_map.at(cvt_key) == nullptr) {
        LOGE("ArmBlobConverterAcc::GetBlobConvertFunc, convert type not support yet. mat_type: %d data_type:%d cvt_dir:%d\n", mat_type, data_type, cvt_dir);
#if !TNN_ARM82
        if (data_type == DATA_TYPE_HALF) {
            LOGE("ArmBlobConverterAcc::GetBlobConvertFunc, fp16 is used while TNN_ARM82 is off, try to open TNN_ARM82 and run again.\n");
        }
#endif
        return Status(TNNERR_PARAM_ERR, "ArmBlobConverterAcc::GetBlobConvertFunc, convert type not support yet");
    }
    cvt_func = cvt_map.at(cvt_key);
    return TNN_OK;
}

Status ArmBlobConverterAcc::ConvertToMatAsync(Mat& image, MatConvertParam param, void* command_queue) {
    Status ret = TNN_OK;
    if (blob_ == nullptr) {
        return Status(TNNERR_NULL_PARAM, "input/output blob is null");
    }
    auto desc       = blob_->GetBlobDesc();
    auto dims       = desc.dims;
    auto batch      = DimsFunctionUtils::GetDim(dims, 0);
    auto channel    = DimsFunctionUtils::GetDim(dims, 1);
    auto hw         = DimsVectorUtils::Count(dims, 2);
    auto c_r4       = ROUND_UP(channel, 4);
    auto handle_ptr = GetBlobHandlePtr(blob_->GetHandle());
    if (desc.data_type == DATA_TYPE_INT8) {
        if (fused_int8_scale.size() < c_r4) {
            fused_int8_scale.resize(c_r4);
            fused_int8_bias.resize(c_r4);
        }
        auto scale_handle = reinterpret_cast<BlobInt8*>(blob_)->GetIntResource()->scale_handle;
        auto scale_data   = scale_handle.force_to<float*>();
        auto scale_count  = scale_handle.GetDataCount();
        for (int i = 0; i < channel; i++) {
            auto scale_idx      = scale_count == 1 ? 0 : i;
            fused_int8_scale[i] = param.scale[i] * scale_data[scale_idx];
            fused_int8_bias[i]  = param.bias[i];
        }
    } else if (desc.data_type == DATA_TYPE_INT32) {
        int count    = DimsVectorUtils::Count(blob_->GetBlobDesc().dims);
        int ele_size = DataTypeUtils::GetBytesSize(desc.data_type);
        if (image.GetMatType() == NC_INT32) {
            memcpy(image.GetData(), GetBlobHandlePtr(blob_->GetHandle()), count * ele_size);
            return ret;
        }
    }

    auto cvt_data_type  = desc.data_type;
    auto cvt_handle_ptr = handle_ptr;

    // pack if data format is nchw
    RawBuffer tmp_packed_blob;
    if (desc.data_format == DATA_FORMAT_NCHW) {
        if (desc.data_type == DATA_TYPE_FLOAT) {
            tmp_packed_blob = RawBuffer(batch * c_r4 * hw * DataTypeUtils::GetBytesSize(DATA_TYPE_FLOAT));
            auto dst_ptr    = tmp_packed_blob.force_to<float*>();
            auto src_ptr    = reinterpret_cast<float*>(cvt_handle_ptr);
            for (int n = 0; n < batch; ++n) {
                auto dst_ptr_n = dst_ptr + n * c_r4 * hw;
                auto src_ptr_n = src_ptr + n * channel * hw;
                PackC4(dst_ptr_n, src_ptr_n, hw, channel);
            }
        }
#if TNN_ARM82
        else if (desc.data_type == DATA_TYPE_HALF) {
            tmp_packed_blob = RawBuffer(batch * ROUND_UP(c_r4, 8) * hw * DataTypeUtils::GetBytesSize(DATA_TYPE_HALF));
            auto dst_ptr    = tmp_packed_blob.force_to<fp16_t*>();
            auto src_ptr    = reinterpret_cast<fp16_t*>(cvt_handle_ptr);
            for (int n = 0; n < batch; ++n) {
                auto dst_ptr_n = dst_ptr + n * ROUND_UP(c_r4, 8) * hw;
                auto src_ptr_n = src_ptr + n * channel * hw;
                PackC8(dst_ptr_n, src_ptr_n, hw, channel);
            }
        }
#endif
        else {
            LOGE("ArmBlobConverterAcc::ConvertToMatAsync, not support data type for nchw blob, %d\n", desc.data_type);
            return Status(TNNERR_PARAM_ERR,
                          "ArmBlobConverterAcc::ConvertToMatAsync not support data type for nchw blob");
        }
        cvt_handle_ptr = tmp_packed_blob.force_to<char*>();
    }

#ifdef TNN_ARM82_A32
    RawBuffer tmp_float_blob;
    if (desc.data_type == DATA_TYPE_HALF) {
        // In aarch32 or armv7, first reformat half blob to float blob.
        tmp_float_blob = RawBuffer(batch * c_r4 * hw * DataTypeUtils::GetBytesSize(DATA_TYPE_FLOAT));
        HalfC8ToFloatC4(tmp_float_blob.force_to<float*>(), reinterpret_cast<fp16_t*>(cvt_handle_ptr), batch, channel,
                        DimsVectorUtils::Count(dims, 2));
        // In aarch32 or armv7, then convert from float blob.
        cvt_data_type  = DATA_TYPE_FLOAT;
        cvt_handle_ptr = tmp_float_blob.force_to<char*>();
    }
#endif

    ret = GetBlobConvertFunc(image.GetMatType(), cvt_data_type, CVT_DIR_BLOB2MAT, cvt_func_);
    if (ret == TNN_OK) {
        return cvt_func_(image, cvt_handle_ptr, param, dims, hw, c_r4, fused_int8_scale, fused_int8_bias);
    } else {
        return ret;
    }
}

Status ArmBlobConverterAcc::ConvertFromMatAsync(Mat& image, MatConvertParam param, void* command_queue) {
    Status ret = TNN_OK;
    if (blob_ == nullptr) {
        return Status(TNNERR_NULL_PARAM, "input/output blob_ is null");
    }
    auto desc       = blob_->GetBlobDesc();
    auto dims       = desc.dims;
    auto batch      = DimsFunctionUtils::GetDim(dims, 0);
    auto channel    = DimsFunctionUtils::GetDim(dims, 1);
    auto hw         = DimsVectorUtils::Count(dims, 2);
    auto handle_ptr = GetBlobHandlePtr(blob_->GetHandle());
    auto c_r4       = ROUND_UP(channel, 4);
    if (desc.data_type == DATA_TYPE_INT8) {
        if (fused_int8_scale.size() < c_r4) {
            fused_int8_scale.resize(c_r4);
            fused_int8_bias.resize(c_r4);
        }
        auto scale_handle = reinterpret_cast<BlobInt8*>(blob_)->GetIntResource()->scale_handle;
        auto scale_data   = scale_handle.force_to<float*>();
        auto scale_count  = scale_handle.GetDataCount();
        for (int i = 0; i < channel; i++) {
            auto scale_idx = scale_count == 1 ? 0 : i;
            if (scale_data[scale_idx] != 0) {
                fused_int8_scale[i] = param.scale[i] / scale_data[scale_idx];
                fused_int8_bias[i]  = param.bias[i] / scale_data[scale_idx];
            } else {
                fused_int8_scale[i] = 0;
                fused_int8_bias[i]  = 0;
            }
        }
    }

    auto cvt_data_type  = desc.data_type;
    auto cvt_handle_ptr = handle_ptr;

    // frist convert to packed buffer if data format is nchw
    RawBuffer tmp_packed_blob;
    if (desc.data_format == DATA_FORMAT_NCHW) {
        if (desc.data_type == DATA_TYPE_FLOAT) {
            tmp_packed_blob = RawBuffer(batch * c_r4 * hw * DataTypeUtils::GetBytesSize(DATA_TYPE_FLOAT));
        }
#if TNN_ARM82
        else if (desc.data_type == DATA_TYPE_HALF) {
            tmp_packed_blob = RawBuffer(batch * ROUND_UP(c_r4, 8) * hw * DataTypeUtils::GetBytesSize(DATA_TYPE_HALF));
        }
#endif
        else {
            LOGE("ArmBlobConverterAcc::ConvertFromMatAsync, not support data type for nchw blob, %d\n", desc.data_type);
            return Status(TNNERR_PARAM_ERR,
                          "ArmBlobConverterAcc::ConvertFromMatAsync not support data type for nchw blob");
        }
        cvt_handle_ptr = tmp_packed_blob.force_to<char*>();
    }

    ret = GetBlobConvertFunc(image.GetMatType(), cvt_data_type, CVT_DIR_MAT2BLOB, cvt_func_);
    if (ret == TNN_OK) {
        ret = cvt_func_(image, cvt_handle_ptr, param, dims, hw, c_r4, fused_int8_scale, fused_int8_bias);
    } else {
        return ret;
    }

    // then unpack if data format is nchw
    if (desc.data_format == DATA_FORMAT_NCHW) {
        if (desc.data_type == DATA_TYPE_FLOAT) {
            auto dst_ptr = reinterpret_cast<float*>(handle_ptr);
            auto src_ptr = reinterpret_cast<float*>(cvt_handle_ptr);
            for (int n = 0; n < batch; ++n) {
                auto dst_ptr_n = dst_ptr + n * channel * hw;
                auto src_ptr_n = src_ptr + n * c_r4 * hw;
                UnpackC4(dst_ptr_n, src_ptr_n, hw, channel);
            }
        }
#if TNN_ARM82
        else if (desc.data_type == DATA_TYPE_HALF) {
            auto dst_ptr = reinterpret_cast<fp16_t*>(handle_ptr);
            auto src_ptr = reinterpret_cast<fp16_t*>(cvt_handle_ptr);
            for (int n = 0; n < batch; ++n) {
                auto dst_ptr_n = dst_ptr + n * channel * hw;
                auto src_ptr_n = src_ptr + n * ROUND_UP(c_r4, 8) * hw;
                UnpackC8(dst_ptr_n, src_ptr_n, hw, channel);
            }
        }
#endif
    }

    return ret;
}

/*
compatible to ncnn mat
*/
Status ArmBlobConverterAcc::ConvertToMat(Mat &image, MatConvertParam param, void *command_queue) {
    return ConvertToMatAsync(image, param, command_queue);
}

/*
compatible to ncnn mat
*/
Status ArmBlobConverterAcc::ConvertFromMat(Mat &image, MatConvertParam param, void *command_queue) {
    return ConvertFromMatAsync(image, param, command_queue);
}

DECLARE_BLOB_CONVERTER_CREATER(Arm);
REGISTER_BLOB_CONVERTER(Arm, DEVICE_ARM);

/*
convert data type from  Tin to Tout, data format from nc4hw4 2 nchw
*/
template <typename Tin, typename Tout>
void FloatBlobToNCHW(const Tin *src, Tout *dst, int channel, int hw) {
    if (channel % 4 == 0 && hw == 1 && sizeof(Tin) == sizeof(Tout)) {
        memcpy(dst, src, channel * sizeof(Tin));
        return;
    }
    UnpackC4(dst, src, hw, channel);
    return;
}

template void FloatBlobToNCHW(const float *src, bfp16_t *dst, int channel, int hw);
template void FloatBlobToNCHW(const float *src, float *dst, int channel, int hw);
template void FloatBlobToNCHW(const bfp16_t *src, float *dst, int channel, int hw);
template void FloatBlobToNCHW(const bfp16_t *src, bfp16_t *dst, int channel, int hw);

template <typename Tin, typename Tout>
void HalfBlobToNCHW(const Tin *src, Tout *dst, int channel, int hw) {
    if (channel % 4 == 0 && hw == 1 && sizeof(Tin) == sizeof(Tout)) {
        memcpy(dst, src, channel * sizeof(Tin));
        return;
    }
    UnpackC8(dst, src, hw, channel);
}

template void HalfBlobToNCHW(const fp16_t* src, float *dst, int channel, int hw);

/*
convert data type from int8 to float, data format from nhwc 2 nchw
*/
static void Int8BlobToNCHW(const int8_t *src, float *dst, int channel, int hw, float *scale, float *bias) {
    UnpackAndDequant(dst, src, hw, channel, scale, bias);
    return;
}

/*
convert data type from uint8 to float, data format from nhwc 2 nchw
*/
template <bool reverse_channel>
static void BGRAToBlobImpl(const uint8_t *src, float *dst, const float *scale, const float *bias,
                           int hw, int channel) {
    int i = 0;
#ifdef TNN_USE_NEON
    float32x4_t bias_neon_b = vdupq_n_f32(bias[0]);
    float32x4_t bias_neon_g = vdupq_n_f32(bias[1]);
    float32x4_t bias_neon_r = vdupq_n_f32(bias[2]);
    float32x4_t bias_neon_a = vdupq_n_f32(bias[3]);
    float32x4x4_t vf32;
    for (; i < hw - 7; i += 8) {
        uint8x8x4_t v_u8 = vld4_u8(src + i * 4);
        int16x8_t b_s16  = vreinterpretq_s16_u16(vmovl_u8(v_u8.val[0]));
        int16x8_t g_s16  = vreinterpretq_s16_u16(vmovl_u8(v_u8.val[1]));
        int16x8_t r_s16  = vreinterpretq_s16_u16(vmovl_u8(v_u8.val[2]));
        int16x8_t a_s16  = vreinterpretq_s16_u16(vmovl_u8(v_u8.val[3]));

        vf32.val[0] = vcvtq_f32_s32(vmovl_s16(vget_low_s16(reverse_channel ? r_s16 : b_s16)));
        vf32.val[1] = vcvtq_f32_s32(vmovl_s16(vget_low_s16(g_s16)));
        vf32.val[2] = vcvtq_f32_s32(vmovl_s16(vget_low_s16(reverse_channel ? b_s16 : r_s16)));
        vf32.val[3] = vcvtq_f32_s32(vmovl_s16(vget_low_s16(a_s16)));

        vf32.val[0] = vaddq_f32(bias_neon_b, vmulq_n_f32(vf32.val[0], scale[0]));
        vf32.val[1] = vaddq_f32(bias_neon_g, vmulq_n_f32(vf32.val[1], scale[1]));
        vf32.val[2] = vaddq_f32(bias_neon_r, vmulq_n_f32(vf32.val[2], scale[2]));
        vf32.val[3] = vaddq_f32(bias_neon_a, vmulq_n_f32(vf32.val[3], scale[3]));

        if (channel == 3) {
            vf32.val[3] = vdupq_n_f32(0.0f);
        }

        vst4q_f32(dst + i * 4, vf32);

        vf32.val[0] = vcvtq_f32_s32(vmovl_s16(vget_high_s16(reverse_channel ? r_s16 : b_s16)));
        vf32.val[1] = vcvtq_f32_s32(vmovl_s16(vget_high_s16(g_s16)));
        vf32.val[2] = vcvtq_f32_s32(vmovl_s16(vget_high_s16(reverse_channel ? b_s16 : r_s16)));
        vf32.val[3] = vcvtq_f32_s32(vmovl_s16(vget_high_s16(a_s16)));

        vf32.val[0] = vaddq_f32(bias_neon_b, vmulq_n_f32(vf32.val[0], scale[0]));
        vf32.val[1] = vaddq_f32(bias_neon_g, vmulq_n_f32(vf32.val[1], scale[1]));
        vf32.val[2] = vaddq_f32(bias_neon_r, vmulq_n_f32(vf32.val[2], scale[2]));
        vf32.val[3] = vaddq_f32(bias_neon_a, vmulq_n_f32(vf32.val[3], scale[3]));

        if (channel == 3) {
            vf32.val[3] = vdupq_n_f32(0.0f);
        }

        vst4q_f32(dst + i * 4 + 16, vf32);
    }
#endif
    for (; i < hw; ++i) {
        dst[4 * i + 0] = scale[0] * src[4 * i + (reverse_channel ? 2 : 0)] + bias[0];
        dst[4 * i + 1] = scale[1] * src[4 * i + 1] + bias[1];
        dst[4 * i + 2] = scale[2] * src[4 * i + (reverse_channel ? 0 : 2)] + bias[2];
        dst[4 * i + 3] = scale[3] * src[4 * i + 3] + bias[3];
        if (channel == 3) {
            dst[4 * i + 3] = 0.0f;
        }
    }
}

/*
convert data type from uint8 to float, data format from nhw4 2 nc4hw4
*/
template <bool reverse_channel>
static void BGRAToBlobImpl(const uint8_t *src, int8_t *dst, const float *scale, const float *bias,
                           int hw, int channel) {
    int i = 0;
#ifdef TNN_USE_NEON
    float32x4_t bias_neon_b = vdupq_n_f32(bias[0]);
    float32x4_t bias_neon_g = vdupq_n_f32(bias[1]);
    float32x4_t bias_neon_r = vdupq_n_f32(bias[2]);
    float32x4_t bias_neon_a = vdupq_n_f32(bias[3]);
    int8x8x4_t vi8x4;
    for (; i < hw - 7; i += 8) {
        uint8x8x4_t v_u8 = vld4_u8(src + i * 4);
        int16x8_t b_s16  = vreinterpretq_s16_u16(vmovl_u8(v_u8.val[0]));
        int16x8_t g_s16  = vreinterpretq_s16_u16(vmovl_u8(v_u8.val[1]));
        int16x8_t r_s16  = vreinterpretq_s16_u16(vmovl_u8(v_u8.val[2]));
        int16x8_t a_s16  = vreinterpretq_s16_u16(vmovl_u8(v_u8.val[3]));

        float32x4_t f32_0 = vcvtq_f32_s32(vmovl_s16(vget_low_s16(reverse_channel ? r_s16 : b_s16)));
        float32x4_t f32_1 = vcvtq_f32_s32(vmovl_s16(vget_low_s16(g_s16)));
        float32x4_t f32_2 = vcvtq_f32_s32(vmovl_s16(vget_low_s16(reverse_channel ? b_s16 : r_s16)));
        float32x4_t f32_3 = vcvtq_f32_s32(vmovl_s16(vget_low_s16(a_s16)));
        float32x4_t f32_4 = vcvtq_f32_s32(vmovl_s16(vget_high_s16(reverse_channel ? r_s16 : b_s16)));
        float32x4_t f32_5 = vcvtq_f32_s32(vmovl_s16(vget_high_s16(g_s16)));
        float32x4_t f32_6 = vcvtq_f32_s32(vmovl_s16(vget_high_s16(reverse_channel ? b_s16 : r_s16)));
        float32x4_t f32_7 = vcvtq_f32_s32(vmovl_s16(vget_high_s16(a_s16)));

        f32_0 = vaddq_f32(bias_neon_b, vmulq_n_f32(f32_0, scale[0]));
        f32_1 = vaddq_f32(bias_neon_g, vmulq_n_f32(f32_1, scale[1]));
        f32_2 = vaddq_f32(bias_neon_r, vmulq_n_f32(f32_2, scale[2]));
        f32_3 = vaddq_f32(bias_neon_a, vmulq_n_f32(f32_3, scale[3]));
        f32_4 = vaddq_f32(bias_neon_b, vmulq_n_f32(f32_4, scale[0]));
        f32_5 = vaddq_f32(bias_neon_g, vmulq_n_f32(f32_5, scale[1]));
        f32_6 = vaddq_f32(bias_neon_r, vmulq_n_f32(f32_6, scale[2]));
        f32_7 = vaddq_f32(bias_neon_a, vmulq_n_f32(f32_7, scale[3]));

        int16x4_t s16_l0 = vqmovn_s32(VCVTAQ_S32_F32(f32_0));
        int16x8_t s16_0  = VQMOVN_HIGH_S32_T(s16_l0, VCVTAQ_S32_F32(f32_4));
        int16x4_t s16_l1 = vqmovn_s32(VCVTAQ_S32_F32(f32_1));
        int16x8_t s16_1  = VQMOVN_HIGH_S32_T(s16_l1, VCVTAQ_S32_F32(f32_5));
        int16x4_t s16_l2 = vqmovn_s32(VCVTAQ_S32_F32(f32_2));
        int16x8_t s16_2  = VQMOVN_HIGH_S32_T(s16_l2, VCVTAQ_S32_F32(f32_6));
        int16x4_t s16_l3 = vqmovn_s32(VCVTAQ_S32_F32(f32_3));
        int16x8_t s16_3  = VQMOVN_HIGH_S32_T(s16_l3, VCVTAQ_S32_F32(f32_7));

        vi8x4.val[0] = vqmovn_s16(s16_0);
        vi8x4.val[1] = vqmovn_s16(s16_1);
        vi8x4.val[2] = vqmovn_s16(s16_2);
        vi8x4.val[3] = vqmovn_s16(s16_3);

        if (channel == 3) {
            vi8x4.val[3] = vdup_n_s8(0);
        }

        vst4_s8(dst + i * 4, vi8x4);
    }
#endif
    for (; i < hw; ++i) {
        dst[4 * i + 0] = float2int8(scale[0] * src[4 * i + (reverse_channel ? 2 : 0)] + bias[0]);
        dst[4 * i + 1] = float2int8(scale[1] * src[4 * i + 1] + bias[1]);
        dst[4 * i + 2] = float2int8(scale[2] * src[4 * i + (reverse_channel ? 0 : 2)] + bias[2]);
        dst[4 * i + 3] = float2int8(scale[3] * src[4 * i + 3] + bias[3]);
        if (channel == 3) {
            dst[4 * i + 3] = 0;
        }
    }
}

/*
if channel == 3, the fourth channel is ignored
*/
template<typename T>
void BGRAToBlob(const uint8_t *src, T *dst, const float *scale, const float *bias, int hw,
                       bool reverse_channel, int channel) {
    if (reverse_channel) {
        BGRAToBlobImpl<true>(src, dst, scale, bias, hw, channel);
    } else {
        BGRAToBlobImpl<false>(src, dst, scale, bias, hw, channel);
    }
}

/*
convert data type from uint8 to float, data format from nhw1 2 nc4hw4
*/
static void GrayToBlob(const uint8_t *src, float *dst, const float scale, const float bias, int hw) {
    int i = 0;
    memset(dst, 0, hw * 4 * sizeof(float));
#ifdef TNN_USE_NEON
    float32x4_t scale_neon = vdupq_n_f32(scale);
    float32x4_t bias_neon  = vdupq_n_f32(bias);
    for (; i < hw - 7; i += 8) {
        uint8x8_t v_u8     = vld1_u8(src + i);
        int16x8_t v_s16    = vreinterpretq_s16_u16(vmovl_u8(v_u8));
        float32x4_t vf32_0 = vcvtq_f32_s32(vmovl_s16(vget_low_s16(v_s16)));
        float32x4_t vf32_1 = vcvtq_f32_s32(vmovl_s16(vget_high_s16(v_s16)));
        float32x4_t rf32_0 = vaddq_f32(bias_neon, vmulq_f32(scale_neon, vf32_0));
        float32x4_t rf32_1 = vaddq_f32(bias_neon, vmulq_f32(scale_neon, vf32_1));

        vst1q_lane_f32(dst + (i + 0) * 4, rf32_0, 0);
        vst1q_lane_f32(dst + (i + 1) * 4, rf32_0, 1);
        vst1q_lane_f32(dst + (i + 2) * 4, rf32_0, 2);
        vst1q_lane_f32(dst + (i + 3) * 4, rf32_0, 3);
        vst1q_lane_f32(dst + (i + 4) * 4, rf32_1, 0);
        vst1q_lane_f32(dst + (i + 5) * 4, rf32_1, 1);
        vst1q_lane_f32(dst + (i + 6) * 4, rf32_1, 2);
        vst1q_lane_f32(dst + (i + 7) * 4, rf32_1, 3);
    }
#endif
    for (; i < hw; ++i) {
        dst[4 * i] = scale * src[i] + bias;
    }
}

/*
convert data type from uint8 to int8, data format from nhw1 2 nhwc
*/
static void GrayToBlob(const uint8_t *src, int8_t *dst, const float scale, const float bias, int hw) {
    int i = 0;
    memset(dst, 0, hw * 4 * sizeof(int8_t));
#ifdef TNN_USE_NEON
    float32x4_t bias_neon = vdupq_n_f32(bias);
    int8_t dst_tmp[8];
    for (; i < hw - 7; i += 8) {
        uint8x8_t v_u8     = vld1_u8(src + i);
        int16x8_t v_s16    = vreinterpretq_s16_u16(vmovl_u8(v_u8));
        float32x4_t vf32_0 = vcvtq_f32_s32(vmovl_s16(vget_low_s16(v_s16)));
        float32x4_t vf32_1 = vcvtq_f32_s32(vmovl_s16(vget_high_s16(v_s16)));
        float32x4_t rf32_0 = vaddq_f32(bias_neon, vmulq_n_f32(vf32_0, scale));
        float32x4_t rf32_1 = vaddq_f32(bias_neon, vmulq_n_f32(vf32_1, scale));

        int16x4_t s16_l = vqmovn_s32(VCVTAQ_S32_F32(rf32_0));
        int16x8_t s16   = VQMOVN_HIGH_S32_T(s16_l, VCVTAQ_S32_F32(rf32_1));
        vst1_s8(dst_tmp, vqmovn_s16(s16));
        dst[(i + 0) * 4] = dst_tmp[0];
        dst[(i + 1) * 4] = dst_tmp[1];
        dst[(i + 2) * 4] = dst_tmp[2];
        dst[(i + 3) * 4] = dst_tmp[3];
        dst[(i + 4) * 4] = dst_tmp[4];
        dst[(i + 5) * 4] = dst_tmp[5];
        dst[(i + 6) * 4] = dst_tmp[6];
        dst[(i + 7) * 4] = dst_tmp[7];
    }
#endif
    for (; i < hw; ++i) {
        dst[4 * i] = float2int8(scale * src[i] + bias);
    }
}

/*
convert data type from uint8 to float, data format from nhw3 2 nc4hw4
*/
template <bool reverse_channel>
static void BGRToBlobImpl(const uint8_t *src, float *dst, const float *scale, const float *bias, int hw) {
    int i = 0;
#ifdef TNN_USE_NEON
    float32x4_t bias_neon_b = vdupq_n_f32(bias[0]);
    float32x4_t bias_neon_g = vdupq_n_f32(bias[1]);
    float32x4_t bias_neon_r = vdupq_n_f32(bias[2]);
    float32x4x4_t vf32;
    vf32.val[3] = vdupq_n_f32(0);
    for (; i < hw - 7; i += 8) {
        uint8x8x3_t v_u8 = vld3_u8(src + i * 3);
        int16x8_t b_s16  = vreinterpretq_s16_u16(vmovl_u8(v_u8.val[0]));
        int16x8_t g_s16  = vreinterpretq_s16_u16(vmovl_u8(v_u8.val[1]));
        int16x8_t r_s16  = vreinterpretq_s16_u16(vmovl_u8(v_u8.val[2]));

        vf32.val[0] = vcvtq_f32_s32(vmovl_s16(vget_low_s16(reverse_channel ? r_s16 : b_s16)));
        vf32.val[1] = vcvtq_f32_s32(vmovl_s16(vget_low_s16(g_s16)));
        vf32.val[2] = vcvtq_f32_s32(vmovl_s16(vget_low_s16(reverse_channel ? b_s16 : r_s16)));

        vf32.val[0] = vaddq_f32(bias_neon_b, vmulq_n_f32(vf32.val[0], scale[0]));
        vf32.val[1] = vaddq_f32(bias_neon_g, vmulq_n_f32(vf32.val[1], scale[1]));
        vf32.val[2] = vaddq_f32(bias_neon_r, vmulq_n_f32(vf32.val[2], scale[2]));

        vst4q_f32(dst + i * 4, vf32);

        vf32.val[0] = vcvtq_f32_s32(vmovl_s16(vget_high_s16(reverse_channel ? r_s16 : b_s16)));
        vf32.val[1] = vcvtq_f32_s32(vmovl_s16(vget_high_s16(g_s16)));
        vf32.val[2] = vcvtq_f32_s32(vmovl_s16(vget_high_s16(reverse_channel ? b_s16 : r_s16)));

        vf32.val[0] = vaddq_f32(bias_neon_b, vmulq_n_f32(vf32.val[0], scale[0]));
        vf32.val[1] = vaddq_f32(bias_neon_g, vmulq_n_f32(vf32.val[1], scale[1]));
        vf32.val[2] = vaddq_f32(bias_neon_r, vmulq_n_f32(vf32.val[2], scale[2]));

        vst4q_f32(dst + i * 4 + 16, vf32);
    }
#endif
    for (; i < hw; ++i) {
        dst[4 * i + 0] = scale[0] * src[3 * i + (reverse_channel ? 2 : 0)] + bias[0];
        dst[4 * i + 1] = scale[1] * src[3 * i + 1] + bias[1];
        dst[4 * i + 2] = scale[2] * src[3 * i + (reverse_channel ? 0 : 2)] + bias[2];
        dst[4 * i + 3] = 0;
    }
}

/*
convert data type from uint8 to float, data format from nhw3 2 nc4hw4
*/
template <bool reverse_channel>
static void BGRToBlobImpl(const uint8_t *src, int8_t *dst, const float *scale, const float *bias, int hw) {
    int i = 0;
#ifdef TNN_USE_NEON
    float32x4_t bias_neon_b = vdupq_n_f32(bias[0]);
    float32x4_t bias_neon_g = vdupq_n_f32(bias[1]);
    float32x4_t bias_neon_r = vdupq_n_f32(bias[2]);
    int8x8x4_t vi8x4;
    vi8x4.val[3] = vdup_n_s8(0);
    for (; i < hw - 7; i += 8) {
        uint8x8x3_t v_u8 = vld3_u8(src + i * 3);
        int16x8_t b_s16  = vreinterpretq_s16_u16(vmovl_u8(v_u8.val[0]));
        int16x8_t g_s16  = vreinterpretq_s16_u16(vmovl_u8(v_u8.val[1]));
        int16x8_t r_s16  = vreinterpretq_s16_u16(vmovl_u8(v_u8.val[2]));

        float32x4_t f32_0 = vcvtq_f32_s32(vmovl_s16(vget_low_s16(reverse_channel ? r_s16 : b_s16)));
        float32x4_t f32_1 = vcvtq_f32_s32(vmovl_s16(vget_low_s16(g_s16)));
        float32x4_t f32_2 = vcvtq_f32_s32(vmovl_s16(vget_low_s16(reverse_channel ? b_s16 : r_s16)));
        float32x4_t f32_3 = vcvtq_f32_s32(vmovl_s16(vget_high_s16(reverse_channel ? r_s16 : b_s16)));
        float32x4_t f32_4 = vcvtq_f32_s32(vmovl_s16(vget_high_s16(g_s16)));
        float32x4_t f32_5 = vcvtq_f32_s32(vmovl_s16(vget_high_s16(reverse_channel ? b_s16 : r_s16)));

        f32_0 = vaddq_f32(bias_neon_b, vmulq_n_f32(f32_0, scale[0]));
        f32_1 = vaddq_f32(bias_neon_g, vmulq_n_f32(f32_1, scale[1]));
        f32_2 = vaddq_f32(bias_neon_r, vmulq_n_f32(f32_2, scale[2]));
        f32_3 = vaddq_f32(bias_neon_b, vmulq_n_f32(f32_3, scale[0]));
        f32_4 = vaddq_f32(bias_neon_g, vmulq_n_f32(f32_4, scale[1]));
        f32_5 = vaddq_f32(bias_neon_r, vmulq_n_f32(f32_5, scale[2]));

        int16x4_t s16_l0 = vqmovn_s32(VCVTAQ_S32_F32(f32_0));
        int16x8_t s16_0  = VQMOVN_HIGH_S32_T(s16_l0, VCVTAQ_S32_F32(f32_3));
        int16x4_t s16_l1 = vqmovn_s32(VCVTAQ_S32_F32(f32_1));
        int16x8_t s16_1  = VQMOVN_HIGH_S32_T(s16_l1, VCVTAQ_S32_F32(f32_4));
        int16x4_t s16_l2 = vqmovn_s32(VCVTAQ_S32_F32(f32_2));
        int16x8_t s16_2  = VQMOVN_HIGH_S32_T(s16_l2, VCVTAQ_S32_F32(f32_5));

        vi8x4.val[0] = vqmovn_s16(s16_0);
        vi8x4.val[1] = vqmovn_s16(s16_1);
        vi8x4.val[2] = vqmovn_s16(s16_2);

        vst4_s8(dst + i * 4, vi8x4);
    }
#endif
    for (; i < hw; ++i) {
        dst[4 * i + 0] = float2int8(scale[0] * src[3 * i + (reverse_channel ? 2 : 0)] + bias[0]);
        dst[4 * i + 1] = float2int8(scale[1] * src[3 * i + 1] + bias[1]);
        dst[4 * i + 2] = float2int8(scale[2] * src[3 * i + (reverse_channel ? 0 : 2)] + bias[2]);
        dst[4 * i + 3] = 0;
    }
}

template<typename T>
void BGRToBlob(const uint8_t *src, T *dst, const float *scale, const float *bias, int hw,
                       bool reverse_channel) {
    if (reverse_channel) {
        BGRToBlobImpl<true>(src, dst, scale, bias, hw);
    } else {
        BGRToBlobImpl<false>(src, dst, scale, bias, hw);
    }
}

/*
convert data type from Tin to Tout, data format from nchw 2 nc4hw4
*/
template <typename Tin, typename Tout>
void NCHWToBlob(const Tin *src, Tout *dst, int channel, int hw, float *scale) {
    PackC4(dst, src, hw, channel);
}

template <>
void NCHWToBlob(const fp16_t *src, fp16_t *dst, int channel, int hw, float *scale) {
    PackC8(dst, src, hw, channel);
}

template <>
void NCHWToBlob(const float *src, fp16_t *dst, int channel, int hw, float *scale) {
    PackC8(dst, src, hw, channel);
}

/*
convert data type from float to int8, data format from nchw 2 nhwc
*/
template <>
void NCHWToBlob(const float *src, int8_t *dst, int channel, int hw, float *scale) {
    PackCAndQuant(dst, src, hw, channel, scale);
}

template <bool reverse_channel>
static void BlobToBGRAImpl(const float *src, uint8_t *dst, const float *scale, const float *bias,
                           int hw, int channel) {
    int i = 0;
#ifdef TNN_USE_NEON
    float32x4_t bias_neon_b = vdupq_n_f32(bias[0]);
    float32x4_t bias_neon_g = vdupq_n_f32(bias[1]);
    float32x4_t bias_neon_r = vdupq_n_f32(bias[2]);
    float32x4_t bias_neon_a = vdupq_n_f32(bias[3]);
    uint8x8x4_t vi8x4;
    for (; i < hw - 7; i += 8) {
        float32x4x4_t vf32_0 = vld4q_f32(src + i * 4);
        float32x4x4_t vf32_1 = vld4q_f32(src + i * 4 + 16);

        vf32_0.val[0] = vaddq_f32(bias_neon_b, vmulq_n_f32(vf32_0.val[0], scale[0]));
        vf32_0.val[1] = vaddq_f32(bias_neon_g, vmulq_n_f32(vf32_0.val[1], scale[1]));
        vf32_0.val[2] = vaddq_f32(bias_neon_r, vmulq_n_f32(vf32_0.val[2], scale[2]));
        vf32_0.val[3] = vaddq_f32(bias_neon_a, vmulq_n_f32(vf32_0.val[3], scale[3]));
        vf32_1.val[0] = vaddq_f32(bias_neon_b, vmulq_n_f32(vf32_1.val[0], scale[0]));
        vf32_1.val[1] = vaddq_f32(bias_neon_g, vmulq_n_f32(vf32_1.val[1], scale[1]));
        vf32_1.val[2] = vaddq_f32(bias_neon_r, vmulq_n_f32(vf32_1.val[2], scale[2]));
        vf32_1.val[3] = vaddq_f32(bias_neon_a, vmulq_n_f32(vf32_1.val[3], scale[3]));

        int16x4_t s16_l0 = vqmovn_s32(VCVTAQ_S32_F32(vf32_0.val[reverse_channel ? 2 : 0]));
        int16x8_t s16_0  = VQMOVN_HIGH_S32_T(s16_l0, VCVTAQ_S32_F32(vf32_1.val[reverse_channel ? 2 : 0]));
        int16x4_t s16_l1 = vqmovn_s32(VCVTAQ_S32_F32(vf32_0.val[1]));
        int16x8_t s16_1  = VQMOVN_HIGH_S32_T(s16_l1, VCVTAQ_S32_F32(vf32_1.val[1]));
        int16x4_t s16_l2 = vqmovn_s32(VCVTAQ_S32_F32(vf32_0.val[reverse_channel ? 0 : 2]));
        int16x8_t s16_2  = VQMOVN_HIGH_S32_T(s16_l2, VCVTAQ_S32_F32(vf32_1.val[reverse_channel ? 0 : 2]));
        int16x4_t s16_l3 = vqmovn_s32(VCVTAQ_S32_F32(vf32_0.val[3]));
        int16x8_t s16_3  = VQMOVN_HIGH_S32_T(s16_l3, VCVTAQ_S32_F32(vf32_1.val[3]));

        vi8x4.val[0] = vqmovun_s16(s16_0);
        vi8x4.val[1] = vqmovun_s16(s16_1);
        vi8x4.val[2] = vqmovun_s16(s16_2);
        vi8x4.val[3] = vqmovun_s16(s16_3);

        if (channel == 3) {
            uint8x8x4_t vi8x4_tmp = vld4_u8(dst + i * 4);
            vi8x4.val[3]          = vi8x4_tmp.val[3];
        }

        vst4_u8(dst + i * 4, vi8x4);
    }
#endif
    for (; i < hw; ++i) {
        dst[4 * i + 0] = float2uint8(reverse_channel ? (scale[2] * src[4 * i + 2] + bias[2]) :
                                                       (scale[0] * src[4 * i + 0] + bias[0]));
        dst[4 * i + 1] = float2uint8(scale[1] * src[4 * i + 1] + bias[1]);
        dst[4 * i + 2] = float2uint8(reverse_channel ? (scale[0] * src[4 * i + 0] + bias[0]) :
                                                       (scale[2] * src[4 * i + 2] + bias[2]));
        if (channel == 4) {
            dst[4 * i + 3] = float2uint8(scale[3] * src[4 * i + 3] + bias[3]);
        }
    }
}

template <bool reverse_channel>
static void BlobToBGRAImpl(const int8_t *src, uint8_t *dst, const float *scale, const float *bias,
                           int hw, int channel) {
    int i = 0;
#ifdef TNN_USE_NEON
    float32x4_t bias_neon_b = vdupq_n_f32(bias[0]);
    float32x4_t bias_neon_g = vdupq_n_f32(bias[1]);
    float32x4_t bias_neon_r = vdupq_n_f32(bias[2]);
    float32x4_t bias_neon_a = vdupq_n_f32(bias[3]);
    uint8x8x4_t vi8x4;
    for (; i < hw - 7; i += 8) {
        int8x8x4_t v_s8  = vld4_s8(src + i * 4);
        int16x8_t b_s16  = vmovl_s8(v_s8.val[0]);
        int16x8_t g_s16  = vmovl_s8(v_s8.val[1]);
        int16x8_t r_s16  = vmovl_s8(v_s8.val[2]);
        int16x8_t a_s16  = vmovl_s8(v_s8.val[3]);

        float32x4_t f32_0 = vcvtq_f32_s32(vmovl_s16(vget_low_s16(b_s16)));
        float32x4_t f32_1 = vcvtq_f32_s32(vmovl_s16(vget_low_s16(g_s16)));
        float32x4_t f32_2 = vcvtq_f32_s32(vmovl_s16(vget_low_s16(r_s16)));
        float32x4_t f32_3 = vcvtq_f32_s32(vmovl_s16(vget_low_s16(a_s16)));
        float32x4_t f32_4 = vcvtq_f32_s32(vmovl_s16(vget_high_s16(b_s16)));
        float32x4_t f32_5 = vcvtq_f32_s32(vmovl_s16(vget_high_s16(g_s16)));
        float32x4_t f32_6 = vcvtq_f32_s32(vmovl_s16(vget_high_s16(r_s16)));
        float32x4_t f32_7 = vcvtq_f32_s32(vmovl_s16(vget_high_s16(a_s16)));

        f32_0 = vaddq_f32(bias_neon_b, vmulq_n_f32(f32_0, scale[0]));
        f32_1 = vaddq_f32(bias_neon_g, vmulq_n_f32(f32_1, scale[1]));
        f32_2 = vaddq_f32(bias_neon_r, vmulq_n_f32(f32_2, scale[2]));
        f32_3 = vaddq_f32(bias_neon_a, vmulq_n_f32(f32_3, scale[3]));
        f32_4 = vaddq_f32(bias_neon_b, vmulq_n_f32(f32_4, scale[0]));
        f32_5 = vaddq_f32(bias_neon_g, vmulq_n_f32(f32_5, scale[1]));
        f32_6 = vaddq_f32(bias_neon_r, vmulq_n_f32(f32_6, scale[2]));
        f32_7 = vaddq_f32(bias_neon_a, vmulq_n_f32(f32_7, scale[3]));

        int16x4_t s16_l0 = vqmovn_s32(VCVTAQ_S32_F32(reverse_channel ? f32_2 : f32_0));
        int16x8_t s16_0  = VQMOVN_HIGH_S32_T(s16_l0, VCVTAQ_S32_F32(reverse_channel ? f32_6 : f32_4));
        int16x4_t s16_l1 = vqmovn_s32(VCVTAQ_S32_F32(f32_1));
        int16x8_t s16_1  = VQMOVN_HIGH_S32_T(s16_l1, VCVTAQ_S32_F32(f32_5));
        int16x4_t s16_l2 = vqmovn_s32(VCVTAQ_S32_F32(reverse_channel ? f32_0 : f32_2));
        int16x8_t s16_2  = VQMOVN_HIGH_S32_T(s16_l2, VCVTAQ_S32_F32(reverse_channel ? f32_4 : f32_6));
        int16x4_t s16_l3 = vqmovn_s32(VCVTAQ_S32_F32(f32_3));
        int16x8_t s16_3  = VQMOVN_HIGH_S32_T(s16_l3, VCVTAQ_S32_F32(f32_7));

        vi8x4.val[0] = vqmovun_s16(s16_0);
        vi8x4.val[1] = vqmovun_s16(s16_1);
        vi8x4.val[2] = vqmovun_s16(s16_2);
        vi8x4.val[3] = vqmovun_s16(s16_3);

        if (channel == 3) {
            uint8x8x4_t vi8x4_tmp = vld4_u8(dst + i * 4);
            vi8x4.val[3]          = vi8x4_tmp.val[3];
        }

        vst4_u8(dst + i * 4, vi8x4);
    }
#endif
    for (; i < hw; ++i) {
        dst[4 * i + 0] = float2uint8(reverse_channel ? (scale[2] * src[4 * i + 2] + bias[2]) :
                                                       (scale[0] * src[4 * i + 0] + bias[0]));
        dst[4 * i + 1] = float2uint8(scale[1] * src[4 * i + 1] + bias[1]);
        dst[4 * i + 2] = float2uint8(reverse_channel ? (scale[0] * src[4 * i + 0] + bias[0]) :
                                                       (scale[2] * src[4 * i + 2] + bias[2]));
        if (channel == 4) {
            dst[4 * i + 3] = float2uint8(scale[3] * src[4 * i + 3] + bias[3]);
        }
    }
}

/*
if channel == 3, the fourth channel is ignored
*/
template<typename T>
static void BlobToBGRA(const T *src, uint8_t *dst, const float *scale, const float *bias, int hw,
                       bool reverse_channel, int channel) {
    if (reverse_channel) {
        BlobToBGRAImpl<true>(src, dst, scale, bias, hw, channel);
    } else {
        BlobToBGRAImpl<false>(src, dst, scale, bias, hw, channel);
    }
}

template <bool reverse_channel>
static void BlobToBGRImpl(const float *src, uint8_t *dst, const float *scale, const float *bias, int hw) {
    int i = 0;
#ifdef TNN_USE_NEON
    float32x4_t bias_neon_b = vdupq_n_f32(bias[0]);
    float32x4_t bias_neon_g = vdupq_n_f32(bias[1]);
    float32x4_t bias_neon_r = vdupq_n_f32(bias[2]);
    uint8x8x3_t vi8x3;
    for (; i < hw - 7; i += 8) {
        float32x4x4_t vf32_0 = vld4q_f32(src + i * 4);
        float32x4x4_t vf32_1 = vld4q_f32(src + i * 4 + 16);

        vf32_0.val[0] = vaddq_f32(bias_neon_b, vmulq_n_f32(vf32_0.val[0], scale[0]));
        vf32_0.val[1] = vaddq_f32(bias_neon_g, vmulq_n_f32(vf32_0.val[1], scale[1]));
        vf32_0.val[2] = vaddq_f32(bias_neon_r, vmulq_n_f32(vf32_0.val[2], scale[2]));
        vf32_1.val[0] = vaddq_f32(bias_neon_b, vmulq_n_f32(vf32_1.val[0], scale[0]));
        vf32_1.val[1] = vaddq_f32(bias_neon_g, vmulq_n_f32(vf32_1.val[1], scale[1]));
        vf32_1.val[2] = vaddq_f32(bias_neon_r, vmulq_n_f32(vf32_1.val[2], scale[2]));

        int16x4_t s16_l0 = vqmovn_s32(VCVTAQ_S32_F32(vf32_0.val[reverse_channel ? 2 : 0]));
        int16x8_t s16_0  = VQMOVN_HIGH_S32_T(s16_l0, VCVTAQ_S32_F32(vf32_1.val[reverse_channel ? 2 : 0]));
        int16x4_t s16_l1 = vqmovn_s32(VCVTAQ_S32_F32(vf32_0.val[1]));
        int16x8_t s16_1  = VQMOVN_HIGH_S32_T(s16_l1, VCVTAQ_S32_F32(vf32_1.val[1]));
        int16x4_t s16_l2 = vqmovn_s32(VCVTAQ_S32_F32(vf32_0.val[reverse_channel ? 0 : 2]));
        int16x8_t s16_2  = VQMOVN_HIGH_S32_T(s16_l2, VCVTAQ_S32_F32(vf32_1.val[reverse_channel ? 0 : 2]));

        vi8x3.val[0] = vqmovun_s16(s16_0);
        vi8x3.val[1] = vqmovun_s16(s16_1);
        vi8x3.val[2] = vqmovun_s16(s16_2);

        vst3_u8(dst + i * 3, vi8x3);
    }
#endif
    for (; i < hw; ++i) {
        dst[3 * i + 0] = float2uint8(reverse_channel ? (scale[2] * src[4 * i + 2] + bias[2]) :
                                                       (scale[0] * src[4 * i + 0] + bias[0]));
        dst[3 * i + 1] = float2uint8(scale[1] * src[4 * i + 1] + bias[1]);
        dst[3 * i + 2] = float2uint8(reverse_channel ? (scale[0] * src[4 * i + 0] + bias[0]) :
                                                       (scale[2] * src[4 * i + 2] + bias[2]));
    }
}

template <bool reverse_channel>
static void BlobToBGRImpl(const int8_t *src, uint8_t *dst, const float *scale, const float *bias, int hw) {
    int i = 0;
#ifdef TNN_USE_NEON
    float32x4_t bias_neon_b = vdupq_n_f32(bias[0]);
    float32x4_t bias_neon_g = vdupq_n_f32(bias[1]);
    float32x4_t bias_neon_r = vdupq_n_f32(bias[2]);
    uint8x8x3_t vi8x3;
    for (; i < hw - 7; i += 8) {
        int8x8x4_t v_s8  = vld4_s8(src + i * 4);
        int16x8_t b_s16  = vmovl_s8(v_s8.val[0]);
        int16x8_t g_s16  = vmovl_s8(v_s8.val[1]);
        int16x8_t r_s16  = vmovl_s8(v_s8.val[2]);

        float32x4_t f32_0 = vcvtq_f32_s32(vmovl_s16(vget_low_s16(b_s16)));
        float32x4_t f32_1 = vcvtq_f32_s32(vmovl_s16(vget_low_s16(g_s16)));
        float32x4_t f32_2 = vcvtq_f32_s32(vmovl_s16(vget_low_s16(r_s16)));
        float32x4_t f32_3 = vcvtq_f32_s32(vmovl_s16(vget_high_s16(b_s16)));
        float32x4_t f32_4 = vcvtq_f32_s32(vmovl_s16(vget_high_s16(g_s16)));
        float32x4_t f32_5 = vcvtq_f32_s32(vmovl_s16(vget_high_s16(r_s16)));

        f32_0 = vaddq_f32(bias_neon_b, vmulq_n_f32(f32_0, scale[0]));
        f32_1 = vaddq_f32(bias_neon_g, vmulq_n_f32(f32_1, scale[1]));
        f32_2 = vaddq_f32(bias_neon_r, vmulq_n_f32(f32_2, scale[2]));
        f32_3 = vaddq_f32(bias_neon_b, vmulq_n_f32(f32_3, scale[0]));
        f32_4 = vaddq_f32(bias_neon_g, vmulq_n_f32(f32_4, scale[1]));
        f32_5 = vaddq_f32(bias_neon_r, vmulq_n_f32(f32_5, scale[2]));

        int16x4_t s16_l0 = vqmovn_s32(VCVTAQ_S32_F32(reverse_channel ? f32_2 : f32_0));
        int16x8_t s16_0  = VQMOVN_HIGH_S32_T(s16_l0, VCVTAQ_S32_F32(reverse_channel ? f32_5 : f32_3));
        int16x4_t s16_l1 = vqmovn_s32(VCVTAQ_S32_F32(f32_1));
        int16x8_t s16_1  = VQMOVN_HIGH_S32_T(s16_l1, VCVTAQ_S32_F32(f32_4));
        int16x4_t s16_l2 = vqmovn_s32(VCVTAQ_S32_F32(reverse_channel ? f32_0 : f32_2));
        int16x8_t s16_2  = VQMOVN_HIGH_S32_T(s16_l2, VCVTAQ_S32_F32(reverse_channel ? f32_3 : f32_5));

        vi8x3.val[0] = vqmovun_s16(s16_0);
        vi8x3.val[1] = vqmovun_s16(s16_1);
        vi8x3.val[2] = vqmovun_s16(s16_2);

        vst3_u8(dst + i * 3, vi8x3);
    }
#endif
    for (; i < hw; ++i) {
        dst[3 * i + 0] = float2uint8(reverse_channel ? (scale[2] * src[4 * i + 2] + bias[2]) :
                                                       (scale[0] * src[4 * i + 0] + bias[0]));
        dst[3 * i + 1] = float2uint8(scale[1] * src[4 * i + 1] + bias[1]);
        dst[3 * i + 2] = float2uint8(reverse_channel ? (scale[0] * src[4 * i + 0] + bias[0]) :
                                                       (scale[2] * src[4 * i + 2] + bias[2]));
    }
}

template<typename T>
static void BlobToBGR(const T *src, uint8_t *dst, const float *scale, const float *bias, int hw,
                      bool reverse_channel) {
    if (reverse_channel) {
        BlobToBGRImpl<true>(src, dst, scale, bias, hw);
    } else {
        BlobToBGRImpl<false>(src, dst, scale, bias, hw);
    }
}

static Mat GetBGRFromYUV(Mat& image, const DimsVector& dims, const int hw, bool is_nv12) {
    Mat bgr(DEVICE_ARM, N8UC3, image.GetDims());
    auto batch = DimsFunctionUtils::GetDim(dims, 0);
    for (int n = 0; n < batch; n++) {
        if (is_nv12) {
            NV12ToBGR(reinterpret_cast<uint8_t *>(image.GetData()) + n * 3 * hw / 2,
                      reinterpret_cast<uint8_t *>(bgr.GetData()) + n * 3 * hw, dims[2], dims[3]);
        } else {
            NV21ToBGR(reinterpret_cast<uint8_t *>(image.GetData()) + n * 3 * hw / 2,
                      reinterpret_cast<uint8_t *>(bgr.GetData()) + n * 3 * hw, dims[2], dims[3]);
        }
    }
    return bgr;
}

/*
reverse channel in format nchw
*/
template <typename T>
void NCHWChannelReverse(T *src, T *dst, int channel, int hw) {
    for (int c = 0; c < channel / 2; c++) {
        auto offset0 = c * hw;
        auto offset1 = (channel - 1 - c) * hw;
        std::vector<T> tmp(src + offset0, src + offset0 + hw);
        memcpy(dst + offset0, src + offset1, hw * sizeof(T));
        memcpy(dst + offset1, tmp.data(), hw * sizeof(T));
    }
}

/*
reverse channel in format nhwc
*/
template <typename T>
void NHWCChannelReverse(T *src, T *dst, int channel, int hw) {
    for (int i = 0; i < hw; i++) {
        for (int c = 0; c < channel / 2; c++) {
            T tmp                              = src[i * channel + c];
            dst[i * channel + c]               = src[i * channel + channel - 1 - c];
            dst[i * channel + channel - 1 - c] = tmp;
        }
    }
}

/*
reverse channel in format rgb uint8
*/
void RGBChannelReverse(uint8_t *src, uint8_t *dst, int channel, int hw) {
    int i = 0;
#ifdef TNN_USE_NEON
    for (; i + 15 < hw; i += 16) {
        uint8x16x3_t v_u8 = vld3q_u8(src + i * 3);
        uint8x16_t v_temp = v_u8.val[0];
        v_u8.val[0]       = v_u8.val[2];
        v_u8.val[2]       = v_temp;
        vst3q_u8(dst + i * 3, v_u8);
    }
#endif
    for (; i < hw; i++) {
        uint8_t tmp    = src[i * 3];
        dst[i * 3]     = src[i * 3 + 2];
        dst[i * 3 + 2] = tmp;
    }
}

/*
reverse channel in format rgba uint8, only reverse rgb
*/
void RGBAChannelReverse(uint8_t *src, uint8_t *dst, int channel, int hw) {
    int i = 0;
#ifdef TNN_USE_NEON
    for (; i + 15 < hw; i += 16) {
        uint8x16x4_t v_u8 = vld4q_u8(src + i * 4);
        uint8x16_t v_temp = v_u8.val[0];
        v_u8.val[0]       = v_u8.val[2];
        v_u8.val[2]       = v_temp;
        vst4q_u8(dst + i * 4, v_u8);
    }
#endif
    for (; i < hw; i++) {
        uint8_t tmp    = src[i * 4];
        dst[i * 4]     = src[i * 4 + 2];
        dst[i * 4 + 2] = tmp;
    }
}

bool NeedDoScaleBias(const MatConvertParam &param) {
    for (auto s : param.scale) {
        if (s != 1.0f) {
            return true;
        }
    }
    for (auto b : param.bias) {
        if (b != 0.0f) {
            return true;
        }
    }

    return false;
}

static Status ConvertN8UC4ToInt8Blob(Mat& image, char* handle_ptr, const MatConvertParam& param, const DimsVector& dims,
                                     const int hw, const int c_r4, std::vector<float>& fused_int8_scale,
                                     std::vector<float>& fused_int8_bias) {
    auto batch   = DimsFunctionUtils::GetDim(dims, 0);
    auto channel = DimsFunctionUtils::GetDim(dims, 1);
    for (int n = 0; n < batch; n++) {
        BGRAToBlob(reinterpret_cast<uint8_t*>(image.GetData()) + n * 4 * hw,
                   reinterpret_cast<int8_t*>(handle_ptr) + n * 4 * hw, fused_int8_scale.data(), fused_int8_bias.data(),
                   hw, param.reverse_channel, channel);
    }
    return TNN_OK;
}

static Status ConvertN8UC4ToFloatBlob(Mat& image, char* handle_ptr, const MatConvertParam& param,
                                      const DimsVector& dims, const int hw, const int c_r4,
                                      std::vector<float>& fused_int8_scale, std::vector<float>& fused_int8_bias) {
    auto batch   = DimsFunctionUtils::GetDim(dims, 0);
    auto channel = DimsFunctionUtils::GetDim(dims, 1);
    for (int n = 0; n < batch; n++) {
        BGRAToBlob(reinterpret_cast<uint8_t*>(image.GetData()) + n * 4 * hw,
                   reinterpret_cast<float*>(handle_ptr) + n * 4 * hw, param.scale.data(), param.bias.data(), hw,
                   param.reverse_channel, channel);
    }
    return TNN_OK;
}

static Status ConvertN8UC3ToInt8Blob(Mat& image, char* handle_ptr, const MatConvertParam& param, const DimsVector& dims,
                                     const int hw, const int c_r4, std::vector<float>& fused_int8_scale,
                                     std::vector<float>& fused_int8_bias) {
    auto batch   = DimsFunctionUtils::GetDim(dims, 0);
    auto channel = DimsFunctionUtils::GetDim(dims, 1);
    for (int n = 0; n < batch; n++) {
        BGRToBlob(reinterpret_cast<uint8_t*>(image.GetData()) + n * 3 * hw,
                  reinterpret_cast<int8_t*>(handle_ptr) + n * 4 * hw, fused_int8_scale.data(), fused_int8_bias.data(),
                  hw, param.reverse_channel);
    }
    return TNN_OK;
}

static Status ConvertN8UC3ToFloatBlob(Mat& image, char* handle_ptr, const MatConvertParam& param,
                                      const DimsVector& dims, const int hw, const int c_r4,
                                      std::vector<float>& fused_int8_scale, std::vector<float>& fused_int8_bias) {
    auto batch   = DimsFunctionUtils::GetDim(dims, 0);
    auto channel = DimsFunctionUtils::GetDim(dims, 1);
    for (int n = 0; n < batch; n++) {
        BGRToBlob(reinterpret_cast<uint8_t*>(image.GetData()) + n * 3 * hw,
                  reinterpret_cast<float*>(handle_ptr) + n * 4 * hw, param.scale.data(), param.bias.data(), hw,
                  param.reverse_channel);
    }
    return TNN_OK;
}

static Status ConvertNGRAYToInt8Blob(Mat& image, char* handle_ptr, const MatConvertParam& param, const DimsVector& dims,
                                     const int hw, const int c_r4, std::vector<float>& fused_int8_scale,
                                     std::vector<float>& fused_int8_bias) {
    auto batch   = DimsFunctionUtils::GetDim(dims, 0);
    auto channel = DimsFunctionUtils::GetDim(dims, 1);
    for (int n = 0; n < batch; n++) {
        GrayToBlob(reinterpret_cast<uint8_t*>(image.GetData()) + n * 1 * hw,
                   reinterpret_cast<int8_t*>(handle_ptr) + n * 4 * hw, fused_int8_scale[0], fused_int8_bias[0], hw);
    }
    return TNN_OK;
}

static Status ConvertNGRAYToFloatBlob(Mat& image, char* handle_ptr, const MatConvertParam& param,
                                      const DimsVector& dims, const int hw, const int c_r4,
                                      std::vector<float>& fused_int8_scale, std::vector<float>& fused_int8_bias) {
    auto batch   = DimsFunctionUtils::GetDim(dims, 0);
    auto channel = DimsFunctionUtils::GetDim(dims, 1);
    for (int n = 0; n < batch; n++) {
        GrayToBlob(reinterpret_cast<uint8_t*>(image.GetData()) + n * 1 * hw,
                   reinterpret_cast<float*>(handle_ptr) + n * 4 * hw, param.scale[0], param.bias[0], hw);
    }
    return TNN_OK;
}

static Status ConvertNNV12ToInt8Blob(Mat& image, char* handle_ptr,
                                     const MatConvertParam& param, const DimsVector& dims,
                                     const int hw, const int c_r4,
                                     std::vector<float>& fused_int8_scale, std::vector<float>& fused_int8_bias) {
    Mat bgr = GetBGRFromYUV(image, dims, hw, true);
    return ConvertN8UC3ToInt8Blob(bgr, handle_ptr, param, dims, hw, c_r4, fused_int8_scale, fused_int8_bias);
}

static Status ConvertNNV12ToFloatBlob(Mat& image, char* handle_ptr,
                                      const MatConvertParam& param, const DimsVector& dims,
                                      const int hw, const int c_r4,
                                      std::vector<float>& fused_int8_scale, std::vector<float>& fused_int8_bias) {
    Mat bgr = GetBGRFromYUV(image, dims, hw, true);
    return ConvertN8UC3ToFloatBlob(bgr, handle_ptr, param, dims, hw, c_r4, fused_int8_scale, fused_int8_bias);
}

static Status ConvertNNV21ToInt8Blob(Mat& image, char* handle_ptr,
                                     const MatConvertParam& param, const DimsVector& dims,
                                     const int hw, const int c_r4,
                                     std::vector<float>& fused_int8_scale, std::vector<float>& fused_int8_bias) {
    Mat bgr = GetBGRFromYUV(image, dims, hw, false);
    return ConvertN8UC3ToInt8Blob(bgr, handle_ptr, param, dims, hw, c_r4, fused_int8_scale, fused_int8_bias);
}

static Status ConvertNNV21ToFloatBlob(Mat& image, char* handle_ptr,
                                      const MatConvertParam& param, const DimsVector& dims,
                                      const int hw, const int c_r4,
                                      std::vector<float>& fused_int8_scale, std::vector<float>& fused_int8_bias) {
    Mat bgr = GetBGRFromYUV(image, dims, hw, false);
    return ConvertN8UC3ToFloatBlob(bgr, handle_ptr, param, dims, hw, c_r4, fused_int8_scale, fused_int8_bias);
}

static Status ConvertNCHWFloatToInt8Blob(Mat& image, char* handle_ptr, const MatConvertParam& param,
                                         const DimsVector& dims, const int hw, const int c_r4,
                                         std::vector<float>& fused_int8_scale, std::vector<float>& fused_int8_bias) {
    auto batch   = DimsFunctionUtils::GetDim(dims, 0);
    auto channel = DimsFunctionUtils::GetDim(dims, 1);
    for (int n = 0; n < batch; n++) {
        NCHWToBlob(reinterpret_cast<float*>(image.GetData()) + n * channel * hw,
                   reinterpret_cast<int8_t*>(handle_ptr) + n * c_r4 * hw, channel, hw, fused_int8_scale.data());
    }
    return TNN_OK;
}

template <typename T_mat, typename T_blob>
static Status ConvertFloatMatToFloatBlob(Mat& image, char* handle_ptr, const MatConvertParam& param,
                                         const DimsVector& dims, const int hw, const int c_r4,
                                         std::vector<float>& fused_int8_scale, std::vector<float>& fused_int8_bias) {
    auto batch   = DimsFunctionUtils::GetDim(dims, 0);
    auto channel = DimsFunctionUtils::GetDim(dims, 1);
    if (NeedDoScaleBias(param)) {
        for (int n = 0; n < batch; n++) {
            NCHWToBlob(reinterpret_cast<T_mat*>(image.GetData()) + n * channel * hw,
                       reinterpret_cast<T_blob*>(handle_ptr) + n * c_r4 * hw, channel, hw, nullptr);
            ScaleBias(reinterpret_cast<T_blob*>(handle_ptr) + n * c_r4 * hw, channel, hw, param.scale.data(),
                      param.bias.data());
        }
    } else {
        for (int n = 0; n < batch; n++) {
            NCHWToBlob(reinterpret_cast<T_mat*>(image.GetData()) + n * channel * hw,
                       reinterpret_cast<T_blob*>(handle_ptr) + n * c_r4 * hw, channel, hw, nullptr);
        }
    }
    return TNN_OK;
}

static Status ConvertInt32MatToInt32Blob(Mat& image, char* handle_ptr, const MatConvertParam& param,
                                         const DimsVector& dims, const int hw, const int c_r4,
                                         std::vector<float>& fused_int8_scale, std::vector<float>& fused_int8_bias) {
    auto batch   = DimsFunctionUtils::GetDim(dims, 0);
    auto channel = DimsFunctionUtils::GetDim(dims, 1);
    for (int n = 0; n < batch; n++) {
        NCHWToBlob(reinterpret_cast<int32_t*>(image.GetData()) + n * channel * hw,
                    reinterpret_cast<int32_t*>(handle_ptr) + n * c_r4 * hw, channel, hw, nullptr);
    }
    return TNN_OK;
}

static Status ConvertInt8MatToInt8Blob(Mat& image, char* handle_ptr, const MatConvertParam& param,
                                       const DimsVector& dims, const int hw, const int c_r4,
                                       std::vector<float>& fused_int8_scale, std::vector<float>& fused_int8_bias) {
    auto batch   = DimsFunctionUtils::GetDim(dims, 0);
    auto channel = DimsFunctionUtils::GetDim(dims, 1);
    return DataFormatConverter::ConvertFromNCHWToNHWC4Int8(reinterpret_cast<int8_t*>(image.GetData()),
                                                           reinterpret_cast<int8_t*>(handle_ptr), batch, channel, hw);
}

// convert from mat to blob
REGISTER_ARM_BLOB_CONVERT_FUNC(N8UC4,               DATA_TYPE_INT8,  CVT_DIR_MAT2BLOB, ConvertN8UC4ToInt8Blob)
REGISTER_ARM_BLOB_CONVERT_FUNC(N8UC4,               DATA_TYPE_FLOAT, CVT_DIR_MAT2BLOB, ConvertN8UC4ToFloatBlob)
REGISTER_ARM_BLOB_CONVERT_FUNC(N8UC3,               DATA_TYPE_INT8,  CVT_DIR_MAT2BLOB, ConvertN8UC3ToInt8Blob)
REGISTER_ARM_BLOB_CONVERT_FUNC(N8UC3,               DATA_TYPE_FLOAT, CVT_DIR_MAT2BLOB, ConvertN8UC3ToFloatBlob)
REGISTER_ARM_BLOB_CONVERT_FUNC(NGRAY,               DATA_TYPE_INT8,  CVT_DIR_MAT2BLOB, ConvertNGRAYToInt8Blob)
REGISTER_ARM_BLOB_CONVERT_FUNC(NGRAY,               DATA_TYPE_FLOAT, CVT_DIR_MAT2BLOB, ConvertNGRAYToFloatBlob)
REGISTER_ARM_BLOB_CONVERT_FUNC(NNV12,               DATA_TYPE_INT8,  CVT_DIR_MAT2BLOB, ConvertNNV12ToInt8Blob)
REGISTER_ARM_BLOB_CONVERT_FUNC(NNV12,               DATA_TYPE_FLOAT, CVT_DIR_MAT2BLOB, ConvertNNV12ToFloatBlob)
REGISTER_ARM_BLOB_CONVERT_FUNC(NNV21,               DATA_TYPE_INT8,  CVT_DIR_MAT2BLOB, ConvertNNV21ToInt8Blob)
REGISTER_ARM_BLOB_CONVERT_FUNC(NNV21,               DATA_TYPE_FLOAT, CVT_DIR_MAT2BLOB, ConvertNNV21ToFloatBlob)
REGISTER_ARM_BLOB_CONVERT_FUNC(NCHW_FLOAT,          DATA_TYPE_INT8,  CVT_DIR_MAT2BLOB, ConvertNCHWFloatToInt8Blob)
REGISTER_ARM_BLOB_CONVERT_FUNC(NCHW_FLOAT,          DATA_TYPE_FLOAT, CVT_DIR_MAT2BLOB, (ConvertFloatMatToFloatBlob<float,float>))
<<<<<<< HEAD
REGISTER_ARM_BLOB_CONVERT_FUNC(NC_INT32,            DATA_TYPE_INT32, CVT_DIR_MAT2BLOB, ConvertInt32MatToInt32Blob)
=======

REGISTER_ARM_BLOB_CONVERT_FUNC(NC_INT32,            DATA_TYPE_INT32, CVT_DIR_MAT2BLOB, ConvertInt32MatToInt32Blob)

>>>>>>> ca20549e
REGISTER_ARM_BLOB_CONVERT_FUNC(NCHW_FLOAT,          DATA_TYPE_BFP16, CVT_DIR_MAT2BLOB, (ConvertFloatMatToFloatBlob<float, bfp16_t>))
REGISTER_ARM_BLOB_CONVERT_FUNC(RESERVED_BFP16_TEST, DATA_TYPE_BFP16, CVT_DIR_MAT2BLOB, (ConvertFloatMatToFloatBlob<bfp16_t, bfp16_t>))
REGISTER_ARM_BLOB_CONVERT_FUNC(RESERVED_FP16_TEST,  DATA_TYPE_FLOAT, CVT_DIR_MAT2BLOB, (ConvertFloatMatToFloatBlob<fp16_t,float>))
REGISTER_ARM_BLOB_CONVERT_FUNC(RESERVED_INT8_TEST,  DATA_TYPE_INT8,  CVT_DIR_MAT2BLOB, ConvertInt8MatToInt8Blob)

#if TNN_ARM82
static Status ConvertN8UC4ToHalfBlob(Mat& image, char* handle_ptr, const MatConvertParam& param, const DimsVector& dims,
                                     const int hw, const int c_r4, std::vector<float>& fused_int8_scale,
                                     std::vector<float>& fused_int8_bias) {
    auto batch   = DimsFunctionUtils::GetDim(dims, 0);
    auto channel = DimsFunctionUtils::GetDim(dims, 1);
    for (int n = 0; n < batch; n++) {
        BGRAToBlob(reinterpret_cast<uint8_t*>(image.GetData()) + n * 4 * hw,
                   reinterpret_cast<fp16_t*>(handle_ptr) + n * 8 * hw, param.scale.data(), param.bias.data(), hw,
                   param.reverse_channel, channel);
    }
    return TNN_OK;
}

static Status ConvertN8UC3ToHalfBlob(Mat& image, char* handle_ptr, const MatConvertParam& param, const DimsVector& dims,
                                     const int hw, const int c_r4, std::vector<float>& fused_int8_scale,
                                     std::vector<float>& fused_int8_bias) {
    auto batch   = DimsFunctionUtils::GetDim(dims, 0);
    auto channel = DimsFunctionUtils::GetDim(dims, 1);
    for (int n = 0; n < batch; n++) {
        BGRToBlob(reinterpret_cast<uint8_t*>(image.GetData()) + n * 3 * hw,
                  reinterpret_cast<fp16_t*>(handle_ptr) + n * 8 * hw, param.scale.data(), param.bias.data(), hw,
                  param.reverse_channel);
    }
    return TNN_OK;
}

static Status ConvertNGRAYToHalfBlob(Mat& image, char* handle_ptr, const MatConvertParam& param, const DimsVector& dims,
                                     const int hw, const int c_r4, std::vector<float>& fused_int8_scale,
                                     std::vector<float>& fused_int8_bias) {
    auto batch   = DimsFunctionUtils::GetDim(dims, 0);
    auto channel = DimsFunctionUtils::GetDim(dims, 1);
    for (int n = 0; n < batch; n++) {
        GrayToBlob(reinterpret_cast<uint8_t*>(image.GetData()) + n * 1 * hw,
                   reinterpret_cast<fp16_t*>(handle_ptr) + n * 8 * hw, param.scale[0], param.bias[0], hw);
    }
    return TNN_OK;
}

static Status ConvertNNV12ToHalfBlob(Mat& image, char* handle_ptr,
                                     const MatConvertParam& param, const DimsVector& dims,
                                     const int hw, const int c_r4,
                                     std::vector<float>& fused_int8_scale, std::vector<float>& fused_int8_bias) {
    Mat bgr = GetBGRFromYUV(image, dims, hw, true);
    return ConvertN8UC3ToHalfBlob(bgr, handle_ptr, param, dims, hw, c_r4, fused_int8_scale, fused_int8_bias);
}

static Status ConvertNNV21ToHalfBlob(Mat& image, char* handle_ptr,
                                     const MatConvertParam& param, const DimsVector& dims,
                                     const int hw, const int c_r4,
                                     std::vector<float>& fused_int8_scale, std::vector<float>& fused_int8_bias) {
    Mat bgr = GetBGRFromYUV(image, dims, hw, false);
    return ConvertN8UC3ToHalfBlob(bgr, handle_ptr, param, dims, hw, c_r4, fused_int8_scale, fused_int8_bias);
}

template <typename T_mat>
static Status ConvertFloatMatToHalfBlob(Mat& image, char* handle_ptr, con (reformat_param->src_type == DATA_TYPE_INT32 && reformat_param->dst_type == DATA_TYPE_INT32) {
        //     reformat_pst MatConvertParam& param,
                                        const DimsVector& dims, const int hw, const int c_r4,
                                        std::vector<float>& fused_int8_scale, std::vector<float>& fused_int8_bias) {
    auto batch   = DimsFunctionUtils::GetDim(dims, 0);
    auto channel = DimsFunctionUtils::GetDim(dims, 1);
    auto c_r8    = ROUND_UP(c_r4, 8);
    if (NeedDoScaleBias(param)) {
        for (int n = 0; n < batch; n++) {
            NCHWToBlob(reinterpret_cast<T_mat*>(image.GetData()) + n * channel * hw,
                       reinterpret_cast<fp16_t*>(handle_ptr) + n * c_r8 * hw, channel, hw, nullptr);
            ScaleBias(reinterpret_cast<fp16_t*>(handle_ptr) + n * c_r8 * hw, channel, hw, param.scale.data(),
                      param.bias.data());
        }
    } else {
        for (int n = 0; n < batch; n++) {
            NCHWToBlob(reinterpret_cast<T_mat*>(image.GetData()) + n * channel * hw,
                       reinterpret_cast<fp16_t*>(handle_ptr) + n * c_r8 * hw, channel, hw, nullptr);
        }
    }
    return TNN_OK;
}

REGISTER_ARM_BLOB_CONVERT_FUNC(N8UC4,               DATA_TYPE_HALF,  CVT_DIR_MAT2BLOB, ConvertN8UC4ToHalfBlob)
REGISTER_ARM_BLOB_CONVERT_FUNC(N8UC3,               DATA_TYPE_HALF,  CVT_DIR_MAT2BLOB, ConvertN8UC3ToHalfBlob)
REGISTER_ARM_BLOB_CONVERT_FUNC(NGRAY,               DATA_TYPE_HALF,  CVT_DIR_MAT2BLOB, ConvertNGRAYToHalfBlob)
REGISTER_ARM_BLOB_CONVERT_FUNC(NNV12,               DATA_TYPE_HALF,  CVT_DIR_MAT2BLOB, ConvertNNV12ToHalfBlob)
REGISTER_ARM_BLOB_CONVERT_FUNC(NNV21,               DATA_TYPE_HALF,  CVT_DIR_MAT2BLOB, ConvertNNV21ToHalfBlob)
REGISTER_ARM_BLOB_CONVERT_FUNC(NCHW_FLOAT,          DATA_TYPE_HALF,  CVT_DIR_MAT2BLOB, ConvertFloatMatToHalfBlob<float>)
REGISTER_ARM_BLOB_CONVERT_FUNC(RESERVED_FP16_TEST,  DATA_TYPE_HALF,  CVT_DIR_MAT2BLOB, ConvertFloatMatToHalfBlob<fp16_t>)
#endif

static Status ConvertInt8BlobToN8UC4(Mat& image, char* handle_ptr, const MatConvertParam& param, const DimsVector& dims,
                                     const int hw, const int c_r4, std::vector<float>& fused_int8_scale,
                                     std::vector<float>& fused_int8_bias) {
    auto batch   = DimsFunctionUtils::GetDim(dims, 0);
    auto channel = DimsFunctionUtils::GetDim(dims, 1);
    for (int n = 0; n < batch; n++) {
        BlobToBGRA(reinterpret_cast<int8_t*>(handle_ptr) + n * 4 * hw,
                   reinterpret_cast<uint8_t*>(image.GetData()) + n * 4 * hw, fused_int8_scale.data(),
                   fused_int8_bias.data(), hw, param.reverse_channel, channel);
    }
    return TNN_OK;
}

static Status ConvertFloatBlobToN8UC4(Mat& image, char* handle_ptr, const MatConvertParam& param,
                                      const DimsVector& dims, const int hw, const int c_r4,
                                      std::vector<float>& fused_int8_scale, std::vector<float>& fused_int8_bias) {
    auto batch   = DimsFunctionUtils::GetDim(dims, 0);
    auto channel = DimsFunctionUtils::GetDim(dims, 1);
    for (int n = 0; n < batch; n++) {
        BlobToBGRA(reinterpret_cast<float*>(handle_ptr) + n * 4 * hw,
                   reinterpret_cast<uint8_t*>(image.GetData()) + n * 4 * hw, param.scale.data(), param.bias.data(), hw,
                   param.reverse_channel, channel);
    }
    return TNN_OK;
}

static Status ConvertInt8BlobToN8UC3(Mat& image, char* handle_ptr, const MatConvertParam& param, const DimsVector& dims,
                                     const int hw, const int c_r4, std::vector<float>& fused_int8_scale,
                                     std::vector<float>& fused_int8_bias) {
    auto batch   = DimsFunctionUtils::GetDim(dims, 0);
    auto channel = DimsFunctionUtils::GetDim(dims, 1);
    for (int n = 0; n < batch; n++) {
        BlobToBGR(reinterpret_cast<int8_t*>(handle_ptr) + n * 4 * hw,
                  reinterpret_cast<uint8_t*>(image.GetData()) + n * 3 * hw, fused_int8_scale.data(),
                  fused_int8_bias.data(), hw, param.reverse_channel);
    }
    return TNN_OK;
}

static Status ConvertFloatBlobToN8UC3(Mat& image, char* handle_ptr, const MatConvertParam& param,
                                      const DimsVector& dims, const int hw, const int c_r4,
                                      std::vector<float>& fused_int8_scale, std::vector<float>& fused_int8_bias) {
    auto batch   = DimsFunctionUtils::GetDim(dims, 0);
    auto channel = DimsFunctionUtils::GetDim(dims, 1);
    for (int n = 0; n < batch; n++) {
        BlobToBGR(reinterpret_cast<float*>(handle_ptr) + n * 4 * hw,
                  reinterpret_cast<uint8_t*>(image.GetData()) + n * 3 * hw, param.scale.data(), param.bias.data(), hw,
                  param.reverse_channel);
    }
    return TNN_OK;
}

static Status ConvertInt8BlobToNCHWFloat(Mat& image, char* handle_ptr, const MatConvertParam& param,
                                         const DimsVector& dims, const int hw, const int c_r4,
                                         std::vector<float>& fused_int8_scale, std::vector<float>& fused_int8_bias) {
    auto batch   = DimsFunctionUtils::GetDim(dims, 0);
    auto channel = DimsFunctionUtils::GetDim(dims, 1);
    for (int n = 0; n < batch; n++) {
        Int8BlobToNCHW(reinterpret_cast<int8_t*>(handle_ptr) + n * c_r4 * hw,
                       reinterpret_cast<float*>(image.GetData()) + n * channel * hw, channel, hw,
                       fused_int8_scale.data(), fused_int8_bias.data());
    }
    return TNN_OK;
}

template <typename T_mat, typename T_blob>
static Status ConvertFloatBlobToFloatMat(Mat& image, char* handle_ptr, const MatConvertParam& param,
                                         const DimsVector& dims, const int hw, const int c_r4,
                                         std::vector<float>& fused_int8_scale, std::vector<float>& fused_int8_bias) {
    auto batch   = DimsFunctionUtils::GetDim(dims, 0);
    auto channel = DimsFunctionUtils::GetDim(dims, 1);
    if (NeedDoScaleBias(param)) {
        for (int n = 0; n < batch; n++) {
            RawBuffer scale_biased(c_r4 * hw * sizeof(float));
            ScaleBias(reinterpret_cast<T_blob*>(handle_ptr) + n * c_r4 * hw, channel, hw, param.scale.data(),
                      param.bias.data(), scale_biased.force_to<T_blob*>());
            FloatBlobToNCHW(scale_biased.force_to<T_blob*>(),
                            reinterpret_cast<T_mat*>(image.GetData()) + n * channel * hw, channel, hw);
        }
    } else {
        for (int n = 0; n < batch; n++) {
            FloatBlobToNCHW(reinterpret_cast<T_blob*>(handle_ptr) + n * c_r4 * hw,
                            reinterpret_cast<T_mat*>(image.GetData()) + n * channel * hw, channel, hw);
        }
    }
    return TNN_OK;
}

static Status ConvertInt8BlobToInt8Mat(Mat& image, char* handle_ptr, const MatConvertParam& param,
                                       const DimsVector& dims, const int hw, const int c_r4,
                                       std::vector<float>& fused_int8_scale, std::vector<float>& fused_int8_bias) {
    auto batch   = DimsFunctionUtils::GetDim(dims, 0);
    auto channel = DimsFunctionUtils::GetDim(dims, 1);
    return DataFormatConverter::ConvertFromNHWC4ToNCHWInt8(
        reinterpret_cast<int8_t*>(handle_ptr), reinterpret_cast<int8_t*>(image.GetData()), batch, channel, hw);
}

// convert from blob to mat
REGISTER_ARM_BLOB_CONVERT_FUNC(N8UC4,               DATA_TYPE_INT8,  CVT_DIR_BLOB2MAT, ConvertInt8BlobToN8UC4)
REGISTER_ARM_BLOB_CONVERT_FUNC(N8UC4,               DATA_TYPE_FLOAT, CVT_DIR_BLOB2MAT, ConvertFloatBlobToN8UC4)
REGISTER_ARM_BLOB_CONVERT_FUNC(N8UC3,               DATA_TYPE_INT8,  CVT_DIR_BLOB2MAT, ConvertInt8BlobToN8UC3)
REGISTER_ARM_BLOB_CONVERT_FUNC(N8UC3,               DATA_TYPE_FLOAT, CVT_DIR_BLOB2MAT, ConvertFloatBlobToN8UC3)
REGISTER_ARM_BLOB_CONVERT_FUNC(NCHW_FLOAT,          DATA_TYPE_INT8,  CVT_DIR_BLOB2MAT, ConvertInt8BlobToNCHWFloat)
REGISTER_ARM_BLOB_CONVERT_FUNC(NCHW_FLOAT,          DATA_TYPE_FLOAT, CVT_DIR_BLOB2MAT, (ConvertFloatBlobToFloatMat<float,float>))
REGISTER_ARM_BLOB_CONVERT_FUNC(NCHW_FLOAT,          DATA_TYPE_BFP16, CVT_DIR_BLOB2MAT, (ConvertFloatBlobToFloatMat<float, bfp16_t>))
REGISTER_ARM_BLOB_CONVERT_FUNC(RESERVED_BFP16_TEST, DATA_TYPE_BFP16, CVT_DIR_BLOB2MAT, (ConvertFloatBlobToFloatMat<bfp16_t, bfp16_t>))
REGISTER_ARM_BLOB_CONVERT_FUNC(RESERVED_INT8_TEST,  DATA_TYPE_INT8,  CVT_DIR_BLOB2MAT, ConvertInt8BlobToInt8Mat)

REGISTER_ARM_BLOB_CONVERT_FUNC(NCHW_FLOAT,          DATA_TYPE_INT32, CVT_DIR_BLOB2MAT, ConvertInt8BlobToNCHWFloat)

#if TNN_ARM82
static Status ConvertHalfBlobToN8UC4(Mat& image, char* handle_ptr, const MatConvertParam& param, const DimsVector& dims,
                                     const int hw, const int c_r4, std::vector<float>& fused_int8_scale,
                                     std::vector<float>& fused_int8_bias) {
    auto batch   = DimsFunctionUtils::GetDim(dims, 0);
    auto channel = DimsFunctionUtils::GetDim(dims, 1);
    for (int n = 0; n < batch; n++) {
        BlobToBGRA(reinterpret_cast<fp16_t*>(handle_ptr) + n * 8 * hw,
                   reinterpret_cast<uint8_t*>(image.GetData()) + n * 4 * hw, param.scale.data(), param.bias.data(), hw,
                   param.reverse_channel, channel);
    }
    return TNN_OK;
}

static Status ConvertHalfBlobToN8UC3(Mat& image, char* handle_ptr, const MatConvertParam& param, const DimsVector& dims,
                                     const int hw, const int c_r4, std::vector<float>& fused_int8_scale,
                                     std::vector<float>& fused_int8_bias) {
    auto batch   = DimsFunctionUtils::GetDim(dims, 0);
    auto channel = DimsFunctionUtils::GetDim(dims, 1);
    for (int n = 0; n < batch; n++) {
        BlobToBGR(reinterpret_cast<fp16_t*>(handle_ptr) + n * 8 * hw,
                  reinterpret_cast<uint8_t*>(image.GetData()) + n * 3 * hw, param.scale.data(), param.bias.data(), hw,
                  param.reverse_channel);
    }
    return TNN_OK;
}

template <typename T_mat>
static Status ConvertHalfBlobToFloatMat(Mat& image, char* handle_ptr, const MatConvertParam& param,
                                        const DimsVector& dims, const int hw, const int c_r4,
                                        std::vector<float>& fused_int8_scale, std::vector<float>& fused_int8_bias) {
    auto batch   = DimsFunctionUtils::GetDim(dims, 0);
    auto channel = DimsFunctionUtils::GetDim(dims, 1);
    auto c_r8    = ROUND_UP(c_r4, 8);
    if (NeedDoScaleBias(param)) {
        for (int n = 0; n < batch; n++) {
            RawBuffer scale_biased(c_r8 * hw * sizeof(fp16_t));
            ScaleBias(reinterpret_cast<fp16_t*>(handle_ptr) + n * c_r8 * hw, channel, hw, param.scale.data(),
                      param.bias.data(), scale_biased.force_to<fp16_t*>());
            HalfBlobToNCHW(scale_biased.force_to<fp16_t*>(),
                           reinterpret_cast<T_mat*>(image.GetData()) + n * channel * hw, channel, hw);
        }
    } else {
        for (int n = 0; n < batch; n++) {
            HalfBlobToNCHW(reinterpret_cast<fp16_t*>(handle_ptr) + n * c_r8 * hw,
                           reinterpret_cast<T_mat*>(image.GetData()) + n * channel * hw, channel, hw);
        }
    }
    return TNN_OK;
}

REGISTER_ARM_BLOB_CONVERT_FUNC(N8UC4,               DATA_TYPE_HALF,  CVT_DIR_BLOB2MAT, ConvertHalfBlobToN8UC4)
REGISTER_ARM_BLOB_CONVERT_FUNC(N8UC3,               DATA_TYPE_HALF,  CVT_DIR_BLOB2MAT, ConvertHalfBlobToN8UC3)
REGISTER_ARM_BLOB_CONVERT_FUNC(NCHW_FLOAT,          DATA_TYPE_HALF,  CVT_DIR_BLOB2MAT, ConvertHalfBlobToFloatMat<float>)
REGISTER_ARM_BLOB_CONVERT_FUNC(RESERVED_FP16_TEST,  DATA_TYPE_HALF,  CVT_DIR_BLOB2MAT, ConvertHalfBlobToFloatMat<fp16_t>)
#endif

}  // namespace TNN_NS<|MERGE_RESOLUTION|>--- conflicted
+++ resolved
@@ -1169,13 +1169,7 @@
 REGISTER_ARM_BLOB_CONVERT_FUNC(NNV21,               DATA_TYPE_FLOAT, CVT_DIR_MAT2BLOB, ConvertNNV21ToFloatBlob)
 REGISTER_ARM_BLOB_CONVERT_FUNC(NCHW_FLOAT,          DATA_TYPE_INT8,  CVT_DIR_MAT2BLOB, ConvertNCHWFloatToInt8Blob)
 REGISTER_ARM_BLOB_CONVERT_FUNC(NCHW_FLOAT,          DATA_TYPE_FLOAT, CVT_DIR_MAT2BLOB, (ConvertFloatMatToFloatBlob<float,float>))
-<<<<<<< HEAD
 REGISTER_ARM_BLOB_CONVERT_FUNC(NC_INT32,            DATA_TYPE_INT32, CVT_DIR_MAT2BLOB, ConvertInt32MatToInt32Blob)
-=======
-
-REGISTER_ARM_BLOB_CONVERT_FUNC(NC_INT32,            DATA_TYPE_INT32, CVT_DIR_MAT2BLOB, ConvertInt32MatToInt32Blob)
-
->>>>>>> ca20549e
 REGISTER_ARM_BLOB_CONVERT_FUNC(NCHW_FLOAT,          DATA_TYPE_BFP16, CVT_DIR_MAT2BLOB, (ConvertFloatMatToFloatBlob<float, bfp16_t>))
 REGISTER_ARM_BLOB_CONVERT_FUNC(RESERVED_BFP16_TEST, DATA_TYPE_BFP16, CVT_DIR_MAT2BLOB, (ConvertFloatMatToFloatBlob<bfp16_t, bfp16_t>))
 REGISTER_ARM_BLOB_CONVERT_FUNC(RESERVED_FP16_TEST,  DATA_TYPE_FLOAT, CVT_DIR_MAT2BLOB, (ConvertFloatMatToFloatBlob<fp16_t,float>))
