--- conflicted
+++ resolved
@@ -455,7 +455,6 @@
     return TNN_OK;
 }
 
-<<<<<<< HEAD
 void ScaleBias(float* data, int channel, int hw, float* scale, float* bias){
     for(int c=0; c<channel; ++c) {
         int plane      = c / 4;
@@ -471,10 +470,7 @@
     }
 }
 
-Status ArmBlobConverterAcc::ConvertFromMatAsync(Mat &image, MatConvertParam param, void *command_queue) {
-=======
 Status ArmBlobConverterAcc::ConvertFromMatAsync(Mat &image_src, MatConvertParam param, void *command_queue) {
->>>>>>> 6c96d790
     Status ret = TNN_OK;
     if (blob_ == nullptr) {
         return Status(TNNERR_NULL_PARAM, "input/output blob_ is null");
