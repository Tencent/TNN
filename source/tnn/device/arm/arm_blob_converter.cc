// Tencent is pleased to support the open source community by making TNN available.
//
// Copyright (C) 2020 THL A29 Limited, a Tencent company. All rights reserved.
//
// Licensed under the BSD 3-Clause License (the "License"); you may not use this file except
// in compliance with the License. You may obtain a copy of the License at
//
// https://opensource.org/licenses/BSD-3-Clause
//
// Unless required by applicable law or agreed to in writing, software distributed
// under the License is distributed on an "AS IS" BASIS, WITHOUT WARRANTIES OR
// CONDITIONS OF ANY KIND, either express or implied. See the License for the
// specific language governing permissions and limitations under the License.

#include "tnn/device/arm/arm_blob_converter.h"

#include "tnn/core/blob_int8.h"
#include "tnn/core/macro.h"
#include "tnn/device/arm/acc/Float4.h"
#include "tnn/device/arm/arm_common.h"
#include "tnn/device/arm/arm_util.h"
#include "tnn/utils/data_format_converter.h"
#include "tnn/utils/dims_vector_utils.h"
#include "tnn/utils/data_type_utils.h"
#include "tnn/utils/naive_compute.h"
#include "tnn/utils/string_utils_inner.h"

namespace TNN_NS {

ArmBlobConverterAcc::ArmBlobConverterAcc(Blob *blob) : BlobConverterAcc(blob) {}
ArmBlobConverterAcc::~ArmBlobConverterAcc() {}

std::string ArmBlobConverterAcc::GetUniqueBlobConvertKey(MatType mat_type, DataType data_type,
                                                         BlobConvertDirection cvt_dir) {
    return ToString(mat_type) + "_" + ToString(data_type) + "_" + ToString(cvt_dir);
}

std::map<std::string, ArmBlobConvertFunc>& ArmBlobConverterAcc::GetBlobConvertFuncMap() {
    static std::map<std::string, ArmBlobConvertFunc> cvt_map;
    return cvt_map;
}

Status ArmBlobConverterAcc::RegisterBlobConvertFunc(MatType mat_type, DataType data_type,
                                                    BlobConvertDirection cvt_dir, ArmBlobConvertFunc cvt_func) {
    auto& cvt_map       = GetBlobConvertFuncMap();
    const auto& cvt_key = GetUniqueBlobConvertKey(mat_type, data_type, cvt_dir);
    cvt_map[cvt_key] = cvt_func;
    return TNN_OK;
}

Status ArmBlobConverterAcc::GetBlobConvertFunc(MatType mat_type, DataType data_type,
                                               BlobConvertDirection cvt_dir, ArmBlobConvertFunc& cvt_func) {
    const auto& cvt_map = GetBlobConvertFuncMap();
    const auto& cvt_key = GetUniqueBlobConvertKey(mat_type, data_type, cvt_dir);
    if (cvt_map.find(cvt_key) == cvt_map.end() || cvt_map.at(cvt_key) == nullptr) {
        LOGE("ArmBlobConverterAcc::GetBlobConvertFunc, convert type not support yet. mat_type: %d data_type:%d cvt_dir:%d\n", mat_type, data_type, cvt_dir);
<<<<<<< HEAD
=======
#if !TNN_ARM82
        if (data_type == DATA_TYPE_HALF) {
            LOGE("ArmBlobConverterAcc::GetBlobConvertFunc, fp16 is used while TNN_ARM82 is off, try to open TNN_ARM82 and run again.\n");
        }
#endif
>>>>>>> c80ba72e
        return Status(TNNERR_PARAM_ERR, "ArmBlobConverterAcc::GetBlobConvertFunc, convert type not support yet");
    }
    cvt_func = cvt_map.at(cvt_key);
    return TNN_OK;
}

Status ArmBlobConverterAcc::ConvertToMatAsync(Mat &image, MatConvertParam param, void *command_queue) {
    Status ret = TNN_OK;
    if (blob_ == nullptr) {
        return Status(TNNERR_NULL_PARAM, "input/output blob is null");
    }
    auto desc       = blob_->GetBlobDesc();
    auto dims       = desc.dims;
    auto hw         = dims[2] * dims[3];
    auto c_r4       = ROUND_UP(dims[1], 4);
    auto handle_ptr = GetBlobHandlePtr(blob_->GetHandle());
    if (desc.data_type == DATA_TYPE_INT8) {
        if (fused_int8_scale.size() < c_r4) {
            fused_int8_scale.resize(c_r4);
            fused_int8_bias.resize(c_r4);
        }
        auto scale_handle = reinterpret_cast<BlobInt8 *>(blob_)->GetIntResource()->scale_handle;
        auto scale_data   = scale_handle.force_to<float *>();
        auto scale_count  = scale_handle.GetDataCount();
        for (int i = 0; i < dims[1]; i++) {
            auto scale_idx      = scale_count == 1 ? 0 : i;
            fused_int8_scale[i] = param.scale[i] * scale_data[scale_idx];
            fused_int8_bias[i]  = param.bias[i];
        }
    }

    auto cvt_data_type  = desc.data_type;
    auto cvt_handle_ptr = handle_ptr;
#ifdef TNN_ARM82_A32
    RawBuffer tmp_float_blob;
    if (desc.data_type == DATA_TYPE_HALF) {
        // In aarch32 or armv7, first reformat half blob to float blob.
        tmp_float_blob = RawBuffer(dims[0] * c_r4 * hw * DataTypeUtils::GetBytesSize(DATA_TYPE_FLOAT));
        HalfC8ToFloatC4(tmp_float_blob.force_to<float *>(), reinterpret_cast<fp16_t *>(handle_ptr),
                        dims[0], dims[1], dims[2] * dims[3]);
        // In aarch32 or armv7, then convert from float blob.
        cvt_data_type  = DATA_TYPE_FLOAT;
        cvt_handle_ptr = tmp_float_blob.force_to<char *>();
    }
#endif

    ret = GetBlobConvertFunc(image.GetMatType(), cvt_data_type, CVT_DIR_BLOB2MAT, cvt_func_);
    if (ret == TNN_OK) {
        return cvt_func_(image, cvt_handle_ptr, param, dims, hw, c_r4, fused_int8_scale, fused_int8_bias);
    } else {
        return ret;
    }
}

Status ArmBlobConverterAcc::ConvertFromMatAsync(Mat &image, MatConvertParam param, void *command_queue) {
    Status ret = TNN_OK;
    if (blob_ == nullptr) {
        return Status(TNNERR_NULL_PARAM, "input/output blob_ is null");
    }
    auto desc       = blob_->GetBlobDesc();
    auto dims       = desc.dims;
    auto hw         = dims[2] * dims[3];
    auto handle_ptr = GetBlobHandlePtr(blob_->GetHandle());
    auto c_r4       = ROUND_UP(dims[1], 4);
    if (desc.data_type == DATA_TYPE_INT8) {
        if (fused_int8_scale.size() < c_r4) {
            fused_int8_scale.resize(c_r4);
            fused_int8_bias.resize(c_r4);
        }
        auto scale_handle = reinterpret_cast<BlobInt8 *>(blob_)->GetIntResource()->scale_handle;
        auto scale_data   = scale_handle.force_to<float *>();
        auto scale_count  = scale_handle.GetDataCount();
        for (int i = 0; i < dims[1]; i++) {
            auto scale_idx = scale_count == 1 ? 0 : i;
            if (scale_data[scale_idx] != 0) {
                fused_int8_scale[i] = param.scale[i] / scale_data[scale_idx];
                fused_int8_bias[i]  = param.bias[i] / scale_data[scale_idx];
            } else {
                fused_int8_scale[i] = 0;
                fused_int8_bias[i]  = 0;
            }
        }
    }

    auto cvt_data_type  = desc.data_type;
    auto cvt_handle_ptr = handle_ptr;
/*
#ifdef TNN_ARM82_A32
    RawBuffer tmp_float_blob;
    if (desc.data_type == DATA_TYPE_HALF) {
        // In aarch32 or armv7, first convert to float blob.
        cvt_data_type  = DATA_TYPE_FLOAT;
        tmp_float_blob = RawBuffer(dims[0] * c_r4 * hw * DataTypeUtils::GetBytesSize(DATA_TYPE_FLOAT));
        cvt_handle_ptr = tmp_float_blob.force_to<char *>();
    }
#endif
*/

    ret = GetBlobConvertFunc(image.GetMatType(), cvt_data_type, CVT_DIR_MAT2BLOB, cvt_func_);
    if (ret == TNN_OK) {
        ret = cvt_func_(image, cvt_handle_ptr, param, dims, hw, c_r4, fused_int8_scale, fused_int8_bias);
    } else {
        return ret;
    }

/*
#ifdef TNN_ARM82_A32
    if (desc.data_type == DATA_TYPE_HALF) {
        // In aarch32 or armv7, then reformat float blob to half blob.
        FloatC4ToHalfC8(reinterpret_cast<fp16_t *>(handle_ptr), reinterpret_cast<float *>(cvt_handle_ptr),
                        dims[0], dims[1], dims[2] * dims[3]);
    }
#endif
*/

    return ret;
}

/*
compatiable to ncnn mat
*/
Status ArmBlobConverterAcc::ConvertToMat(Mat &image, MatConvertParam param, void *command_queue) {
    return ConvertToMatAsync(image, param, command_queue);
}

/*
compatiable to ncnn mat
*/
Status ArmBlobConverterAcc::ConvertFromMat(Mat &image, MatConvertParam param, void *command_queue) {
    return ConvertFromMatAsync(image, param, command_queue);
}

DECLARE_BLOB_CONVERTER_CREATER(Arm);
REGISTER_BLOB_CONVERTER(Arm, DEVICE_ARM);

/*
convert data type from  Tin to Tout, data format from nc4hw4 2 nchw
*/
template <typename Tin, typename Tout>
void FloatBlobToNCHW(const Tin *src, Tout *dst, int channel, int hw) {
    if (channel % 4 == 0 && hw == 1 && sizeof(Tin) == sizeof(Tout)) {
        memcpy(dst, src, channel * sizeof(Tin));
        return;
    }
    UnpackC4(dst, src, hw, channel);
    return;
}

template void FloatBlobToNCHW(const float *src, bfp16_t *dst, int channel, int hw);
template void FloatBlobToNCHW(const float *src, float *dst, int channel, int hw);
template void FloatBlobToNCHW(const bfp16_t *src, float *dst, int channel, int hw);
template void FloatBlobToNCHW(const bfp16_t *src, bfp16_t *dst, int channel, int hw);

template <typename Tin, typename Tout>
void HalfBlobToNCHW(const Tin *src, Tout *dst, int channel, int hw) {
    if (channel % 4 == 0 && hw == 1 && sizeof(Tin) == sizeof(Tout)) {
        memcpy(dst, src, channel * sizeof(Tin));
        return;
    }
    UnpackC8(dst, src, hw, channel);
}

template void HalfBlobToNCHW(const fp16_t* src, float *dst, int channel, int hw);

/*
convert data type from int8 to float, data format from nhwc 2 nchw
*/
static void Int8BlobToNCHW(const int8_t *src, float *dst, int channel, int hw, float *scale, float *bias) {
    UnpackAndDequant(dst, src, hw, channel, scale, bias);
    return;
}

/*
convert data type from uint8 to float, data format from nhwc 2 nchw
*/
template <bool reverse_channel>
static void BGRAToBlobImpl(const uint8_t *src, float *dst, const float *scale, const float *bias,
                           int hw, int channel) {
    int i = 0;
#ifdef TNN_USE_NEON
    float32x4_t bias_neon_b = vdupq_n_f32(bias[0]);
    float32x4_t bias_neon_g = vdupq_n_f32(bias[1]);
    float32x4_t bias_neon_r = vdupq_n_f32(bias[2]);
    float32x4_t bias_neon_a = vdupq_n_f32(bias[3]);
    float32x4x4_t vf32;
    for (; i < hw - 7; i += 8) {
        uint8x8x4_t v_u8 = vld4_u8(src + i * 4);
        int16x8_t b_s16  = vreinterpretq_s16_u16(vmovl_u8(v_u8.val[0]));
        int16x8_t g_s16  = vreinterpretq_s16_u16(vmovl_u8(v_u8.val[1]));
        int16x8_t r_s16  = vreinterpretq_s16_u16(vmovl_u8(v_u8.val[2]));
        int16x8_t a_s16  = vreinterpretq_s16_u16(vmovl_u8(v_u8.val[3]));

        vf32.val[0] = vcvtq_f32_s32(vmovl_s16(vget_low_s16(reverse_channel ? r_s16 : b_s16)));
        vf32.val[1] = vcvtq_f32_s32(vmovl_s16(vget_low_s16(g_s16)));
        vf32.val[2] = vcvtq_f32_s32(vmovl_s16(vget_low_s16(reverse_channel ? b_s16 : r_s16)));
        vf32.val[3] = vcvtq_f32_s32(vmovl_s16(vget_low_s16(a_s16)));

        vf32.val[0] = vaddq_f32(bias_neon_b, vmulq_n_f32(vf32.val[0], scale[0]));
        vf32.val[1] = vaddq_f32(bias_neon_g, vmulq_n_f32(vf32.val[1], scale[1]));
        vf32.val[2] = vaddq_f32(bias_neon_r, vmulq_n_f32(vf32.val[2], scale[2]));
        vf32.val[3] = vaddq_f32(bias_neon_a, vmulq_n_f32(vf32.val[3], scale[3]));

        if (channel == 3) {
            vf32.val[3] = vdupq_n_f32(0.0f);
        }

        vst4q_f32(dst + i * 4, vf32);

        vf32.val[0] = vcvtq_f32_s32(vmovl_s16(vget_high_s16(reverse_channel ? r_s16 : b_s16)));
        vf32.val[1] = vcvtq_f32_s32(vmovl_s16(vget_high_s16(g_s16)));
        vf32.val[2] = vcvtq_f32_s32(vmovl_s16(vget_high_s16(reverse_channel ? b_s16 : r_s16)));
        vf32.val[3] = vcvtq_f32_s32(vmovl_s16(vget_high_s16(a_s16)));

        vf32.val[0] = vaddq_f32(bias_neon_b, vmulq_n_f32(vf32.val[0], scale[0]));
        vf32.val[1] = vaddq_f32(bias_neon_g, vmulq_n_f32(vf32.val[1], scale[1]));
        vf32.val[2] = vaddq_f32(bias_neon_r, vmulq_n_f32(vf32.val[2], scale[2]));
        vf32.val[3] = vaddq_f32(bias_neon_a, vmulq_n_f32(vf32.val[3], scale[3]));

        if (channel == 3) {
            vf32.val[3] = vdupq_n_f32(0.0f);
        }

        vst4q_f32(dst + i * 4 + 16, vf32);
    }
#endif
    for (; i < hw; ++i) {
        dst[4 * i + 0] = scale[0] * src[4 * i + (reverse_channel ? 2 : 0)] + bias[0];
        dst[4 * i + 1] = scale[1] * src[4 * i + 1] + bias[1];
        dst[4 * i + 2] = scale[2] * src[4 * i + (reverse_channel ? 0 : 2)] + bias[2];
        dst[4 * i + 3] = scale[3] * src[4 * i + 3] + bias[3];
        if (channel == 3) {
            dst[4 * i + 3] = 0.0f;
        }
    }
}

/*
<<<<<<< HEAD
convert data type from uint8 to half, data format from nhwc 2 nc8hw8
*/
template <bool reverse_channel>
static void BGRAToBlobImpl(const uint8_t *src, fp16_t *dst, const float *scale, const float *bias,
                           int hw, int channel) {
    int i = 0;
    fp16_t scale_half[4] = {fp16_t(scale[0]), fp16_t(scale[1]), fp16_t(scale[2]), fp16_t(scale[3])};
    fp16_t bias_half[4]  = {fp16_t(bias[0]), fp16_t(bias[1]), fp16_t(bias[2]), fp16_t(bias[3])};
#if (defined TNN_USE_NEON) && (TNN_ARM82) && (!defined TNN_ARM82_SIMU)
    float16x8_t bias_neon_b = vdupq_n_f16(bias_half[0]);
    float16x8_t bias_neon_g = vdupq_n_f16(bias_half[1]);
    float16x8_t bias_neon_r = vdupq_n_f16(bias_half[2]);
    float16x8_t bias_neon_a = vdupq_n_f16(bias_half[3]);
    float16x8_t vzero       = vdupq_n_f16(0.0f);
    float16x8x4_t vf16;
    for (; i < hw - 7; i += 8) {
        uint8x8x4_t v_u8 = vld4_u8(src + i * 4);
        uint16x8_t b_u16 = vmovl_u8(v_u8.val[0]);
        uint16x8_t g_u16 = vmovl_u8(v_u8.val[1]);
        uint16x8_t r_u16 = vmovl_u8(v_u8.val[2]);
        uint16x8_t a_u16 = vmovl_u8(v_u8.val[3]);

        vf16.val[0] = vcvtq_f16_u16(reverse_channel ? r_u16 : b_u16);
        vf16.val[1] = vcvtq_f16_u16(g_u16);
        vf16.val[2] = vcvtq_f16_u16(reverse_channel ? b_u16 : r_u16);
        vf16.val[3] = vcvtq_f16_u16(a_u16);

        vf16.val[0] = vaddq_f16(bias_neon_b, vmulq_n_f16(vf16.val[0], scale_half[0]));
        vf16.val[1] = vaddq_f16(bias_neon_g, vmulq_n_f16(vf16.val[1], scale_half[1]));
        vf16.val[2] = vaddq_f16(bias_neon_r, vmulq_n_f16(vf16.val[2], scale_half[2]));
        vf16.val[3] = vaddq_f16(bias_neon_a, vmulq_n_f16(vf16.val[3], scale_half[3]));

        if (channel == 3) {
            vf16.val[3] = vdupq_n_f16(0.0f);
        }

        float16x8x4_t vf16_dump;
        vf16_dump.val[0] = vzip1q_f16(vf16.val[0], vzero);
        vf16_dump.val[1] = vzip1q_f16(vf16.val[1], vzero);
        vf16_dump.val[2] = vzip1q_f16(vf16.val[2], vzero);
        vf16_dump.val[3] = vzip1q_f16(vf16.val[3], vzero);
        vst4q_f16(dst + i * 8, vf16_dump);
        vf16_dump.val[0] = vzip2q_f16(vf16.val[0], vzero);
        vf16_dump.val[1] = vzip2q_f16(vf16.val[1], vzero);
        vf16_dump.val[2] = vzip2q_f16(vf16.val[2], vzero);
        vf16_dump.val[3] = vzip2q_f16(vf16.val[3], vzero);
        vst4q_f16(dst + i * 8 + 32, vf16_dump);
    }
#endif
    for (; i < hw; ++i) {
        dst[8 * i + 0] = scale_half[0] * fp16_t(src[4 * i + (reverse_channel ? 2 : 0)]) + bias_half[0];
        dst[8 * i + 1] = scale_half[1] * fp16_t(src[4 * i + 1]) + bias_half[1];
        dst[8 * i + 2] = scale_half[2] * fp16_t(src[4 * i + (reverse_channel ? 0 : 2)]) + bias_half[2];
        dst[8 * i + 3] = scale_half[3] * fp16_t(src[4 * i + 3]) + bias_half[3];
        if (channel == 3) {
            dst[8 * i + 3] = 0.0f;
        }
    }
}

/*
=======
>>>>>>> c80ba72e
convert data type from uint8 to float, data format from nhw4 2 nc4hw4
*/
template <bool reverse_channel>
static void BGRAToBlobImpl(const uint8_t *src, int8_t *dst, const float *scale, const float *bias,
                           int hw, int channel) {
    int i = 0;
#ifdef TNN_USE_NEON
    float32x4_t bias_neon_b = vdupq_n_f32(bias[0]);
    float32x4_t bias_neon_g = vdupq_n_f32(bias[1]);
    float32x4_t bias_neon_r = vdupq_n_f32(bias[2]);
    float32x4_t bias_neon_a = vdupq_n_f32(bias[3]);
    int8x8x4_t vi8x4;
    for (; i < hw - 7; i += 8) {
        uint8x8x4_t v_u8 = vld4_u8(src + i * 4);
        int16x8_t b_s16  = vreinterpretq_s16_u16(vmovl_u8(v_u8.val[0]));
        int16x8_t g_s16  = vreinterpretq_s16_u16(vmovl_u8(v_u8.val[1]));
        int16x8_t r_s16  = vreinterpretq_s16_u16(vmovl_u8(v_u8.val[2]));
        int16x8_t a_s16  = vreinterpretq_s16_u16(vmovl_u8(v_u8.val[3]));

        float32x4_t f32_0 = vcvtq_f32_s32(vmovl_s16(vget_low_s16(reverse_channel ? r_s16 : b_s16)));
        float32x4_t f32_1 = vcvtq_f32_s32(vmovl_s16(vget_low_s16(g_s16)));
        float32x4_t f32_2 = vcvtq_f32_s32(vmovl_s16(vget_low_s16(reverse_channel ? b_s16 : r_s16)));
        float32x4_t f32_3 = vcvtq_f32_s32(vmovl_s16(vget_low_s16(a_s16)));
        float32x4_t f32_4 = vcvtq_f32_s32(vmovl_s16(vget_high_s16(reverse_channel ? r_s16 : b_s16)));
        float32x4_t f32_5 = vcvtq_f32_s32(vmovl_s16(vget_high_s16(g_s16)));
        float32x4_t f32_6 = vcvtq_f32_s32(vmovl_s16(vget_high_s16(reverse_channel ? b_s16 : r_s16)));
        float32x4_t f32_7 = vcvtq_f32_s32(vmovl_s16(vget_high_s16(a_s16)));

        f32_0 = vaddq_f32(bias_neon_b, vmulq_n_f32(f32_0, scale[0]));
        f32_1 = vaddq_f32(bias_neon_g, vmulq_n_f32(f32_1, scale[1]));
        f32_2 = vaddq_f32(bias_neon_r, vmulq_n_f32(f32_2, scale[2]));
        f32_3 = vaddq_f32(bias_neon_a, vmulq_n_f32(f32_3, scale[3]));
        f32_4 = vaddq_f32(bias_neon_b, vmulq_n_f32(f32_4, scale[0]));
        f32_5 = vaddq_f32(bias_neon_g, vmulq_n_f32(f32_5, scale[1]));
        f32_6 = vaddq_f32(bias_neon_r, vmulq_n_f32(f32_6, scale[2]));
        f32_7 = vaddq_f32(bias_neon_a, vmulq_n_f32(f32_7, scale[3]));

        int16x4_t s16_l0 = vqmovn_s32(VCVTAQ_S32_F32(f32_0));
        int16x8_t s16_0  = VQMOVN_HIGH_S32_T(s16_l0, VCVTAQ_S32_F32(f32_4));
        int16x4_t s16_l1 = vqmovn_s32(VCVTAQ_S32_F32(f32_1));
        int16x8_t s16_1  = VQMOVN_HIGH_S32_T(s16_l1, VCVTAQ_S32_F32(f32_5));
        int16x4_t s16_l2 = vqmovn_s32(VCVTAQ_S32_F32(f32_2));
        int16x8_t s16_2  = VQMOVN_HIGH_S32_T(s16_l2, VCVTAQ_S32_F32(f32_6));
        int16x4_t s16_l3 = vqmovn_s32(VCVTAQ_S32_F32(f32_3));
        int16x8_t s16_3  = VQMOVN_HIGH_S32_T(s16_l3, VCVTAQ_S32_F32(f32_7));

        vi8x4.val[0] = vqmovn_s16(s16_0);
        vi8x4.val[1] = vqmovn_s16(s16_1);
        vi8x4.val[2] = vqmovn_s16(s16_2);
        vi8x4.val[3] = vqmovn_s16(s16_3);

        if (channel == 3) {
            vi8x4.val[3] = vdup_n_s8(0);
        }

        vst4_s8(dst + i * 4, vi8x4);
    }
#endif
    for (; i < hw; ++i) {
        dst[4 * i + 0] = float2int8(scale[0] * src[4 * i + (reverse_channel ? 2 : 0)] + bias[0]);
        dst[4 * i + 1] = float2int8(scale[1] * src[4 * i + 1] + bias[1]);
        dst[4 * i + 2] = float2int8(scale[2] * src[4 * i + (reverse_channel ? 0 : 2)] + bias[2]);
        dst[4 * i + 3] = float2int8(scale[3] * src[4 * i + 3] + bias[3]);
        if (channel == 3) {
            dst[4 * i + 3] = 0;
        }
    }
}

/*
if channel == 3, the fourth channel is ignored
*/
template<typename T>
void BGRAToBlob(const uint8_t *src, T *dst, const float *scale, const float *bias, int hw,
                       bool reverse_channel, int channel) {
    if (reverse_channel) {
        BGRAToBlobImpl<true>(src, dst, scale, bias, hw, channel);
    } else {
        BGRAToBlobImpl<false>(src, dst, scale, bias, hw, channel);
    }
}

/*
convert data type from uint8 to float, data format from nhw1 2 nc4hw4
*/
static void GrayToBlob(const uint8_t *src, float *dst, const float scale, const float bias, int hw) {
    int i = 0;
    memset(dst, 0, hw * 4 * sizeof(float));
#ifdef TNN_USE_NEON
    float32x4_t scale_neon = vdupq_n_f32(scale);
    float32x4_t bias_neon  = vdupq_n_f32(bias);
    for (; i < hw - 7; i += 8) {
        uint8x8_t v_u8     = vld1_u8(src + i);
        int16x8_t v_s16    = vreinterpretq_s16_u16(vmovl_u8(v_u8));
        float32x4_t vf32_0 = vcvtq_f32_s32(vmovl_s16(vget_low_s16(v_s16)));
        float32x4_t vf32_1 = vcvtq_f32_s32(vmovl_s16(vget_high_s16(v_s16)));
        float32x4_t rf32_0 = vaddq_f32(bias_neon, vmulq_f32(scale_neon, vf32_0));
        float32x4_t rf32_1 = vaddq_f32(bias_neon, vmulq_f32(scale_neon, vf32_1));

        vst1q_lane_f32(dst + (i + 0) * 4, rf32_0, 0);
        vst1q_lane_f32(dst + (i + 1) * 4, rf32_0, 1);
        vst1q_lane_f32(dst + (i + 2) * 4, rf32_0, 2);
        vst1q_lane_f32(dst + (i + 3) * 4, rf32_0, 3);
        vst1q_lane_f32(dst + (i + 4) * 4, rf32_1, 0);
        vst1q_lane_f32(dst + (i + 5) * 4, rf32_1, 1);
        vst1q_lane_f32(dst + (i + 6) * 4, rf32_1, 2);
        vst1q_lane_f32(dst + (i + 7) * 4, rf32_1, 3);
    }
#endif
    for (; i < hw; ++i) {
        dst[4 * i] = scale * src[i] + bias;
    }
}

/*
<<<<<<< HEAD
convert data type from uint8 to half, data format from nhw1 2 nc8hw8
*/
static void GrayToBlob(const uint8_t *src, fp16_t *dst, const float scale, const float bias, int hw) {
    int i = 0;
    fp16_t scale_half = fp16_t(scale);
    fp16_t bias_half  = fp16_t(bias);
    memset(dst, 0, hw * 8 * sizeof(fp16_t));
#if (defined TNN_USE_NEON) && (TNN_ARM82) && (!defined TNN_ARM82_SIMU)
    float16x8_t scale_neon = vdupq_n_f16(scale_half);
    float16x8_t bias_neon  = vdupq_n_f16(bias_half);
    for (; i < hw - 7; i += 8) {
        uint8x8_t v_u8   = vld1_u8(src + i);
        float16x8_t vf16 = vcvtq_f16_u16(vmovl_u8(v_u8));
        float16x8_t rf16 = vaddq_f16(bias_neon, vmulq_f16(scale_neon, vf16));

        vst1q_lane_f16(dst + (i + 0) * 8, rf16, 0);
        vst1q_lane_f16(dst + (i + 1) * 8, rf16, 1);
        vst1q_lane_f16(dst + (i + 2) * 8, rf16, 2);
        vst1q_lane_f16(dst + (i + 3) * 8, rf16, 3);
        vst1q_lane_f16(dst + (i + 4) * 8, rf16, 4);
        vst1q_lane_f16(dst + (i + 5) * 8, rf16, 5);
        vst1q_lane_f16(dst + (i + 6) * 8, rf16, 6);
        vst1q_lane_f16(dst + (i + 7) * 8, rf16, 7);
    }
#endif
    for (; i < hw; ++i) {
        dst[8 * i] = scale_half * fp16_t(src[i]) + bias_half;
    }
}

/*
=======
>>>>>>> c80ba72e
convert data type from uint8 to int8, data format from nhw1 2 nhwc
*/
static void GrayToBlob(const uint8_t *src, int8_t *dst, const float scale, const float bias, int hw) {
    int i = 0;
    memset(dst, 0, hw * 4 * sizeof(int8_t));
#ifdef TNN_USE_NEON
    float32x4_t bias_neon = vdupq_n_f32(bias);
    int8_t dst_tmp[8];
    for (; i < hw - 7; i += 8) {
        uint8x8_t v_u8     = vld1_u8(src + i);
        int16x8_t v_s16    = vreinterpretq_s16_u16(vmovl_u8(v_u8));
        float32x4_t vf32_0 = vcvtq_f32_s32(vmovl_s16(vget_low_s16(v_s16)));
        float32x4_t vf32_1 = vcvtq_f32_s32(vmovl_s16(vget_high_s16(v_s16)));
        float32x4_t rf32_0 = vaddq_f32(bias_neon, vmulq_n_f32(vf32_0, scale));
        float32x4_t rf32_1 = vaddq_f32(bias_neon, vmulq_n_f32(vf32_1, scale));

        int16x4_t s16_l = vqmovn_s32(VCVTAQ_S32_F32(rf32_0));
        int16x8_t s16   = VQMOVN_HIGH_S32_T(s16_l, VCVTAQ_S32_F32(rf32_1));
        vst1_s8(dst_tmp, vqmovn_s16(s16));
        dst[(i + 0) * 4] = dst_tmp[0];
        dst[(i + 1) * 4] = dst_tmp[1];
        dst[(i + 2) * 4] = dst_tmp[2];
        dst[(i + 3) * 4] = dst_tmp[3];
        dst[(i + 4) * 4] = dst_tmp[4];
        dst[(i + 5) * 4] = dst_tmp[5];
        dst[(i + 6) * 4] = dst_tmp[6];
        dst[(i + 7) * 4] = dst_tmp[7];
    }
#endif
    for (; i < hw; ++i) {
        dst[4 * i] = float2int8(scale * src[i] + bias);
    }
}

/*
convert data type from uint8 to float, data format from nhw3 2 nc4hw4
*/
template <bool reverse_channel>
static void BGRToBlobImpl(const uint8_t *src, float *dst, const float *scale, const float *bias, int hw) {
    int i = 0;
#ifdef TNN_USE_NEON
    float32x4_t bias_neon_b = vdupq_n_f32(bias[0]);
    float32x4_t bias_neon_g = vdupq_n_f32(bias[1]);
    float32x4_t bias_neon_r = vdupq_n_f32(bias[2]);
    float32x4x4_t vf32;
    vf32.val[3] = vdupq_n_f32(0);
    for (; i < hw - 7; i += 8) {
        uint8x8x3_t v_u8 = vld3_u8(src + i * 3);
        int16x8_t b_s16  = vreinterpretq_s16_u16(vmovl_u8(v_u8.val[0]));
        int16x8_t g_s16  = vreinterpretq_s16_u16(vmovl_u8(v_u8.val[1]));
        int16x8_t r_s16  = vreinterpretq_s16_u16(vmovl_u8(v_u8.val[2]));

        vf32.val[0] = vcvtq_f32_s32(vmovl_s16(vget_low_s16(reverse_channel ? r_s16 : b_s16)));
        vf32.val[1] = vcvtq_f32_s32(vmovl_s16(vget_low_s16(g_s16)));
        vf32.val[2] = vcvtq_f32_s32(vmovl_s16(vget_low_s16(reverse_channel ? b_s16 : r_s16)));

        vf32.val[0] = vaddq_f32(bias_neon_b, vmulq_n_f32(vf32.val[0], scale[0]));
        vf32.val[1] = vaddq_f32(bias_neon_g, vmulq_n_f32(vf32.val[1], scale[1]));
        vf32.val[2] = vaddq_f32(bias_neon_r, vmulq_n_f32(vf32.val[2], scale[2]));

        vst4q_f32(dst + i * 4, vf32);

        vf32.val[0] = vcvtq_f32_s32(vmovl_s16(vget_high_s16(reverse_channel ? r_s16 : b_s16)));
        vf32.val[1] = vcvtq_f32_s32(vmovl_s16(vget_high_s16(g_s16)));
        vf32.val[2] = vcvtq_f32_s32(vmovl_s16(vget_high_s16(reverse_channel ? b_s16 : r_s16)));

        vf32.val[0] = vaddq_f32(bias_neon_b, vmulq_n_f32(vf32.val[0], scale[0]));
        vf32.val[1] = vaddq_f32(bias_neon_g, vmulq_n_f32(vf32.val[1], scale[1]));
        vf32.val[2] = vaddq_f32(bias_neon_r, vmulq_n_f32(vf32.val[2], scale[2]));

        vst4q_f32(dst + i * 4 + 16, vf32);
    }
#endif
    for (; i < hw; ++i) {
        dst[4 * i + 0] = scale[0] * src[3 * i + (reverse_channel ? 2 : 0)] + bias[0];
        dst[4 * i + 1] = scale[1] * src[3 * i + 1] + bias[1];
        dst[4 * i + 2] = scale[2] * src[3 * i + (reverse_channel ? 0 : 2)] + bias[2];
        dst[4 * i + 3] = 0;
    }
}

/*
<<<<<<< HEAD
convert data type from uint8 to half, data format from nhw3 2 nc8hw8
*/
template <bool reverse_channel>
static void BGRToBlobImpl(const uint8_t *src, fp16_t *dst, const float *scale, const float *bias, int hw) {
    int i = 0;
    fp16_t scale_half[3] = {fp16_t(scale[0]), fp16_t(scale[1]), fp16_t(scale[2])};
    fp16_t bias_half[3]  = {fp16_t(bias[0]), fp16_t(bias[1]), fp16_t(bias[2])};
#if (defined TNN_USE_NEON) && (TNN_ARM82) && (!defined TNN_ARM82_SIMU)
    float16x8_t bias_neon_b = vdupq_n_f16(bias_half[0]);
    float16x8_t bias_neon_g = vdupq_n_f16(bias_half[1]);
    float16x8_t bias_neon_r = vdupq_n_f16(bias_half[2]);
    float16x8_t vzero       = vdupq_n_f16(0.0f);
    float16x8x4_t vf16;
    vf16.val[3] = vzero;
    for (; i < hw - 7; i += 8) {
        uint8x8x3_t v_u8 = vld3_u8(src + i * 3);
        uint16x8_t b_u16 = vmovl_u8(v_u8.val[0]);
        uint16x8_t g_u16 = vmovl_u8(v_u8.val[1]);
        uint16x8_t r_u16 = vmovl_u8(v_u8.val[2]);

        vf16.val[0] = vcvtq_f16_u16(reverse_channel ? r_u16 : b_u16);
        vf16.val[1] = vcvtq_f16_u16(g_u16);
        vf16.val[2] = vcvtq_f16_u16(reverse_channel ? b_u16 : r_u16);

        vf16.val[0] = vaddq_f16(bias_neon_b, vmulq_n_f16(vf16.val[0], scale_half[0]));
        vf16.val[1] = vaddq_f16(bias_neon_g, vmulq_n_f16(vf16.val[1], scale_half[1]));
        vf16.val[2] = vaddq_f16(bias_neon_r, vmulq_n_f16(vf16.val[2], scale_half[2]));

        float16x8x4_t vf16_dump;
        vf16_dump.val[0] = vzip1q_f16(vf16.val[0], vzero);
        vf16_dump.val[1] = vzip1q_f16(vf16.val[1], vzero);
        vf16_dump.val[2] = vzip1q_f16(vf16.val[2], vzero);
        vf16_dump.val[3] = vzip1q_f16(vf16.val[3], vzero);
        vst4q_f16(dst + i * 8, vf16_dump);
        vf16_dump.val[0] = vzip2q_f16(vf16.val[0], vzero);
        vf16_dump.val[1] = vzip2q_f16(vf16.val[1], vzero);
        vf16_dump.val[2] = vzip2q_f16(vf16.val[2], vzero);
        vf16_dump.val[3] = vzip2q_f16(vf16.val[3], vzero);
        vst4q_f16(dst + i * 8 + 32, vf16_dump);
    }
#endif
    for (; i < hw; ++i) {
        dst[8 * i + 0] = scale_half[0] * fp16_t(src[3 * i + (reverse_channel ? 2 : 0)]) + bias_half[0];
        dst[8 * i + 1] = scale_half[1] * fp16_t(src[3 * i + 1]) + bias_half[1];
        dst[8 * i + 2] = scale_half[2] * fp16_t(src[3 * i + (reverse_channel ? 0 : 2)]) + bias_half[2];
        dst[8 * i + 3] = 0.0f;
    }
}

/*
=======
>>>>>>> c80ba72e
convert data type from uint8 to float, data format from nhw3 2 nc4hw4
*/
template <bool reverse_channel>
static void BGRToBlobImpl(const uint8_t *src, int8_t *dst, const float *scale, const float *bias, int hw) {
    int i = 0;
#ifdef TNN_USE_NEON
    float32x4_t bias_neon_b = vdupq_n_f32(bias[0]);
    float32x4_t bias_neon_g = vdupq_n_f32(bias[1]);
    float32x4_t bias_neon_r = vdupq_n_f32(bias[2]);
    int8x8x4_t vi8x4;
    vi8x4.val[3] = vdup_n_s8(0);
    for (; i < hw - 7; i += 8) {
        uint8x8x3_t v_u8 = vld3_u8(src + i * 3);
        int16x8_t b_s16  = vreinterpretq_s16_u16(vmovl_u8(v_u8.val[0]));
        int16x8_t g_s16  = vreinterpretq_s16_u16(vmovl_u8(v_u8.val[1]));
        int16x8_t r_s16  = vreinterpretq_s16_u16(vmovl_u8(v_u8.val[2]));

        float32x4_t f32_0 = vcvtq_f32_s32(vmovl_s16(vget_low_s16(reverse_channel ? r_s16 : b_s16)));
        float32x4_t f32_1 = vcvtq_f32_s32(vmovl_s16(vget_low_s16(g_s16)));
        float32x4_t f32_2 = vcvtq_f32_s32(vmovl_s16(vget_low_s16(reverse_channel ? b_s16 : r_s16)));
        float32x4_t f32_3 = vcvtq_f32_s32(vmovl_s16(vget_high_s16(reverse_channel ? r_s16 : b_s16)));
        float32x4_t f32_4 = vcvtq_f32_s32(vmovl_s16(vget_high_s16(g_s16)));
        float32x4_t f32_5 = vcvtq_f32_s32(vmovl_s16(vget_high_s16(reverse_channel ? b_s16 : r_s16)));

        f32_0 = vaddq_f32(bias_neon_b, vmulq_n_f32(f32_0, scale[0]));
        f32_1 = vaddq_f32(bias_neon_g, vmulq_n_f32(f32_1, scale[1]));
        f32_2 = vaddq_f32(bias_neon_r, vmulq_n_f32(f32_2, scale[2]));
        f32_3 = vaddq_f32(bias_neon_b, vmulq_n_f32(f32_3, scale[0]));
        f32_4 = vaddq_f32(bias_neon_g, vmulq_n_f32(f32_4, scale[1]));
        f32_5 = vaddq_f32(bias_neon_r, vmulq_n_f32(f32_5, scale[2]));

        int16x4_t s16_l0 = vqmovn_s32(VCVTAQ_S32_F32(f32_0));
        int16x8_t s16_0  = VQMOVN_HIGH_S32_T(s16_l0, VCVTAQ_S32_F32(f32_3));
        int16x4_t s16_l1 = vqmovn_s32(VCVTAQ_S32_F32(f32_1));
        int16x8_t s16_1  = VQMOVN_HIGH_S32_T(s16_l1, VCVTAQ_S32_F32(f32_4));
        int16x4_t s16_l2 = vqmovn_s32(VCVTAQ_S32_F32(f32_2));
        int16x8_t s16_2  = VQMOVN_HIGH_S32_T(s16_l2, VCVTAQ_S32_F32(f32_5));

        vi8x4.val[0] = vqmovn_s16(s16_0);
        vi8x4.val[1] = vqmovn_s16(s16_1);
        vi8x4.val[2] = vqmovn_s16(s16_2);

        vst4_s8(dst + i * 4, vi8x4);
    }
#endif
    for (; i < hw; ++i) {
        dst[4 * i + 0] = float2int8(scale[0] * src[3 * i + (reverse_channel ? 2 : 0)] + bias[0]);
        dst[4 * i + 1] = float2int8(scale[1] * src[3 * i + 1] + bias[1]);
        dst[4 * i + 2] = float2int8(scale[2] * src[3 * i + (reverse_channel ? 0 : 2)] + bias[2]);
        dst[4 * i + 3] = 0;
    }
}

template<typename T>
void BGRToBlob(const uint8_t *src, T *dst, const float *scale, const float *bias, int hw,
                       bool reverse_channel) {
    if (reverse_channel) {
        BGRToBlobImpl<true>(src, dst, scale, bias, hw);
    } else {
        BGRToBlobImpl<false>(src, dst, scale, bias, hw);
    }
}

/*
convert data type from Tin to Tout, data format from nchw 2 nc4hw4
*/
template <typename Tin, typename Tout>
void NCHWToBlob(const Tin *src, Tout *dst, int channel, int hw, float *scale) {
    PackC4(dst, src, hw, channel);
}

template <>
void NCHWToBlob(const fp16_t *src, fp16_t *dst, int channel, int hw, float *scale) {
    PackC8(dst, src, hw, channel);
}

template <>
void NCHWToBlob(const float *src, fp16_t *dst, int channel, int hw, float *scale) {
    PackC8(dst, src, hw, channel);
}

/*
convert data type from float to int8, data format from nchw 2 nhwc
*/
template <>
void NCHWToBlob(const float *src, int8_t *dst, int channel, int hw, float *scale) {
    PackCAndQuant(dst, src, hw, channel, scale);
}

template <bool reverse_channel>
static void BlobToBGRAImpl(const float *src, uint8_t *dst, const float *scale, const float *bias,
                           int hw, int channel) {
    int i = 0;
#ifdef TNN_USE_NEON
    float32x4_t bias_neon_b = vdupq_n_f32(bias[0]);
    float32x4_t bias_neon_g = vdupq_n_f32(bias[1]);
    float32x4_t bias_neon_r = vdupq_n_f32(bias[2]);
    float32x4_t bias_neon_a = vdupq_n_f32(bias[3]);
    uint8x8x4_t vi8x4;
    for (; i < hw - 7; i += 8) {
        float32x4x4_t vf32_0 = vld4q_f32(src + i * 4);
        float32x4x4_t vf32_1 = vld4q_f32(src + i * 4 + 16);

        vf32_0.val[0] = vaddq_f32(bias_neon_b, vmulq_n_f32(vf32_0.val[0], scale[0]));
        vf32_0.val[1] = vaddq_f32(bias_neon_g, vmulq_n_f32(vf32_0.val[1], scale[1]));
        vf32_0.val[2] = vaddq_f32(bias_neon_r, vmulq_n_f32(vf32_0.val[2], scale[2]));
        vf32_0.val[3] = vaddq_f32(bias_neon_a, vmulq_n_f32(vf32_0.val[3], scale[3]));
        vf32_1.val[0] = vaddq_f32(bias_neon_b, vmulq_n_f32(vf32_1.val[0], scale[0]));
        vf32_1.val[1] = vaddq_f32(bias_neon_g, vmulq_n_f32(vf32_1.val[1], scale[1]));
        vf32_1.val[2] = vaddq_f32(bias_neon_r, vmulq_n_f32(vf32_1.val[2], scale[2]));
        vf32_1.val[3] = vaddq_f32(bias_neon_a, vmulq_n_f32(vf32_1.val[3], scale[3]));

        int16x4_t s16_l0 = vqmovn_s32(VCVTAQ_S32_F32(vf32_0.val[reverse_channel ? 2 : 0]));
        int16x8_t s16_0  = VQMOVN_HIGH_S32_T(s16_l0, VCVTAQ_S32_F32(vf32_1.val[reverse_channel ? 2 : 0]));
        int16x4_t s16_l1 = vqmovn_s32(VCVTAQ_S32_F32(vf32_0.val[1]));
        int16x8_t s16_1  = VQMOVN_HIGH_S32_T(s16_l1, VCVTAQ_S32_F32(vf32_1.val[1]));
        int16x4_t s16_l2 = vqmovn_s32(VCVTAQ_S32_F32(vf32_0.val[reverse_channel ? 0 : 2]));
        int16x8_t s16_2  = VQMOVN_HIGH_S32_T(s16_l2, VCVTAQ_S32_F32(vf32_1.val[reverse_channel ? 0 : 2]));
        int16x4_t s16_l3 = vqmovn_s32(VCVTAQ_S32_F32(vf32_0.val[3]));
        int16x8_t s16_3  = VQMOVN_HIGH_S32_T(s16_l3, VCVTAQ_S32_F32(vf32_1.val[3]));

        vi8x4.val[0] = vqmovun_s16(s16_0);
        vi8x4.val[1] = vqmovun_s16(s16_1);
        vi8x4.val[2] = vqmovun_s16(s16_2);
        vi8x4.val[3] = vqmovun_s16(s16_3);

        if (channel == 3) {
            uint8x8x4_t vi8x4_tmp = vld4_u8(dst + i * 4);
            vi8x4.val[3]          = vi8x4_tmp.val[3];
        }

        vst4_u8(dst + i * 4, vi8x4);
    }
#endif
    for (; i < hw; ++i) {
        dst[4 * i + 0] = float2uint8(reverse_channel ? (scale[2] * src[4 * i + 2] + bias[2]) :
                                                       (scale[0] * src[4 * i + 0] + bias[0]));
        dst[4 * i + 1] = float2uint8(scale[1] * src[4 * i + 1] + bias[1]);
        dst[4 * i + 2] = float2uint8(reverse_channel ? (scale[0] * src[4 * i + 0] + bias[0]) :
                                                       (scale[2] * src[4 * i + 2] + bias[2]));
        if (channel == 4) {
            dst[4 * i + 3] = float2uint8(scale[3] * src[4 * i + 3] + bias[3]);
        }
    }
}

template <bool reverse_channel>
<<<<<<< HEAD
static void BlobToBGRAImpl(const fp16_t *src, uint8_t *dst, const float *scale, const float *bias,
                           int hw, int channel) {
    int i = 0;
    fp16_t scale_half[4] = {fp16_t(scale[0]), fp16_t(scale[1]), fp16_t(scale[2]), fp16_t(scale[3])};
    fp16_t bias_half[4]  = {fp16_t(bias[0]), fp16_t(bias[1]), fp16_t(bias[2]), fp16_t(bias[3])};
#if (defined TNN_USE_NEON) && (TNN_ARM82) && (!defined TNN_ARM82_SIMU)
    float16x8_t bias_neon_b = vdupq_n_f16(bias_half[0]);
    float16x8_t bias_neon_g = vdupq_n_f16(bias_half[1]);
    float16x8_t bias_neon_r = vdupq_n_f16(bias_half[2]);
    float16x8_t bias_neon_a = vdupq_n_f16(bias_half[3]);
    uint8x8x4_t vi8x4;
    float16x8x4_t vf16;
    for (; i < hw - 7; i += 8) {
        float16x8x4_t vf16_0 = vld4q_f16(src + i * 8);
        float16x8x4_t vf16_1 = vld4q_f16(src + i * 8 + 32);
        vf16.val[0] = vuzp1q_f16(vf16_0.val[0], vf16_1.val[0]);
        vf16.val[1] = vuzp1q_f16(vf16_0.val[1], vf16_1.val[1]);
        vf16.val[2] = vuzp1q_f16(vf16_0.val[2], vf16_1.val[2]);
        vf16.val[3] = vuzp1q_f16(vf16_0.val[3], vf16_1.val[3]);

        vf16.val[0] = vaddq_f16(bias_neon_b, vmulq_n_f16(vf16.val[0], scale_half[0]));
        vf16.val[1] = vaddq_f16(bias_neon_g, vmulq_n_f16(vf16.val[1], scale_half[1]));
        vf16.val[2] = vaddq_f16(bias_neon_r, vmulq_n_f16(vf16.val[2], scale_half[2]));
        vf16.val[3] = vaddq_f16(bias_neon_a, vmulq_n_f16(vf16.val[3], scale_half[3]));

        int16x8_t s16_0 = vcvtaq_s16_f16(vf16.val[reverse_channel ? 2 : 0]);
        int16x8_t s16_1 = vcvtaq_s16_f16(vf16.val[1]);
        int16x8_t s16_2 = vcvtaq_s16_f16(vf16.val[reverse_channel ? 0 : 2]);
        int16x8_t s16_3 = vcvtaq_s16_f16(vf16.val[3]);

        vi8x4.val[0] = vqmovun_s16(s16_0);
        vi8x4.val[1] = vqmovun_s16(s16_1);
        vi8x4.val[2] = vqmovun_s16(s16_2);
        vi8x4.val[3] = vqmovun_s16(s16_3);

        if (channel == 3) {
            uint8x8x4_t vi8x4_tmp = vld4_u8(dst + i * 4);
            vi8x4.val[3]          = vi8x4_tmp.val[3];
        }

        vst4_u8(dst + i * 4, vi8x4);
    }
#endif
    for (; i < hw; ++i) {
        dst[4 * i + 0] = half2uint8(reverse_channel ? (scale_half[2] * fp16_t(src[8 * i + 2]) + bias_half[2]) :
                                                       (scale_half[0] * fp16_t(src[8 * i + 0]) + bias_half[0]));
        dst[4 * i + 1] = half2uint8(scale_half[1] * fp16_t(src[8 * i + 1]) + bias_half[1]);
        dst[4 * i + 2] = half2uint8(reverse_channel ? (scale_half[0] * fp16_t(src[8 * i + 0]) + bias_half[0]) :
                                                       (scale_half[2] * fp16_t(src[8 * i + 2]) + bias_half[2]));
        if (channel == 4) {
            dst[4 * i + 3] = half2uint8(scale_half[3] * fp16_t(src[8 * i + 3]) + bias_half[3]);
        }
    }
}

template <bool reverse_channel>
=======
>>>>>>> c80ba72e
static void BlobToBGRAImpl(const int8_t *src, uint8_t *dst, const float *scale, const float *bias,
                           int hw, int channel) {
    int i = 0;
#ifdef TNN_USE_NEON
    float32x4_t bias_neon_b = vdupq_n_f32(bias[0]);
    float32x4_t bias_neon_g = vdupq_n_f32(bias[1]);
    float32x4_t bias_neon_r = vdupq_n_f32(bias[2]);
    float32x4_t bias_neon_a = vdupq_n_f32(bias[3]);
    uint8x8x4_t vi8x4;
    for (; i < hw - 7; i += 8) {
        int8x8x4_t v_s8  = vld4_s8(src + i * 4);
        int16x8_t b_s16  = vmovl_s8(v_s8.val[0]);
        int16x8_t g_s16  = vmovl_s8(v_s8.val[1]);
        int16x8_t r_s16  = vmovl_s8(v_s8.val[2]);
        int16x8_t a_s16  = vmovl_s8(v_s8.val[3]);

        float32x4_t f32_0 = vcvtq_f32_s32(vmovl_s16(vget_low_s16(b_s16)));
        float32x4_t f32_1 = vcvtq_f32_s32(vmovl_s16(vget_low_s16(g_s16)));
        float32x4_t f32_2 = vcvtq_f32_s32(vmovl_s16(vget_low_s16(r_s16)));
        float32x4_t f32_3 = vcvtq_f32_s32(vmovl_s16(vget_low_s16(a_s16)));
        float32x4_t f32_4 = vcvtq_f32_s32(vmovl_s16(vget_high_s16(b_s16)));
        float32x4_t f32_5 = vcvtq_f32_s32(vmovl_s16(vget_high_s16(g_s16)));
        float32x4_t f32_6 = vcvtq_f32_s32(vmovl_s16(vget_high_s16(r_s16)));
        float32x4_t f32_7 = vcvtq_f32_s32(vmovl_s16(vget_high_s16(a_s16)));

        f32_0 = vaddq_f32(bias_neon_b, vmulq_n_f32(f32_0, scale[0]));
        f32_1 = vaddq_f32(bias_neon_g, vmulq_n_f32(f32_1, scale[1]));
        f32_2 = vaddq_f32(bias_neon_r, vmulq_n_f32(f32_2, scale[2]));
        f32_3 = vaddq_f32(bias_neon_a, vmulq_n_f32(f32_3, scale[3]));
        f32_4 = vaddq_f32(bias_neon_b, vmulq_n_f32(f32_4, scale[0]));
        f32_5 = vaddq_f32(bias_neon_g, vmulq_n_f32(f32_5, scale[1]));
        f32_6 = vaddq_f32(bias_neon_r, vmulq_n_f32(f32_6, scale[2]));
        f32_7 = vaddq_f32(bias_neon_a, vmulq_n_f32(f32_7, scale[3]));

        int16x4_t s16_l0 = vqmovn_s32(VCVTAQ_S32_F32(reverse_channel ? f32_2 : f32_0));
        int16x8_t s16_0  = VQMOVN_HIGH_S32_T(s16_l0, VCVTAQ_S32_F32(reverse_channel ? f32_6 : f32_4));
        int16x4_t s16_l1 = vqmovn_s32(VCVTAQ_S32_F32(f32_1));
        int16x8_t s16_1  = VQMOVN_HIGH_S32_T(s16_l1, VCVTAQ_S32_F32(f32_5));
        int16x4_t s16_l2 = vqmovn_s32(VCVTAQ_S32_F32(reverse_channel ? f32_0 : f32_2));
        int16x8_t s16_2  = VQMOVN_HIGH_S32_T(s16_l2, VCVTAQ_S32_F32(reverse_channel ? f32_4 : f32_6));
        int16x4_t s16_l3 = vqmovn_s32(VCVTAQ_S32_F32(f32_3));
        int16x8_t s16_3  = VQMOVN_HIGH_S32_T(s16_l3, VCVTAQ_S32_F32(f32_7));

        vi8x4.val[0] = vqmovun_s16(s16_0);
        vi8x4.val[1] = vqmovun_s16(s16_1);
        vi8x4.val[2] = vqmovun_s16(s16_2);
        vi8x4.val[3] = vqmovun_s16(s16_3);

        if (channel == 3) {
            uint8x8x4_t vi8x4_tmp = vld4_u8(dst + i * 4);
            vi8x4.val[3]          = vi8x4_tmp.val[3];
        }

        vst4_u8(dst + i * 4, vi8x4);
    }
#endif
    for (; i < hw; ++i) {
        dst[4 * i + 0] = float2uint8(reverse_channel ? (scale[2] * src[4 * i + 2] + bias[2]) :
                                                       (scale[0] * src[4 * i + 0] + bias[0]));
        dst[4 * i + 1] = float2uint8(scale[1] * src[4 * i + 1] + bias[1]);
        dst[4 * i + 2] = float2uint8(reverse_channel ? (scale[0] * src[4 * i + 0] + bias[0]) :
                                                       (scale[2] * src[4 * i + 2] + bias[2]));
        if (channel == 4) {
            dst[4 * i + 3] = float2uint8(scale[3] * src[4 * i + 3] + bias[3]);
        }
    }
}

/*
if channel == 3, the fourth channel is ignored
*/
template<typename T>
static void BlobToBGRA(const T *src, uint8_t *dst, const float *scale, const float *bias, int hw,
                       bool reverse_channel, int channel) {
    if (reverse_channel) {
        BlobToBGRAImpl<true>(src, dst, scale, bias, hw, channel);
    } else {
        BlobToBGRAImpl<false>(src, dst, scale, bias, hw, channel);
    }
}

template <bool reverse_channel>
static void BlobToBGRImpl(const float *src, uint8_t *dst, const float *scale, const float *bias, int hw) {
    int i = 0;
#ifdef TNN_USE_NEON
    float32x4_t bias_neon_b = vdupq_n_f32(bias[0]);
    float32x4_t bias_neon_g = vdupq_n_f32(bias[1]);
    float32x4_t bias_neon_r = vdupq_n_f32(bias[2]);
    uint8x8x3_t vi8x3;
    for (; i < hw - 7; i += 8) {
        float32x4x4_t vf32_0 = vld4q_f32(src + i * 4);
        float32x4x4_t vf32_1 = vld4q_f32(src + i * 4 + 16);

        vf32_0.val[0] = vaddq_f32(bias_neon_b, vmulq_n_f32(vf32_0.val[0], scale[0]));
        vf32_0.val[1] = vaddq_f32(bias_neon_g, vmulq_n_f32(vf32_0.val[1], scale[1]));
        vf32_0.val[2] = vaddq_f32(bias_neon_r, vmulq_n_f32(vf32_0.val[2], scale[2]));
        vf32_1.val[0] = vaddq_f32(bias_neon_b, vmulq_n_f32(vf32_1.val[0], scale[0]));
        vf32_1.val[1] = vaddq_f32(bias_neon_g, vmulq_n_f32(vf32_1.val[1], scale[1]));
        vf32_1.val[2] = vaddq_f32(bias_neon_r, vmulq_n_f32(vf32_1.val[2], scale[2]));

        int16x4_t s16_l0 = vqmovn_s32(VCVTAQ_S32_F32(vf32_0.val[reverse_channel ? 2 : 0]));
        int16x8_t s16_0  = VQMOVN_HIGH_S32_T(s16_l0, VCVTAQ_S32_F32(vf32_1.val[reverse_channel ? 2 : 0]));
        int16x4_t s16_l1 = vqmovn_s32(VCVTAQ_S32_F32(vf32_0.val[1]));
        int16x8_t s16_1  = VQMOVN_HIGH_S32_T(s16_l1, VCVTAQ_S32_F32(vf32_1.val[1]));
        int16x4_t s16_l2 = vqmovn_s32(VCVTAQ_S32_F32(vf32_0.val[reverse_channel ? 0 : 2]));
        int16x8_t s16_2  = VQMOVN_HIGH_S32_T(s16_l2, VCVTAQ_S32_F32(vf32_1.val[reverse_channel ? 0 : 2]));

        vi8x3.val[0] = vqmovun_s16(s16_0);
        vi8x3.val[1] = vqmovun_s16(s16_1);
        vi8x3.val[2] = vqmovun_s16(s16_2);

        vst3_u8(dst + i * 3, vi8x3);
    }
#endif
    for (; i < hw; ++i) {
        dst[3 * i + 0] = float2uint8(reverse_channel ? (scale[2] * src[4 * i + 2] + bias[2]) :
                                                       (scale[0] * src[4 * i + 0] + bias[0]));
        dst[3 * i + 1] = float2uint8(scale[1] * src[4 * i + 1] + bias[1]);
        dst[3 * i + 2] = float2uint8(reverse_channel ? (scale[0] * src[4 * i + 0] + bias[0]) :
                                                       (scale[2] * src[4 * i + 2] + bias[2]));
    }
}

template <bool reverse_channel>
<<<<<<< HEAD
static void BlobToBGRImpl(const fp16_t *src, uint8_t *dst, const float *scale, const float *bias, int hw) {
    int i = 0;
    fp16_t scale_half[3] = {fp16_t(scale[0]), fp16_t(scale[1]), fp16_t(scale[2])};
    fp16_t bias_half[3]  = {fp16_t(bias[0]), fp16_t(bias[1]), fp16_t(bias[2])};
#if (defined TNN_USE_NEON) && (TNN_ARM82) && (!defined TNN_ARM82_SIMU)
    float16x8_t bias_neon_b = vdupq_n_f16(bias_half[0]);
    float16x8_t bias_neon_g = vdupq_n_f16(bias_half[1]);
    float16x8_t bias_neon_r = vdupq_n_f16(bias_half[2]);
    uint8x8x3_t vi8x3;
    float16x8x3_t vf16;
    for (; i < hw - 7; i += 8) {
        float16x8x4_t vf16_0 = vld4q_f16(src + i * 8);
        float16x8x4_t vf16_1 = vld4q_f16(src + i * 8 + 32);
        vf16.val[0] = vuzp1q_f16(vf16_0.val[0], vf16_1.val[0]);
        vf16.val[1] = vuzp1q_f16(vf16_0.val[1], vf16_1.val[1]);
        vf16.val[2] = vuzp1q_f16(vf16_0.val[2], vf16_1.val[2]);

        vf16.val[0] = vaddq_f16(bias_neon_b, vmulq_n_f16(vf16.val[0], scale_half[0]));
        vf16.val[1] = vaddq_f16(bias_neon_g, vmulq_n_f16(vf16.val[1], scale_half[1]));
        vf16.val[2] = vaddq_f16(bias_neon_r, vmulq_n_f16(vf16.val[2], scale_half[2]));

        int16x8_t s16_0 = vcvtaq_s16_f16(vf16.val[reverse_channel ? 2 : 0]);
        int16x8_t s16_1 = vcvtaq_s16_f16(vf16.val[1]);
        int16x8_t s16_2 = vcvtaq_s16_f16(vf16.val[reverse_channel ? 0 : 2]);

        vi8x3.val[0] = vqmovun_s16(s16_0);
        vi8x3.val[1] = vqmovun_s16(s16_1);
        vi8x3.val[2] = vqmovun_s16(s16_2);

        vst3_u8(dst + i * 3, vi8x3);
    }
#endif
    for (; i < hw; ++i) {
        dst[3 * i + 0] = half2uint8(reverse_channel ? (scale_half[2] * fp16_t(src[8 * i + 2]) + bias_half[2]) :
                                                       (scale_half[0] * fp16_t(src[8 * i + 0]) + bias_half[0]));
        dst[3 * i + 1] = half2uint8(scale_half[1] * fp16_t(src[8 * i + 1]) + bias_half[1]);
        dst[3 * i + 2] = half2uint8(reverse_channel ? (scale_half[0] * fp16_t(src[8 * i + 0]) + bias_half[0]) :
                                                       (scale_half[2] * fp16_t(src[8 * i + 2]) + bias_half[2]));
    }
}

template <bool reverse_channel>
=======
>>>>>>> c80ba72e
static void BlobToBGRImpl(const int8_t *src, uint8_t *dst, const float *scale, const float *bias, int hw) {
    int i = 0;
#ifdef TNN_USE_NEON
    float32x4_t bias_neon_b = vdupq_n_f32(bias[0]);
    float32x4_t bias_neon_g = vdupq_n_f32(bias[1]);
    float32x4_t bias_neon_r = vdupq_n_f32(bias[2]);
    uint8x8x3_t vi8x3;
    for (; i < hw - 7; i += 8) {
        int8x8x4_t v_s8  = vld4_s8(src + i * 4);
        int16x8_t b_s16  = vmovl_s8(v_s8.val[0]);
        int16x8_t g_s16  = vmovl_s8(v_s8.val[1]);
        int16x8_t r_s16  = vmovl_s8(v_s8.val[2]);

        float32x4_t f32_0 = vcvtq_f32_s32(vmovl_s16(vget_low_s16(b_s16)));
        float32x4_t f32_1 = vcvtq_f32_s32(vmovl_s16(vget_low_s16(g_s16)));
        float32x4_t f32_2 = vcvtq_f32_s32(vmovl_s16(vget_low_s16(r_s16)));
        float32x4_t f32_3 = vcvtq_f32_s32(vmovl_s16(vget_high_s16(b_s16)));
        float32x4_t f32_4 = vcvtq_f32_s32(vmovl_s16(vget_high_s16(g_s16)));
        float32x4_t f32_5 = vcvtq_f32_s32(vmovl_s16(vget_high_s16(r_s16)));

        f32_0 = vaddq_f32(bias_neon_b, vmulq_n_f32(f32_0, scale[0]));
        f32_1 = vaddq_f32(bias_neon_g, vmulq_n_f32(f32_1, scale[1]));
        f32_2 = vaddq_f32(bias_neon_r, vmulq_n_f32(f32_2, scale[2]));
        f32_3 = vaddq_f32(bias_neon_b, vmulq_n_f32(f32_3, scale[0]));
        f32_4 = vaddq_f32(bias_neon_g, vmulq_n_f32(f32_4, scale[1]));
        f32_5 = vaddq_f32(bias_neon_r, vmulq_n_f32(f32_5, scale[2]));

        int16x4_t s16_l0 = vqmovn_s32(VCVTAQ_S32_F32(reverse_channel ? f32_2 : f32_0));
        int16x8_t s16_0  = VQMOVN_HIGH_S32_T(s16_l0, VCVTAQ_S32_F32(reverse_channel ? f32_5 : f32_3));
        int16x4_t s16_l1 = vqmovn_s32(VCVTAQ_S32_F32(f32_1));
        int16x8_t s16_1  = VQMOVN_HIGH_S32_T(s16_l1, VCVTAQ_S32_F32(f32_4));
        int16x4_t s16_l2 = vqmovn_s32(VCVTAQ_S32_F32(reverse_channel ? f32_0 : f32_2));
        int16x8_t s16_2  = VQMOVN_HIGH_S32_T(s16_l2, VCVTAQ_S32_F32(reverse_channel ? f32_3 : f32_5));

        vi8x3.val[0] = vqmovun_s16(s16_0);
        vi8x3.val[1] = vqmovun_s16(s16_1);
        vi8x3.val[2] = vqmovun_s16(s16_2);

        vst3_u8(dst + i * 3, vi8x3);
    }
#endif
    for (; i < hw; ++i) {
        dst[3 * i + 0] = float2uint8(reverse_channel ? (scale[2] * src[4 * i + 2] + bias[2]) :
                                                       (scale[0] * src[4 * i + 0] + bias[0]));
        dst[3 * i + 1] = float2uint8(scale[1] * src[4 * i + 1] + bias[1]);
        dst[3 * i + 2] = float2uint8(reverse_channel ? (scale[0] * src[4 * i + 0] + bias[0]) :
                                                       (scale[2] * src[4 * i + 2] + bias[2]));
    }
}

template<typename T>
static void BlobToBGR(const T *src, uint8_t *dst, const float *scale, const float *bias, int hw,
                      bool reverse_channel) {
    if (reverse_channel) {
        BlobToBGRImpl<true>(src, dst, scale, bias, hw);
    } else {
        BlobToBGRImpl<false>(src, dst, scale, bias, hw);
    }
}

static Mat GetBGRFromYUV(Mat& image, const DimsVector& dims, const int hw, bool is_nv12) {
    Mat bgr(DEVICE_ARM, N8UC3, image.GetDims());
    for (int n = 0; n < dims[0]; n++) {
        if (is_nv12) {
            NV12ToBGR(reinterpret_cast<uint8_t *>(image.GetData()) + n * 3 * hw / 2,
                      reinterpret_cast<uint8_t *>(bgr.GetData()) + n * 3 * hw, dims[2], dims[3]);
        } else {
            NV21ToBGR(reinterpret_cast<uint8_t *>(image.GetData()) + n * 3 * hw / 2,
                      reinterpret_cast<uint8_t *>(bgr.GetData()) + n * 3 * hw, dims[2], dims[3]);
        }
    }
    return bgr;
}

/*
reverse channel in format nchw
*/
template <typename T>
void NCHWChannelReverse(T *src, T *dst, int channel, int hw) {
    for (int c = 0; c < channel / 2; c++) {
        auto offset0 = c * hw;
        auto offset1 = (channel - 1 - c) * hw;
        std::vector<T> tmp(src + offset0, src + offset0 + hw);
        memcpy(dst + offset0, src + offset1, hw * sizeof(T));
        memcpy(dst + offset1, tmp.data(), hw * sizeof(T));
    }
}

/*
reverse channel in format nhwc
*/
template <typename T>
void NHWCChannelReverse(T *src, T *dst, int channel, int hw) {
    for (int i = 0; i < hw; i++) {
        for (int c = 0; c < channel / 2; c++) {
            T tmp                              = src[i * channel + c];
            dst[i * channel + c]               = src[i * channel + channel - 1 - c];
            dst[i * channel + channel - 1 - c] = tmp;
        }
    }
}

/*
reverse channel in format rgb uint8
*/
void RGBChannelReverse(uint8_t *src, uint8_t *dst, int channel, int hw) {
    int i = 0;
#ifdef TNN_USE_NEON
    for (; i + 15 < hw; i += 16) {
        uint8x16x3_t v_u8 = vld3q_u8(src + i * 3);
        uint8x16_t v_temp = v_u8.val[0];
        v_u8.val[0]       = v_u8.val[2];
        v_u8.val[2]       = v_temp;
        vst3q_u8(dst + i * 3, v_u8);
    }
#endif
    for (; i < hw; i++) {
        uint8_t tmp    = src[i * 3];
        dst[i * 3]     = src[i * 3 + 2];
        dst[i * 3 + 2] = tmp;
    }
}

/*
reverse channel in format rgba uint8, only reverse rgb
*/
void RGBAChannelReverse(uint8_t *src, uint8_t *dst, int channel, int hw) {
    int i = 0;
#ifdef TNN_USE_NEON
    for (; i + 15 < hw; i += 16) {
        uint8x16x4_t v_u8 = vld4q_u8(src + i * 4);
        uint8x16_t v_temp = v_u8.val[0];
        v_u8.val[0]       = v_u8.val[2];
        v_u8.val[2]       = v_temp;
        vst4q_u8(dst + i * 4, v_u8);
    }
#endif
    for (; i < hw; i++) {
        uint8_t tmp    = src[i * 4];
        dst[i * 4]     = src[i * 4 + 2];
        dst[i * 4 + 2] = tmp;
    }
}

bool NeedDoScaleBias(const MatConvertParam &param) {
    for (auto s : param.scale) {
        if (s != 1.0f) {
            return true;
        }
    }
    for (auto b : param.bias) {
        if (b != 0.0f) {
            return true;
        }
    }

    return false;
}

static Status ConvertN8UC4ToInt8Blob(Mat& image, char* handle_ptr,
                                     const MatConvertParam& param, const DimsVector& dims,
                                     const int hw, const int c_r4,
                                     std::vector<float>& fused_int8_scale, std::vector<float>& fused_int8_bias) {
    for (int n = 0; n < dims[0]; n++) {
        BGRAToBlob(reinterpret_cast<uint8_t *>(image.GetData()) + n * 4 * hw,
                   reinterpret_cast<int8_t *>(handle_ptr) + n * 4 * hw,
                   fused_int8_scale.data(), fused_int8_bias.data(), hw, param.reverse_channel, dims[1]);
    }
    return TNN_OK;
}

static Status ConvertN8UC4ToFloatBlob(Mat& image, char* handle_ptr,
                                      const MatConvertParam& param, const DimsVector& dims,
                                      const int hw, const int c_r4,
                                      std::vector<float>& fused_int8_scale, std::vector<float>& fused_int8_bias) {
    for (int n = 0; n < dims[0]; n++) {
        BGRAToBlob(reinterpret_cast<uint8_t *>(image.GetData()) + n * 4 * hw,
                   reinterpret_cast<float *>(handle_ptr) + n * 4 * hw,
                   param.scale.data(), param.bias.data(), hw, param.reverse_channel, dims[1]);
    }
    return TNN_OK;
}

static Status ConvertN8UC3ToInt8Blob(Mat& image, char* handle_ptr,
                                     const MatConvertParam& param, const DimsVector& dims,
                                     const int hw, const int c_r4,
                                     std::vector<float>& fused_int8_scale, std::vector<float>& fused_int8_bias) {
    for (int n = 0; n < dims[0]; n++) {
        BGRToBlob(reinterpret_cast<uint8_t *>(image.GetData()) + n * 3 * hw,
                  reinterpret_cast<int8_t *>(handle_ptr) + n * 4 * hw,
                  fused_int8_scale.data(), fused_int8_bias.data(), hw, param.reverse_channel);
    }
    return TNN_OK;
}

static Status ConvertN8UC3ToFloatBlob(Mat& image, char* handle_ptr,
                                      const MatConvertParam& param, const DimsVector& dims,
                                      const int hw, const int c_r4,
                                      std::vector<float>& fused_int8_scale, std::vector<float>& fused_int8_bias) {
    for (int n = 0; n < dims[0]; n++) {
        BGRToBlob(reinterpret_cast<uint8_t *>(image.GetData()) + n * 3 * hw,
                  reinterpret_cast<float *>(handle_ptr) + n * 4 * hw,
                  param.scale.data(), param.bias.data(), hw, param.reverse_channel);
    }
    return TNN_OK;
}

static Status ConvertNGRAYToInt8Blob(Mat& image, char* handle_ptr,
                                     const MatConvertParam& param, const DimsVector& dims,
                                     const int hw, const int c_r4,
                                     std::vector<float>& fused_int8_scale, std::vector<float>& fused_int8_bias) {
    for (int n = 0; n < dims[0]; n++) {
        GrayToBlob(reinterpret_cast<uint8_t *>(image.GetData()) + n * 1 * hw,
                   reinterpret_cast<int8_t *>(handle_ptr) + n * 4 * hw,
                   fused_int8_scale[0], fused_int8_bias[0], hw);
    }
    return TNN_OK;
}

static Status ConvertNGRAYToFloatBlob(Mat& image, char* handle_ptr,
                                      const MatConvertParam& param, const DimsVector& dims,
                                      const int hw, const int c_r4,
                                      std::vector<float>& fused_int8_scale, std::vector<float>& fused_int8_bias) {
    for (int n = 0; n < dims[0]; n++) {
        GrayToBlob(reinterpret_cast<uint8_t *>(image.GetData()) + n * 1 * hw,
                   reinterpret_cast<float *>(handle_ptr) + n * 4 * hw,
                   param.scale[0], param.bias[0], hw);
    }
    return TNN_OK;
}

static Status ConvertNNV12ToInt8Blob(Mat& image, char* handle_ptr,
                                     const MatConvertParam& param, const DimsVector& dims,
                                     const int hw, const int c_r4,
                                     std::vector<float>& fused_int8_scale, std::vector<float>& fused_int8_bias) {
    Mat bgr = GetBGRFromYUV(image, dims, hw, true);
    return ConvertN8UC3ToInt8Blob(bgr, handle_ptr, param, dims, hw, c_r4, fused_int8_scale, fused_int8_bias);
}

static Status ConvertNNV12ToFloatBlob(Mat& image, char* handle_ptr,
                                      const MatConvertParam& param, const DimsVector& dims,
                                      const int hw, const int c_r4,
                                      std::vector<float>& fused_int8_scale, std::vector<float>& fused_int8_bias) {
    Mat bgr = GetBGRFromYUV(image, dims, hw, true);
    return ConvertN8UC3ToFloatBlob(bgr, handle_ptr, param, dims, hw, c_r4, fused_int8_scale, fused_int8_bias);
}

static Status ConvertNNV21ToInt8Blob(Mat& image, char* handle_ptr,
                                     const MatConvertParam& param, const DimsVector& dims,
                                     const int hw, const int c_r4,
                                     std::vector<float>& fused_int8_scale, std::vector<float>& fused_int8_bias) {
    Mat bgr = GetBGRFromYUV(image, dims, hw, false);
    return ConvertN8UC3ToInt8Blob(bgr, handle_ptr, param, dims, hw, c_r4, fused_int8_scale, fused_int8_bias);
}

static Status ConvertNNV21ToFloatBlob(Mat& image, char* handle_ptr,
                                      const MatConvertParam& param, const DimsVector& dims,
                                      const int hw, const int c_r4,
                                      std::vector<float>& fused_int8_scale, std::vector<float>& fused_int8_bias) {
    Mat bgr = GetBGRFromYUV(image, dims, hw, false);
    return ConvertN8UC3ToFloatBlob(bgr, handle_ptr, param, dims, hw, c_r4, fused_int8_scale, fused_int8_bias);
}

static Status ConvertNCHWFloatToInt8Blob(Mat& image, char* handle_ptr,
                                         const MatConvertParam& param, const DimsVector& dims,
                                         const int hw, const int c_r4,
                                         std::vector<float>& fused_int8_scale, std::vector<float>& fused_int8_bias) {
    for (int n = 0; n < dims[0]; n++) {
        NCHWToBlob(reinterpret_cast<float *>(image.GetData()) + n * dims[1] * hw,
                   reinterpret_cast<int8_t *>(handle_ptr) + n * c_r4 * hw, dims[1], hw,
                   fused_int8_scale.data());
    }
    return TNN_OK;
}

template <typename T_mat, typename T_blob>
static Status ConvertFloatMatToFloatBlob(Mat& image, char* handle_ptr,
                                         const MatConvertParam& param, const DimsVector& dims,
                                         const int hw, const int c_r4,
                                         std::vector<float>& fused_int8_scale, std::vector<float>& fused_int8_bias) {
    if (NeedDoScaleBias(param)) {
        for (int n = 0; n < dims[0]; n++) {
            NCHWToBlob(reinterpret_cast<T_mat *>(image.GetData()) + n * dims[1] * hw,
                    reinterpret_cast<T_blob *>(handle_ptr) + n * c_r4 * hw, dims[1], hw, nullptr);
            ScaleBias(reinterpret_cast<T_blob *>(handle_ptr) + n * c_r4 * hw, dims[1], hw,
                    param.scale.data(), param.bias.data());
        }
    } else {
        for (int n = 0; n < dims[0]; n++) {
            NCHWToBlob(reinterpret_cast<T_mat *>(image.GetData()) + n * dims[1] * hw,
                    reinterpret_cast<T_blob *>(handle_ptr) + n * c_r4 * hw, dims[1], hw, nullptr);
        }
    }
    return TNN_OK;
}

static Status ConvertInt8MatToInt8Blob(Mat& image, char* handle_ptr,
                                       const MatConvertParam& param, const DimsVector& dims,
                                       const int hw, const int c_r4,
                                       std::vector<float>& fused_int8_scale, std::vector<float>& fused_int8_bias) {
    return DataFormatConverter::ConvertFromNCHWToNHWC4Int8(reinterpret_cast<int8_t *>(image.GetData()),
                                                           reinterpret_cast<int8_t *>(handle_ptr),
                                                           dims[0], dims[1], dims[2], dims[3]);
}

// convert from mat to blob
REGISTER_ARM_BLOB_CONVERT_FUNC(N8UC4,               DATA_TYPE_INT8,  CVT_DIR_MAT2BLOB, ConvertN8UC4ToInt8Blob)
REGISTER_ARM_BLOB_CONVERT_FUNC(N8UC4,               DATA_TYPE_FLOAT, CVT_DIR_MAT2BLOB, ConvertN8UC4ToFloatBlob)
REGISTER_ARM_BLOB_CONVERT_FUNC(N8UC3,               DATA_TYPE_INT8,  CVT_DIR_MAT2BLOB, ConvertN8UC3ToInt8Blob)
REGISTER_ARM_BLOB_CONVERT_FUNC(N8UC3,               DATA_TYPE_FLOAT, CVT_DIR_MAT2BLOB, ConvertN8UC3ToFloatBlob)
REGISTER_ARM_BLOB_CONVERT_FUNC(NGRAY,               DATA_TYPE_INT8,  CVT_DIR_MAT2BLOB, ConvertNGRAYToInt8Blob)
REGISTER_ARM_BLOB_CONVERT_FUNC(NGRAY,               DATA_TYPE_FLOAT, CVT_DIR_MAT2BLOB, ConvertNGRAYToFloatBlob)
REGISTER_ARM_BLOB_CONVERT_FUNC(NNV12,               DATA_TYPE_INT8,  CVT_DIR_MAT2BLOB, ConvertNNV12ToInt8Blob)
REGISTER_ARM_BLOB_CONVERT_FUNC(NNV12,               DATA_TYPE_FLOAT, CVT_DIR_MAT2BLOB, ConvertNNV12ToFloatBlob)
REGISTER_ARM_BLOB_CONVERT_FUNC(NNV21,               DATA_TYPE_INT8,  CVT_DIR_MAT2BLOB, ConvertNNV21ToInt8Blob)
REGISTER_ARM_BLOB_CONVERT_FUNC(NNV21,               DATA_TYPE_FLOAT, CVT_DIR_MAT2BLOB, ConvertNNV21ToFloatBlob)
REGISTER_ARM_BLOB_CONVERT_FUNC(NCHW_FLOAT,          DATA_TYPE_INT8,  CVT_DIR_MAT2BLOB, ConvertNCHWFloatToInt8Blob)
REGISTER_ARM_BLOB_CONVERT_FUNC(NCHW_FLOAT,          DATA_TYPE_FLOAT, CVT_DIR_MAT2BLOB, (ConvertFloatMatToFloatBlob<float,float>))
REGISTER_ARM_BLOB_CONVERT_FUNC(NCHW_FLOAT,          DATA_TYPE_BFP16, CVT_DIR_MAT2BLOB, (ConvertFloatMatToFloatBlob<float, bfp16_t>))
REGISTER_ARM_BLOB_CONVERT_FUNC(RESERVED_BFP16_TEST, DATA_TYPE_BFP16, CVT_DIR_MAT2BLOB, (ConvertFloatMatToFloatBlob<bfp16_t, bfp16_t>))
REGISTER_ARM_BLOB_CONVERT_FUNC(RESERVED_FP16_TEST,  DATA_TYPE_FLOAT, CVT_DIR_MAT2BLOB, (ConvertFloatMatToFloatBlob<fp16_t,float>))
REGISTER_ARM_BLOB_CONVERT_FUNC(RESERVED_INT8_TEST,  DATA_TYPE_INT8,  CVT_DIR_MAT2BLOB, ConvertInt8MatToInt8Blob)

#if TNN_ARM82
static Status ConvertN8UC4ToHalfBlob(Mat& image, char* handle_ptr,
                                     const MatConvertParam& param, const DimsVector& dims,
                                     const int hw, const int c_r4,
                                     std::vector<float>& fused_int8_scale, std::vector<float>& fused_int8_bias) {
    for (int n = 0; n < dims[0]; n++) {
        BGRAToBlob(reinterpret_cast<uint8_t *>(image.GetData()) + n * 4 * hw,
                   reinterpret_cast<fp16_t *>(handle_ptr) + n * 8 * hw,
                   param.scale.data(), param.bias.data(), hw, param.reverse_channel, dims[1]);
    }
    return TNN_OK;
}

static Status ConvertN8UC3ToHalfBlob(Mat& image, char* handle_ptr,
                                     const MatConvertParam& param, const DimsVector& dims,
                                     const int hw, const int c_r4,
                                     std::vector<float>& fused_int8_scale, std::vector<float>& fused_int8_bias) {
    for (int n = 0; n < dims[0]; n++) {
        BGRToBlob(reinterpret_cast<uint8_t *>(image.GetData()) + n * 3 * hw,
                  reinterpret_cast<fp16_t *>(handle_ptr) + n * 8 * hw,
                  param.scale.data(), param.bias.data(), hw, param.reverse_channel);
    }
    return TNN_OK;
}

static Status ConvertNGRAYToHalfBlob(Mat& image, char* handle_ptr,
                                     const MatConvertParam& param, const DimsVector& dims,
                                     const int hw, const int c_r4,
                                     std::vector<float>& fused_int8_scale, std::vector<float>& fused_int8_bias) {
    for (int n = 0; n < dims[0]; n++) {
        GrayToBlob(reinterpret_cast<uint8_t *>(image.GetData()) + n * 1 * hw,
                   reinterpret_cast<fp16_t *>(handle_ptr) + n * 8 * hw,
                   param.scale[0], param.bias[0], hw);
    }
    return TNN_OK;
}

static Status ConvertNNV12ToHalfBlob(Mat& image, char* handle_ptr,
                                     const MatConvertParam& param, const DimsVector& dims,
                                     const int hw, const int c_r4,
                                     std::vector<float>& fused_int8_scale, std::vector<float>& fused_int8_bias) {
    Mat bgr = GetBGRFromYUV(image, dims, hw, true);
    return ConvertN8UC3ToHalfBlob(bgr, handle_ptr, param, dims, hw, c_r4, fused_int8_scale, fused_int8_bias);
}

static Status ConvertNNV21ToHalfBlob(Mat& image, char* handle_ptr,
                                     const MatConvertParam& param, const DimsVector& dims,
                                     const int hw, const int c_r4,
                                     std::vector<float>& fused_int8_scale, std::vector<float>& fused_int8_bias) {
    Mat bgr = GetBGRFromYUV(image, dims, hw, false);
    return ConvertN8UC3ToHalfBlob(bgr, handle_ptr, param, dims, hw, c_r4, fused_int8_scale, fused_int8_bias);
}

template <typename T_mat>
static Status ConvertFloatMatToHalfBlob(Mat& image, char* handle_ptr,
                                        const MatConvertParam& param, const DimsVector& dims,
                                        const int hw, const int c_r4,
                                        std::vector<float>& fused_int8_scale, std::vector<float>& fused_int8_bias) {
    auto c_r8 = ROUND_UP(c_r4, 8);
    if (NeedDoScaleBias(param)) {
        for (int n = 0; n < dims[0]; n++) {
            NCHWToBlob(reinterpret_cast<T_mat *>(image.GetData()) + n * dims[1] * hw,
                    reinterpret_cast<fp16_t *>(handle_ptr) + n * c_r8 * hw, dims[1], hw, nullptr);
            ScaleBias(reinterpret_cast<fp16_t *>(handle_ptr) + n * c_r8 * hw, dims[1], hw,
                    param.scale.data(), param.bias.data());
        }
    } else {
        for (int n = 0; n < dims[0]; n++) {
            NCHWToBlob(reinterpret_cast<T_mat *>(image.GetData()) + n * dims[1] * hw,
                    reinterpret_cast<fp16_t *>(handle_ptr) + n * c_r8 * hw, dims[1], hw, nullptr);
        }
    }
    return TNN_OK;
}

REGISTER_ARM_BLOB_CONVERT_FUNC(N8UC4,               DATA_TYPE_HALF,  CVT_DIR_MAT2BLOB, ConvertN8UC4ToHalfBlob)
REGISTER_ARM_BLOB_CONVERT_FUNC(N8UC3,               DATA_TYPE_HALF,  CVT_DIR_MAT2BLOB, ConvertN8UC3ToHalfBlob)
REGISTER_ARM_BLOB_CONVERT_FUNC(NGRAY,               DATA_TYPE_HALF,  CVT_DIR_MAT2BLOB, ConvertNGRAYToHalfBlob)
REGISTER_ARM_BLOB_CONVERT_FUNC(NNV12,               DATA_TYPE_HALF,  CVT_DIR_MAT2BLOB, ConvertNNV12ToHalfBlob)
REGISTER_ARM_BLOB_CONVERT_FUNC(NNV21,               DATA_TYPE_HALF,  CVT_DIR_MAT2BLOB, ConvertNNV21ToHalfBlob)
REGISTER_ARM_BLOB_CONVERT_FUNC(NCHW_FLOAT,          DATA_TYPE_HALF,  CVT_DIR_MAT2BLOB, ConvertFloatMatToHalfBlob<float>)
REGISTER_ARM_BLOB_CONVERT_FUNC(RESERVED_FP16_TEST,  DATA_TYPE_HALF,  CVT_DIR_MAT2BLOB, ConvertFloatMatToHalfBlob<fp16_t>)
#endif

static Status ConvertInt8BlobToN8UC4(Mat& image, char* handle_ptr,
                                     const MatConvertParam& param, const DimsVector& dims,
                                     const int hw, const int c_r4,
                                     std::vector<float>& fused_int8_scale, std::vector<float>& fused_int8_bias) {
    for (int n = 0; n < dims[0]; n++) {
        BlobToBGRA(reinterpret_cast<int8_t *>(handle_ptr) + n * 4 * hw,
                   reinterpret_cast<uint8_t *>(image.GetData()) + n * 4 * hw,
                   fused_int8_scale.data(), fused_int8_bias.data(), hw, param.reverse_channel, dims[1]);
    }
    return TNN_OK;
}

static Status ConvertFloatBlobToN8UC4(Mat& image, char* handle_ptr,
                                      const MatConvertParam& param, const DimsVector& dims,
                                      const int hw, const int c_r4,
                                      std::vector<float>& fused_int8_scale, std::vector<float>& fused_int8_bias) {
    for (int n = 0; n < dims[0]; n++) {
        BlobToBGRA(reinterpret_cast<float *>(handle_ptr) + n * 4 * hw,
                   reinterpret_cast<uint8_t *>(image.GetData()) + n * 4 * hw,
                   param.scale.data(), param.bias.data(), hw, param.reverse_channel, dims[1]);
    }
    return TNN_OK;
}

static Status ConvertInt8BlobToN8UC3(Mat& image, char* handle_ptr,
                                     const MatConvertParam& param, const DimsVector& dims,
                                     const int hw, const int c_r4,
                                     std::vector<float>& fused_int8_scale, std::vector<float>& fused_int8_bias) {
    for (int n = 0; n < dims[0]; n++) {
        BlobToBGR(reinterpret_cast<int8_t *>(handle_ptr) + n * 4 * hw,
                   reinterpret_cast<uint8_t *>(image.GetData()) + n * 3 * hw,
                   fused_int8_scale.data(), fused_int8_bias.data(), hw, param.reverse_channel);
    }
    return TNN_OK;
}

static Status ConvertFloatBlobToN8UC3(Mat& image, char* handle_ptr,
                                      const MatConvertParam& param, const DimsVector& dims,
                                      const int hw, const int c_r4,
                                      std::vector<float>& fused_int8_scale, std::vector<float>& fused_int8_bias) {
    for (int n = 0; n < dims[0]; n++) {
        BlobToBGR(reinterpret_cast<float *>(handle_ptr) + n * 4 * hw,
                  reinterpret_cast<uint8_t *>(image.GetData()) + n * 3 * hw,
                  param.scale.data(), param.bias.data(), hw, param.reverse_channel);
    }
    return TNN_OK;
}

static Status ConvertInt8BlobToNCHWFloat(Mat& image, char* handle_ptr,
                                         const MatConvertParam& param, const DimsVector& dims,
                                         const int hw, const int c_r4,
                                         std::vector<float>& fused_int8_scale, std::vector<float>& fused_int8_bias) {
    for (int n = 0; n < dims[0]; n++) {
        Int8BlobToNCHW(reinterpret_cast<int8_t *>(handle_ptr) + n * c_r4 * hw,
                       reinterpret_cast<float *>(image.GetData()) + n * dims[1] * hw, dims[1], hw,
                       fused_int8_scale.data(), fused_int8_bias.data());
    }
    return TNN_OK;
}

template <typename T_mat, typename T_blob>
static Status ConvertFloatBlobToFloatMat(Mat& image, char* handle_ptr,
                                         const MatConvertParam& param, const DimsVector& dims,
                                         const int hw, const int c_r4,
                                         std::vector<float>& fused_int8_scale, std::vector<float>& fused_int8_bias) {
    if (NeedDoScaleBias(param)) {
        for (int n = 0; n < dims[0]; n++) {
            RawBuffer scale_biased(c_r4 * hw * sizeof(float));
            ScaleBias(reinterpret_cast<T_blob *>(handle_ptr) + n * c_r4 * hw, dims[1], hw,
                    param.scale.data(), param.bias.data(), scale_biased.force_to<T_blob *>());
            FloatBlobToNCHW(scale_biased.force_to<T_blob *>(),
                            reinterpret_cast<T_mat *>(image.GetData()) + n * dims[1] * hw, dims[1], hw);
        }
    } else {
        for (int n = 0; n < dims[0]; n++) {
            FloatBlobToNCHW(reinterpret_cast<T_blob *>(handle_ptr) + n * c_r4 * hw,
                            reinterpret_cast<T_mat *>(image.GetData()) + n * dims[1] * hw, dims[1], hw);
        }
    }
    return TNN_OK;
}

static Status ConvertInt8BlobToInt8Mat(Mat& image, char* handle_ptr,
                                       const MatConvertParam& param, const DimsVector& dims,
                                       const int hw, const int c_r4,
                                       std::vector<float>& fused_int8_scale, std::vector<float>& fused_int8_bias) {
    return DataFormatConverter::ConvertFromNHWC4ToNCHWInt8(reinterpret_cast<int8_t *>(handle_ptr),
                                                           reinterpret_cast<int8_t *>(image.GetData()),
                                                           dims[0], dims[1], dims[2], dims[3]);

}

// convert from blob to mat
REGISTER_ARM_BLOB_CONVERT_FUNC(N8UC4,               DATA_TYPE_INT8,  CVT_DIR_BLOB2MAT, ConvertInt8BlobToN8UC4)
REGISTER_ARM_BLOB_CONVERT_FUNC(N8UC4,               DATA_TYPE_FLOAT, CVT_DIR_BLOB2MAT, ConvertFloatBlobToN8UC4)
REGISTER_ARM_BLOB_CONVERT_FUNC(N8UC3,               DATA_TYPE_INT8,  CVT_DIR_BLOB2MAT, ConvertInt8BlobToN8UC3)
REGISTER_ARM_BLOB_CONVERT_FUNC(N8UC3,               DATA_TYPE_FLOAT, CVT_DIR_BLOB2MAT, ConvertFloatBlobToN8UC3)
REGISTER_ARM_BLOB_CONVERT_FUNC(NCHW_FLOAT,          DATA_TYPE_INT8,  CVT_DIR_BLOB2MAT, ConvertInt8BlobToNCHWFloat)
REGISTER_ARM_BLOB_CONVERT_FUNC(NCHW_FLOAT,          DATA_TYPE_FLOAT, CVT_DIR_BLOB2MAT, (ConvertFloatBlobToFloatMat<float,float>))
REGISTER_ARM_BLOB_CONVERT_FUNC(NCHW_FLOAT,          DATA_TYPE_BFP16, CVT_DIR_BLOB2MAT, (ConvertFloatBlobToFloatMat<float, bfp16_t>))
REGISTER_ARM_BLOB_CONVERT_FUNC(RESERVED_BFP16_TEST, DATA_TYPE_BFP16, CVT_DIR_BLOB2MAT, (ConvertFloatBlobToFloatMat<bfp16_t, bfp16_t>))
REGISTER_ARM_BLOB_CONVERT_FUNC(RESERVED_INT8_TEST,  DATA_TYPE_INT8,  CVT_DIR_BLOB2MAT, ConvertInt8BlobToInt8Mat)

#if TNN_ARM82
static Status ConvertHalfBlobToN8UC4(Mat& image, char* handle_ptr,
                                     const MatConvertParam& param, const DimsVector& dims,
                                     const int hw, const int c_r4,
                                     std::vector<float>& fused_int8_scale, std::vector<float>& fused_int8_bias) {
    for (int n = 0; n < dims[0]; n++) {
        BlobToBGRA(reinterpret_cast<fp16_t *>(handle_ptr) + n * 8 * hw,
                   reinterpret_cast<uint8_t *>(image.GetData()) + n * 4 * hw,
                   param.scale.data(), param.bias.data(), hw, param.reverse_channel, dims[1]);
    }
    return TNN_OK;
}

static Status ConvertHalfBlobToN8UC3(Mat& image, char* handle_ptr,
                                     const MatConvertParam& param, const DimsVector& dims,
                                     const int hw, const int c_r4,
                                     std::vector<float>& fused_int8_scale, std::vector<float>& fused_int8_bias) {
    for (int n = 0; n < dims[0]; n++) {
        BlobToBGR(reinterpret_cast<fp16_t *>(handle_ptr) + n * 8 * hw,
                  reinterpret_cast<uint8_t *>(image.GetData()) + n * 3 * hw,
                  param.scale.data(), param.bias.data(), hw, param.reverse_channel);
    }
    return TNN_OK;
}

template <typename T_mat>
static Status ConvertHalfBlobToFloatMat(Mat& image, char* handle_ptr,
                                        const MatConvertParam& param, const DimsVector& dims,
                                        const int hw, const int c_r4,
                                        std::vector<float>& fused_int8_scale, std::vector<float>& fused_int8_bias) {
    auto c_r8 = ROUND_UP(c_r4, 8);
    if (NeedDoScaleBias(param)) {
        for (int n = 0; n < dims[0]; n++) {
            RawBuffer scale_biased(c_r8 * hw * sizeof(fp16_t));
            ScaleBias(reinterpret_cast<fp16_t *>(handle_ptr) + n * c_r8 * hw, dims[1], hw,
                    param.scale.data(), param.bias.data(), scale_biased.force_to<fp16_t *>());
            HalfBlobToNCHW(scale_biased.force_to<fp16_t *>(),
                        reinterpret_cast<T_mat *>(image.GetData()) + n * dims[1] * hw, dims[1], hw);
        }
    } else {
        for (int n = 0; n < dims[0]; n++) {
            HalfBlobToNCHW(reinterpret_cast<fp16_t *>(handle_ptr) + n * c_r8 * hw,
                        reinterpret_cast<T_mat *>(image.GetData()) + n * dims[1] * hw, dims[1], hw);
        }
    }
    return TNN_OK;
}

REGISTER_ARM_BLOB_CONVERT_FUNC(N8UC4,               DATA_TYPE_HALF,  CVT_DIR_BLOB2MAT, ConvertHalfBlobToN8UC4)
REGISTER_ARM_BLOB_CONVERT_FUNC(N8UC3,               DATA_TYPE_HALF,  CVT_DIR_BLOB2MAT, ConvertHalfBlobToN8UC3)
REGISTER_ARM_BLOB_CONVERT_FUNC(NCHW_FLOAT,          DATA_TYPE_HALF,  CVT_DIR_BLOB2MAT, ConvertHalfBlobToFloatMat<float>)
REGISTER_ARM_BLOB_CONVERT_FUNC(RESERVED_FP16_TEST,  DATA_TYPE_HALF,  CVT_DIR_BLOB2MAT, ConvertHalfBlobToFloatMat<fp16_t>)
#endif

}  // namespace TNN_NS<|MERGE_RESOLUTION|>--- conflicted
+++ resolved
@@ -54,14 +54,11 @@
     const auto& cvt_key = GetUniqueBlobConvertKey(mat_type, data_type, cvt_dir);
     if (cvt_map.find(cvt_key) == cvt_map.end() || cvt_map.at(cvt_key) == nullptr) {
         LOGE("ArmBlobConverterAcc::GetBlobConvertFunc, convert type not support yet. mat_type: %d data_type:%d cvt_dir:%d\n", mat_type, data_type, cvt_dir);
-<<<<<<< HEAD
-=======
 #if !TNN_ARM82
         if (data_type == DATA_TYPE_HALF) {
             LOGE("ArmBlobConverterAcc::GetBlobConvertFunc, fp16 is used while TNN_ARM82 is off, try to open TNN_ARM82 and run again.\n");
         }
 #endif
->>>>>>> c80ba72e
         return Status(TNNERR_PARAM_ERR, "ArmBlobConverterAcc::GetBlobConvertFunc, convert type not support yet");
     }
     cvt_func = cvt_map.at(cvt_key);
@@ -299,70 +296,6 @@
 }
 
 /*
-<<<<<<< HEAD
-convert data type from uint8 to half, data format from nhwc 2 nc8hw8
-*/
-template <bool reverse_channel>
-static void BGRAToBlobImpl(const uint8_t *src, fp16_t *dst, const float *scale, const float *bias,
-                           int hw, int channel) {
-    int i = 0;
-    fp16_t scale_half[4] = {fp16_t(scale[0]), fp16_t(scale[1]), fp16_t(scale[2]), fp16_t(scale[3])};
-    fp16_t bias_half[4]  = {fp16_t(bias[0]), fp16_t(bias[1]), fp16_t(bias[2]), fp16_t(bias[3])};
-#if (defined TNN_USE_NEON) && (TNN_ARM82) && (!defined TNN_ARM82_SIMU)
-    float16x8_t bias_neon_b = vdupq_n_f16(bias_half[0]);
-    float16x8_t bias_neon_g = vdupq_n_f16(bias_half[1]);
-    float16x8_t bias_neon_r = vdupq_n_f16(bias_half[2]);
-    float16x8_t bias_neon_a = vdupq_n_f16(bias_half[3]);
-    float16x8_t vzero       = vdupq_n_f16(0.0f);
-    float16x8x4_t vf16;
-    for (; i < hw - 7; i += 8) {
-        uint8x8x4_t v_u8 = vld4_u8(src + i * 4);
-        uint16x8_t b_u16 = vmovl_u8(v_u8.val[0]);
-        uint16x8_t g_u16 = vmovl_u8(v_u8.val[1]);
-        uint16x8_t r_u16 = vmovl_u8(v_u8.val[2]);
-        uint16x8_t a_u16 = vmovl_u8(v_u8.val[3]);
-
-        vf16.val[0] = vcvtq_f16_u16(reverse_channel ? r_u16 : b_u16);
-        vf16.val[1] = vcvtq_f16_u16(g_u16);
-        vf16.val[2] = vcvtq_f16_u16(reverse_channel ? b_u16 : r_u16);
-        vf16.val[3] = vcvtq_f16_u16(a_u16);
-
-        vf16.val[0] = vaddq_f16(bias_neon_b, vmulq_n_f16(vf16.val[0], scale_half[0]));
-        vf16.val[1] = vaddq_f16(bias_neon_g, vmulq_n_f16(vf16.val[1], scale_half[1]));
-        vf16.val[2] = vaddq_f16(bias_neon_r, vmulq_n_f16(vf16.val[2], scale_half[2]));
-        vf16.val[3] = vaddq_f16(bias_neon_a, vmulq_n_f16(vf16.val[3], scale_half[3]));
-
-        if (channel == 3) {
-            vf16.val[3] = vdupq_n_f16(0.0f);
-        }
-
-        float16x8x4_t vf16_dump;
-        vf16_dump.val[0] = vzip1q_f16(vf16.val[0], vzero);
-        vf16_dump.val[1] = vzip1q_f16(vf16.val[1], vzero);
-        vf16_dump.val[2] = vzip1q_f16(vf16.val[2], vzero);
-        vf16_dump.val[3] = vzip1q_f16(vf16.val[3], vzero);
-        vst4q_f16(dst + i * 8, vf16_dump);
-        vf16_dump.val[0] = vzip2q_f16(vf16.val[0], vzero);
-        vf16_dump.val[1] = vzip2q_f16(vf16.val[1], vzero);
-        vf16_dump.val[2] = vzip2q_f16(vf16.val[2], vzero);
-        vf16_dump.val[3] = vzip2q_f16(vf16.val[3], vzero);
-        vst4q_f16(dst + i * 8 + 32, vf16_dump);
-    }
-#endif
-    for (; i < hw; ++i) {
-        dst[8 * i + 0] = scale_half[0] * fp16_t(src[4 * i + (reverse_channel ? 2 : 0)]) + bias_half[0];
-        dst[8 * i + 1] = scale_half[1] * fp16_t(src[4 * i + 1]) + bias_half[1];
-        dst[8 * i + 2] = scale_half[2] * fp16_t(src[4 * i + (reverse_channel ? 0 : 2)]) + bias_half[2];
-        dst[8 * i + 3] = scale_half[3] * fp16_t(src[4 * i + 3]) + bias_half[3];
-        if (channel == 3) {
-            dst[8 * i + 3] = 0.0f;
-        }
-    }
-}
-
-/*
-=======
->>>>>>> c80ba72e
 convert data type from uint8 to float, data format from nhw4 2 nc4hw4
 */
 template <bool reverse_channel>
@@ -478,40 +411,6 @@
 }
 
 /*
-<<<<<<< HEAD
-convert data type from uint8 to half, data format from nhw1 2 nc8hw8
-*/
-static void GrayToBlob(const uint8_t *src, fp16_t *dst, const float scale, const float bias, int hw) {
-    int i = 0;
-    fp16_t scale_half = fp16_t(scale);
-    fp16_t bias_half  = fp16_t(bias);
-    memset(dst, 0, hw * 8 * sizeof(fp16_t));
-#if (defined TNN_USE_NEON) && (TNN_ARM82) && (!defined TNN_ARM82_SIMU)
-    float16x8_t scale_neon = vdupq_n_f16(scale_half);
-    float16x8_t bias_neon  = vdupq_n_f16(bias_half);
-    for (; i < hw - 7; i += 8) {
-        uint8x8_t v_u8   = vld1_u8(src + i);
-        float16x8_t vf16 = vcvtq_f16_u16(vmovl_u8(v_u8));
-        float16x8_t rf16 = vaddq_f16(bias_neon, vmulq_f16(scale_neon, vf16));
-
-        vst1q_lane_f16(dst + (i + 0) * 8, rf16, 0);
-        vst1q_lane_f16(dst + (i + 1) * 8, rf16, 1);
-        vst1q_lane_f16(dst + (i + 2) * 8, rf16, 2);
-        vst1q_lane_f16(dst + (i + 3) * 8, rf16, 3);
-        vst1q_lane_f16(dst + (i + 4) * 8, rf16, 4);
-        vst1q_lane_f16(dst + (i + 5) * 8, rf16, 5);
-        vst1q_lane_f16(dst + (i + 6) * 8, rf16, 6);
-        vst1q_lane_f16(dst + (i + 7) * 8, rf16, 7);
-    }
-#endif
-    for (; i < hw; ++i) {
-        dst[8 * i] = scale_half * fp16_t(src[i]) + bias_half;
-    }
-}
-
-/*
-=======
->>>>>>> c80ba72e
 convert data type from uint8 to int8, data format from nhw1 2 nhwc
 */
 static void GrayToBlob(const uint8_t *src, int8_t *dst, const float scale, const float bias, int hw) {
@@ -594,59 +493,6 @@
 }
 
 /*
-<<<<<<< HEAD
-convert data type from uint8 to half, data format from nhw3 2 nc8hw8
-*/
-template <bool reverse_channel>
-static void BGRToBlobImpl(const uint8_t *src, fp16_t *dst, const float *scale, const float *bias, int hw) {
-    int i = 0;
-    fp16_t scale_half[3] = {fp16_t(scale[0]), fp16_t(scale[1]), fp16_t(scale[2])};
-    fp16_t bias_half[3]  = {fp16_t(bias[0]), fp16_t(bias[1]), fp16_t(bias[2])};
-#if (defined TNN_USE_NEON) && (TNN_ARM82) && (!defined TNN_ARM82_SIMU)
-    float16x8_t bias_neon_b = vdupq_n_f16(bias_half[0]);
-    float16x8_t bias_neon_g = vdupq_n_f16(bias_half[1]);
-    float16x8_t bias_neon_r = vdupq_n_f16(bias_half[2]);
-    float16x8_t vzero       = vdupq_n_f16(0.0f);
-    float16x8x4_t vf16;
-    vf16.val[3] = vzero;
-    for (; i < hw - 7; i += 8) {
-        uint8x8x3_t v_u8 = vld3_u8(src + i * 3);
-        uint16x8_t b_u16 = vmovl_u8(v_u8.val[0]);
-        uint16x8_t g_u16 = vmovl_u8(v_u8.val[1]);
-        uint16x8_t r_u16 = vmovl_u8(v_u8.val[2]);
-
-        vf16.val[0] = vcvtq_f16_u16(reverse_channel ? r_u16 : b_u16);
-        vf16.val[1] = vcvtq_f16_u16(g_u16);
-        vf16.val[2] = vcvtq_f16_u16(reverse_channel ? b_u16 : r_u16);
-
-        vf16.val[0] = vaddq_f16(bias_neon_b, vmulq_n_f16(vf16.val[0], scale_half[0]));
-        vf16.val[1] = vaddq_f16(bias_neon_g, vmulq_n_f16(vf16.val[1], scale_half[1]));
-        vf16.val[2] = vaddq_f16(bias_neon_r, vmulq_n_f16(vf16.val[2], scale_half[2]));
-
-        float16x8x4_t vf16_dump;
-        vf16_dump.val[0] = vzip1q_f16(vf16.val[0], vzero);
-        vf16_dump.val[1] = vzip1q_f16(vf16.val[1], vzero);
-        vf16_dump.val[2] = vzip1q_f16(vf16.val[2], vzero);
-        vf16_dump.val[3] = vzip1q_f16(vf16.val[3], vzero);
-        vst4q_f16(dst + i * 8, vf16_dump);
-        vf16_dump.val[0] = vzip2q_f16(vf16.val[0], vzero);
-        vf16_dump.val[1] = vzip2q_f16(vf16.val[1], vzero);
-        vf16_dump.val[2] = vzip2q_f16(vf16.val[2], vzero);
-        vf16_dump.val[3] = vzip2q_f16(vf16.val[3], vzero);
-        vst4q_f16(dst + i * 8 + 32, vf16_dump);
-    }
-#endif
-    for (; i < hw; ++i) {
-        dst[8 * i + 0] = scale_half[0] * fp16_t(src[3 * i + (reverse_channel ? 2 : 0)]) + bias_half[0];
-        dst[8 * i + 1] = scale_half[1] * fp16_t(src[3 * i + 1]) + bias_half[1];
-        dst[8 * i + 2] = scale_half[2] * fp16_t(src[3 * i + (reverse_channel ? 0 : 2)]) + bias_half[2];
-        dst[8 * i + 3] = 0.0f;
-    }
-}
-
-/*
-=======
->>>>>>> c80ba72e
 convert data type from uint8 to float, data format from nhw3 2 nc4hw4
 */
 template <bool reverse_channel>
@@ -794,65 +640,6 @@
 }
 
 template <bool reverse_channel>
-<<<<<<< HEAD
-static void BlobToBGRAImpl(const fp16_t *src, uint8_t *dst, const float *scale, const float *bias,
-                           int hw, int channel) {
-    int i = 0;
-    fp16_t scale_half[4] = {fp16_t(scale[0]), fp16_t(scale[1]), fp16_t(scale[2]), fp16_t(scale[3])};
-    fp16_t bias_half[4]  = {fp16_t(bias[0]), fp16_t(bias[1]), fp16_t(bias[2]), fp16_t(bias[3])};
-#if (defined TNN_USE_NEON) && (TNN_ARM82) && (!defined TNN_ARM82_SIMU)
-    float16x8_t bias_neon_b = vdupq_n_f16(bias_half[0]);
-    float16x8_t bias_neon_g = vdupq_n_f16(bias_half[1]);
-    float16x8_t bias_neon_r = vdupq_n_f16(bias_half[2]);
-    float16x8_t bias_neon_a = vdupq_n_f16(bias_half[3]);
-    uint8x8x4_t vi8x4;
-    float16x8x4_t vf16;
-    for (; i < hw - 7; i += 8) {
-        float16x8x4_t vf16_0 = vld4q_f16(src + i * 8);
-        float16x8x4_t vf16_1 = vld4q_f16(src + i * 8 + 32);
-        vf16.val[0] = vuzp1q_f16(vf16_0.val[0], vf16_1.val[0]);
-        vf16.val[1] = vuzp1q_f16(vf16_0.val[1], vf16_1.val[1]);
-        vf16.val[2] = vuzp1q_f16(vf16_0.val[2], vf16_1.val[2]);
-        vf16.val[3] = vuzp1q_f16(vf16_0.val[3], vf16_1.val[3]);
-
-        vf16.val[0] = vaddq_f16(bias_neon_b, vmulq_n_f16(vf16.val[0], scale_half[0]));
-        vf16.val[1] = vaddq_f16(bias_neon_g, vmulq_n_f16(vf16.val[1], scale_half[1]));
-        vf16.val[2] = vaddq_f16(bias_neon_r, vmulq_n_f16(vf16.val[2], scale_half[2]));
-        vf16.val[3] = vaddq_f16(bias_neon_a, vmulq_n_f16(vf16.val[3], scale_half[3]));
-
-        int16x8_t s16_0 = vcvtaq_s16_f16(vf16.val[reverse_channel ? 2 : 0]);
-        int16x8_t s16_1 = vcvtaq_s16_f16(vf16.val[1]);
-        int16x8_t s16_2 = vcvtaq_s16_f16(vf16.val[reverse_channel ? 0 : 2]);
-        int16x8_t s16_3 = vcvtaq_s16_f16(vf16.val[3]);
-
-        vi8x4.val[0] = vqmovun_s16(s16_0);
-        vi8x4.val[1] = vqmovun_s16(s16_1);
-        vi8x4.val[2] = vqmovun_s16(s16_2);
-        vi8x4.val[3] = vqmovun_s16(s16_3);
-
-        if (channel == 3) {
-            uint8x8x4_t vi8x4_tmp = vld4_u8(dst + i * 4);
-            vi8x4.val[3]          = vi8x4_tmp.val[3];
-        }
-
-        vst4_u8(dst + i * 4, vi8x4);
-    }
-#endif
-    for (; i < hw; ++i) {
-        dst[4 * i + 0] = half2uint8(reverse_channel ? (scale_half[2] * fp16_t(src[8 * i + 2]) + bias_half[2]) :
-                                                       (scale_half[0] * fp16_t(src[8 * i + 0]) + bias_half[0]));
-        dst[4 * i + 1] = half2uint8(scale_half[1] * fp16_t(src[8 * i + 1]) + bias_half[1]);
-        dst[4 * i + 2] = half2uint8(reverse_channel ? (scale_half[0] * fp16_t(src[8 * i + 0]) + bias_half[0]) :
-                                                       (scale_half[2] * fp16_t(src[8 * i + 2]) + bias_half[2]));
-        if (channel == 4) {
-            dst[4 * i + 3] = half2uint8(scale_half[3] * fp16_t(src[8 * i + 3]) + bias_half[3]);
-        }
-    }
-}
-
-template <bool reverse_channel>
-=======
->>>>>>> c80ba72e
 static void BlobToBGRAImpl(const int8_t *src, uint8_t *dst, const float *scale, const float *bias,
                            int hw, int channel) {
     int i = 0;
@@ -977,51 +764,6 @@
 }
 
 template <bool reverse_channel>
-<<<<<<< HEAD
-static void BlobToBGRImpl(const fp16_t *src, uint8_t *dst, const float *scale, const float *bias, int hw) {
-    int i = 0;
-    fp16_t scale_half[3] = {fp16_t(scale[0]), fp16_t(scale[1]), fp16_t(scale[2])};
-    fp16_t bias_half[3]  = {fp16_t(bias[0]), fp16_t(bias[1]), fp16_t(bias[2])};
-#if (defined TNN_USE_NEON) && (TNN_ARM82) && (!defined TNN_ARM82_SIMU)
-    float16x8_t bias_neon_b = vdupq_n_f16(bias_half[0]);
-    float16x8_t bias_neon_g = vdupq_n_f16(bias_half[1]);
-    float16x8_t bias_neon_r = vdupq_n_f16(bias_half[2]);
-    uint8x8x3_t vi8x3;
-    float16x8x3_t vf16;
-    for (; i < hw - 7; i += 8) {
-        float16x8x4_t vf16_0 = vld4q_f16(src + i * 8);
-        float16x8x4_t vf16_1 = vld4q_f16(src + i * 8 + 32);
-        vf16.val[0] = vuzp1q_f16(vf16_0.val[0], vf16_1.val[0]);
-        vf16.val[1] = vuzp1q_f16(vf16_0.val[1], vf16_1.val[1]);
-        vf16.val[2] = vuzp1q_f16(vf16_0.val[2], vf16_1.val[2]);
-
-        vf16.val[0] = vaddq_f16(bias_neon_b, vmulq_n_f16(vf16.val[0], scale_half[0]));
-        vf16.val[1] = vaddq_f16(bias_neon_g, vmulq_n_f16(vf16.val[1], scale_half[1]));
-        vf16.val[2] = vaddq_f16(bias_neon_r, vmulq_n_f16(vf16.val[2], scale_half[2]));
-
-        int16x8_t s16_0 = vcvtaq_s16_f16(vf16.val[reverse_channel ? 2 : 0]);
-        int16x8_t s16_1 = vcvtaq_s16_f16(vf16.val[1]);
-        int16x8_t s16_2 = vcvtaq_s16_f16(vf16.val[reverse_channel ? 0 : 2]);
-
-        vi8x3.val[0] = vqmovun_s16(s16_0);
-        vi8x3.val[1] = vqmovun_s16(s16_1);
-        vi8x3.val[2] = vqmovun_s16(s16_2);
-
-        vst3_u8(dst + i * 3, vi8x3);
-    }
-#endif
-    for (; i < hw; ++i) {
-        dst[3 * i + 0] = half2uint8(reverse_channel ? (scale_half[2] * fp16_t(src[8 * i + 2]) + bias_half[2]) :
-                                                       (scale_half[0] * fp16_t(src[8 * i + 0]) + bias_half[0]));
-        dst[3 * i + 1] = half2uint8(scale_half[1] * fp16_t(src[8 * i + 1]) + bias_half[1]);
-        dst[3 * i + 2] = half2uint8(reverse_channel ? (scale_half[0] * fp16_t(src[8 * i + 0]) + bias_half[0]) :
-                                                       (scale_half[2] * fp16_t(src[8 * i + 2]) + bias_half[2]));
-    }
-}
-
-template <bool reverse_channel>
-=======
->>>>>>> c80ba72e
 static void BlobToBGRImpl(const int8_t *src, uint8_t *dst, const float *scale, const float *bias, int hw) {
     int i = 0;
 #ifdef TNN_USE_NEON
