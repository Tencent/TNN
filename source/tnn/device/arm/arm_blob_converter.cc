--- conflicted
+++ resolved
@@ -137,48 +137,13 @@
     if (desc.data_type == DATA_TYPE_HALF) {
         // In aarch32 or armv7, first reformat half blob to float blob.
         tmp_float_blob = RawBuffer(dims[0] * c_r4 * hw * DataTypeUtils::GetBytesSize(DATA_TYPE_FLOAT));
-<<<<<<< HEAD
-        HalfC8ToFloatC4(tmp_float_blob.force_to<float *>(), reinterpret_cast<fp16_t *>(handle_ptr),
-=======
         HalfC8ToFloatC4(tmp_float_blob.force_to<float *>(), reinterpret_cast<fp16_t *>(cvt_handle_ptr),
->>>>>>> 84c55eda
                         dims[0], dims[1], DimsVectorUtils::Count(dims, 2));
         // In aarch32 or armv7, then convert from float blob.
         cvt_data_type  = DATA_TYPE_FLOAT;
         cvt_handle_ptr = tmp_float_blob.force_to<char *>();
     }
 #endif
-
-    RawBuffer tmp_packed_blob;
-    if (desc.data_format == DATA_FORMAT_NCHW) {
-        if (desc.data_type == DATA_TYPE_FLOAT) {
-            tmp_packed_blob = RawBuffer(dims[0] * c_r4 * hw * DataTypeUtils::GetBytesSize(DATA_TYPE_FLOAT));
-            auto dst_ptr    = tmp_packed_blob.force_to<float *>();
-            auto src_ptr    = reinterpret_cast<float *>(handle_ptr);
-            for (int n = 0; n < dims[0]; ++n) {
-                auto dst_ptr_n = dst_ptr + n * c_r4 * hw;
-                auto src_ptr_n = src_ptr + n * dims[1] * hw;
-                PackC4(dst_ptr_n, src_ptr_n, hw, dims[1]);
-            }
-        }
-#if TNN_ARM82
-        else if (desc.data_type == DATA_TYPE_HALF) {
-            tmp_packed_blob = RawBuffer(dims[0] * ROUND_UP(c_r4, 8) * hw * DataTypeUtils::GetBytesSize(DATA_TYPE_HALF));
-            auto dst_ptr    = tmp_packed_blob.force_to<fp16_t *>();
-            auto src_ptr    = reinterpret_cast<fp16_t *>(handle_ptr);
-            for (int n = 0; n < dims[0]; ++n) {
-                auto dst_ptr_n = dst_ptr + n * ROUND_UP(c_r4, 8) * hw;
-                auto src_ptr_n = src_ptr + n * dims[1] * hw;
-                PackC8(dst_ptr_n, src_ptr_n, hw, dims[1]);
-            }
-        }
-#endif
-        else {
-            LOGE("ArmBlobConverterAcc::ConvertToMatAsync, not support data type for nchw blob, %d\n", desc.data_type);
-            return Status(TNNERR_PARAM_ERR, "ArmBlobConverterAcc::ConvertToMatAsync not support data type for nchw blob");
-        }
-        cvt_handle_ptr = tmp_packed_blob.force_to<char *>();
-    }
 
     ret = GetBlobConvertFunc(image.GetMatType(), cvt_data_type, CVT_DIR_BLOB2MAT, cvt_func_);
     if (ret == TNN_OK) {
@@ -246,15 +211,6 @@
         return ret;
     }
 
-<<<<<<< HEAD
-/*
-#ifdef TNN_ARM82_A32
-    if (desc.data_type == DATA_TYPE_HALF) {
-        // In aarch32 or armv7, then reformat float blob to half blob.
-        FloatC4ToHalfC8(reinterpret_cast<fp16_t *>(handle_ptr), reinterpret_cast<float *>(cvt_handle_ptr),
-                        dims[0], dims[1], DimsVectorUtils::Count(dims, 2));
-    }
-=======
     // then unpack if data format is nchw
     if (desc.data_format == DATA_FORMAT_NCHW) {
         if (desc.data_type == DATA_TYPE_FLOAT) {
@@ -276,7 +232,6 @@
                 UnpackC8(dst_ptr_n, src_ptr_n, hw, dims[1]);
             }
         }
->>>>>>> 84c55eda
 #endif
     }
 
