--- conflicted
+++ resolved
@@ -28,22 +28,12 @@
         return Status(TNNERR_NULL_PARAM, "input mat is null");
     }
 
-<<<<<<< HEAD
-=======
     // src device and dst device can be both arm or between arm and cpu
 
->>>>>>> db8a209a
-    if (dst.GetData() == nullptr) {
-        dst = Mat(dst.GetDeviceType(), dst.GetMatType(), dst.GetDims());
-    }
-
-<<<<<<< HEAD
-    if (src.GetMatType() == NGRAY || src.GetMatType() == NNV21 || src.GetMatType() == NNV12 || 
-        src.GetMatType() == N8UC3 || src.GetMatType() == N8UC4) {
-        memcpy(dst.GetData(),src.GetData(),src.GetBatch()*src.GetChannel()*src.GetHeight()*src.GetWidth());
-    } else if(src.GetMatType() == NCHW_FLOAT) {
-        memcpy(dst.GetData(),src.GetData(),src.GetBatch()*src.GetChannel()*src.GetHeight()*src.GetWidth()*sizeof(float));
-=======
+    if (dst.GetData() == nullptr) {
+        dst = Mat(dst.GetDeviceType(), dst.GetMatType(), dst.GetDims());
+    }
+
     auto elem_num = DimsVectorUtils::Count(src.GetDims());
 
     if (src.GetMatType() == NGRAY || src.GetMatType() == NNV21 || src.GetMatType() == NNV12 || 
@@ -51,7 +41,6 @@
         memcpy(dst.GetData(), src.GetData(), elem_num * sizeof(uint8_t));
     } else if(src.GetMatType() == NCHW_FLOAT) {
         memcpy(dst.GetData(), src.GetData(), elem_num * sizeof(float));
->>>>>>> db8a209a
     } else {
         return Status(TNNERR_PARAM_ERR, "convert type not support yet");
     }
@@ -141,11 +130,7 @@
             auto src_ptr = GET_OFFSET_PTR(src.GetData(), b * src.GetHeight() * src.GetWidth() +
                                           param.top_left_x + param.top_left_y * src.GetWidth());
             auto dst_ptr = GET_OFFSET_PTR(dst.GetData(), b * dst.GetHeight() * dst.GetWidth());
-<<<<<<< HEAD
-            MatMemcpy_2d(src_ptr, dst_ptr, param.width, param.height, src.GetWidth(), dst.GetWidth());
-=======
             MatMemcpy2D(src_ptr, dst_ptr, param.width, param.height, src.GetWidth(), dst.GetWidth());
->>>>>>> db8a209a
         }
     } else if (src.GetMatType() == N8UC3) {
         // element size 3
@@ -153,11 +138,7 @@
             auto src_ptr = GET_OFFSET_PTR(src.GetData(), b * src.GetHeight() * src.GetWidth() * 3 +
                                           (param.top_left_x + param.top_left_y * src.GetWidth()) * 3);
             auto dst_ptr = GET_OFFSET_PTR(dst.GetData(), b * dst.GetHeight() * dst.GetWidth() * 3);
-<<<<<<< HEAD
-            MatMemcpy_2d(src_ptr, dst_ptr, param.width * 3, param.height, src.GetWidth() * 3, dst.GetWidth() * 3);
-=======
             MatMemcpy2D(src_ptr, dst_ptr, param.width * 3, param.height, src.GetWidth() * 3, dst.GetWidth() * 3);
->>>>>>> db8a209a
         }
     } else if (src.GetMatType() == N8UC4) {
         // element size 4
@@ -165,11 +146,7 @@
             auto src_ptr = GET_OFFSET_PTR(src.GetData(), b * src.GetHeight() * src.GetWidth() * 4 +
                                           (param.top_left_x + param.top_left_y * src.GetWidth()) * 4);
             auto dst_ptr = GET_OFFSET_PTR(dst.GetData(), b * dst.GetHeight() * dst.GetWidth() * 4);
-<<<<<<< HEAD
-            MatMemcpy_2d(src_ptr, dst_ptr, param.width * 4, param.height, src.GetWidth() * 4, dst.GetWidth() * 4);
-=======
             MatMemcpy2D(src_ptr, dst_ptr, param.width * 4, param.height, src.GetWidth() * 4, dst.GetWidth() * 4);
->>>>>>> db8a209a
         }
     } else if (src.GetMatType() == NNV21 || src.GetMatType() == NNV12) {
         if (param.top_left_x % 2 || param.top_left_y % 2 || param.width % 2 || param.height % 2) {
@@ -180,21 +157,13 @@
             auto src_ptr = GET_OFFSET_PTR(src.GetData(), b * src.GetHeight() * src.GetWidth() * 3 / 2 +
                                           param.top_left_x + param.top_left_y * src.GetWidth());
             auto dst_ptr = GET_OFFSET_PTR(dst.GetData(), b * dst.GetHeight() * dst.GetWidth() * 3 / 2);
-<<<<<<< HEAD
-            MatMemcpy_2d(src_ptr, dst_ptr, param.width, param.height, src.GetWidth(), dst.GetWidth());
-=======
             MatMemcpy2D(src_ptr, dst_ptr, param.width, param.height, src.GetWidth(), dst.GetWidth());
->>>>>>> db8a209a
             // crop uv
             src_ptr = GET_OFFSET_PTR(src.GetData(), b * src.GetHeight() * src.GetWidth() * 3 / 2 +
                       src.GetWidth() * src.GetHeight() + param.top_left_x + param.top_left_y * src.GetWidth() / 2);
             dst_ptr = GET_OFFSET_PTR(dst.GetData(), b * dst.GetHeight() * dst.GetWidth() * 3 / 2 +
                       dst.GetWidth() * dst.GetHeight());
-<<<<<<< HEAD
-            MatMemcpy_2d(src_ptr, dst_ptr, param.width, param.height / 2, src.GetWidth(), dst.GetWidth());
-=======
             MatMemcpy2D(src_ptr, dst_ptr, param.width, param.height / 2, src.GetWidth(), dst.GetWidth());
->>>>>>> db8a209a
         }
     } else {
         return Status(TNNERR_PARAM_ERR, "convert type not support yet");
