--- conflicted
+++ resolved
@@ -32,11 +32,7 @@
 #define SATURATE_CAST_SHORT(X) (short)::std::min(::std::max((int)((X) + ((X) >= 0.f ? 0.5f : -0.5f)), SHRT_MIN), SHRT_MAX)
 #define SATURATE_CAST_INT(X) (int)::std::min(::std::max((int)((X) + ((X) >= 0.f ? 0.5f : -0.5f)), INT_MIN), INT_MAX)
 
-<<<<<<< HEAD
-void MatMemcpy_2d(void* src, void* dst, int width, int height, int src_stride, int dst_stride) {
-=======
 void MatMemcpy2D(void* src, void* dst, int width, int height, int src_stride, int dst_stride) {
->>>>>>> db8a209a
     auto src_ptr = reinterpret_cast<uint8_t*>(src);
     auto dst_ptr = reinterpret_cast<uint8_t*>(dst);
 
