// Tencent is pleased to support the open source community by making TNN available.
//
// Copyright (C) 2020 THL A29 Limited, a Tencent company. All rights reserved.
//
// Licensed under the BSD 3-Clause License (the "License"); you may not use this file except
// in compliance with the License. You may obtain a copy of the License at
//
// https://opensource.org/licenses/BSD-3-Clause
//
// Unless required by applicable law or agreed to in writing, software distributed
// under the License is distributed on an "AS IS" BASIS, WITHOUT WARRANTIES OR
// CONDITIONS OF ANY KIND, either express or implied. See the License for the
// specific language governing permissions and limitations under the License.

#ifndef TNN_SOURCE_TNN_DEVICE_ARM_ARM_MAT_CONVERTER_H_
#define TNN_SOURCE_TNN_DEVICE_ARM_ARM_MAT_CONVERTER_H_

#include "tnn/utils/mat_converter_acc.h"
#include "tnn/core/macro.h"
#include "tnn/device/arm/arm_util.h"

namespace TNN_NS {

class ArmMatConverterAcc : public MatConverterAcc {
public:
    virtual Status Copy(Mat& src, Mat& dst, void* command_queue = NULL);
    virtual Status Resize(Mat& src, Mat& dst, ResizeParam param, void* command_queue = NULL);
    virtual Status Crop(Mat& src, Mat& dst, CropParam param, void* command_queue = NULL);
    virtual Status WarpAffine(Mat& src, Mat& dst, WarpAffineParam param, void* command_queue = NULL);
    virtual Status CvtColor(Mat& src, Mat& dst, ColorConversionType type, void* command_queue = NULL);
<<<<<<< HEAD
    virtual Status ResizeAndPaste(Mat& src, Mat& dst, ResizeParam param, PasteParam paste_param, void* command_queue = NULL);
    virtual Status ConcatMatWithBatch(std::vector<Mat>& src_vec, Mat& dst, void* command_queue = NULL);
=======
    virtual Status CopyMakeBorder(Mat& src, Mat& dst, CopyMakeBorderParam param, void* command_queue = NULL);
>>>>>>> 4b9ffbec
};

}  // namespace TNN_NS

#endif  // TNN_SOURCE_TNN_DEVICE_ARM_ARM_MAT_CONVERTER_H_<|MERGE_RESOLUTION|>--- conflicted
+++ resolved
@@ -28,12 +28,9 @@
     virtual Status Crop(Mat& src, Mat& dst, CropParam param, void* command_queue = NULL);
     virtual Status WarpAffine(Mat& src, Mat& dst, WarpAffineParam param, void* command_queue = NULL);
     virtual Status CvtColor(Mat& src, Mat& dst, ColorConversionType type, void* command_queue = NULL);
-<<<<<<< HEAD
     virtual Status ResizeAndPaste(Mat& src, Mat& dst, ResizeParam param, PasteParam paste_param, void* command_queue = NULL);
     virtual Status ConcatMatWithBatch(std::vector<Mat>& src_vec, Mat& dst, void* command_queue = NULL);
-=======
     virtual Status CopyMakeBorder(Mat& src, Mat& dst, CopyMakeBorderParam param, void* command_queue = NULL);
->>>>>>> 4b9ffbec
 };
 
 }  // namespace TNN_NS
