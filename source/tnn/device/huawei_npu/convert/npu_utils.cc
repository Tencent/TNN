--- conflicted
+++ resolved
@@ -149,9 +149,6 @@
     }
     return model_suffix_stream.str();
 }
-<<<<<<< HEAD
-}  // namespace TNN_NS 
-=======
 
 void NpuUtils::SplitNetwork(const int cpu_count, NetStructure *net_structure, std::set<std::string> &visited,
                             std::map<std::string, shared_ptr<OperatorInfo>> &global_operator_map) {
@@ -175,5 +172,4 @@
     net_structure->inputs_shape_map = sub_input_shapes_map;
 }
 
-}  // namespace TNN_NS
->>>>>>> da203a7f
+}  // namespace TNN_NS