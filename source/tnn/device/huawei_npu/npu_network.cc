// Tencent is pleased to support the open source community by making TNN available.
//
// Copyright (C) 2020 THL A29 Limited, a Tencent company. All rights reserved.
//
// Licensed under the BSD 3-Clause License (the "License"); you may not use this file except
// in compliance with the License. You may obtain a copy of the License at
//
// https://opensource.org/licenses/BSD-3-Clause
//
// Unless required by applicable law or agreed to in writing, software distributed
// under the License is distributed on an "AS IS" BASIS, WITHOUT WARRANTIES OR
// CONDITIONS OF ANY KIND, either express or implied. See the License for the
// specific language governing permissions and limitations under the License.

#include "npu_network.h"

#include <tnn/device/huawei_npu/convert/npu_base_layer_convert.h>
#include <tnn/interpreter/layer_resource_generator.h>

#include "HiAiModelManagerService.h"
#include "graph/model.h"
#include "hiai_ir_build.h"
#include "tnn/core/abstract_device.h"
#include "tnn/device/huawei_npu/convert/npu_utils.h"
#include "tnn/interpreter/default_model_interpreter.h"
#include "tnn/optimizer/net_optimizer_manager.h"
#include "tnn/utils/data_format_converter.h"
#include "tnn/utils/npu_common_utils.h"

namespace TNN_NS {

NetworkImplFactoryRegister<NetworkImplFactory<NpuNetwork>> g_network_impl_npu_factory_register(NETWORK_TYPE_HUAWEI_NPU);

NpuNetwork::NpuNetwork() {
    model_name_ = "";
    client_     = nullptr;
    input_tensor_.clear();
    output_tensor_.clear();
}

NpuNetwork::~NpuNetwork() {
    DeInit();
}

bool NpuNetwork::InitConfigCheck(NetworkConfig &net_config, ModelConfig &model_config) {
    return net_config.device_type != DEVICE_HUAWEI_NPU || model_config.model_type != MODEL_TYPE_TNN;
}

Status NpuNetwork::Init(NetworkConfig &net_config, ModelConfig &model_config, AbstractModelInterpreter *interpreter,
                        InputShapesMap inputs_shape) {
<<<<<<< HEAD
    if (net_config.device_type != DEVICE_HUAWEI_NPU) {
        return Status(TNNERR_NULL_PARAM, "ERROR: Npu not support device_type ");
=======
    if (InitConfigCheck(net_config, model_config)) {
        return Status(TNNERR_NULL_PARAM, "ERROR: Npu not support device_type or model type");
>>>>>>> c06fa23f
    }
    // init check whether the rom version is compatible
    client_         = std::make_shared<hiai::AiModelMngerClient>();
    Status init_ret = InitCheck();
    if (init_ret != TNN_OK) {
        return init_ret;
    }
    // add interpreter
    auto *default_interpreter                = dynamic_cast<DefaultModelInterpreter *>(interpreter);
    net_structure_                           = default_interpreter->GetNetStructure();
    model_name_                              = NpuCommonUtils::GetFileHash(model_config);
    InputShapesMap instance_input_shapes_map = net_structure_->inputs_shape_map;
    InputShapesMap cpu_input_shape;

    // check if store the om file
    use_path_ = (net_config.cache_path.compare("") != 0);

    // modify the inputShapeMap
    // if reshape, add a suffix to the model name to create a new model
    std::string model_suffix = NpuUtils::modifyModelInputSize(inputs_shape, instance_input_shapes_map);
    model_name_              = model_name_ + model_suffix + "_" + std::to_string(version_num_);

    // init the path to store/read om
    std::string model_path = use_path_ ? net_config.cache_path + "/" + model_name_ + ".om" : "";
    LOGI("[TNN/NPU]The path %s\n", model_path.c_str());

    // hiai variables
    std::vector<std::shared_ptr<hiai::AiModelDescription>> model_desc;
    auto model_builder                = std::make_shared<hiai::AiModelBuilder>(client_);
    hiai::MemBuffer *model_mem_buffer = nullptr;
    // hiai ir variables
    domi::HiaiIrBuild ir_build;
    domi::ModelBufferData om_model_buff;

    if (use_path_ && NpuCommonUtils::FileExits(model_path)) {
        LOGI("[TNN/NPU]The om file already exists in %s\n", model_path.c_str());
    } else {
        // NPU IR build
        Status ir_ret = IRInitLayers(net_config, interpreter, instance_input_shapes_map);
        if (ir_ret != TNN_OK) {
            LOGI("[TNN/NPU] Some layers not support in NPU, switch to ARM\n");
            if (cpu_count_ != net_structure_->layers.size()) {
                ir_ret = InitSubNetwork(cpu_input_shape, net_config, model_config, interpreter);
                if (ir_ret != TNN_OK) {
                    return ir_ret;
                }
            }
        }
        // update use path
        use_path_ = use_path_ && !use_subnet_;
        // set Graph
        ir_ret = SetGraphInputsAndOutputs(instance_input_shapes_map, cpu_input_shape);
        if (ir_ret != TNN_OK) {
            return ir_ret;
        }
        // build Graph
        ir_ret = BuildGraph(ir_build, om_model_buff);
        if (ir_ret != TNN_OK) {
            return ir_ret;
        }
        // if path is specified, then first write to file, load from file later
        if (use_path_) {
            ir_ret = NpuUtils::WriteModelFile(om_model_buff, model_path);
            if (ir_ret != TNN_OK) {
                return ir_ret;
            }
            ir_build.ReleaseModelBuff(om_model_buff);
        }
        // all ir build ends here
    }

    // From here, finish build, start to load the model
    if (use_path_) {
        model_mem_buffer = model_builder->InputMemBufferCreate(model_path);
    } else {
        model_mem_buffer = model_builder->InputMemBufferCreate(om_model_buff.data, om_model_buff.length);
    }
    if (model_mem_buffer == nullptr) {
        return Status(TNNERR_NPU_HIAI_API_ERROR, "ERROR: function InputMemBufferCreate() failed");
    }

    std::shared_ptr<hiai::AiModelDescription> desc = std::make_shared<hiai::AiModelDescription>(
        model_name_, hiai::AiModelDescription_Frequency_HIGH, hiai::HIAI_FRAMEWORK_NONE,
        hiai::HIAI_MODELTYPE_ONLINE, hiai::AiModelDescription_DeviceType_NPU);

    desc->SetModelBuffer(model_mem_buffer->GetMemBufferData(), model_mem_buffer->GetMemBufferSize());
    // only load one model
    model_desc.push_back(desc);
    // load model
    hiai::AIStatus ret = client_->Load(model_desc);
    if (ret != hiai::AI_SUCCESS) {
        return Status(TNNERR_NPU_HIAI_API_ERROR, "ERROR: Load model Load() failed");
    }

    // check model
    bool isModelCompatibility = true;
    ret                       = client_->CheckModelCompatibility(*desc, isModelCompatibility);
    LOGI("[TNN/NPU] isModelCompatibility: %s", isModelCompatibility ? "true" : "false");
    LOGI("[TNN/NPU] ret value %d", ret);
    if (ret != hiai::AI_SUCCESS) {
        return Status(TNNERR_NPU_HIAI_API_ERROR, "ERROR: check model CheckModelCompatibility() failed");
    }

    // destroy unused memory
    model_builder->MemBufferDestroy(model_mem_buffer);
    if (!use_path_) {
        ir_build.ReleaseModelBuff(om_model_buff);
    }

    return InitBlobs(instance_input_shapes_map, cpu_input_shape);
}

// check Npu init situation
Status NpuNetwork::InitCheck() {
    // Start to load HiAi API
    if (client_ == nullptr) {
        return Status(TNNERR_NPU_HIAI_API_ERROR, "ERROR: HiaiDDK API load error, check ddk");
    }

    // init Ai Model Manager Client
    hiai::AIStatus ret = client_->Init(nullptr);
    if (ret != hiai::AI_SUCCESS) {
        return Status(TNNERR_NPU_LOAD_ERROR, "ERROR: huawei_npu is not installed");
    }
    // get rom version
    const char *version = client_->GetVersion();
    if (version == nullptr) {
        return Status(TNNERR_NPU_LOAD_ERROR,
                      "ERROR: GetRomVersion(ROM): huawei_npu is not installed or rom version is too low");
    }
    // check if NPU version is greater than 300
    version_num_ = NpuUtils::checkNpuVersion(version);
    LOGI("[TNN/NPU]ddk current version: %s", version);
    if (version_num_ < 320) {
        return Status(TNNERR_NPU_LOAD_ERROR, "ERROR: huawei_npu is installed but is below 100.320.xxx.xxx");
    }
    return TNN_OK;
}

Status NpuNetwork::InitSubNetwork(InputShapesMap &cpu_input_shape, NetworkConfig &net_config, ModelConfig &model_config,
                                  AbstractModelInterpreter *interpreter) {
    // from here load cpu
    sub_network_                 = std::make_shared<DefaultNetwork>();
    NetworkConfig cpu_net_config = net_config;
    cpu_net_config.device_type   = DEVICE_ARM;
    cpu_net_config.network_type  = NETWORK_TYPE_DEFAULT;
    // change the network_structure for split
    NpuUtils::SplitNetwork(cpu_count_, net_structure_, visited_, global_operator_map_);
    cpu_input_shape = net_structure_->inputs_shape_map;
    if (cpu_input_shape.empty()) {
        LOGE(
            "ERROR: When split the network,  the arm can not find input in the huawei_npu visited "
            "layers\n");
        return Status(TNNERR_LAYER_ERR,
                      "ERROR: When split the network,  the arm can not find input in the huawei_npu visited layers");
    }
    Status ret = sub_network_->Init(cpu_net_config, model_config, interpreter, cpu_input_shape);
    if (ret != TNN_OK) {
        return ret;
    } else {
        use_subnet_ = true;
    }
    return TNN_OK;
}

Status NpuNetwork::IRInitLayers(NetworkConfig &net_config, AbstractModelInterpreter *interpreter,
                                InputShapesMap &inputs_shape) {
    Status ret                = TNN_OK;
    auto *default_interpreter = dynamic_cast<DefaultModelInterpreter *>(interpreter);
    NetResource *net_resource = default_interpreter->GetNetResource();

    if (net_structure_ == NULL || net_resource == NULL) {
        return Status(TNNERR_NULL_PARAM, "ERROR: network_ is nil, network_type may not support");
    }

    device_ = GetDevice(net_config.device_type);
    if (device_ == NULL) {
        return TNNERR_DEVICE_NOT_SUPPORT;
    }
    context_ = device_->CreateContext(net_config.device_id);
    if (context_ == NULL) {
        return TNNERR_DEVICE_CONTEXT_CREATE;
    }

    ret = context_->LoadLibrary(net_config.library_path);
    if (ret != TNN_OK) {
        return ret;
    }

    ret = optimizer::NetOptimizerManager::Optimize(net_structure_, net_resource, net_config.device_type);
    if (ret != TNN_OK) {
        return ret;
    }

    // Create input operators
    ret = CreateGraphInputs(inputs_shape);
    if (ret != TNN_OK) {
        return ret;
    }
    // Init layers
    ret = ConvertLayers(net_resource);
    if (ret != TNN_OK) {
        return ret;
    }
    return TNN_OK;
}

Status NpuNetwork::CreateGraphInputs(InputShapesMap &input_shape_map) {
    Status ret = TNN_OK;
    // init graph input
    auto iterator = input_shape_map.begin();
    for (; iterator != input_shape_map.end(); iterator++) {
        shared_ptr<ge::op::Data> input_data;
        std::string input_name           = iterator->first;
        DimsVector dims_vector           = iterator->second;
        ret                              = NpuUtils::CreateInputData(input_data, input_name, dims_vector);
        auto input_op                    = std::make_shared<OperatorInfo>(input_data, dims_vector);
        global_operator_map_[input_name] = input_op;
        visited_.insert(input_name);
    }
    return ret;
}

Status NpuNetwork::ConvertLayers(NetResource *net_resource) {
    Status ret = TNN_OK;
    // loop net_structure
    cpu_count_ = 0;
    for (auto layer_info : net_structure_->layers) {
        LayerType type          = layer_info->type;
        NpuBaseLayer *cur_layer = CreateNpuBaseLayer(type);
        if (cur_layer == nullptr) {
            LOGE("Error Init layer tyep %d, huawei_npu does not support, may switch to arm\n", layer_info->type);
            return Status(TNNERR_LAYER_ERR, "CreateLayer failed");
        }
        std::string layer_name = layer_info->name;
        cur_layer->SetLayerName(layer_name);

        // set layer nodes
        std::vector<std::shared_ptr<OperatorInfo>> input_ops;
#ifdef BENCHMARK
        std::vector<Blob *> input_blobs;
        BlobDesc blob_desc;
#endif
        for (std::string &name : layer_info->inputs) {
            input_ops.push_back(global_operator_map_[name]);
#ifdef BENCHMARK
            blob_desc.dims = global_operator_map_[name]->GetShape();
            Blob *blob     = new Blob(blob_desc);
            input_blobs.push_back(blob);
#endif
        }
#ifdef BENCHMARK
        // generate resource if null
        if (net_resource->resource_map.count(layer_name) == 0) {
            LayerParam *layer_param  = layer_info->param.get();
            LayerResource *layer_res = nullptr;
            GenerateRandomResource(type, layer_param, &layer_res, input_blobs);
            net_resource->resource_map[layer_name] = std::shared_ptr<LayerResource>(layer_res);
        }
        for (auto &blob : input_blobs) {
            delete (blob);
        }
#endif
        LayerResource *layer_resource = net_resource->resource_map[layer_name].get();
        /*
         * cur_layer->convert
         */
        ret =
            cur_layer->Init(context_, layer_info->param.get(), layer_resource, input_ops, device_, layer_info->outputs);
        layers_.push_back(cur_layer);
        if (ret != TNN_OK) {
            LOGE("Error Init layer %s (err: %d or 0x%X)\n", cur_layer->GetLayerName().c_str(), (int)ret, (int)ret);
            return ret;
        }

        for (auto &op : cur_layer->GetOutputOps()) {
            visited_.insert(op->GetOperator()->GetName());
            global_operator_map_[op->GetOperator()->GetName()] = op;
        }
        cpu_count_++;
    }
    return ret;
}

Status NpuNetwork::SetGraphInputsAndOutputs(InputShapesMap &input_shape_map, InputShapesMap &cpu_input_shape_map) {
    // init graph input
    std::vector<ge::Operator> input_ops;
    std::vector<ge::Operator> output_ops;
    auto iterator = input_shape_map.begin();
    for (; iterator != input_shape_map.end(); iterator++) {
        std::string input_name = iterator->first;
        input_ops.push_back(*global_operator_map_[input_name]->GetOperator());
    }
    // init graph output
    if (!use_subnet_) {
        for (auto &name : net_structure_->outputs) {
            if (input_shape_map.count(name) == 0) {
                output_ops.push_back(*global_operator_map_[name]->GetOperator());
            }
        }
    } else {
        auto iterator = cpu_input_shape_map.begin();
        for (; iterator != cpu_input_shape_map.end(); iterator++) {
            if (input_shape_map.count(iterator->first) == 0) {
                if (global_operator_map_[iterator->first] != nullptr) {
                    output_ops.push_back(*global_operator_map_[iterator->first]->GetOperator());
                } else {
                    return Status(TNNERR_LAYER_ERR, "ERROR: When init the cpu network, some input not found\n");
                }
            }
        }
    }
    graph_.SetInputs(input_ops).SetOutputs(output_ops);
    return TNN_OK;
}

Status NpuNetwork::BuildGraph(domi::HiaiIrBuild &ir_build, domi::ModelBufferData &om_model_buff) {
    ge::Model model(model_name_, model_name_ + "_v1");
    model.SetGraph(graph_);
    // build options
    domi::BuildOptions options;
    options.useOriginFormat = true;
    bool build_ret          = ir_build.CreateModelBuff(model, om_model_buff);
    if (!build_ret) {
        return Status(TNNERR_NPU_HIAI_API_ERROR, "HIAI build model, CreateModelBuff() failed");
    }
    build_ret = ir_build.BuildIRModel(model, om_model_buff, options);
    if (!build_ret) {
        return Status(TNNERR_NPU_HIAI_API_ERROR, "HIAI build model, BuildIRModel() failed");
    }
    return TNN_OK;
}

Status NpuNetwork::InitBlobs(InputShapesMap &instance_input_shapes_map, InputShapesMap &cpu_input_shape) {
    input_tensor_.clear();
    output_tensor_.clear();
    std::vector<hiai::TensorDimension> input_dims;
    std::vector<hiai::TensorDimension> output_dims;
    hiai::AIStatus ret = client_->GetModelIOTensorDim(model_name_, input_dims, output_dims);
    if (ret != hiai::AI_SUCCESS) {
        return Status(TNNERR_NPU_HIAI_API_ERROR, "ERROR: function GetModelIOTensorDim() failed");
    }
    if (input_dims.size() == 0) {
        return Status(TNNERR_MODEL_ERR, "ERROR: Npu the model input_dims.size() == 0");
    }

    for (auto dim : input_dims) {
        std::shared_ptr<hiai::AiTensor> input = std::make_shared<hiai::AiTensor>();
        ret                                   = input->Init(&dim);

        if (ret != hiai::AI_SUCCESS) {
            return Status(TNNERR_NPU_HIAI_API_ERROR, "ERROR:Get input tensor from loaded model failed");
        }
        input_tensor_.push_back(input);
    }

    for (auto dim : output_dims) {
        std::shared_ptr<hiai::AiTensor> output = std::make_shared<hiai::AiTensor>();
        ret                                    = output->Init(&dim);
        if (ret != hiai::AI_SUCCESS) {
            return Status(TNNERR_NPU_HIAI_API_ERROR, "ERROR:Get output tensor from loaded model failed");
        }
        output_tensor_.push_back(output);
    }

    auto input_it = instance_input_shapes_map.begin();
    // init input buffers
    for (int i = 0; i < input_tensor_.size(); ++i) {
        hiai::TensorDimension dims = input_dims[i];
        int n                      = dims.GetNumber();
        int c                      = dims.GetChannel();
        int h                      = dims.GetHeight();
        int w                      = dims.GetWidth();
        // add blob
        std::string name = input_it->first;
        char layer_name[name.size() + 1];
        strcpy(layer_name, name.c_str());
        BlobDesc desc;
        desc.data_format = DATA_FORMAT_NCHW;
        desc.name        = layer_name;
        desc.dims.push_back(n);
        desc.dims.push_back(c);
        desc.dims.push_back(h);
        desc.dims.push_back(w);
        BlobHandle handle;
        handle.base                = input_tensor_[i]->GetBuffer();
        input_blob_map_[desc.name] = new Blob(desc, handle);
        input_it++;
    }
    // init output buffers
    // init output iterator through the map
    auto output_it = net_structure_->outputs.begin();
    auto end_it    = net_structure_->outputs.end();

    std::set<std::string> npu_inter_outputs;
    // if use cpu then the outputs are obtained from the input of the arm network
    if (use_subnet_) {
        for (auto i = cpu_input_shape.begin(); i != cpu_input_shape.end(); i++) {
            npu_inter_outputs.insert(i->first);
        }
        output_it = npu_inter_outputs.begin();
        end_it    = npu_inter_outputs.end();

        sub_network_->GetAllInputBlobs(cpu_inter_in_blobmap_);
        sub_network_->GetAllOutputBlobs(output_blob_map_);
    }
    int count = 0;
    for (; output_it != end_it; ++output_it) {
        std::string name = *output_it;
        BlobDesc desc;
        BlobHandle handle;
        char layer_name[name.size() + 1];
        strcpy(layer_name, name.c_str());

        if (input_blob_map_.count(name) != 0) {
            // if the input is the output, then use the input tensor
            desc   = input_blob_map_[name]->GetBlobDesc();
            handle = input_blob_map_[name]->GetHandle();
        } else {
            hiai::TensorDimension dims = output_dims[count];
            int n                      = dims.GetNumber();
            int c                      = dims.GetChannel();
            int h                      = dims.GetHeight();
            int w                      = dims.GetWidth();
            // add blob
            desc.data_format = DATA_FORMAT_NCHW;
            desc.name        = layer_name;
            desc.dims.push_back(n);
            desc.dims.push_back(c);
            desc.dims.push_back(h);
            desc.dims.push_back(w);
            handle.base = output_tensor_[count]->GetBuffer();
            count++;
        }
        if (use_subnet_) {
            npu_inter_out_blobmap_[desc.name] = new Blob(desc, handle);
        } else {
            output_blob_map_[desc.name] = new Blob(desc, handle);
        }
    }
    return TNN_OK;
}

Status NpuNetwork::GetForwardMemorySize(int &memory_size) {
    memory_size = 0;
    return TNN_OK;
}

Status NpuNetwork::SetForwardMemory(void *memory) {
    return TNN_OK;
}

Status NpuNetwork::GetAllInputBlobs(BlobMap &blobs) {
    blobs = input_blob_map_;
    return TNN_OK;
}

Status NpuNetwork::GetAllOutputBlobs(BlobMap &blobs) {
    blobs = output_blob_map_;
    return TNN_OK;
}

Status NpuNetwork::SetDeviceAffinity(const std::vector<int> &) {
    return TNNERR_NPU_UNSUPPORT_ERROR;
}

Status NpuNetwork::Reshape(const InputShapesMap &inputs) {
    return TNNERR_NPU_UNSUPPORT_ERROR;
}

Status NpuNetwork::DeInit() {
    client_->UnLoadModel();
    auto iterator = input_blob_map_.begin();
    while (iterator != input_blob_map_.end()) {
        if (iterator->second != nullptr) {
            delete (iterator->second);
            iterator->second = nullptr;
        }
        iterator++;
    }
    input_blob_map_.clear();

    if (!use_subnet_) {
        iterator = output_blob_map_.begin();
        while (iterator != output_blob_map_.end()) {
            if (iterator->second != nullptr) {
                delete (iterator->second);
                iterator->second = nullptr;
            }
            iterator++;
        }
        output_blob_map_.clear();
    } else {
        iterator = npu_inter_out_blobmap_.begin();
        while (iterator != npu_inter_out_blobmap_.end()) {
            if (iterator->second != nullptr) {
                delete (iterator->second);
                iterator->second = nullptr;
            }
            iterator++;
        }
        npu_inter_out_blobmap_.clear();
    }

    for (auto &layer : layers_) {
        delete (layer);
    }
    layers_.clear();

    if (context_ != nullptr) {
        delete context_;
        context_ = nullptr;
    }
    return TNN_OK;
}

Status NpuNetwork::GetCommandQueue(void **command_queue) {
    return TNN_OK;
}

Status NpuNetwork::Forward() {
    hiai::AiContext context;
    std::string key   = "model_name";
    std::string value = model_name_;
    context.AddPara(key, value);
    int istamp;
    hiai::AIStatus ret = client_->Process(context, input_tensor_, output_tensor_, 1000, istamp);
    if (ret != hiai::AI_SUCCESS) {
        return Status(TNNERR_NPU_HIAI_API_ERROR, "Forward failed!");
    }
    if (use_subnet_) {
        for (auto iterator = npu_inter_out_blobmap_.begin(); iterator != npu_inter_out_blobmap_.end(); iterator++) {
            std::string name = iterator->first;
            Blob *npu_blob   = iterator->second;
            Blob *cpu_blob   = cpu_inter_in_blobmap_[name];
            int num          = npu_blob->GetBlobDesc().dims[0];
            int channel      = npu_blob->GetBlobDesc().dims[1];
            int height       = npu_blob->GetBlobDesc().dims[2];
            int width        = npu_blob->GetBlobDesc().dims[3];
            float *src       = reinterpret_cast<float *>(npu_blob->GetHandle().base);
            float *dst       = reinterpret_cast<float *>(reinterpret_cast<char *>(cpu_blob->GetHandle().base) +
                                                   cpu_blob->GetHandle().bytes_offset);
            DataFormatConverter::ConvertFromNCHWToNCHW4Float(src, dst, num, channel, height, width);
        }
        sub_network_->Forward();
    }
    return TNN_OK;
}

Status NpuNetwork::ForwardAsync(Callback call_back) {
    return NpuNetwork::Forward();
}
}  // namespace TNN_NS<|MERGE_RESOLUTION|>--- conflicted
+++ resolved
@@ -43,18 +43,14 @@
 }
 
 bool NpuNetwork::InitConfigCheck(NetworkConfig &net_config, ModelConfig &model_config) {
-    return net_config.device_type != DEVICE_HUAWEI_NPU || model_config.model_type != MODEL_TYPE_TNN;
+    return net_config.device_type != DEVICE_HUAWEI_NPU || model_config.model_type != MODEL_TYPE_TNN ||
+           model_config.model_type != MODEL_TYPE_RAPIDNET;
 }
 
 Status NpuNetwork::Init(NetworkConfig &net_config, ModelConfig &model_config, AbstractModelInterpreter *interpreter,
                         InputShapesMap inputs_shape) {
-<<<<<<< HEAD
-    if (net_config.device_type != DEVICE_HUAWEI_NPU) {
-        return Status(TNNERR_NULL_PARAM, "ERROR: Npu not support device_type ");
-=======
     if (InitConfigCheck(net_config, model_config)) {
         return Status(TNNERR_NULL_PARAM, "ERROR: Npu not support device_type or model type");
->>>>>>> c06fa23f
     }
     // init check whether the rom version is compatible
     client_         = std::make_shared<hiai::AiModelMngerClient>();
