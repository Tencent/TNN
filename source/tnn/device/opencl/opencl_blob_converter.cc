// Tencent is pleased to support the open source community by making TNN available.
//
// Copyright (C) 2020 THL A29 Limited, a Tencent company. All rights reserved.
//
// Licensed under the BSD 3-Clause License (the "License"); you may not use this file except
// in compliance with the License. You may obtain a copy of the License at
//
// https://opensource.org/licenses/BSD-3-Clause
//
// Unless required by applicable law or agreed to in writing, software distributed
// under the License is distributed on an "AS IS" BASIS, WITHOUT WARRANTIES OR
// CONDITIONS OF ANY KIND, either express or implied. See the License for the
// specific language governing permissions and limitations under the License.

#include "tnn/device/opencl/opencl_blob_converter.h"
#include "tnn/core/macro.h"
#include "tnn/device/opencl/opencl_utils.h"
#include "tnn/memory_manager/blob_memory_size_info.h"
#include "tnn/utils/blob_memory_size_utils.h"
#include "tnn/utils/dims_utils.h"
#include "tnn/utils/string_utils_inner.h"

namespace TNN_NS {


//default contructor will create convert buffer
OpenCLBlobConverterAcc::OpenCLBlobConverterAcc(Blob *blob) : BlobConverterAcc(blob) {
    BlobMemorySizeInfo size_info;
    if (blob->GetBlobDesc().data_format != DATA_FORMAT_NCHW) {
        size_info = Calculate2DCLImageMemorySize(blob->GetBlobDesc());
    } else {
        size_info = Calculate1DMemorySize(blob->GetBlobDesc());
    }
    // force float to get the max memeory
    size_info.data_type   = DATA_TYPE_FLOAT;  
    auto opencl_runtime   = OpenCLRuntime::GetInstance();
    buffer_size_          = GetBlobMemoryBytesSize(size_info);
    cl_int ret            = CL_SUCCESS;
    cl::Buffer* cl_buffer = new cl::Buffer(*opencl_runtime->Context(), CL_MEM_READ_WRITE | CL_MEM_ALLOC_HOST_PTR,
                                            (cl::size_type)buffer_size_, nullptr, &ret);
    if (ret != CL_SUCCESS) {
        CHECK_CL_SUCCESS(ret)
        if (nullptr != cl_buffer)
            delete cl_buffer;
    } else {
        buffer_.reset(cl_buffer);
    }

<<<<<<< HEAD
    int channel = DimsVectorUtils::GetDim(blob->GetBlobDesc().dims, 1);
=======
    int channel = DimsFunctionUtils::GetDim(blob->GetBlobDesc().dims, 1);
>>>>>>> 8ea81962
    scale_bias_buffer_size_ = channel * sizeof(float);
    cl::Buffer* scale_buffer = new cl::Buffer(*opencl_runtime->Context(),
                                              CL_MEM_READ_WRITE | CL_MEM_ALLOC_HOST_PTR,
                                              (cl::size_type)scale_bias_buffer_size_, nullptr, &ret);
    if (ret != CL_SUCCESS) {
        CHECK_CL_SUCCESS(ret)
        if (nullptr != scale_buffer)
            delete scale_buffer;
    } else {
        scale_buffer_.reset(scale_buffer);
    }

    cl::Buffer* bias_buffer = new cl::Buffer(*opencl_runtime->Context(),
                                             CL_MEM_READ_WRITE | CL_MEM_ALLOC_HOST_PTR,
                                             (cl::size_type)scale_bias_buffer_size_, nullptr, &ret);
    if (ret != CL_SUCCESS) {
        CHECK_CL_SUCCESS(ret)
        if (nullptr != bias_buffer)
            delete bias_buffer;
    } else {
        bias_buffer_.reset(bias_buffer);
    }
}

OpenCLBlobConverterAcc::~OpenCLBlobConverterAcc() {
    buffer_.reset();
    scale_buffer_.reset();
    bias_buffer_.reset();
}

//convert blob data to mat async
Status OpenCLBlobConverterAcc::ConvertToMatAsync(Mat &mat, MatConvertParam param, void *command_queue) {
    if (nullptr == buffer_) {
        LOGE("OpenCLBlobConverter buffer allocate failed\n");
        return Status(TNNERR_NULL_PARAM, "OpenCLBlobConverter buffer allocate failed!");
    }

    Status ret            = TNN_OK;
    auto cl_command_queue = static_cast<cl::CommandQueue *>(command_queue);
    if (cl_command_queue == nullptr) {
        LOGE("Get OpenCL command queue failed!\n");
        return Status(TNNERR_NULL_PARAM, "Get OpenCL command queue failed!");
    }

    do_scale_bias_  = NeedDoScaleBias(param);
    //create identifier
    std::string to_mat_key = ToString(mat.GetDeviceType()) + "_" + ToString(mat.GetMatType()) + "_" +
            ToString(blob_->GetBlobDesc().data_format) + "_" + ToString(param.reverse_channel) + "_" +
            ToString(do_scale_bias_);
    //create convert unit only once for every key
    if (convert_to_mat_map_.count(to_mat_key) == 0) {
        OpenCLExecuteUnit unit;
        ret = CreateConvertUnit(unit, mat, param, true);
        if (ret != TNN_OK) {
            return ret;
        }
        convert_to_mat_map_[to_mat_key] = unit;
    }

    OpenCLExecuteUnit unit = convert_to_mat_map_[to_mat_key];
    // set arguments
    ret                    = SetConvertArgs(unit, mat, param, true);
    if (ret != TNN_OK) {
        return ret;
    }

    // if mat type is nchw_float, need copy scale and bias to buffer
    if (mat.GetMatType() == NCHW_FLOAT) {
        ret = CopyScaleBiasToBuffer(param, cl_command_queue);
        if (ret != TNN_OK) {
            return ret;
        }
    }

    // run convert unit
    ret = RunConvertUnit(unit, cl_command_queue, false);
    if (ret != TNN_OK) {
        return ret;
    }

    //if mat device is cpu, need convert blob to buffer and copy buffer data to mat
    if (mat.GetDeviceType() != DEVICE_OPENCL) {
        ret = CopyBufferDataToMat(mat, cl_command_queue);
        if (ret != TNN_OK) {
            return ret;
        }
    }

    return ret;
}

//convert mat data to blob async
Status OpenCLBlobConverterAcc::ConvertFromMatAsync(Mat &mat, MatConvertParam param, void *command_queue) {
    if (nullptr == buffer_) {
        LOGE("OpenCLBlobConverter buffer allocate failed\n");
        return Status(TNNERR_NULL_PARAM, "OpenCLBlobConverter buffer allocate failed!");
    }

    Status ret            = TNN_OK;
    auto cl_command_queue = static_cast<cl::CommandQueue *>(command_queue);
    if (cl_command_queue == nullptr) {
        LOGE("Get OpenCL command queue failed!\n");
        return Status(TNNERR_NULL_PARAM, "Get OpenCL command queue failed!");
    }

    do_scale_bias_  = NeedDoScaleBias(param);
    //create identifier
    std::string from_mat_key = ToString(mat.GetDeviceType()) + "_" + ToString(mat.GetMatType()) + "_" +
            ToString(blob_->GetBlobDesc().data_format) + "_" + ToString(param.reverse_channel) + "_" +
            ToString(do_scale_bias_);
    //create convert unit only once for every key
    if (convert_from_mat_map_.count(from_mat_key) == 0) {
        OpenCLExecuteUnit unit;
        ret = CreateConvertUnit(unit, mat, param, false);
        if (ret != TNN_OK) {
            return ret;
        }
        convert_from_mat_map_[from_mat_key] = unit;
    }

    OpenCLExecuteUnit unit = convert_from_mat_map_[from_mat_key];
    // set arguments
    ret                    = SetConvertArgs(unit, mat, param, false);
    if (ret != TNN_OK) {
        return ret;
    }

    //if mat device is cpu, need copy mat data to buffer and convert buffer to blob 
    if (mat.GetDeviceType() != DEVICE_OPENCL) {
        ret = CopyMatToBufferData(mat, cl_command_queue);
        if (ret != TNN_OK) {
            return ret;
        }
    }

    // if mat type is nchw_float, need copy scale and bias to buffer
    if (mat.GetMatType() == NCHW_FLOAT) {
        ret = CopyScaleBiasToBuffer(param, cl_command_queue);
        if (ret != TNN_OK) {
            return ret;
        }
    }
    // run convert unit
    ret = RunConvertUnit(unit, cl_command_queue, false);
    if (ret != TNN_OK) {
        return ret;
    }

    return ret;
}

Status OpenCLBlobConverterAcc::ConvertToMat(Mat &mat, MatConvertParam param, void *command_queue) {
    Status ret = ConvertToMatAsync(mat, param, command_queue);
    //sync
    if (ret == TNN_OK) {
        cl::CommandQueue *opencl_command_queue = static_cast<cl::CommandQueue *>(command_queue);
        opencl_command_queue->finish();
    }
    return ret;
}

Status OpenCLBlobConverterAcc::ConvertFromMat(Mat &mat, MatConvertParam param, void *command_queue) {
    Status ret = ConvertFromMatAsync(mat, param, command_queue);
    //sync
    if (ret == TNN_OK) {
        cl::CommandQueue *opencl_command_queue = static_cast<cl::CommandQueue *>(command_queue);
        opencl_command_queue->finish();
    }
    return ret;
}

bool OpenCLBlobConverterAcc::NeedDoScaleBias(MatConvertParam &param) {
    for (auto s : param.scale) {
        if (s != 1.0f) {
            return true;
        }
    }
    for (auto b : param.bias) {
        if (b != 0.0f) {
            return true;
        }
    }

    return false;
}

Status OpenCLBlobConverterAcc::GetConvertToMatKernelName(Mat &mat, std::string& kernel_name) {
    int dims_size = blob_->GetBlobDesc().dims.size();
    if (blob_->GetBlobDesc().data_format == DATA_FORMAT_NHC4W4) {
        if (dims_size <= 4) {
            if (N8UC3 == mat.GetMatType()) {
                kernel_name = "ConvertToN8UC3";
            } else if (N8UC4 == mat.GetMatType()) {
                kernel_name = "ConvertToN8UC4";
            } else if (NGRAY == mat.GetMatType()) {
                kernel_name = "ConvertToNGray";
            } else if (NCHW_FLOAT == mat.GetMatType()) {
                kernel_name = "ConvertToNCHW";
            } else {
                return Status(TNNERR_PARAM_ERR, "convert type not support yet");
            }
        } else if (dims_size == 5) {
            if (NCHW_FLOAT == mat.GetMatType()) {
                kernel_name = "Blob5DConvertToNCHW";
            } else {
                char error_str[128];
                sprintf(error_str, "Blob-5D convert type not support mat type: %d",
                        mat.GetMatType());
                return Status(TNNERR_PARAM_ERR, error_str);
            }
        } else if (dims_size == 6) {
            if (NCHW_FLOAT == mat.GetMatType()) {
                kernel_name = "Blob6DConvertToNCHW";
            } else {
                char error_str[128];
                sprintf(error_str, "Blob-6D convert type not support mat type: %d",
                        mat.GetMatType());
                return Status(TNNERR_PARAM_ERR, error_str);
            }
        } else {
            return Status(TNNERR_PARAM_ERR, "convert not support dims > 6");
        }
    }

    if (blob_->GetBlobDesc().data_format == DATA_FORMAT_CNH4) {
        if (NCHW_FLOAT == mat.GetMatType()) {
            kernel_name = "CNH4BlobConvertToNCHW";
        } else {
            return Status(TNNERR_PARAM_ERR, "CNH4 blob convert to mat not support yet");
        }
    }

    if (blob_->GetBlobDesc().data_format == DATA_FORMAT_NCHW) {
        if (NCHW_FLOAT == mat.GetMatType()) {
            kernel_name = "NCHWBlobConvertToNCHW";
        } else {
            return Status(TNNERR_PARAM_ERR, "NCHW blob convert to mat not support yet");
        }
    }

    return TNN_OK;
}

Status OpenCLBlobConverterAcc::GetConvertFromMatKernelName(Mat &mat, std::string& kernel_name) {
    if (blob_->GetBlobDesc().data_format == DATA_FORMAT_NHC4W4) {
        int dims_size = blob_->GetBlobDesc().dims.size();
        if (dims_size <= 4) {
            if (N8UC3 == mat.GetMatType()) {
                kernel_name = "ConvertFromN8UC3";
            } else if (N8UC4 == mat.GetMatType()) {
                kernel_name = "ConvertFromN8UC4";
            } else if (NGRAY == mat.GetMatType()) {
                kernel_name = "ConvertFromNGray";
            } else if (NNV21 == mat.GetMatType()) {
                kernel_name = "ConvertFromNNV21";
            } else if (NCHW_FLOAT == mat.GetMatType()) {
                kernel_name = "ConvertFromNCHW";
            } else {
                return Status(TNNERR_PARAM_ERR, "convert type not support yet");
            }
        } else if (dims_size == 5) {
            if (NCHW_FLOAT == mat.GetMatType()) {
                kernel_name = "Blob5DConvertFromNCHW";
            } else {
                char error_str[128];
                sprintf(error_str, "Blob-5D convert type not support mat type: %d",
                        mat.GetMatType());
                return Status(TNNERR_PARAM_ERR, error_str);
            }
        } else if (dims_size == 6) {
            if (NCHW_FLOAT == mat.GetMatType()) {
                kernel_name = "Blob6DConvertFromNCHW";
            } else {
                char error_str[128];
                sprintf(error_str, "Blob-6D convert type not support mat type: %d",
                        mat.GetMatType());
                return Status(TNNERR_PARAM_ERR, error_str);
            }
        } else {
            return Status(TNNERR_PARAM_ERR, "convert not support dims > 6");
        }
    } else {
        if (blob_->GetBlobDesc().data_format == DATA_FORMAT_CNH4) {
            if (NCHW_FLOAT == mat.GetMatType()) {
                kernel_name = "CNH4BlobConvertFromNCHW";
            } else {
                return Status(TNNERR_PARAM_ERR, "CNH4 blob convert from mat not support yet");
            }
        } else {
            char error_str[128];
            sprintf(error_str, "blob convert from mat not support format: %d", blob_->GetBlobDesc().data_format);
            return Status(TNNERR_PARAM_ERR, error_str);
        }
    }

    return TNN_OK;
}

//CreateConvertUnit select kernel name and create execute unit
Status OpenCLBlobConverterAcc::CreateConvertUnit(OpenCLExecuteUnit &unit, Mat &mat, MatConvertParam param,
                                                 bool convert_to_mat) {
    std::set<std::string> build_options;
    std::string program_name = "";
    std::string kernel_name  = "";
    if (convert_to_mat) {
        program_name = "convert_to_mat";
        //DEVICE_NAIVE AND DEVICE_ARM is same for memory type.
        if (DEVICE_NAIVE == mat.GetDeviceType() || DEVICE_ARM == mat.GetDeviceType()) {
            Status ret = GetConvertToMatKernelName(mat, kernel_name);
            if (ret != TNN_OK) {
                return ret;
            }
        } else if (DEVICE_OPENCL == mat.GetDeviceType()) {
            if (N8UC4 == mat.GetMatType()) {
                kernel_name = "ConvertToN32FC4Image";
            } else {
                return Status(TNNERR_PARAM_ERR, "convert type not support yet");
            }
        } else {
            return Status(TNNERR_PARAM_ERR, "convert type not support yet");
        }
    } else {
        program_name = "convert_from_mat";
        if (DEVICE_NAIVE == mat.GetDeviceType() || DEVICE_ARM == mat.GetDeviceType()) {
            Status ret = GetConvertFromMatKernelName(mat, kernel_name);
            if (ret != TNN_OK) {
                return ret;
            }
        } else if (DEVICE_OPENCL == mat.GetDeviceType()) {
            if (N8UC4 == mat.GetMatType()) {
                kernel_name = "ConvertFromN32FC4Image";
            } else {
                return Status(TNNERR_PARAM_ERR, "convert type not support yet");
            }
        } else {
            return Status(TNNERR_PARAM_ERR, "convert type not support yet");
        }
    }

    if (param.reverse_channel) {
        build_options.emplace("-DSWAP_RB");
    }

    if (do_scale_bias_) {
        if (blob_->GetBlobDesc().data_format == DATA_FORMAT_CNH4) {
            return Status(TNNERR_PARAM_ERR, "cnh4 not support scale and bias yet");
        }
        build_options.emplace("-DENABLE_SCALE_BIAS");
    }

    return CreateExecuteUnit(unit, program_name, kernel_name, build_options);
}

Status OpenCLBlobConverterAcc::SetConvertArgs(OpenCLExecuteUnit &unit, Mat &mat, MatConvertParam param,
                                              bool convert_to_mat) {
    MatType mat_type = mat.GetMatType();
    auto dims        = blob_->GetBlobDesc().dims;

    uint32_t idx     = 0;
    if (blob_->GetBlobDesc().data_format == DATA_FORMAT_NHC4W4) {
        idx = SetExecuteUnit2DSizeInfoDefault(unit, dims);
    } else if (blob_->GetBlobDesc().data_format == DATA_FORMAT_CNH4 &&
               (DEVICE_NAIVE == mat.GetDeviceType() || DEVICE_ARM == mat.GetDeviceType())) {
        idx = SetExecuteUnit2DSizeInfoCNH4(unit, dims);
    } else if (blob_->GetBlobDesc().data_format == DATA_FORMAT_NCHW &&
               (DEVICE_NAIVE == mat.GetDeviceType() || DEVICE_ARM == mat.GetDeviceType())) {
        idx = SetExecuteUnit2DSizeInfoNCHW(unit, dims);
    } else {
        return Status(TNNERR_PARAM_ERR, "blob data format not support yet");
    }
    cl::Image *image;
    cl::Buffer *buffer;
    if (blob_->GetBlobDesc().data_format != DATA_FORMAT_NCHW) {
        image = static_cast<cl::Image *>(blob_->GetHandle().base);
    } else {
        buffer = static_cast<cl::Buffer *>(blob_->GetHandle().base);
    }

    cl_int cl_ret;
    if (DEVICE_NAIVE == mat.GetDeviceType() || DEVICE_ARM == mat.GetDeviceType()) {
        if (blob_->GetBlobDesc().data_format != DATA_FORMAT_NCHW) {
            cl_ret = unit.ocl_kernel.setArg(idx++, *image);
            CHECK_CL_SUCCESS(cl_ret);
        } else {
            cl_ret = unit.ocl_kernel.setArg(idx++, *buffer);
            CHECK_CL_SUCCESS(cl_ret);
        }
        cl_ret = unit.ocl_kernel.setArg(idx++, *buffer_);
        CHECK_CL_SUCCESS(cl_ret);
        auto blob_dims_size = blob_->GetBlobDesc().dims.size();
        if (blob_->GetBlobDesc().data_format != DATA_FORMAT_NCHW) {
<<<<<<< HEAD
            cl_ret = unit.ocl_kernel.setArg(idx++, DimsVectorUtils::GetDim(dims, 2));
            CHECK_CL_SUCCESS(cl_ret);
            if (blob_->GetBlobDesc().data_format == DATA_FORMAT_NHC4W4) {
                cl_ret = unit.ocl_kernel.setArg(idx++, DimsVectorUtils::GetDim(dims, 3));
                CHECK_CL_SUCCESS(cl_ret);
                // set dim4, optional
                if (blob_dims_size >= 5) {
                    cl_ret = unit.ocl_kernel.setArg(idx++, DimsVectorUtils::GetDim(dims, 4));
=======
            cl_ret = unit.ocl_kernel.setArg(idx++, DimsFunctionUtils::GetDim(dims, 2));
            CHECK_CL_SUCCESS(cl_ret);
            if (blob_->GetBlobDesc().data_format == DATA_FORMAT_NHC4W4) {
                cl_ret = unit.ocl_kernel.setArg(idx++, DimsFunctionUtils::GetDim(dims, 3));
                CHECK_CL_SUCCESS(cl_ret);
                // set dim4, optional
                if (blob_dims_size >= 5) {
                    cl_ret = unit.ocl_kernel.setArg(idx++, DimsFunctionUtils::GetDim(dims, 4));
>>>>>>> 8ea81962
                    CHECK_CL_SUCCESS(cl_ret);
                }
                // set dim5, optional
                if (blob_dims_size >= 6) {
<<<<<<< HEAD
                    cl_ret = unit.ocl_kernel.setArg(idx++, DimsVectorUtils::GetDim(dims, 5));
=======
                    cl_ret = unit.ocl_kernel.setArg(idx++, DimsFunctionUtils::GetDim(dims, 5));
>>>>>>> 8ea81962
                    CHECK_CL_SUCCESS(cl_ret);
                }
            } else if (blob_->GetBlobDesc().data_format == DATA_FORMAT_CNH4) {
                // batch
<<<<<<< HEAD
                cl_ret = unit.ocl_kernel.setArg(idx++, DimsVectorUtils::GetDim(dims, 0));
=======
                cl_ret = unit.ocl_kernel.setArg(idx++, DimsFunctionUtils::GetDim(dims, 0));
>>>>>>> 8ea81962
                CHECK_CL_SUCCESS(cl_ret);
            }
        }

        if (NCHW_FLOAT == mat.GetMatType()) {
            //special for NCHW_FLOAT, need channel parameter
<<<<<<< HEAD
            cl_ret = unit.ocl_kernel.setArg(idx++, DimsVectorUtils::GetDim(dims, 1));
=======
            cl_ret = unit.ocl_kernel.setArg(idx++, DimsFunctionUtils::GetDim(dims, 1));
>>>>>>> 8ea81962
            CHECK_CL_SUCCESS(cl_ret);
            cl_ret = unit.ocl_kernel.setArg(idx++, *scale_buffer_);
            CHECK_CL_SUCCESS(cl_ret);
            cl_ret = unit.ocl_kernel.setArg(idx++, *bias_buffer_);
            CHECK_CL_SUCCESS(cl_ret);
        } else {
            // N8UC4 need channel parameter
            if (N8UC4 == mat.GetMatType() && !convert_to_mat) {
<<<<<<< HEAD
                cl_ret = unit.ocl_kernel.setArg(idx++, DimsVectorUtils::GetDim(dims, 1));
=======
                cl_ret = unit.ocl_kernel.setArg(idx++, DimsFunctionUtils::GetDim(dims, 1));
>>>>>>> 8ea81962
                CHECK_CL_SUCCESS(cl_ret);
            }
            // pad scale && bias for vectors in opencl kernel
            while (param.scale.size() < 4) {
                param.scale.push_back(1.0f);
            }
            while (param.bias.size() < 4) {
                param.bias.push_back(0.0f);
            }
            cl_ret = unit.ocl_kernel.setArg(idx++, sizeof(float) * param.scale.size(), param.scale.data());
            CHECK_CL_SUCCESS(cl_ret);
            cl_ret = unit.ocl_kernel.setArg(idx++, sizeof(float) * param.bias.size(), param.bias.data());
            CHECK_CL_SUCCESS(cl_ret);
        }
    } else if (DEVICE_OPENCL == mat.GetDeviceType()) {
        cl::Image *mat_image = static_cast<cl::Image *>(mat.GetData());
        cl_ret               = unit.ocl_kernel.setArg(idx++, *mat_image);
        CHECK_CL_SUCCESS(cl_ret);
        cl_ret = unit.ocl_kernel.setArg(idx++, *image);
        CHECK_CL_SUCCESS(cl_ret);
        if (!convert_to_mat) {
<<<<<<< HEAD
            cl_ret = unit.ocl_kernel.setArg(idx++, DimsVectorUtils::GetDim(dims, 1));
=======
            cl_ret = unit.ocl_kernel.setArg(idx++, DimsFunctionUtils::GetDim(dims, 1));
>>>>>>> 8ea81962
            CHECK_CL_SUCCESS(cl_ret);
        }
        cl_ret = unit.ocl_kernel.setArg(idx++, sizeof(float) * param.scale.size(), param.scale.data());
        CHECK_CL_SUCCESS(cl_ret);
        cl_ret = unit.ocl_kernel.setArg(idx++, sizeof(float) * param.bias.size(), param.bias.data());
        CHECK_CL_SUCCESS(cl_ret);
    } else {
        return Status(TNNERR_PARAM_ERR, "convert type not support yet");
    }
    return TNN_OK;
}

Status OpenCLBlobConverterAcc::RunConvertUnit(OpenCLExecuteUnit &unit, cl::CommandQueue *command_queue,
                                              bool need_wait) {
    Status ret = RunKernel(unit.ocl_kernel, unit.global_work_size, unit.local_work_size, command_queue, "BlobConvert");
    if (need_wait) {
        //sync
        command_queue->finish();
    }
    return ret;
}

//enqueueMapBuffer get cpu buffer pointer, copy buffer pointer to mat, enqueueUnmapMemObject.
Status OpenCLBlobConverterAcc::CopyBufferDataToMat(Mat &mat, cl::CommandQueue *command_queue) {
    MatType mat_type   = mat.GetMatType();
    DimsVector dims    = blob_->GetBlobDesc().dims;

    Status ret = CopyBufferToMat(mat, *buffer_, dims, buffer_size_, mat_type, command_queue);
    if (ret != TNN_OK) {
        return ret;
    }

    return TNN_OK;
}

//enqueueMapBuffer get cpu buffer pointer, copy mat to buffer pointer, enqueueUnmapMemObject.
Status OpenCLBlobConverterAcc::CopyMatToBufferData(Mat &mat, cl::CommandQueue *command_queue) {
    MatType mat_type   = mat.GetMatType();
    DimsVector dims    = blob_->GetBlobDesc().dims;

    Status ret = CopyMatToBuffer(mat, *buffer_, dims, buffer_size_, mat_type, command_queue);
    if (ret != TNN_OK) {
        return ret;
    }

    return TNN_OK;
}

Status OpenCLBlobConverterAcc::CopyScaleBiasToBuffer(MatConvertParam param, cl::CommandQueue *cl_command_queue) {
    cl_int cl_ret;
    if (param.scale != host_scale_buffer_) {
        // Copy scale to buffer
        cl_ret = cl_command_queue->enqueueWriteBuffer(*scale_buffer_, CL_TRUE, 0, scale_bias_buffer_size_, param.scale.data());
        CHECK_CL_SUCCESS(cl_ret);
        host_scale_buffer_.assign(param.scale.begin(), param.scale.end());
    }

    if (param.bias != host_bias_buffer_) {
        // Copy bias to buffer
        cl_ret = cl_command_queue->enqueueWriteBuffer(*bias_buffer_, CL_TRUE, 0, scale_bias_buffer_size_, param.bias.data());
        CHECK_CL_SUCCESS(cl_ret);
        host_bias_buffer_.assign(param.bias.begin(), param.bias.end());
    }

    return TNN_OK;
}

DECLARE_BLOB_CONVERTER_CREATER(OpenCL);
REGISTER_BLOB_CONVERTER(OpenCL, DEVICE_OPENCL);

}  // namespace TNN_NS<|MERGE_RESOLUTION|>--- conflicted
+++ resolved
@@ -46,11 +46,7 @@
         buffer_.reset(cl_buffer);
     }
 
-<<<<<<< HEAD
-    int channel = DimsVectorUtils::GetDim(blob->GetBlobDesc().dims, 1);
-=======
     int channel = DimsFunctionUtils::GetDim(blob->GetBlobDesc().dims, 1);
->>>>>>> 8ea81962
     scale_bias_buffer_size_ = channel * sizeof(float);
     cl::Buffer* scale_buffer = new cl::Buffer(*opencl_runtime->Context(),
                                               CL_MEM_READ_WRITE | CL_MEM_ALLOC_HOST_PTR,
@@ -442,16 +438,6 @@
         CHECK_CL_SUCCESS(cl_ret);
         auto blob_dims_size = blob_->GetBlobDesc().dims.size();
         if (blob_->GetBlobDesc().data_format != DATA_FORMAT_NCHW) {
-<<<<<<< HEAD
-            cl_ret = unit.ocl_kernel.setArg(idx++, DimsVectorUtils::GetDim(dims, 2));
-            CHECK_CL_SUCCESS(cl_ret);
-            if (blob_->GetBlobDesc().data_format == DATA_FORMAT_NHC4W4) {
-                cl_ret = unit.ocl_kernel.setArg(idx++, DimsVectorUtils::GetDim(dims, 3));
-                CHECK_CL_SUCCESS(cl_ret);
-                // set dim4, optional
-                if (blob_dims_size >= 5) {
-                    cl_ret = unit.ocl_kernel.setArg(idx++, DimsVectorUtils::GetDim(dims, 4));
-=======
             cl_ret = unit.ocl_kernel.setArg(idx++, DimsFunctionUtils::GetDim(dims, 2));
             CHECK_CL_SUCCESS(cl_ret);
             if (blob_->GetBlobDesc().data_format == DATA_FORMAT_NHC4W4) {
@@ -460,36 +446,23 @@
                 // set dim4, optional
                 if (blob_dims_size >= 5) {
                     cl_ret = unit.ocl_kernel.setArg(idx++, DimsFunctionUtils::GetDim(dims, 4));
->>>>>>> 8ea81962
                     CHECK_CL_SUCCESS(cl_ret);
                 }
                 // set dim5, optional
                 if (blob_dims_size >= 6) {
-<<<<<<< HEAD
-                    cl_ret = unit.ocl_kernel.setArg(idx++, DimsVectorUtils::GetDim(dims, 5));
-=======
                     cl_ret = unit.ocl_kernel.setArg(idx++, DimsFunctionUtils::GetDim(dims, 5));
->>>>>>> 8ea81962
                     CHECK_CL_SUCCESS(cl_ret);
                 }
             } else if (blob_->GetBlobDesc().data_format == DATA_FORMAT_CNH4) {
                 // batch
-<<<<<<< HEAD
-                cl_ret = unit.ocl_kernel.setArg(idx++, DimsVectorUtils::GetDim(dims, 0));
-=======
                 cl_ret = unit.ocl_kernel.setArg(idx++, DimsFunctionUtils::GetDim(dims, 0));
->>>>>>> 8ea81962
                 CHECK_CL_SUCCESS(cl_ret);
             }
         }
 
         if (NCHW_FLOAT == mat.GetMatType()) {
             //special for NCHW_FLOAT, need channel parameter
-<<<<<<< HEAD
-            cl_ret = unit.ocl_kernel.setArg(idx++, DimsVectorUtils::GetDim(dims, 1));
-=======
             cl_ret = unit.ocl_kernel.setArg(idx++, DimsFunctionUtils::GetDim(dims, 1));
->>>>>>> 8ea81962
             CHECK_CL_SUCCESS(cl_ret);
             cl_ret = unit.ocl_kernel.setArg(idx++, *scale_buffer_);
             CHECK_CL_SUCCESS(cl_ret);
@@ -498,11 +471,7 @@
         } else {
             // N8UC4 need channel parameter
             if (N8UC4 == mat.GetMatType() && !convert_to_mat) {
-<<<<<<< HEAD
-                cl_ret = unit.ocl_kernel.setArg(idx++, DimsVectorUtils::GetDim(dims, 1));
-=======
                 cl_ret = unit.ocl_kernel.setArg(idx++, DimsFunctionUtils::GetDim(dims, 1));
->>>>>>> 8ea81962
                 CHECK_CL_SUCCESS(cl_ret);
             }
             // pad scale && bias for vectors in opencl kernel
@@ -524,11 +493,7 @@
         cl_ret = unit.ocl_kernel.setArg(idx++, *image);
         CHECK_CL_SUCCESS(cl_ret);
         if (!convert_to_mat) {
-<<<<<<< HEAD
-            cl_ret = unit.ocl_kernel.setArg(idx++, DimsVectorUtils::GetDim(dims, 1));
-=======
             cl_ret = unit.ocl_kernel.setArg(idx++, DimsFunctionUtils::GetDim(dims, 1));
->>>>>>> 8ea81962
             CHECK_CL_SUCCESS(cl_ret);
         }
         cl_ret = unit.ocl_kernel.setArg(idx++, sizeof(float) * param.scale.size(), param.scale.data());
