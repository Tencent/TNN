--- conflicted
+++ resolved
@@ -70,38 +70,17 @@
     }
 }
 
-<<<<<<< HEAD
-__kernel void NCHWBlobConvertToNCHW(GLOBAL_SIZE_2_DIMS __global const FLOAT *input_ptr,
-                                    __global float *output, __private const int height,
-                                    __private const int width,
-                                    __private const int channels,
-                                    __constant float* scale,
-                                    __constant float* bias) {
-=======
 __kernel void Blob5DConvertToNCHW(GLOBAL_SIZE_2_DIMS __read_only image2d_t input_ptr,
                                   __global float *output, __private const int dim2,
                                   __private const int dim3, __private const int dim4,
                                   __private const int channels,
                                   __global const float* scale,
                                   __global const float* bias) {
->>>>>>> 389a338f
-    int image_width_idx  = get_global_id(0);
-    int image_height_idx = get_global_id(1);
-
-    DEAL_NON_UNIFORM_DIM2(image_width_idx, image_height_idx);
-
-<<<<<<< HEAD
-    const int batch_idx     = image_height_idx / height;
-    const int height_idx    = image_height_idx % height;
-    const int width_idx     = image_width_idx % width;
-    const int channel_idx   = image_width_idx / width;
-    int buffer_offset =
-        ((batch_idx * channels + channel_idx) * height + height_idx) * width +
-        width_idx;
-    float value = input_ptr[buffer_offset];
-
-    const int height_width_size = height * width;
-=======
+    int image_width_idx  = get_global_id(0);
+    int image_height_idx = get_global_id(1);
+
+    DEAL_NON_UNIFORM_DIM2(image_width_idx, image_height_idx);
+
     const int dim3_idx       = image_height_idx % dim3;
     const int batch_dim2_idx = image_height_idx / dim3;
     const int dim2_idx       = batch_dim2_idx % dim2;
@@ -247,7 +226,6 @@
     const int channel_idx   = batch_channel_idx % channels;
     int buffer_offset = batch_channel_idx * global_size_dim0 + global_id0;
     float value = input_ptr[buffer_offset];
->>>>>>> 389a338f
 
 #ifdef ENABLE_SCALE_BIAS
     float scale_data = scale[channel_idx];
@@ -263,13 +241,8 @@
                                     __global float *output, __private const int height,
                                     __private const int batch,
                                     __private const int channels,
-<<<<<<< HEAD
-                                    __constant float* scale,
-                                    __constant float* bias) {
-=======
                                     __global const float* scale,
                                     __global const float* bias) {
->>>>>>> 389a338f
     int image_width_idx  = get_global_id(0);
     int image_height_idx = get_global_id(1);
 
