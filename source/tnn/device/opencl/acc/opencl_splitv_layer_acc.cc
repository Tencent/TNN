// Tencent is pleased to support the open source community by making TNN available.
//
// Copyright (C) 2020 THL A29 Limited, a Tencent company. All rights reserved.
//
// Licensed under the BSD 3-Clause License (the "License"); you may not use this file except
// in compliance with the License. You may obtain a copy of the License at
//
// https://opensource.org/licenses/BSD-3-Clause
//
// Unless required by applicable law or agreed to in writing, software distributed
// under the License is distributed on an "AS IS" BASIS, WITHOUT WARRANTIES OR
// CONDITIONS OF ANY KIND, either express or implied. See the License for the
// specific language governing permissions and limitations under the License.

#include <algorithm>
#include "tnn/device/opencl/acc/opencl_layer_acc.h"
#include "tnn/device/opencl/imagebuffer_convertor.h"
#include "tnn/device/opencl/opencl_context.h"
#include "tnn/device/opencl/opencl_execute_unit.h"
#include "tnn/device/opencl/opencl_memory.h"
#include "tnn/device/opencl/opencl_runtime.h"
#include "tnn/utils/dims_utils.h"

namespace TNN_NS {

typedef enum {
    SPLITV_IMAGE = 0,
    SPLITV_UNITE = 1,
} SplitVType;

struct SplitVUnit {
    int axis;
    int begin;
    int end;
    SplitVType type;
};

class OpenCLSplitVLayerAcc : public OpenCLLayerAcc {
public:
    virtual Status Init(Context *context, LayerParam *param, LayerResource *resource, const std::vector<Blob *> &inputs,
                        const std::vector<Blob *> &outputs) override;

    virtual ~OpenCLSplitVLayerAcc() override;

    virtual Status Reshape(const std::vector<Blob *> &inputs, const std::vector<Blob *> &outputs) override;

private:
    std::vector<SplitVUnit> splitv_units_ = {};
    std::shared_ptr<cl::Buffer> buffer_ = nullptr;
    bool use_buffer_ = false;
};

Status OpenCLSplitVLayerAcc::Init(Context *context, LayerParam *param, LayerResource *resource,
                                  const std::vector<Blob *> &inputs, const std::vector<Blob *> &outputs) {
    LOGD("Init SplitV Acc \n");
    Status ret = OpenCLLayerAcc::Init(context, param, resource, inputs, outputs);
    CHECK_TNN_OK(ret)

    run_3d_ndrange_ = false;
    op_name_        = "SplitV";

    auto layer_param = dynamic_cast<SplitVLayerParam *>(param);
    if (layer_param == nullptr) {
        LOGE("SplitVLayerParam is null!\n");
        return Status(TNNERR_MODEL_ERR, "SplitVLayerParam is null");
    }

    if (layer_param->axis != 1) {
        LOGE("axis=%d is not support in SplitV yet!\n", layer_param->axis);
        return Status(TNNERR_OPENCL_ACC_INIT_ERROR, "the axis not support");
    }

    std::vector<int> slices = layer_param->slices;

    if (slices.size() != outputs.size()) {
        LOGE("invalid params in SplitV!\n");
        return Status(TNNERR_OPENCL_ACC_INIT_ERROR, "invalid params in SplitV");
    }

    int begin   = 0;
    for (auto output : outputs) {
        auto output_dim = output->GetBlobDesc().dims;

        SplitVUnit unit;
        unit.axis  = layer_param->axis;
        int slice  = output_dim[unit.axis];
        unit.begin = begin;
        unit.end   = begin + slice;

        if (unit.axis == 1 && unit.begin % 4 != 0) {
            unit.type   = SPLITV_UNITE;
            use_buffer_ = true;
        } else {
            unit.type = SPLITV_IMAGE;
        }

        splitv_units_.push_back(unit);

        begin += slice;
    }

    execute_units_.clear();
    if (use_buffer_) {
        // use buffer, convert image to buffer first.
        OpenCLExecuteUnit exec_unit;
        ret = CreateExecuteUnit(exec_unit, "image_to_buffer", "ImageToNCHWBufferFLOAT");
        CHECK_TNN_OK(ret)
        execute_units_.push_back(exec_unit);
    }
    for (auto unit : splitv_units_) {
        OpenCLExecuteUnit exec_unit;
        if (SPLITV_IMAGE == unit.type) {
            ret = CreateExecuteUnit(exec_unit, "copy", "CopyImage");
        } else {
            ret = CreateExecuteUnit(exec_unit, "copy", "CopyBufferToImage");
        }
        CHECK_TNN_OK(ret)
        execute_units_.push_back(exec_unit);
    }

    return TNN_OK;
}

OpenCLSplitVLayerAcc::~OpenCLSplitVLayerAcc() {}

Status OpenCLSplitVLayerAcc::Reshape(const std::vector<Blob *> &inputs, const std::vector<Blob *> &outputs) {
    LOGD("StrideSlice Acc Reshape\n");
    Status ret = OpenCLLayerAcc::Reshape(inputs, outputs);
    CHECK_TNN_OK(ret)

    OpenCLRuntime *opencl_runtime = OpenCLRuntime::GetInstance();

    auto input           = inputs[0];
    auto dims            = input->GetBlobDesc().dims;
    int exec_unit_idx    = 0;
    int input_dims_count = DimsVectorUtils::Count(input->GetBlobDesc().dims);
    if (use_buffer_) {
        // use buffer, convert to buffer.
        int type_size = sizeof(float);
        if (opencl_runtime->GetPrecision() != PRECISION_HIGH) {
            type_size = 2;
        }
        cl_int cl_ret;
        cl::Buffer *cl_buffer = new cl::Buffer(*opencl_runtime->Context(), (cl_mem_flags)CL_MEM_READ_WRITE,
                                               (cl::size_type)(input_dims_count * type_size), nullptr, &cl_ret);
        if (cl_ret != CL_SUCCESS) {
            CHECK_CL_SUCCESS(cl_ret)
            if (nullptr != cl_buffer)
                delete cl_buffer;
            return Status(TNNERR_OPENCL_MEMALLOC_ERROR, "OpenCL malloc memory falied");
        }
        buffer_.reset(cl_buffer);

        auto &unit   = execute_units_[exec_unit_idx];
        uint32_t idx = SetExecuteUnit2DSizeInfoDefault(unit, dims);
        unit.ocl_kernel.setArg(idx++, *buffer_);
        // input_height
<<<<<<< HEAD
        unit.ocl_kernel.setArg(idx++, static_cast<uint32_t>(DimsVectorUtils::GetDim(dims, 2)));
        // input_width
        unit.ocl_kernel.setArg(idx++, static_cast<uint32_t>(DimsVectorUtils::GetDim(dims, 3)));
        // input_channel
        unit.ocl_kernel.setArg(idx++, static_cast<uint32_t>(DimsVectorUtils::GetDim(dims, 1)));
=======
        unit.ocl_kernel.setArg(idx++, static_cast<uint32_t>(DimsFunctionUtils::GetDim(dims, 2)));
        // input_width
        unit.ocl_kernel.setArg(idx++, static_cast<uint32_t>(DimsFunctionUtils::GetDim(dims, 3)));
        // input_channel
        unit.ocl_kernel.setArg(idx++, static_cast<uint32_t>(DimsFunctionUtils::GetDim(dims, 1)));
>>>>>>> 8ea81962
        unit.ocl_kernel.setArg(idx++, *((cl::Image *)input->GetHandle().base));
        exec_unit_idx++;
    }

    int unit_idx = 0;
    for (auto output : outputs) {
        auto output_dims = output->GetBlobDesc().dims;
<<<<<<< HEAD
        int input_wh[]   = {DimsVectorUtils::GetDim(dims, 3), DimsVectorUtils::GetDim(dims, 2)};
        int output_wh[]  = {DimsVectorUtils::GetDim(output_dims, 3), DimsVectorUtils::GetDim(output_dims, 2)};
=======
        int input_wh[]   = {DimsFunctionUtils::GetDim(dims, 3), DimsFunctionUtils::GetDim(dims, 2)};
        int output_wh[]  = {DimsFunctionUtils::GetDim(output_dims, 3), DimsFunctionUtils::GetDim(output_dims, 2)};
>>>>>>> 8ea81962

        auto &unit       = execute_units_[exec_unit_idx];
        auto splitv_unit = splitv_units_[unit_idx];

        if (splitv_unit.type == SPLITV_IMAGE) {
            // kernel: CopyImage
            int input_offset[] = {0, 0, 0, 0};
            if (splitv_unit.axis == 1) {
                // if the axis is 1, then offset need to div 4
                input_offset[1] = splitv_unit.begin / 4;
            } else {
                input_offset[splitv_unit.axis] = splitv_unit.begin;
            }
            int output_offset[] = {0, 0, 0, 0};
            // default set execution
            int idx = SetExecuteUnit2DSizeInfoDefault(unit, output_dims);
            unit.ocl_kernel.setArg(idx++, *((cl::Image *)input->GetHandle().base));
            unit.ocl_kernel.setArg(idx++, *((cl::Image *)output->GetHandle().base));
            unit.ocl_kernel.setArg(idx++, input_offset);
            unit.ocl_kernel.setArg(idx++, output_offset);
            unit.ocl_kernel.setArg(idx++, input_wh);
            unit.ocl_kernel.setArg(idx++, output_wh);
            unit.ocl_kernel.setArg(idx++, output_wh);
        } else {
            // kernel: CopyBufferToImage
            int input_offset[]             = {0, 0, 0, 0};
            input_offset[splitv_unit.axis] = splitv_unit.begin;
            int output_offset[]            = {0, 0, 0, 0};
            // stride: input_channel * input_height * input_width, input_height * input_width, input_width, 1
<<<<<<< HEAD
            int input_channel = DimsVectorUtils::GetDim(dims, 1);
            int input_height = DimsVectorUtils::GetDim(dims, 2);
            int input_width = DimsVectorUtils::GetDim(dims, 3);
=======
            int input_channel = DimsFunctionUtils::GetDim(dims, 1);
            int input_height = DimsFunctionUtils::GetDim(dims, 2);
            int input_width = DimsFunctionUtils::GetDim(dims, 3);
>>>>>>> 8ea81962
            int input_stride[] = {input_channel * input_height * input_width,
                                  input_height * input_width, input_width, 1};
            int idx = SetExecuteUnit2DSizeInfoDefault(unit, output_dims);
            unit.ocl_kernel.setArg(idx++, *buffer_);
            unit.ocl_kernel.setArg(idx++, *((cl::Image *)output->GetHandle().base));
            unit.ocl_kernel.setArg(idx++, input_offset);
            unit.ocl_kernel.setArg(idx++, output_offset);
            unit.ocl_kernel.setArg(idx++, input_stride);
            unit.ocl_kernel.setArg(idx++, output_wh);
            unit.ocl_kernel.setArg(idx++, output_wh);
            unit.ocl_kernel.setArg(idx++, input_dims_count - 1);
        }
        exec_unit_idx++;
        unit_idx++;
    }
    return TNN_OK;
}

REGISTER_OPENCL_ACC(SplitV, LAYER_SPLITV)
REGISTER_OPENCL_LAYOUT(LAYER_SPLITV, DATA_FORMAT_NHC4W4);

}  // namespace TNN_NS<|MERGE_RESOLUTION|>--- conflicted
+++ resolved
@@ -155,19 +155,11 @@
         uint32_t idx = SetExecuteUnit2DSizeInfoDefault(unit, dims);
         unit.ocl_kernel.setArg(idx++, *buffer_);
         // input_height
-<<<<<<< HEAD
-        unit.ocl_kernel.setArg(idx++, static_cast<uint32_t>(DimsVectorUtils::GetDim(dims, 2)));
-        // input_width
-        unit.ocl_kernel.setArg(idx++, static_cast<uint32_t>(DimsVectorUtils::GetDim(dims, 3)));
-        // input_channel
-        unit.ocl_kernel.setArg(idx++, static_cast<uint32_t>(DimsVectorUtils::GetDim(dims, 1)));
-=======
         unit.ocl_kernel.setArg(idx++, static_cast<uint32_t>(DimsFunctionUtils::GetDim(dims, 2)));
         // input_width
         unit.ocl_kernel.setArg(idx++, static_cast<uint32_t>(DimsFunctionUtils::GetDim(dims, 3)));
         // input_channel
         unit.ocl_kernel.setArg(idx++, static_cast<uint32_t>(DimsFunctionUtils::GetDim(dims, 1)));
->>>>>>> 8ea81962
         unit.ocl_kernel.setArg(idx++, *((cl::Image *)input->GetHandle().base));
         exec_unit_idx++;
     }
@@ -175,13 +167,8 @@
     int unit_idx = 0;
     for (auto output : outputs) {
         auto output_dims = output->GetBlobDesc().dims;
-<<<<<<< HEAD
-        int input_wh[]   = {DimsVectorUtils::GetDim(dims, 3), DimsVectorUtils::GetDim(dims, 2)};
-        int output_wh[]  = {DimsVectorUtils::GetDim(output_dims, 3), DimsVectorUtils::GetDim(output_dims, 2)};
-=======
         int input_wh[]   = {DimsFunctionUtils::GetDim(dims, 3), DimsFunctionUtils::GetDim(dims, 2)};
         int output_wh[]  = {DimsFunctionUtils::GetDim(output_dims, 3), DimsFunctionUtils::GetDim(output_dims, 2)};
->>>>>>> 8ea81962
 
         auto &unit       = execute_units_[exec_unit_idx];
         auto splitv_unit = splitv_units_[unit_idx];
@@ -211,15 +198,9 @@
             input_offset[splitv_unit.axis] = splitv_unit.begin;
             int output_offset[]            = {0, 0, 0, 0};
             // stride: input_channel * input_height * input_width, input_height * input_width, input_width, 1
-<<<<<<< HEAD
-            int input_channel = DimsVectorUtils::GetDim(dims, 1);
-            int input_height = DimsVectorUtils::GetDim(dims, 2);
-            int input_width = DimsVectorUtils::GetDim(dims, 3);
-=======
             int input_channel = DimsFunctionUtils::GetDim(dims, 1);
             int input_height = DimsFunctionUtils::GetDim(dims, 2);
             int input_width = DimsFunctionUtils::GetDim(dims, 3);
->>>>>>> 8ea81962
             int input_stride[] = {input_channel * input_height * input_width,
                                   input_height * input_width, input_width, 1};
             int idx = SetExecuteUnit2DSizeInfoDefault(unit, output_dims);
