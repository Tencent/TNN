--- conflicted
+++ resolved
@@ -51,11 +51,7 @@
     if (deconv_params_.kernel_x == 4 && deconv_params_.kernel_y == 4 &&
                deconv_params_.stride_x == 2 && deconv_params_.stride_y == 2 &&
                deconv_params_.pad_x == 1 && deconv_params_.pad_y == 1 &&
-<<<<<<< HEAD
-               deconv_params_.dilation_x == 1 && deconv_params_.dilation_y == 1 && DimsVectorUtils::GetDim(output_dims, 3) % 4 == 0) {
-=======
                deconv_params_.dilation_x == 1 && deconv_params_.dilation_y == 1 && DimsFunctionUtils::GetDim(output_dims, 3) % 4 == 0) {
->>>>>>> 8ea81962
         kernel_name = "Deconv2D4x4s2p1wb4";
     }
 
@@ -75,11 +71,7 @@
     auto input_dims  = inputs[0]->GetBlobDesc().dims;
     auto output_dims = outputs[0]->GetBlobDesc().dims;
 
-<<<<<<< HEAD
-    const int input_channel_blocks  = UP_DIV(DimsVectorUtils::GetDim(input_dims, 1), 4);
-=======
     const int input_channel_blocks  = UP_DIV(DimsFunctionUtils::GetDim(input_dims, 1), 4);
->>>>>>> 8ea81962
 
     execute_units_[0].ocl_kernel.setArg(idx++, static_cast<int32_t>(input_channel_blocks));
 }
