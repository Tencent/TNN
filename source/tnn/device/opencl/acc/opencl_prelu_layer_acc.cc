// Tencent is pleased to support the open source community by making TNN available.
//
// Copyright (C) 2020 THL A29 Limited, a Tencent company. All rights reserved.
//
// Licensed under the BSD 3-Clause License (the "License"); you may not use this file except
// in compliance with the License. You may obtain a copy of the License at
//
// https://opensource.org/licenses/BSD-3-Clause
//
// Unless required by applicable law or agreed to in writing, software distributed
// under the License is distributed on an "AS IS" BASIS, WITHOUT WARRANTIES OR
// CONDITIONS OF ANY KIND, either express or implied. See the License for the
// specific language governing permissions and limitations under the License.

#include "tnn/device/opencl/acc/opencl_layer_acc.h"
#include "tnn/device/opencl/imagebuffer_convertor.h"
#include "tnn/device/opencl/opencl_memory.h"
#include "tnn/utils/dims_utils.h"

namespace TNN_NS {

class OpenCLPReluLayerAcc : public OpenCLLayerAcc {
public:
    virtual Status Init(Context *context, LayerParam *param, LayerResource *resource, const std::vector<Blob *> &inputs,
                        const std::vector<Blob *> &outputs) override;

    virtual ~OpenCLPReluLayerAcc() override;

    virtual Status Reshape(const std::vector<Blob *> &inputs, const std::vector<Blob *> &outputs) override;

#if TNN_PROFILE
    virtual double GetFlops() override;
    virtual double GetBandwidth() override;
#endif

private:
    Status ConvertWeights(float *weights_data_ptr, int output_channel);

private:
    bool share_channel_ = false;
    shared_ptr<OpenCLMemory> ocl_scope_ = nullptr;
};

Status OpenCLPReluLayerAcc::Init(Context *context, LayerParam *param, LayerResource *resource,
                                 const std::vector<Blob *> &inputs, const std::vector<Blob *> &outputs) {
    LOGD("Init PRelu Acc\n");
    Status ret = OpenCLLayerAcc::Init(context, param, resource, inputs, outputs);
    CHECK_TNN_OK(ret)

    run_3d_ndrange_ = false;
    op_name_        = "PRelu";

    auto input_dims = inputs[0]->GetBlobDesc().dims;
<<<<<<< HEAD
    int channels    = DimsVectorUtils::GetDim(input_dims, 1);
=======
    int channels    = DimsFunctionUtils::GetDim(input_dims, 1);
>>>>>>> 8ea81962

    auto layer_param = dynamic_cast<PReluLayerParam *>(param);
    if (layer_param == nullptr) {
        LOGE("PReluLayerParam is null!\n");
        return Status(TNNERR_MODEL_ERR, "PReluLayerParam is null");
    }
    share_channel_ = layer_param->channel_shared;

    auto layer_res = dynamic_cast<PReluLayerResource *>(resource);
    if (layer_res == nullptr) {
        LOGE("PReluLayerResource is null!\n");
        return Status(TNNERR_MODEL_ERR, "PReluLayerResource is null");
    }
    RawBuffer &scope_handle = layer_res->slope_handle;
    DataType data_type      = scope_handle.GetDataType();

    ConvertChannelWeights(scope_handle, ocl_scope_, channels, true, share_channel_);

    // create kernel
    std::string kernel_name = "PRelu";
    if (run_3d_ndrange_)
        kernel_name = "PReluGS3D";
    ret = CreateExecuteUnit(execute_units_[0], "prelu", kernel_name);
    if (ret != TNN_OK) {
        LOGE("create execute unit failed!\n");
        return ret;
    }

    return TNN_OK;
}

OpenCLPReluLayerAcc::~OpenCLPReluLayerAcc() {}

Status OpenCLPReluLayerAcc::Reshape(const std::vector<Blob *> &inputs, const std::vector<Blob *> &outputs) {
    LOGD("PRelu Acc Reshape\n");
    ASSERT(inputs.size() == 1);
    Status ret = OpenCLLayerAcc::Reshape(inputs, outputs);
    CHECK_TNN_OK(ret)

    auto output_dims = outputs[0]->GetBlobDesc().dims;
    uint32_t idx = 0;
    if (run_3d_ndrange_) {
        idx = SetExecuteUnit3DSizeInfoDefault(execute_units_[0], output_dims);
    } else {
        idx = SetExecuteUnit2DSizeInfoDefault(execute_units_[0], output_dims);
    }
    execute_units_[0].ocl_kernel.setArg(idx++, *((cl::Image *)inputs[0]->GetHandle().base));
    if (!run_3d_ndrange_) {
        //set output width
<<<<<<< HEAD
        execute_units_[0].ocl_kernel.setArg(idx++, DimsVectorUtils::GetDim(output_dims, 3));
=======
        execute_units_[0].ocl_kernel.setArg(idx++, DimsFunctionUtils::GetDim(output_dims, 3));
>>>>>>> 8ea81962
    }
    execute_units_[0].ocl_kernel.setArg(idx++, *((cl::Image *)ocl_scope_->GetData()));
    execute_units_[0].ocl_kernel.setArg(idx++, *((cl::Image *)outputs[0]->GetHandle().base));
    return TNN_OK;
}

#if TNN_PROFILE
double OpenCLPReluLayerAcc::GetFlops() {
    return 2.0 * DimsVectorUtils::Count(output_dims_) / 1000.0 / 1000.0;
}

double OpenCLPReluLayerAcc::GetBandwidth() {
    OpenCLRuntime *opencl_runtime = OpenCLRuntime::GetInstance();
    int data_type_size            = opencl_runtime->GetPrecision() != PRECISION_HIGH ? 2 : 4;
    return 2.0 * DimsVectorUtils::Count(output_dims_) * data_type_size / 1000.0 / 1000.0;
}
#endif

REGISTER_OPENCL_ACC(PRelu, LAYER_PRELU)
REGISTER_OPENCL_LAYOUT(LAYER_PRELU, DATA_FORMAT_NHC4W4);

}  // namespace TNN_NS<|MERGE_RESOLUTION|>--- conflicted
+++ resolved
@@ -51,11 +51,7 @@
     op_name_        = "PRelu";
 
     auto input_dims = inputs[0]->GetBlobDesc().dims;
-<<<<<<< HEAD
-    int channels    = DimsVectorUtils::GetDim(input_dims, 1);
-=======
     int channels    = DimsFunctionUtils::GetDim(input_dims, 1);
->>>>>>> 8ea81962
 
     auto layer_param = dynamic_cast<PReluLayerParam *>(param);
     if (layer_param == nullptr) {
@@ -105,11 +101,7 @@
     execute_units_[0].ocl_kernel.setArg(idx++, *((cl::Image *)inputs[0]->GetHandle().base));
     if (!run_3d_ndrange_) {
         //set output width
-<<<<<<< HEAD
-        execute_units_[0].ocl_kernel.setArg(idx++, DimsVectorUtils::GetDim(output_dims, 3));
-=======
         execute_units_[0].ocl_kernel.setArg(idx++, DimsFunctionUtils::GetDim(output_dims, 3));
->>>>>>> 8ea81962
     }
     execute_units_[0].ocl_kernel.setArg(idx++, *((cl::Image *)ocl_scope_->GetData()));
     execute_units_[0].ocl_kernel.setArg(idx++, *((cl::Image *)outputs[0]->GetHandle().base));
