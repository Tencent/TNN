// Tencent is pleased to support the open source community by making TNN available.
//
// Copyright (C) 2020 THL A29 Limited, a Tencent company. All rights reserved.
//
// Licensed under the BSD 3-Clause License (the "License"); you may not use this file except
// in compliance with the License. You may obtain a copy of the License at
//
// https://opensource.org/licenses/BSD-3-Clause
//
// Unless required by applicable law or agreed to in writing, software distributed
// under the License is distributed on an "AS IS" BASIS, WITHOUT WARRANTIES OR
// CONDITIONS OF ANY KIND, either express or implied. See the License for the
// specific language governing permissions and limitations under the License.

#include "tnn/device/opencl/acc/opencl_reshape_layer_acc.h"
#include "tnn/device/opencl/imagebuffer_convertor.h"
#include "tnn/utils/dims_utils.h"

namespace TNN_NS {

Status OpenCLReshapeLayerAcc::Init(Context *context, LayerParam *param, LayerResource *resource,
                                   const std::vector<Blob *> &inputs, const std::vector<Blob *> &outputs) {
    LOGD("Init Reshape Acc\n");
    Status ret = OpenCLLayerAcc::Init(context, param, resource, inputs, outputs);
    CHECK_TNN_OK(ret)

    int reshape_type = -1;
    ReshapeLayerParam *reshape_param = dynamic_cast<ReshapeLayerParam *>(param_);
    if (!reshape_param) {
        FlattenLayerParam *flatten_param = dynamic_cast<FlattenLayerParam *>(param_);
        if(!flatten_param) {
            LOGE("Error: layer param is null\n");
            return Status(TNNERR_MODEL_ERR, "Error: layer param is null");
        } else {
            reshape_type = 0;
        }
    } else {
        reshape_type = reshape_param->reshape_type;
    }

    run_3d_ndrange_ = false;
    op_name_        = "Reshape";

    auto input = inputs[0];
    auto output = outputs[0];

    auto input_dims = input->GetBlobDesc().dims;
    auto output_dims = output->GetBlobDesc().dims;
    input_dims_size_ = input_dims.size();
    output_dims_size_ = output_dims.size();

    std::string src_format = "Image", dst_format = "Image";
    src_format = input_dims_size_ == 5 ? "Image5D" : input_dims_size_ == 6 ? "Image6D" : src_format;
    dst_format = output_dims_size_ == 5 ? "Image5D" : output_dims_size_ == 6 ? "Image6D" : dst_format;

    if (reshape_type == 0)
    {
<<<<<<< HEAD
        im_to_bf_func_name      = src_format + "ToNCHWBuffer";
        bf_to_im_func_name      = "NCHWBufferTo" + dst_format;
    } else if (reshape_type == 1 && outputs[0]->GetBlobDesc().data_format == DATA_FORMAT_NHC4W4) {
        // tensorflow reshape data format is NHWC, only support NHC4W4 blob for now
        im_to_bf_func_name      = src_format + "ToNHWCBuffer";
        bf_to_im_func_name      = "NHWCBufferTo" + dst_format;
=======
        im_to_bf_func_name_      = src_format + "ToNCHWBuffer";
        bf_to_im_func_name_      = "NCHWBufferTo" + dst_format;
    } else if (reshape_type == 1) {
        // tensorflow reshape 对应的数据格式是 NHWC
    } else if (reshape_type == 1 && outputs[0]->GetBlobDesc().data_format == DATA_FORMAT_NHC4W4) {
        // tensorflow reshape data format is NHWC, only support NHC4W4 blob for now
        im_to_bf_func_name_      = src_format + "ToNHWCBuffer";
        bf_to_im_func_name_      = "NHWCBufferTo" + dst_format;
>>>>>>> edb1139e
    } else {
        LOGE("Error: Unsupport reshape type(%d), src_format: %s, dst_format: %s\n",
             reshape_type, src_format.c_str(), dst_format.c_str());
        return Status(TNNERR_MODEL_ERR, "Error: OpenCLReshapeLayerAcc failed!\n");
    }

    execute_units_.resize(2);
    // image->buffer
    {
        std::set<std::string> build_opt;
        if (outputs[0]->GetBlobDesc().data_format == DATA_FORMAT_NCHW) {
<<<<<<< HEAD
            build_opt.emplace("-DENABLE_BUFFER_PRECISION_ADJUST");
        }
        ret = CreateExecuteUnit(execute_units_[0], "image_to_buffer", im_to_bf_func_name, build_opt);
=======
            is_nchw_output_ = true;
            build_opt.emplace("-DENABLE_BUFFER_PRECISION_ADJUST");
        }
        ret = CreateExecuteUnit(execute_units_[0], "image_to_buffer", im_to_bf_func_name_, build_opt);
>>>>>>> edb1139e
        if (ret != TNN_OK) {
            LOGE("create execute unit failed!\n");
            return ret;
        }
    }

    // buffer->image
    {
        ret = CreateExecuteUnit(execute_units_[1], "buffer_to_image", bf_to_im_func_name_);
        if (ret != TNN_OK) {
            LOGE("create execute unit failed!\n");
            return ret;
        }
    }

    return TNN_OK;
}

OpenCLReshapeLayerAcc::~OpenCLReshapeLayerAcc() {}

Status OpenCLReshapeLayerAcc::Reshape(const std::vector<Blob *> &inputs, const std::vector<Blob *> &outputs) {
    LOGD("Reshape Acc Reshape\n");
    Status ret = OpenCLLayerAcc::Reshape(inputs, outputs);
    CHECK_TNN_OK(ret)
    auto input  = inputs[0];
    auto output = outputs[0];

    // reinit opencl execute unit if data format is changed during Reshape
    if (output->GetBlobDesc().data_format == DATA_FORMAT_NCHW && !is_nchw_output_) {
        std::set<std::string> build_opt;
        is_nchw_output_ = true;
        build_opt.emplace("-DENABLE_BUFFER_PRECISION_ADJUST");
        ret = CreateExecuteUnit(execute_units_[0], "image_to_buffer", im_to_bf_func_name_, build_opt);
        CHECK_TNN_OK(ret)
    }

    auto input_dims  = input->GetBlobDesc().dims;
    auto output_dims = output->GetBlobDesc().dims;

    OpenCLRuntime *opencl_runtime = OpenCLRuntime::GetInstance();
    int blob_size                 = sizeof(float) * DimsVectorUtils::Count(input_dims);

    if (output->GetBlobDesc().data_format != DATA_FORMAT_NCHW) {
        inter_buffer_ = std::make_shared<cl::Buffer>(*opencl_runtime->Context(),
                                                     CL_MEM_READ_WRITE, blob_size);
    }

    // image->buffer
    {
        uint32_t idx = SetExecuteUnit2DSizeInfoDefault(execute_units_[0], input_dims);
        if (output->GetBlobDesc().data_format == DATA_FORMAT_NCHW) {
            execute_units_[0].ocl_kernel.setArg(idx++, *((cl::Buffer *)output->GetHandle().base));
        } else {
            execute_units_[0].ocl_kernel.setArg(idx++, *inter_buffer_.get());
        }
        if (input_dims_size_ <= 4) {
            execute_units_[0].ocl_kernel.setArg(idx++, static_cast<uint32_t>(DimsFunctionUtils::GetDim(input_dims, 2)));
            execute_units_[0].ocl_kernel.setArg(idx++, static_cast<uint32_t>(DimsFunctionUtils::GetDim(input_dims, 3)));
            execute_units_[0].ocl_kernel.setArg(idx++, static_cast<uint32_t>(DimsFunctionUtils::GetDim(input_dims, 1)));
        } else if (input_dims_size_ == 5) {
            execute_units_[0].ocl_kernel.setArg(idx++, static_cast<uint32_t>(DimsFunctionUtils::GetDim(input_dims, 1)));
            execute_units_[0].ocl_kernel.setArg(idx++, static_cast<uint32_t>(DimsFunctionUtils::GetDim(input_dims, 2)));
            execute_units_[0].ocl_kernel.setArg(idx++, static_cast<uint32_t>(DimsFunctionUtils::GetDim(input_dims, 3)));
            execute_units_[0].ocl_kernel.setArg(idx++, static_cast<uint32_t>(DimsFunctionUtils::GetDim(input_dims, 4)));
        } else if (input_dims_size_ == 6) {
            execute_units_[0].ocl_kernel.setArg(idx++, static_cast<uint32_t>(DimsFunctionUtils::GetDim(input_dims, 1)));
            execute_units_[0].ocl_kernel.setArg(idx++, static_cast<uint32_t>(DimsFunctionUtils::GetDim(input_dims, 2)));
            execute_units_[0].ocl_kernel.setArg(idx++, static_cast<uint32_t>(DimsFunctionUtils::GetDim(input_dims, 3)));
            execute_units_[0].ocl_kernel.setArg(idx++, static_cast<uint32_t>(DimsFunctionUtils::GetDim(input_dims, 4)));
            execute_units_[0].ocl_kernel.setArg(idx++, static_cast<uint32_t>(DimsFunctionUtils::GetDim(input_dims, 5)));
        }
        execute_units_[0].ocl_kernel.setArg(idx++, *((cl::Image *)input->GetHandle().base));
    }

    // buffer->image
    if (output->GetBlobDesc().data_format == DATA_FORMAT_NCHW) {
        InsertUnactiveUnitId(1);
    } else {
        uint32_t idx = SetExecuteUnit2DSizeInfoDefault(execute_units_[1], output_dims);
        execute_units_[1].ocl_kernel.setArg(idx++, *inter_buffer_.get());
        if (output_dims_size_ <= 4) {
            execute_units_[1].ocl_kernel.setArg(idx++, static_cast<uint32_t>(DimsFunctionUtils::GetDim(output_dims, 2)));
            execute_units_[1].ocl_kernel.setArg(idx++, static_cast<uint32_t>(DimsFunctionUtils::GetDim(output_dims, 3)));
            execute_units_[1].ocl_kernel.setArg(idx++, static_cast<uint32_t>(DimsFunctionUtils::GetDim(output_dims, 1)));
        } else if (output_dims_size_ == 5) {
            execute_units_[1].ocl_kernel.setArg(idx++, static_cast<uint32_t>(DimsFunctionUtils::GetDim(output_dims, 1)));
            execute_units_[1].ocl_kernel.setArg(idx++, static_cast<uint32_t>(DimsFunctionUtils::GetDim(output_dims, 2)));
            execute_units_[1].ocl_kernel.setArg(idx++, static_cast<uint32_t>(DimsFunctionUtils::GetDim(output_dims, 3)));
            execute_units_[1].ocl_kernel.setArg(idx++, static_cast<uint32_t>(DimsFunctionUtils::GetDim(output_dims, 4)));
        } else if (output_dims_size_ == 6) {
            execute_units_[1].ocl_kernel.setArg(idx++, static_cast<uint32_t>(DimsFunctionUtils::GetDim(output_dims, 1)));
            execute_units_[1].ocl_kernel.setArg(idx++, static_cast<uint32_t>(DimsFunctionUtils::GetDim(output_dims, 2)));
            execute_units_[1].ocl_kernel.setArg(idx++, static_cast<uint32_t>(DimsFunctionUtils::GetDim(output_dims, 3)));
            execute_units_[1].ocl_kernel.setArg(idx++, static_cast<uint32_t>(DimsFunctionUtils::GetDim(output_dims, 4)));
            execute_units_[1].ocl_kernel.setArg(idx++, static_cast<uint32_t>(DimsFunctionUtils::GetDim(output_dims, 5)));
        }
        execute_units_[1].ocl_kernel.setArg(idx++, *((cl::Image *)output->GetHandle().base));
    }

    return TNN_OK;
}

std::vector<DataFormat> OpenCLReshapeLayerAcc::SupportDataFormat(DataType data_type,
                                                                 int dims_size,
                                                                 BlobType blob_type) {
    std::vector<DataFormat> support_list;
    if (data_type == DATA_TYPE_INT32) {
        support_list.push_back(DATA_FORMAT_NCHW);
    } else if (dims_size >= 2 && dims_size <= 6) { // only support up to 6 dims
        support_list.push_back(DATA_FORMAT_NHC4W4);
        // output blob support nchw
        if (blob_type == BLOB_OUTPUT) {
            support_list.push_back(DATA_FORMAT_NCHW);
        }
    }
    return support_list;
}

REGISTER_OPENCL_ACC(Reshape, LAYER_RESHAPE)
REGISTER_OPENCL_ACC(Reshape, LAYER_FLATTEN)
REGISTER_OPENCL_LAYOUT(LAYER_RESHAPE, DATA_FORMAT_NHC4W4);
REGISTER_OPENCL_LAYOUT(LAYER_FLATTEN, DATA_FORMAT_NHC4W4);

}  // namespace TNN_NS<|MERGE_RESOLUTION|>--- conflicted
+++ resolved
@@ -55,23 +55,12 @@
 
     if (reshape_type == 0)
     {
-<<<<<<< HEAD
         im_to_bf_func_name      = src_format + "ToNCHWBuffer";
         bf_to_im_func_name      = "NCHWBufferTo" + dst_format;
     } else if (reshape_type == 1 && outputs[0]->GetBlobDesc().data_format == DATA_FORMAT_NHC4W4) {
         // tensorflow reshape data format is NHWC, only support NHC4W4 blob for now
         im_to_bf_func_name      = src_format + "ToNHWCBuffer";
         bf_to_im_func_name      = "NHWCBufferTo" + dst_format;
-=======
-        im_to_bf_func_name_      = src_format + "ToNCHWBuffer";
-        bf_to_im_func_name_      = "NCHWBufferTo" + dst_format;
-    } else if (reshape_type == 1) {
-        // tensorflow reshape 对应的数据格式是 NHWC
-    } else if (reshape_type == 1 && outputs[0]->GetBlobDesc().data_format == DATA_FORMAT_NHC4W4) {
-        // tensorflow reshape data format is NHWC, only support NHC4W4 blob for now
-        im_to_bf_func_name_      = src_format + "ToNHWCBuffer";
-        bf_to_im_func_name_      = "NHWCBufferTo" + dst_format;
->>>>>>> edb1139e
     } else {
         LOGE("Error: Unsupport reshape type(%d), src_format: %s, dst_format: %s\n",
              reshape_type, src_format.c_str(), dst_format.c_str());
@@ -83,16 +72,10 @@
     {
         std::set<std::string> build_opt;
         if (outputs[0]->GetBlobDesc().data_format == DATA_FORMAT_NCHW) {
-<<<<<<< HEAD
-            build_opt.emplace("-DENABLE_BUFFER_PRECISION_ADJUST");
-        }
-        ret = CreateExecuteUnit(execute_units_[0], "image_to_buffer", im_to_bf_func_name, build_opt);
-=======
             is_nchw_output_ = true;
             build_opt.emplace("-DENABLE_BUFFER_PRECISION_ADJUST");
         }
         ret = CreateExecuteUnit(execute_units_[0], "image_to_buffer", im_to_bf_func_name_, build_opt);
->>>>>>> edb1139e
         if (ret != TNN_OK) {
             LOGE("create execute unit failed!\n");
             return ret;
