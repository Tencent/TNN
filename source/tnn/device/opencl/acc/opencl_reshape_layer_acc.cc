// Tencent is pleased to support the open source community by making TNN available.
//
// Copyright (C) 2020 THL A29 Limited, a Tencent company. All rights reserved.
//
// Licensed under the BSD 3-Clause License (the "License"); you may not use this file except
// in compliance with the License. You may obtain a copy of the License at
//
// https://opensource.org/licenses/BSD-3-Clause
//
// Unless required by applicable law or agreed to in writing, software distributed
// under the License is distributed on an "AS IS" BASIS, WITHOUT WARRANTIES OR
// CONDITIONS OF ANY KIND, either express or implied. See the License for the
// specific language governing permissions and limitations under the License.

#include "tnn/device/opencl/acc/opencl_reshape_layer_acc.h"
#include "tnn/device/opencl/imagebuffer_convertor.h"
#include "tnn/utils/dims_utils.h"

namespace TNN_NS {

Status OpenCLReshapeLayerAcc::Init(Context *context, LayerParam *param, LayerResource *resource,
                                   const std::vector<Blob *> &inputs, const std::vector<Blob *> &outputs) {
    LOGD("Init Reshape Acc\n");
    Status ret = OpenCLLayerAcc::Init(context, param, resource, inputs, outputs);
    CHECK_TNN_OK(ret)

    int reshape_type = -1;
    ReshapeLayerParam *reshape_param = dynamic_cast<ReshapeLayerParam *>(param_);
    if (!reshape_param) {
        FlattenLayerParam *flatten_param = dynamic_cast<FlattenLayerParam *>(param_);
        if(!flatten_param) {
            LOGE("Error: layer param is null\n");
            return Status(TNNERR_MODEL_ERR, "Error: layer param is null");
        } else {
            reshape_type = 0;
        }
    } else {
        reshape_type = reshape_param->reshape_type;
    }

    run_3d_ndrange_ = false;
    op_name_        = "Reshape";

    auto input = inputs[0];
    auto output = outputs[0];

    auto input_dims = input->GetBlobDesc().dims;
    auto output_dims = output->GetBlobDesc().dims;
    input_dims_size_ = input_dims.size();
    output_dims_size_ = output_dims.size();

    std::string im_to_bf_func_name, bf_to_im_func_name;
    std::string src_format = "Image", dst_format = "Image";
    src_format = input_dims_size_ == 5 ? "Image5D" : input_dims_size_ == 6 ? "Image6D" : src_format;
    dst_format = output_dims_size_ == 5 ? "Image5D" : output_dims_size_ == 6 ? "Image6D" : dst_format;

    if (reshape_type == 0)
    {
        im_to_bf_func_name      = src_format + "ToNCHWBuffer";
        bf_to_im_func_name      = "NCHWBufferTo" + dst_format;
<<<<<<< HEAD
    } else if (reshape_param->reshape_type == 1 && outputs[0]->GetBlobDesc().data_format == DATA_FORMAT_NHC4W4) {
        // tensorflow reshape data format is NHWC, only support NHC4W4 blob for now
=======
    } else if (reshape_type == 1) {
        // tensorflow reshape 对应的数据格式是 NHWC
>>>>>>> 99a50bbb
        im_to_bf_func_name      = src_format + "ToNHWCBuffer";
        bf_to_im_func_name      = "NHWCBufferTo" + dst_format;
    } else {
        LOGE("Error: Unsupport reshape type(%d), src_format: %s, dst_format: %s\n",
             reshape_param->reshape_type, src_format.c_str(), dst_format.c_str());
        return Status(TNNERR_MODEL_ERR, "Error: OpenCLReshapeLayerAcc failed!\n");
    }

    execute_units_.resize(2);
    // image->buffer
    {
        std::set<std::string> build_opt;
        if (outputs[0]->GetBlobDesc().data_format == DATA_FORMAT_NCHW) {
            build_opt.emplace("-DENABLE_BUFFER_PRECISION_ADJUST");
        }
        ret = CreateExecuteUnit(execute_units_[0], "image_to_buffer", im_to_bf_func_name, build_opt);
        if (ret != TNN_OK) {
            LOGE("create execute unit failed!\n");
            return ret;
        }
    }

    // buffer->image
    {
        ret = CreateExecuteUnit(execute_units_[1], "buffer_to_image", bf_to_im_func_name);
        if (ret != TNN_OK) {
            LOGE("create execute unit failed!\n");
            return ret;
        }
    }

    return TNN_OK;
}

OpenCLReshapeLayerAcc::~OpenCLReshapeLayerAcc() {}

Status OpenCLReshapeLayerAcc::Reshape(const std::vector<Blob *> &inputs, const std::vector<Blob *> &outputs) {
    LOGD("Reshape Acc Reshape\n");
    Status ret = OpenCLLayerAcc::Reshape(inputs, outputs);
    CHECK_TNN_OK(ret)
    auto input  = inputs[0];
    auto output = outputs[0];

    auto input_dims  = input->GetBlobDesc().dims;
    auto output_dims = output->GetBlobDesc().dims;

    OpenCLRuntime *opencl_runtime = OpenCLRuntime::GetInstance();
    int blob_size                 = sizeof(float) * DimsVectorUtils::Count(input_dims);

    if (output->GetBlobDesc().data_format != DATA_FORMAT_NCHW) {
        inter_buffer_ = std::make_shared<cl::Buffer>(*opencl_runtime->Context(),
                                                     CL_MEM_READ_WRITE, blob_size);
    }

    // image->buffer
    {
        uint32_t idx = SetExecuteUnit2DSizeInfoDefault(execute_units_[0], input_dims);
        if (output->GetBlobDesc().data_format == DATA_FORMAT_NCHW) {
            execute_units_[0].ocl_kernel.setArg(idx++, *((cl::Buffer *)output->GetHandle().base));
        } else {
            execute_units_[0].ocl_kernel.setArg(idx++, *inter_buffer_.get());
        }
        if (input_dims_size_ <= 4) {
            execute_units_[0].ocl_kernel.setArg(idx++, static_cast<uint32_t>(DimsFunctionUtils::GetDim(input_dims, 2)));
            execute_units_[0].ocl_kernel.setArg(idx++, static_cast<uint32_t>(DimsFunctionUtils::GetDim(input_dims, 3)));
            execute_units_[0].ocl_kernel.setArg(idx++, static_cast<uint32_t>(DimsFunctionUtils::GetDim(input_dims, 1)));
        } else if (input_dims_size_ == 5) {
            execute_units_[0].ocl_kernel.setArg(idx++, static_cast<uint32_t>(DimsFunctionUtils::GetDim(input_dims, 1)));
            execute_units_[0].ocl_kernel.setArg(idx++, static_cast<uint32_t>(DimsFunctionUtils::GetDim(input_dims, 2)));
            execute_units_[0].ocl_kernel.setArg(idx++, static_cast<uint32_t>(DimsFunctionUtils::GetDim(input_dims, 3)));
            execute_units_[0].ocl_kernel.setArg(idx++, static_cast<uint32_t>(DimsFunctionUtils::GetDim(input_dims, 4)));
        } else if (input_dims_size_ == 6) {
            execute_units_[0].ocl_kernel.setArg(idx++, static_cast<uint32_t>(DimsFunctionUtils::GetDim(input_dims, 1)));
            execute_units_[0].ocl_kernel.setArg(idx++, static_cast<uint32_t>(DimsFunctionUtils::GetDim(input_dims, 2)));
            execute_units_[0].ocl_kernel.setArg(idx++, static_cast<uint32_t>(DimsFunctionUtils::GetDim(input_dims, 3)));
            execute_units_[0].ocl_kernel.setArg(idx++, static_cast<uint32_t>(DimsFunctionUtils::GetDim(input_dims, 4)));
            execute_units_[0].ocl_kernel.setArg(idx++, static_cast<uint32_t>(DimsFunctionUtils::GetDim(input_dims, 5)));
        }
        execute_units_[0].ocl_kernel.setArg(idx++, *((cl::Image *)input->GetHandle().base));
    }

    // buffer->image
    if (output->GetBlobDesc().data_format == DATA_FORMAT_NCHW) {
        InsertUnactiveUnitId(1);
    } else {
        uint32_t idx = SetExecuteUnit2DSizeInfoDefault(execute_units_[1], output_dims);
        execute_units_[1].ocl_kernel.setArg(idx++, *inter_buffer_.get());
        if (output_dims_size_ <= 4) {
            execute_units_[1].ocl_kernel.setArg(idx++, static_cast<uint32_t>(DimsFunctionUtils::GetDim(output_dims, 2)));
            execute_units_[1].ocl_kernel.setArg(idx++, static_cast<uint32_t>(DimsFunctionUtils::GetDim(output_dims, 3)));
            execute_units_[1].ocl_kernel.setArg(idx++, static_cast<uint32_t>(DimsFunctionUtils::GetDim(output_dims, 1)));
        } else if (output_dims_size_ == 5) {
            execute_units_[1].ocl_kernel.setArg(idx++, static_cast<uint32_t>(DimsFunctionUtils::GetDim(output_dims, 1)));
            execute_units_[1].ocl_kernel.setArg(idx++, static_cast<uint32_t>(DimsFunctionUtils::GetDim(output_dims, 2)));
            execute_units_[1].ocl_kernel.setArg(idx++, static_cast<uint32_t>(DimsFunctionUtils::GetDim(output_dims, 3)));
            execute_units_[1].ocl_kernel.setArg(idx++, static_cast<uint32_t>(DimsFunctionUtils::GetDim(output_dims, 4)));
        } else if (output_dims_size_ == 6) {
            execute_units_[1].ocl_kernel.setArg(idx++, static_cast<uint32_t>(DimsFunctionUtils::GetDim(output_dims, 1)));
            execute_units_[1].ocl_kernel.setArg(idx++, static_cast<uint32_t>(DimsFunctionUtils::GetDim(output_dims, 2)));
            execute_units_[1].ocl_kernel.setArg(idx++, static_cast<uint32_t>(DimsFunctionUtils::GetDim(output_dims, 3)));
            execute_units_[1].ocl_kernel.setArg(idx++, static_cast<uint32_t>(DimsFunctionUtils::GetDim(output_dims, 4)));
            execute_units_[1].ocl_kernel.setArg(idx++, static_cast<uint32_t>(DimsFunctionUtils::GetDim(output_dims, 5)));
        }
        execute_units_[1].ocl_kernel.setArg(idx++, *((cl::Image *)output->GetHandle().base));
    }

    return TNN_OK;
}

std::vector<DataFormat> OpenCLReshapeLayerAcc::SupportDataFormat(DataType data_type,
                                                                 int dims_size,
                                                                 BlobType blob_type) {
    std::vector<DataFormat> support_list;
    if (data_type == DATA_TYPE_INT32) {
        support_list.push_back(DATA_FORMAT_NCHW);
    } else if (dims_size >= 2 && dims_size <= 6) { // only support up to 6 dims
        support_list.push_back(DATA_FORMAT_NHC4W4);
        // output blob support nchw
        if (blob_type == BLOB_OUTPUT) {
            support_list.push_back(DATA_FORMAT_NCHW);
        }
    }
    return support_list;
}

REGISTER_OPENCL_ACC(Reshape, LAYER_RESHAPE)
REGISTER_OPENCL_ACC(Reshape, LAYER_FLATTEN)
REGISTER_OPENCL_LAYOUT(LAYER_RESHAPE, DATA_FORMAT_NHC4W4);
REGISTER_OPENCL_LAYOUT(LAYER_FLATTEN, DATA_FORMAT_NHC4W4);

}  // namespace TNN_NS<|MERGE_RESOLUTION|>--- conflicted
+++ resolved
@@ -58,18 +58,13 @@
     {
         im_to_bf_func_name      = src_format + "ToNCHWBuffer";
         bf_to_im_func_name      = "NCHWBufferTo" + dst_format;
-<<<<<<< HEAD
-    } else if (reshape_param->reshape_type == 1 && outputs[0]->GetBlobDesc().data_format == DATA_FORMAT_NHC4W4) {
+    } else if (reshape_type == 1 && outputs[0]->GetBlobDesc().data_format == DATA_FORMAT_NHC4W4) {
         // tensorflow reshape data format is NHWC, only support NHC4W4 blob for now
-=======
-    } else if (reshape_type == 1) {
-        // tensorflow reshape 对应的数据格式是 NHWC
->>>>>>> 99a50bbb
         im_to_bf_func_name      = src_format + "ToNHWCBuffer";
         bf_to_im_func_name      = "NHWCBufferTo" + dst_format;
     } else {
         LOGE("Error: Unsupport reshape type(%d), src_format: %s, dst_format: %s\n",
-             reshape_param->reshape_type, src_format.c_str(), dst_format.c_str());
+             reshape_type, src_format.c_str(), dst_format.c_str());
         return Status(TNNERR_MODEL_ERR, "Error: OpenCLReshapeLayerAcc failed!\n");
     }
 
