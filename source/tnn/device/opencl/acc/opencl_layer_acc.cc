--- conflicted
+++ resolved
@@ -168,11 +168,7 @@
     std::vector<DataFormat> support_list;
     if (data_type == DATA_TYPE_INT32) {
         support_list.push_back(DATA_FORMAT_NCHW);
-<<<<<<< HEAD
-    } else if (dims_size >= 2) {
-=======
     } else if (dims_size <= 4) {
->>>>>>> 389a338f
         support_list.push_back(DATA_FORMAT_NHC4W4);
     }
     return support_list;
