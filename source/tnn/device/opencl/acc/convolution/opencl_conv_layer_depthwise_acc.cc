--- conflicted
+++ resolved
@@ -44,14 +44,11 @@
         conv_params_.dilation_y == 1) {
         kernel_name = "DepthwiseConv2DS1";
     }
-<<<<<<< HEAD
 
     if (use_buffer_) {
         kernel_name += "_MIX";
     }
 
-=======
->>>>>>> a315d2ac
     ret = CreateExecuteUnit(execute_units_[0], "convolution", kernel_name, build_options_);
     if (ret != TNN_OK) {
         LOGE("create execute unit failed!\n");
@@ -109,6 +106,11 @@
         execute_units_[0].ocl_kernel.setArg(idx++, sizeof(stride_shape), stride_shape);
     }
 
+    if (use_buffer_) {
+        execute_units_[0].ocl_kernel.setArg(idx++, kernel_shape[0] * kernel_shape[1]);
+        execute_units_[0].ocl_kernel.setArg(idx++, UP_DIV(output_width, 4));
+    }
+
     execute_units_[0].local_work_size = Conv2dCommonLocalWS2D(
             execute_units_[0].global_work_size, execute_units_[0].workgroupsize_max, execute_units_[0].sub_group_size);
 
@@ -116,14 +118,6 @@
         execute_units_[0].local_work_size = LocalTune(execute_units_[0], ocl_context_, GenerateTuneKernelKey(execute_units_[0]));
     }
 
-<<<<<<< HEAD
-    if (use_buffer_) {
-        execute_units_[0].ocl_kernel.setArg(idx++, kernel_shape[0] * kernel_shape[1]);
-        execute_units_[0].ocl_kernel.setArg(idx++, UP_DIV(output_width, 4));
-    }
-
-=======
->>>>>>> a315d2ac
     return TNN_OK;
 }
 
