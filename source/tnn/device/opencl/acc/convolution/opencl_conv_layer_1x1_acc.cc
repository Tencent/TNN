// Tencent is pleased to support the open source community by making TNN available.
//
// Copyright (C) 2020 THL A29 Limited, a Tencent company. All rights reserved.
//
// Licensed under the BSD 3-Clause License (the "License"); you may not use this file except
// in compliance with the License. You may obtain a copy of the License at
//
// https://opensource.org/licenses/BSD-3-Clause
//
// Unless required by applicable law or agreed to in writing, software distributed
// under the License is distributed on an "AS IS" BASIS, WITHOUT WARRANTIES OR
// CONDITIONS OF ANY KIND, either express or implied. See the License for the
// specific language governing permissions and limitations under the License.

#include "tnn/device/opencl/acc/convolution/opencl_conv_layer_1x1_acc.h"
#include "tnn/device/opencl/imagebuffer_convertor.h"

namespace TNN_NS {

// magic number
static const uint32_t lws_limit         = 128;

bool OpenCLConvLayer1x1Acc::IsPrefered(const ConvLayerParam *param, const std::vector<Blob *> &,
                                       const std::vector<Blob *> &) {
    if (!param) {
        return false;
    }
    return param->group == 1 && param->kernels[0] == 1 && param->kernels[1] == 1 && param->dialations[0] == 1 && 
            param->dialations[1] == 1 && param->pads[0] == 0 && param->pads[1] == 0;
}

Status OpenCLConvLayer1x1Acc::Init(Context *context, LayerParam *param, LayerResource *resource,
                                   const std::vector<Blob *> &inputs, const std::vector<Blob *> &outputs) {
    LOGD("Init Conv 1x1 Acc\n");

    conv_type_ = CT_CONV_1x1;
    op_name_   = "Conv_1x1";

    // AccImpl init first
    Status ret = OpenCLConvLayerAccImpl::Init(context, param, resource, inputs, outputs);
    CHECK_TNN_OK(ret)

    if (1 == conv_params_.stride_x && 1 == conv_params_.stride_y) {
        stride_is_1_ = true;
    }

    if (stride_is_1_ && !run_3d_ndrange_) {
        if (MALI_T == gpu_info_.type || (MALI_G == gpu_info_.type && gpu_info_.model_num < 76)) {
            use_buffer_ = true;
        }
    }

    ret = AllocateWeightsBias(resource);
    CHECK_TNN_OK(ret)

<<<<<<< HEAD
=======
    auto output_dims = outputs[0]->GetBlobDesc().dims;

    const int output_channel = output_dims[1];

    // create kernel
    std::set<std::string> build_options;
    if (conv_params_.activation_type == ActivationType_ReLU) {
        build_options.emplace("-DRELU");
    } else if (conv_params_.activation_type == ActivationType_ReLU6) {
        build_options.emplace("-DRELU6");
    } else if (conv_params_.activation_type == ActivationType_SIGMOID_MUL) {
        build_options.emplace("-DSIGMOID_MUL");
    }
>>>>>>> 458d972f
    std::string kernel_name;
    if (run_3d_ndrange_) {
        kernel_name = "Conv2D1x1GS3D";
    } else {
        kernel_name = "Conv2D1x1";
    }
    if (stride_is_1_) {
        kernel_name += "_S1";
    }
    if (use_buffer_) {
        kernel_name += "_MIX";
    }

<<<<<<< HEAD
    ret = CreateExecuteUnit(execute_units_[0], "convolution", kernel_name, build_options_);
=======
    if (output_channel > 4 && run_3d_ndrange_ && !use_buffer_) {
        is_channel_blocking_ = true;
        kernel_name += "_CB2";
    }

    ret = CreateExecuteUnit(execute_units_[0], "convolution", kernel_name, build_options);
>>>>>>> 458d972f
    if (ret != TNN_OK) {
        LOGE("create execute unit failed!\n");
        return ret;
    }

    LOGD("conv1x1: use buffer: %s  run_3d: %s\n", use_buffer_ ? "Yes" : "No", run_3d_ndrange_ ? "Yes" : "No");

    return TNN_OK;
}

OpenCLConvLayer1x1Acc::~OpenCLConvLayer1x1Acc() {}

Status OpenCLConvLayer1x1Acc::Reshape(const std::vector<Blob *> &inputs, const std::vector<Blob *> &outputs) {
    LOGD("Conv 1x1 Acc Reshape\n");

    auto input_dims  = inputs[0]->GetBlobDesc().dims;
    auto output_dims = outputs[0]->GetBlobDesc().dims;

    const int input_channel_blocks = UP_DIV(input_dims[1], 4);

    const int output_channels = output_dims[1];
    const int output_channel_blocks = UP_DIV(output_channels, 4);

    if (run_3d_ndrange_) {
        if (is_channel_blocking_) {
            execute_units_[0].global_work_size = {static_cast<uint32_t>(UP_DIV(output_dims[1], 8)),
                                                  static_cast<uint32_t>(UP_DIV(output_dims[3], 4)),
                                                  static_cast<uint32_t>(output_dims[0] * output_dims[2])};
        } else {
            execute_units_[0].global_work_size = {static_cast<uint32_t>(UP_DIV(output_dims[1], 4)),
                                                  static_cast<uint32_t>(UP_DIV(output_dims[3], 4)),
                                                  static_cast<uint32_t>(output_dims[0] * output_dims[2])};
        }

        execute_units_[0].local_work_size =
            Conv2d1x1LocalWS3D(execute_units_[0].global_work_size, execute_units_[0].workgroupsize_max);
    } else {
        if (is_channel_blocking_) {
            execute_units_[0].global_work_size = {
                static_cast<uint32_t>(UP_DIV(output_dims[1], 8) * UP_DIV(output_dims[3], 4)),
                static_cast<uint32_t>(output_dims[0] * output_dims[2])};
        } else {
            execute_units_[0].global_work_size = {
                static_cast<uint32_t>(UP_DIV(output_dims[1], 4) * UP_DIV(output_dims[3], 4)),
                static_cast<uint32_t>(output_dims[0] * output_dims[2])};
        }

        execute_units_[0].local_work_size = Conv2dCommonLocalWS2D(
            execute_units_[0].global_work_size, execute_units_[0].workgroupsize_max, execute_units_[0].sub_group_size);
    }
    //input width, input height
    int input_imageshape[2]  = {input_dims[3], input_dims[2]};
    //output width, output height
    int output_imageshape[2] = {output_dims[3], output_dims[2]};
    int stride_shape[2]      = {conv_params_.stride_x, conv_params_.stride_y};
    uint32_t idx             = 0;
    for (auto gws : execute_units_[0].global_work_size) {
        execute_units_[0].ocl_kernel.setArg(idx++, gws);
    }
    execute_units_[0].ocl_kernel.setArg(idx++, *((cl::Image *)inputs[0]->GetHandle().base));
    if (use_buffer_) {
        execute_units_[0].ocl_kernel.setArg(idx++, *((cl::Buffer *)ocl_weights_->GetData()));
        execute_units_[0].ocl_kernel.setArg(idx++, *((cl::Buffer *)ocl_bias_->GetData()));
    } else {
        execute_units_[0].ocl_kernel.setArg(idx++, *((cl::Image *)ocl_weights_->GetData()));
        execute_units_[0].ocl_kernel.setArg(idx++, *((cl::Image *)ocl_bias_->GetData()));
    }
    execute_units_[0].ocl_kernel.setArg(idx++, *((cl::Image *)outputs[0]->GetHandle().base));
    execute_units_[0].ocl_kernel.setArg(idx++, sizeof(input_imageshape), input_imageshape);
    execute_units_[0].ocl_kernel.setArg(idx++, static_cast<int>(input_channel_blocks));
    if (is_channel_blocking_) {
        execute_units_[0].ocl_kernel.setArg(idx++, static_cast<int>(output_channel_blocks));
    }
    if (!stride_is_1_) {
        execute_units_[0].ocl_kernel.setArg(idx++, sizeof(output_imageshape), output_imageshape);
        execute_units_[0].ocl_kernel.setArg(idx++, sizeof(stride_shape), stride_shape);
    }
    // set value (output widht / 4)
    execute_units_[0].ocl_kernel.setArg(idx++, UP_DIV(output_dims[3], 4));

    return TNN_OK;
}

std::vector<uint32_t> OpenCLConvLayer1x1Acc::Conv2d1x1LocalWS3D(std::vector<uint32_t> &gws,
                                                                const uint32_t max_workgroup_size) {
    uint32_t compute_units = OpenCLRuntime::GetInstance()->DeviceComputeUnits();
    uint64_t cache_size    = OpenCLRuntime::GetInstance()->DeviceGlobalMemeryCacheSize();
    LOGD("cache_size: %d\n", (int)cache_size);
    const uint32_t base = std::max<uint32_t>(cache_size / g_base_gpu_mem_cachesize, 1);
    // (inputs + weights + outputs) * array_size * sizeof(float)
    uint32_t kernel_cache_size = is_channel_blocking_ ? (4 + 8 + 8) * 4 * 4 : (4 + 4 + 4) * 4 * 4;

    std::vector<uint32_t> lws(3, 1);
    if(max_workgroup_size > 0) {
        lws[1]              = std::min<uint32_t>(gws[1], max_workgroup_size);
        if (lws[1] >= base) {
            lws[0] = std::min<uint32_t>(gws[0], base);
        } else if ((1 < lws[1] && lws[1] < base) && gws[0] >= lws_limit) {
            lws[0] = std::min<uint32_t>(gws[0], base);
        } else {
            lws[0] = gws[0] / 8;
            if (lws[0] < base) {
                lws[0] = std::max<uint32_t>(gws[0] / 4, base);
            }
        }
        lws[0]                  = std::min<uint32_t>(lws[0], max_workgroup_size / lws[1]);
        const uint32_t lws_size = lws[0] * lws[1];
        lws[2] = std::min<uint32_t>((cache_size / kernel_cache_size / lws_size / compute_units) * 2, gws[2]);
        if (lws[2] == 0) {
            lws[2] = std::min<uint32_t>(gws[2], base);
        }
        lws[2] = std::max<uint32_t>(std::min<uint32_t>(lws[2], max_workgroup_size / lws_size), 1);
    }
    LOGD("compute_units : %d , max_workgroup_size : %d\n", compute_units, max_workgroup_size);
    LOGD("layer: %s conv1x1 [%d, %d, %d] -- [%d, %d, %d] \n", layer_name_.c_str(), gws[0], gws[1], gws[2], lws[0],
         lws[1], lws[2]);

    return lws;
}

}  // namespace TNN_NS<|MERGE_RESOLUTION|>--- conflicted
+++ resolved
@@ -53,22 +53,10 @@
     ret = AllocateWeightsBias(resource);
     CHECK_TNN_OK(ret)
 
-<<<<<<< HEAD
-=======
     auto output_dims = outputs[0]->GetBlobDesc().dims;
 
     const int output_channel = output_dims[1];
 
-    // create kernel
-    std::set<std::string> build_options;
-    if (conv_params_.activation_type == ActivationType_ReLU) {
-        build_options.emplace("-DRELU");
-    } else if (conv_params_.activation_type == ActivationType_ReLU6) {
-        build_options.emplace("-DRELU6");
-    } else if (conv_params_.activation_type == ActivationType_SIGMOID_MUL) {
-        build_options.emplace("-DSIGMOID_MUL");
-    }
->>>>>>> 458d972f
     std::string kernel_name;
     if (run_3d_ndrange_) {
         kernel_name = "Conv2D1x1GS3D";
@@ -82,16 +70,12 @@
         kernel_name += "_MIX";
     }
 
-<<<<<<< HEAD
-    ret = CreateExecuteUnit(execute_units_[0], "convolution", kernel_name, build_options_);
-=======
     if (output_channel > 4 && run_3d_ndrange_ && !use_buffer_) {
         is_channel_blocking_ = true;
         kernel_name += "_CB2";
     }
 
-    ret = CreateExecuteUnit(execute_units_[0], "convolution", kernel_name, build_options);
->>>>>>> 458d972f
+    ret = CreateExecuteUnit(execute_units_[0], "convolution", kernel_name, build_options_);
     if (ret != TNN_OK) {
         LOGE("create execute unit failed!\n");
         return ret;
