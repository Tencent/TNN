--- conflicted
+++ resolved
@@ -52,13 +52,8 @@
     conv_params_.has_bias        = conv_param->bias;
     conv_params_.activation_type = conv_param->activation_type;
 
-<<<<<<< HEAD
-    conv_params_.input_channel  = DimsVectorUtils::GetDim(inputs[0]->GetBlobDesc().dims, 1);
-    conv_params_.output_channel = DimsVectorUtils::GetDim(outputs[0]->GetBlobDesc().dims, 1);
-=======
     conv_params_.input_channel  = DimsFunctionUtils::GetDim(inputs[0]->GetBlobDesc().dims, 1);
     conv_params_.output_channel = DimsFunctionUtils::GetDim(outputs[0]->GetBlobDesc().dims, 1);
->>>>>>> 8ea81962
 
     if ((conv_params_.group <= 0 || conv_params_.input_channel % conv_params_.group != 0)) {
         LOGE("invalid group size in Conv layer!\n");
