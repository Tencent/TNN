// Tencent is pleased to support the open source community by making TNN available.
//
// Copyright (C) 2020 THL A29 Limited, a Tencent company. All rights reserved.
//
// Licensed under the BSD 3-Clause License (the "License"); you may not use this file except
// in compliance with the License. You may obtain a copy of the License at
//
// https://opensource.org/licenses/BSD-3-Clause
//
// Unless required by applicable law or agreed to in writing, software distributed
// under the License is distributed on an "AS IS" BASIS, WITHOUT WARRANTIES OR
// CONDITIONS OF ANY KIND, either express or implied. See the License for the
// specific language governing permissions and limitations under the License.

#ifndef TNN_SOURCE_TNN_DEVICE_OPENCL_ACC_OPENCL_CONV_LAYER_ACC_IMPL_H_
#define TNN_SOURCE_TNN_DEVICE_OPENCL_ACC_OPENCL_CONV_LAYER_ACC_IMPL_H_

#include "tnn/device/opencl/acc/opencl_layer_acc.h"

namespace TNN_NS {

struct OpenCLConvParam {
    int input_channel;
    int output_channel;
    int kernel_x;
    int kernel_y;
    int pad_x;
    int pad_y;
    int stride_x;
    int stride_y;
    int dilation_x;
    int dilation_y;

    int pad_type;
    int group;
    int has_bias;
    int activation_type;
};

enum ConvType { CT_CONV_COMMON = 0, CT_CONV_1x1, CT_CONV_DEPTHWISE, CT_CONV_WINOGRAD };

class OpenCLConvLayerAccImpl : public OpenCLLayerAcc {
public:
    OpenCLConvLayerAccImpl();
    virtual Status Init(Context *context, LayerParam *param, LayerResource *resource, const std::vector<Blob *> &inputs,
                        const std::vector<Blob *> &outputs) override;

    virtual ~OpenCLConvLayerAccImpl() override;

#if TNN_PROFILE
    virtual double GetFlops() override;
#endif

protected:
    Status AllocateWeightsBias(LayerResource *resource);
    std::vector<uint32_t> Conv2dCommonLocalWS2D(std::vector<uint32_t> &gws, const uint32_t max_workgroup_size,
                                                const uint32_t subgroup_size = 0);
    std::vector<uint32_t> Conv2dCommonLocalWS3DGeneral(std::vector<uint32_t> &gws, const uint32_t kernel_size,
                                                const uint32_t max_workgroup_size);

    std::vector<uint32_t> Conv2dCommonLocalWS3DKernel3x3(std::vector<uint32_t> &gws, const uint32_t kernel_size,
                                                const uint32_t max_workgroup_size);

private:
    Status ConvertWeights(float *weights_data_ptr);

protected:
    OpenCLConvParam conv_params_ = {0};
    shared_ptr<OpenCLMemory> ocl_weights_;
    shared_ptr<OpenCLMemory> ocl_bias_;
    ConvType conv_type_;
<<<<<<< HEAD
    std::set<std::string> build_options_;
    
=======
    bool is_channel_blocking_ = false;
>>>>>>> 458d972f
};

}  // namespace TNN_NS

#endif  // TNN_SOURCE_TNN_DEVICE_OPENCL_ACC_OPENCL_CONV_LAYER_ACC_IMPL_H_<|MERGE_RESOLUTION|>--- conflicted
+++ resolved
@@ -69,12 +69,8 @@
     shared_ptr<OpenCLMemory> ocl_weights_;
     shared_ptr<OpenCLMemory> ocl_bias_;
     ConvType conv_type_;
-<<<<<<< HEAD
     std::set<std::string> build_options_;
-    
-=======
     bool is_channel_blocking_ = false;
->>>>>>> 458d972f
 };
 
 }  // namespace TNN_NS
