--- conflicted
+++ resolved
@@ -47,17 +47,10 @@
     CHECK_TNN_OK(ret)
 
     auto output_dims = outputs[0]->GetBlobDesc().dims;
-<<<<<<< HEAD
-    const int output_batch      = DimsVectorUtils::GetDim(output_dims, 0);
-    const int output_channel    = DimsVectorUtils::GetDim(output_dims, 1);
-    const int output_height     = DimsVectorUtils::GetDim(output_dims, 2);
-    const int output_width      = DimsVectorUtils::GetDim(output_dims, 3);
-=======
     const int output_batch      = DimsFunctionUtils::GetDim(output_dims, 0);
     const int output_channel    = DimsFunctionUtils::GetDim(output_dims, 1);
     const int output_height     = DimsFunctionUtils::GetDim(output_dims, 2);
     const int output_width      = DimsFunctionUtils::GetDim(output_dims, 3);
->>>>>>> 8ea81962
 
     std::string kernel_name = "Conv2D";
     if (run_3d_ndrange_) {
@@ -93,19 +86,11 @@
     auto input_dims  = inputs[0]->GetBlobDesc().dims;
     auto output_dims = outputs[0]->GetBlobDesc().dims;
 
-<<<<<<< HEAD
-    const int output_height = DimsVectorUtils::GetDim(output_dims, 2);
-    const int output_width  = DimsVectorUtils::GetDim(output_dims, 3);
-
-    const int input_height   = DimsVectorUtils::GetDim(input_dims, 2);
-    const int input_width    = DimsVectorUtils::GetDim(input_dims, 3);
-=======
     const int output_height = DimsFunctionUtils::GetDim(output_dims, 2);
     const int output_width  = DimsFunctionUtils::GetDim(output_dims, 3);
 
     const int input_height   = DimsFunctionUtils::GetDim(input_dims, 2);
     const int input_width    = DimsFunctionUtils::GetDim(input_dims, 3);
->>>>>>> 8ea81962
 
     int input_imageshape[2]  = {input_width, input_height};
     int output_imageshape[2] = {output_width, output_height};
@@ -117,18 +102,6 @@
     if (run_3d_ndrange_) {
         if (is_channel_blocking_) {
             execute_units_[0].global_work_size = {
-<<<<<<< HEAD
-                static_cast<uint32_t>(UP_DIV(DimsVectorUtils::GetDim(output_dims, 1), 8)),
-                static_cast<uint32_t>(UP_DIV(DimsVectorUtils::GetDim(output_dims, 3), 4)),
-                static_cast<uint32_t>(DimsVectorUtils::GetDim(output_dims, 0) *
-                                      DimsVectorUtils::GetDim(output_dims, 2))};
-        } else {
-            execute_units_[0].global_work_size = {
-                static_cast<uint32_t>(UP_DIV(DimsVectorUtils::GetDim(output_dims, 1), 4)),
-                static_cast<uint32_t>(UP_DIV(DimsVectorUtils::GetDim(output_dims, 3), 4)),
-                static_cast<uint32_t>(DimsVectorUtils::GetDim(output_dims, 0) *
-                                      DimsVectorUtils::GetDim(output_dims, 2))};
-=======
                 static_cast<uint32_t>(UP_DIV(DimsFunctionUtils::GetDim(output_dims, 1), 8)),
                 static_cast<uint32_t>(UP_DIV(DimsFunctionUtils::GetDim(output_dims, 3), 4)),
                 static_cast<uint32_t>(DimsFunctionUtils::GetDim(output_dims, 0) *
@@ -139,7 +112,6 @@
                 static_cast<uint32_t>(UP_DIV(DimsFunctionUtils::GetDim(output_dims, 3), 4)),
                 static_cast<uint32_t>(DimsFunctionUtils::GetDim(output_dims, 0) *
                                       DimsFunctionUtils::GetDim(output_dims, 2))};
->>>>>>> 8ea81962
         }
 
         if (kernel_shape[0] == 3 && kernel_shape[1] == 3) {
@@ -154,18 +126,6 @@
     } else {
         if (is_channel_blocking_) {
             execute_units_[0].global_work_size = {
-<<<<<<< HEAD
-                static_cast<uint32_t>(UP_DIV(DimsVectorUtils::GetDim(output_dims, 1), 8) *
-                                      UP_DIV(DimsVectorUtils::GetDim(output_dims, 3), 4)),
-                static_cast<uint32_t>(DimsVectorUtils::GetDim(output_dims, 0) *
-                                      DimsVectorUtils::GetDim(output_dims, 2))};
-        } else {
-            execute_units_[0].global_work_size = {
-                static_cast<uint32_t>(UP_DIV(DimsVectorUtils::GetDim(output_dims, 1), 4) *
-                                      UP_DIV(DimsVectorUtils::GetDim(output_dims, 3), 4)),
-                static_cast<uint32_t>(DimsVectorUtils::GetDim(output_dims, 0) *
-                                      DimsVectorUtils::GetDim(output_dims, 2))};
-=======
                 static_cast<uint32_t>(UP_DIV(DimsFunctionUtils::GetDim(output_dims, 1), 8) *
                                       UP_DIV(DimsFunctionUtils::GetDim(output_dims, 3), 4)),
                 static_cast<uint32_t>(DimsFunctionUtils::GetDim(output_dims, 0) *
@@ -176,22 +136,14 @@
                                       UP_DIV(DimsFunctionUtils::GetDim(output_dims, 3), 4)),
                 static_cast<uint32_t>(DimsFunctionUtils::GetDim(output_dims, 0) *
                                       DimsFunctionUtils::GetDim(output_dims, 2))};
->>>>>>> 8ea81962
         }
         execute_units_[0].local_work_size = LocalWS2DDefault(execute_units_[0]);
     }
 
-<<<<<<< HEAD
-    const int input_channels = DimsVectorUtils::GetDim(input_dims, 1);
-    const int input_channel_blocks = UP_DIV(input_channels, 4);
-
-    const int output_channels = DimsVectorUtils::GetDim(output_dims, 1);
-=======
     const int input_channels = DimsFunctionUtils::GetDim(input_dims, 1);
     const int input_channel_blocks = UP_DIV(input_channels, 4);
 
     const int output_channels = DimsFunctionUtils::GetDim(output_dims, 1);
->>>>>>> 8ea81962
     const int output_channel_blocks = UP_DIV(output_channels, 4);
 
     uint32_t idx = 0;
