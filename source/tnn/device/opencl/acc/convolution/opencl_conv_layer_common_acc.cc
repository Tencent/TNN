// Tencent is pleased to support the open source community by making TNN available.
//
// Copyright (C) 2020 THL A29 Limited, a Tencent company. All rights reserved.
//
// Licensed under the BSD 3-Clause License (the "License"); you may not use this file except
// in compliance with the License. You may obtain a copy of the License at
//
// https://opensource.org/licenses/BSD-3-Clause
//
// Unless required by applicable law or agreed to in writing, software distributed
// under the License is distributed on an "AS IS" BASIS, WITHOUT WARRANTIES OR
// CONDITIONS OF ANY KIND, either express or implied. See the License for the
// specific language governing permissions and limitations under the License.

#include "tnn/device/opencl/acc/convolution/opencl_conv_layer_common_acc.h"
#include "tnn/device/opencl/imagebuffer_convertor.h"
#include "tnn/utils/string_utils_inner.h"

namespace TNN_NS {

bool OpenCLConvLayerCommonAcc::IsPrefered(const ConvLayerParam *param, const std::vector<Blob *> &,
                                          const std::vector<Blob *> &) {
    if (!param) {
        return false;
    }

    return true;
}

Status OpenCLConvLayerCommonAcc::Init(Context *context, LayerParam *param, LayerResource *resource,
                                      const std::vector<Blob *> &inputs, const std::vector<Blob *> &outputs) {
    LOGD("Init Conv Common Acc\n");

    Status ret = OpenCLConvLayerAccImpl::Init(context, param, resource, inputs, outputs);
    CHECK_TNN_OK(ret)

    conv_type_ = CT_CONV_COMMON;
    op_name_   = "Conv_" + ToString(conv_params_.kernel_x) + "x" + ToString(conv_params_.kernel_y);

    if (!run_3d_ndrange_) {
        if (MALI_T == gpu_info_.type || (MALI_G == gpu_info_.type && gpu_info_.model_num < 76)) {
            use_buffer_ = true;
        }
    }

    ret = AllocateWeightsBias(resource);
    CHECK_TNN_OK(ret)

<<<<<<< HEAD
=======
    auto output_dims = outputs[0]->GetBlobDesc().dims;
    const int output_batch      = output_dims[0];
    const int output_channel    = output_dims[1];
    const int output_height     = output_dims[2];
    const int output_width      = output_dims[3];

    // create kernel
    std::set<std::string> build_options;
    if (conv_params_.activation_type == ActivationType_ReLU) {
        build_options.emplace("-DRELU");
    } else if (conv_params_.activation_type == ActivationType_ReLU6) {
        build_options.emplace("-DRELU6");
    } else if (conv_params_.activation_type == ActivationType_SIGMOID_MUL) {
        build_options.emplace("-DSIGMOID_MUL");
    }
>>>>>>> 458d972f
    std::string kernel_name = "Conv2D";
    if (run_3d_ndrange_) {
        kernel_name = "Conv2DGS3D";
<<<<<<< HEAD
    ret = CreateExecuteUnit(execute_units_[0], "convolution", kernel_name, build_options_);
=======
        if (output_channel > 4) {
            is_channel_blocking_ = true;
            kernel_name += "_CB2";
        }
    } else {
        if (use_buffer_) {
            kernel_name += "_MIX";
        }
        int task_size = output_batch * output_channel * output_height * output_width;
        if (task_size > 4096 && output_channel > 4) {
            is_channel_blocking_ = true;
            kernel_name += "_CB2";
        }
    }

    ret = CreateExecuteUnit(execute_units_[0], "convolution", kernel_name, build_options);
>>>>>>> 458d972f
    if (ret != TNN_OK) {
        LOGE("create execute unit failed!\n");
        return ret;
    }

    return TNN_OK;
}

OpenCLConvLayerCommonAcc::~OpenCLConvLayerCommonAcc() {}

Status OpenCLConvLayerCommonAcc::Reshape(const std::vector<Blob *> &inputs, const std::vector<Blob *> &outputs) {
    LOGD("Conv Common Acc Reshape\n");
    auto input_dims  = inputs[0]->GetBlobDesc().dims;
    auto output_dims = outputs[0]->GetBlobDesc().dims;

    const int output_height = output_dims[2];
    const int output_width  = output_dims[3];

    const int input_height   = input_dims[2];
    const int input_width    = input_dims[3];

    int input_imageshape[2]  = {input_width, input_height};
    int output_imageshape[2] = {output_width, output_height};
    int kernel_shape[2]      = {conv_params_.kernel_x, conv_params_.kernel_y};
    int stride_shape[2]      = {conv_params_.stride_x, conv_params_.stride_y};
    int padding_shape[2]     = {conv_params_.pad_x, conv_params_.pad_y};
    int dilation_shape[2]    = {conv_params_.dilation_x, conv_params_.dilation_y};

    if (run_3d_ndrange_) {
        if (is_channel_blocking_) {
            execute_units_[0].global_work_size = {static_cast<uint32_t>(UP_DIV(output_dims[1], 8)),
                                                  static_cast<uint32_t>(UP_DIV(output_dims[3], 4)),
                                                  static_cast<uint32_t>(output_dims[0] * output_dims[2])};
        } else {
            execute_units_[0].global_work_size = {static_cast<uint32_t>(UP_DIV(output_dims[1], 4)),
                                                  static_cast<uint32_t>(UP_DIV(output_dims[3], 4)),
                                                  static_cast<uint32_t>(output_dims[0] * output_dims[2])};
        }

        if(kernel_shape[0] == 3 && kernel_shape[1] == 3) {
            execute_units_[0].local_work_size  = Conv2dCommonLocalWS3DKernel3x3(
                execute_units_[0].global_work_size, kernel_shape[0] * kernel_shape[1], execute_units_[0].workgroupsize_max);
        } else {
            execute_units_[0].local_work_size  = Conv2dCommonLocalWS3DGeneral(
                execute_units_[0].global_work_size, kernel_shape[0] * kernel_shape[1], execute_units_[0].workgroupsize_max);
        }
    } else {
        if (is_channel_blocking_) {
            execute_units_[0].global_work_size = {
                static_cast<uint32_t>(UP_DIV(output_dims[1], 8) * UP_DIV(output_dims[3], 4)),
                static_cast<uint32_t>(output_dims[0] * output_dims[2])};
        } else {
            execute_units_[0].global_work_size = {
                static_cast<uint32_t>(UP_DIV(output_dims[1], 4) * UP_DIV(output_dims[3], 4)),
                static_cast<uint32_t>(output_dims[0] * output_dims[2])};
        }
        execute_units_[0].local_work_size = LocalWS2DDefault(execute_units_[0]);
    }


    const int input_channels = input_dims[1];
    const int input_channel_blocks = UP_DIV(input_channels, 4);

    const int output_channels = output_dims[1];
    const int output_channel_blocks = UP_DIV(output_channels, 4);

    uint32_t idx = 0;
    for (auto gws : execute_units_[0].global_work_size) {
        execute_units_[0].ocl_kernel.setArg(idx++, gws);
    }

    execute_units_[0].ocl_kernel.setArg(idx++, *((cl::Image *)inputs[0]->GetHandle().base));
    if (use_buffer_) {
        execute_units_[0].ocl_kernel.setArg(idx++, *((cl::Buffer *)ocl_weights_->GetData()));
        execute_units_[0].ocl_kernel.setArg(idx++, *((cl::Buffer *)ocl_bias_->GetData()));
    } else {
        execute_units_[0].ocl_kernel.setArg(idx++, *((cl::Image *)ocl_weights_->GetData()));
        execute_units_[0].ocl_kernel.setArg(idx++, *((cl::Image *)ocl_bias_->GetData()));
    }
    execute_units_[0].ocl_kernel.setArg(idx++, *((cl::Image *)outputs[0]->GetHandle().base));
    execute_units_[0].ocl_kernel.setArg(idx++, sizeof(input_imageshape), input_imageshape);
    
    execute_units_[0].ocl_kernel.setArg(idx++, input_channel_blocks);
    if (is_channel_blocking_) {
        execute_units_[0].ocl_kernel.setArg(idx++, output_channel_blocks);
    }
    execute_units_[0].ocl_kernel.setArg(idx++, sizeof(output_imageshape), output_imageshape);
    execute_units_[0].ocl_kernel.setArg(idx++, sizeof(kernel_shape), kernel_shape);
    execute_units_[0].ocl_kernel.setArg(idx++, sizeof(stride_shape), stride_shape);
    execute_units_[0].ocl_kernel.setArg(idx++, sizeof(padding_shape), padding_shape);
    execute_units_[0].ocl_kernel.setArg(idx++, sizeof(dilation_shape), dilation_shape);
    if (is_channel_blocking_) {
        execute_units_[0].ocl_kernel.setArg(idx++, kernel_shape[0] * kernel_shape[1]);
    }
    execute_units_[0].ocl_kernel.setArg(idx++, UP_DIV(output_width, 4));

    return TNN_OK;
}

}  // namespace TNN_NS<|MERGE_RESOLUTION|>--- conflicted
+++ resolved
@@ -46,30 +46,15 @@
     ret = AllocateWeightsBias(resource);
     CHECK_TNN_OK(ret)
 
-<<<<<<< HEAD
-=======
     auto output_dims = outputs[0]->GetBlobDesc().dims;
     const int output_batch      = output_dims[0];
     const int output_channel    = output_dims[1];
     const int output_height     = output_dims[2];
     const int output_width      = output_dims[3];
 
-    // create kernel
-    std::set<std::string> build_options;
-    if (conv_params_.activation_type == ActivationType_ReLU) {
-        build_options.emplace("-DRELU");
-    } else if (conv_params_.activation_type == ActivationType_ReLU6) {
-        build_options.emplace("-DRELU6");
-    } else if (conv_params_.activation_type == ActivationType_SIGMOID_MUL) {
-        build_options.emplace("-DSIGMOID_MUL");
-    }
->>>>>>> 458d972f
     std::string kernel_name = "Conv2D";
     if (run_3d_ndrange_) {
         kernel_name = "Conv2DGS3D";
-<<<<<<< HEAD
-    ret = CreateExecuteUnit(execute_units_[0], "convolution", kernel_name, build_options_);
-=======
         if (output_channel > 4) {
             is_channel_blocking_ = true;
             kernel_name += "_CB2";
@@ -85,8 +70,7 @@
         }
     }
 
-    ret = CreateExecuteUnit(execute_units_[0], "convolution", kernel_name, build_options);
->>>>>>> 458d972f
+    ret = CreateExecuteUnit(execute_units_[0], "convolution", kernel_name, build_options_);
     if (ret != TNN_OK) {
         LOGE("create execute unit failed!\n");
         return ret;
