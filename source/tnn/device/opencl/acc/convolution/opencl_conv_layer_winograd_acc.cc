--- conflicted
+++ resolved
@@ -37,22 +37,14 @@
     auto input_dims          = inputs[0]->GetBlobDesc().dims;
 
     if(UP_DIV(param->output_channel, 4) * 16 > image2d_max_height || 
-<<<<<<< HEAD
-        DimsVectorUtils::GetDim(input_dims, 0) * UP_DIV(DimsVectorUtils::GetDim(input_dims, 2), 2) * 16 > image2d_max_height) {
-=======
         DimsFunctionUtils::GetDim(input_dims, 0) * UP_DIV(DimsFunctionUtils::GetDim(input_dims, 2), 2) * 16 > image2d_max_height) {
->>>>>>> 8ea81962
         return false;
     }
 
     return  param->kernels[0] == 3 && param->kernels[1] == 3 && param->dialations[0] == 1 && 
             param->dialations[1] == 1 && param->strides[0] == 1 && param->strides[1] == 1 && 
             param->output_channel >=32 && param->input_channel >= 32 && 
-<<<<<<< HEAD
-            DimsVectorUtils::GetDim(input_dims, 3) * 1.0f / param->output_channel <= 4;
-=======
             DimsFunctionUtils::GetDim(input_dims, 3) * 1.0f / param->output_channel <= 4;
->>>>>>> 8ea81962
 }
 
 Status OpenCLConvLayerWinogradAcc::Init(Context *context, LayerParam *param, LayerResource *resource,
@@ -69,13 +61,8 @@
 
     auto input_dims          = inputs[0]->GetBlobDesc().dims;
     auto output_dims         = outputs[0]->GetBlobDesc().dims;
-<<<<<<< HEAD
-    const int input_channel  = DimsVectorUtils::GetDim(input_dims, 1);
-    const int output_channel = DimsVectorUtils::GetDim(output_dims, 1);
-=======
     const int input_channel  = DimsFunctionUtils::GetDim(input_dims, 1);
     const int output_channel = DimsFunctionUtils::GetDim(output_dims, 1);
->>>>>>> 8ea81962
 
     //convert filter
     ret = ConvertWinogradTransformWeigths(conv_resource->filter_handle, ocl_weights_, input_channel, output_channel);
@@ -118,16 +105,6 @@
     auto input_dims  = inputs[0]->GetBlobDesc().dims;
     auto output_dims = outputs[0]->GetBlobDesc().dims;
 
-<<<<<<< HEAD
-    const int batch          = DimsVectorUtils::GetDim(output_dims, 0);
-    const int output_channel = DimsVectorUtils::GetDim(output_dims, 1);
-    const int output_height  = DimsVectorUtils::GetDim(output_dims, 2);
-    const int output_width   = DimsVectorUtils::GetDim(output_dims, 3);
-
-    const int input_channel = DimsVectorUtils::GetDim(input_dims, 1);
-    const int input_height  = DimsVectorUtils::GetDim(input_dims, 2);
-    const int input_width   = DimsVectorUtils::GetDim(input_dims, 3);
-=======
     const int batch          = DimsFunctionUtils::GetDim(output_dims, 0);
     const int output_channel = DimsFunctionUtils::GetDim(output_dims, 1);
     const int output_height  = DimsFunctionUtils::GetDim(output_dims, 2);
@@ -136,7 +113,6 @@
     const int input_channel = DimsFunctionUtils::GetDim(input_dims, 1);
     const int input_height  = DimsFunctionUtils::GetDim(input_dims, 2);
     const int input_width   = DimsFunctionUtils::GetDim(input_dims, 3);
->>>>>>> 8ea81962
 
 
     const int round_up_ouptut_width = UP_DIV(output_width, 2);
@@ -253,13 +229,8 @@
     cl_channel_type data_type = CL_FLOAT;
     if (opencl_runtime->GetPrecision() != PRECISION_HIGH)
         data_type = CL_HALF_FLOAT;
-<<<<<<< HEAD
-    int image_height = DimsVectorUtils::GetDim(dims, 0) * DimsVectorUtils::GetDim(dims, 1);
-    int image_width = DimsVectorUtils::GetDim(dims, 2) * DimsVectorUtils::GetDim(dims, 3);
-=======
     int image_height = DimsFunctionUtils::GetDim(dims, 0) * DimsFunctionUtils::GetDim(dims, 1);
     int image_width = DimsFunctionUtils::GetDim(dims, 2) * DimsFunctionUtils::GetDim(dims, 3);
->>>>>>> 8ea81962
     cl::Image2D *image =
         new cl::Image2D(*opencl_runtime->Context(), CL_MEM_READ_WRITE, cl::ImageFormat(CL_RGBA, data_type),
                         image_width, image_height, 0, nullptr, &ret);
@@ -282,21 +253,12 @@
         data_type = CL_HALF_FLOAT;
     cl_int ret = CL_SUCCESS;
 
-<<<<<<< HEAD
-    const int batch             = DimsVectorUtils::GetDim(output_dims, 0);
-    const int output_channel    = DimsVectorUtils::GetDim(output_dims, 1);
-    const int output_height     = DimsVectorUtils::GetDim(output_dims, 2);
-    const int output_width      = DimsVectorUtils::GetDim(output_dims, 3);
-
-    const int input_channel         = DimsVectorUtils::GetDim(input_dims, 1);
-=======
     const int batch             = DimsFunctionUtils::GetDim(output_dims, 0);
     const int output_channel    = DimsFunctionUtils::GetDim(output_dims, 1);
     const int output_height     = DimsFunctionUtils::GetDim(output_dims, 2);
     const int output_width      = DimsFunctionUtils::GetDim(output_dims, 3);
 
     const int input_channel         = DimsFunctionUtils::GetDim(input_dims, 1);
->>>>>>> 8ea81962
     const int output_channel_blocks = UP_DIV(output_channel, 4);
     const int input_channel_blocks  = UP_DIV(input_channel, 4);
 
