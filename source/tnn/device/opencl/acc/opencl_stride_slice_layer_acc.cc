--- conflicted
+++ resolved
@@ -65,11 +65,7 @@
 
     for (int i = 0; i < ends_.size(); ++i) {
         if (ends_[i] == 0) {
-<<<<<<< HEAD
-            ends_[i] = DimsVectorUtils::GetDim(inputs[0]->GetBlobDesc().dims, i);
-=======
             ends_[i] = DimsFunctionUtils::GetDim(inputs[0]->GetBlobDesc().dims, i);
->>>>>>> 8ea81962
         }
     }
 
@@ -134,13 +130,8 @@
     auto output                   = outputs[0];
     auto input_dims               = input->GetBlobDesc().dims;
     auto output_dims              = output->GetBlobDesc().dims;
-<<<<<<< HEAD
-    int inputWH[]                 = {DimsVectorUtils::GetDim(input_dims, 3), DimsVectorUtils::GetDim(input_dims, 2)};
-    int outputWH[]                = {DimsVectorUtils::GetDim(output_dims, 3), DimsVectorUtils::GetDim(output_dims, 2)};
-=======
     int inputWH[]                 = {DimsFunctionUtils::GetDim(input_dims, 3), DimsFunctionUtils::GetDim(input_dims, 2)};
     int outputWH[]                = {DimsFunctionUtils::GetDim(output_dims, 3), DimsFunctionUtils::GetDim(output_dims, 2)};
->>>>>>> 8ea81962
 
     if (type_ == STRIDE_SLICE_IMAGE) {
         auto &unit0          = execute_units_[0];
@@ -158,19 +149,11 @@
         unit0.ocl_kernel.setArg(idx++, outputWH);
     } else if (type_ == STRIDE_SLICE_C4_UNITE) {
         auto &unit0               = execute_units_[0];
-<<<<<<< HEAD
-        int output_channel_blocks = UP_DIV(DimsVectorUtils::GetDim(output_dims, 1), 4);
-        // output_width * output_channel_blocks, output_batch * output_height
-        unit0.global_work_size = {(uint32_t)DimsVectorUtils::GetDim(output_dims, 3) * output_channel_blocks,
-                                  (uint32_t)DimsVectorUtils::GetDim(output_dims, 0) *
-                                  DimsVectorUtils::GetDim(output_dims, 2)};
-=======
         int output_channel_blocks = UP_DIV(DimsFunctionUtils::GetDim(output_dims, 1), 4);
         // output_width * output_channel_blocks, output_batch * output_height
         unit0.global_work_size = {(uint32_t)DimsFunctionUtils::GetDim(output_dims, 3) * output_channel_blocks,
                                   (uint32_t)DimsFunctionUtils::GetDim(output_dims, 0) *
                                   DimsFunctionUtils::GetDim(output_dims, 2)};
->>>>>>> 8ea81962
         unit0.local_work_size  = LocalWS2DDefault(unit0);
         unit0.ocl_kernel.setArg(0, *((cl::Image *)input->GetHandle().base));
         unit0.ocl_kernel.setArg(1, *((cl::Image *)output->GetHandle().base));
@@ -187,36 +170,15 @@
         buffer_ = std::make_shared<cl::Buffer>(*opencl_runtime->Context(), CL_MEM_READ_WRITE, dims_count * type_size);
 
         auto &unit0              = execute_units_[0];
-<<<<<<< HEAD
-        int input_channel_blocks = UP_DIV(DimsVectorUtils::GetDim(input_dims, 1), 4);
-        // input_width * input_channel_blocks, input_batch * input_height
-        unit0.global_work_size = {(uint32_t)DimsVectorUtils::GetDim(input_dims, 3) * input_channel_blocks,
-                                  (uint32_t)DimsVectorUtils::GetDim(input_dims, 0) * DimsVectorUtils::GetDim(input_dims, 2)};
-=======
         int input_channel_blocks = UP_DIV(DimsFunctionUtils::GetDim(input_dims, 1), 4);
         // input_width * input_channel_blocks, input_batch * input_height
         unit0.global_work_size = {(uint32_t)DimsFunctionUtils::GetDim(input_dims, 3) * input_channel_blocks,
                                   (uint32_t)DimsFunctionUtils::GetDim(input_dims, 0) * DimsFunctionUtils::GetDim(input_dims, 2)};
->>>>>>> 8ea81962
         unit0.local_work_size  = LocalWS2DDefault(unit0);
         unit0.ocl_kernel.setArg(0, unit0.global_work_size[0]);
         unit0.ocl_kernel.setArg(1, unit0.global_work_size[1]);
         unit0.ocl_kernel.setArg(2, *buffer_);
         // input height
-<<<<<<< HEAD
-        unit0.ocl_kernel.setArg(3, static_cast<uint32_t>(DimsVectorUtils::GetDim(input_dims, 2)));
-        // input width
-        unit0.ocl_kernel.setArg(4, static_cast<uint32_t>(DimsVectorUtils::GetDim(input_dims, 3)));
-        // input channel
-        unit0.ocl_kernel.setArg(5, static_cast<uint32_t>(DimsVectorUtils::GetDim(input_dims, 1)));
-        unit0.ocl_kernel.setArg(6, *((cl::Image *)input->GetHandle().base));
-
-        auto &unit1               = execute_units_[1];
-        int output_channel_blocks = UP_DIV(DimsVectorUtils::GetDim(output_dims, 1), 4);
-        unit1.global_work_size    = {(uint32_t)DimsVectorUtils::GetDim(output_dims, 3) * output_channel_blocks,
-                                     (uint32_t)DimsVectorUtils::GetDim(output_dims, 0) *
-                                     DimsVectorUtils::GetDim(output_dims, 2)};
-=======
         unit0.ocl_kernel.setArg(3, static_cast<uint32_t>(DimsFunctionUtils::GetDim(input_dims, 2)));
         // input width
         unit0.ocl_kernel.setArg(4, static_cast<uint32_t>(DimsFunctionUtils::GetDim(input_dims, 3)));
@@ -229,7 +191,6 @@
         unit1.global_work_size    = {(uint32_t)DimsFunctionUtils::GetDim(output_dims, 3) * output_channel_blocks,
                                      (uint32_t)DimsFunctionUtils::GetDim(output_dims, 0) *
                                      DimsFunctionUtils::GetDim(output_dims, 2)};
->>>>>>> 8ea81962
         unit1.local_work_size     = LocalWS2DDefault(unit1);
         unit1.ocl_kernel.setArg(0, unit1.global_work_size[0]);
         unit1.ocl_kernel.setArg(1, unit1.global_work_size[1]);
@@ -238,21 +199,6 @@
         unit1.ocl_kernel.setArg(4, 4 * sizeof(int), begins_.data());
         unit1.ocl_kernel.setArg(5, 4 * sizeof(int), strides_.data());
         // input_width
-<<<<<<< HEAD
-        unit1.ocl_kernel.setArg(6, DimsVectorUtils::GetDim(input_dims, 3));
-        // input_width * input_height
-        unit1.ocl_kernel.setArg(7, DimsVectorUtils::GetDim(input_dims, 3) *
-                                   DimsVectorUtils::GetDim(input_dims, 2));
-        // input_width * input_height * input_channel
-        unit1.ocl_kernel.setArg(8, DimsVectorUtils::GetDim(input_dims, 3) *
-                                   DimsVectorUtils::GetDim(input_dims, 2) *
-                                   DimsVectorUtils::GetDim(input_dims, 1));
-        // input_channel
-        unit1.ocl_kernel.setArg(9, DimsVectorUtils::GetDim(input_dims, 1));
-        unit1.ocl_kernel.setArg(10, outputWH);
-        // output_channel
-        unit1.ocl_kernel.setArg(11, DimsVectorUtils::GetDim(output_dims, 1));
-=======
         unit1.ocl_kernel.setArg(6, DimsFunctionUtils::GetDim(input_dims, 3));
         // input_width * input_height
         unit1.ocl_kernel.setArg(7, DimsFunctionUtils::GetDim(input_dims, 3) *
@@ -266,7 +212,6 @@
         unit1.ocl_kernel.setArg(10, outputWH);
         // output_channel
         unit1.ocl_kernel.setArg(11, DimsFunctionUtils::GetDim(output_dims, 1));
->>>>>>> 8ea81962
     }
     return TNN_OK;
 }
