--- conflicted
+++ resolved
@@ -104,15 +104,6 @@
     auto input_dims  = input->GetBlobDesc().dims;
     auto output_dims = output->GetBlobDesc().dims;
 
-<<<<<<< HEAD
-    const int batch        = DimsVectorUtils::GetDim(input_dims, 0);
-    const int channels     = DimsVectorUtils::GetDim(input_dims, 1);
-    const int input_height = DimsVectorUtils::GetDim(input_dims, 2);
-    const int input_width  = DimsVectorUtils::GetDim(input_dims, 3);
-
-    const int output_height = DimsVectorUtils::GetDim(output_dims, 2);
-    const int output_width  = DimsVectorUtils::GetDim(output_dims, 3);
-=======
     const int batch        = DimsFunctionUtils::GetDim(input_dims, 0);
     const int channels     = DimsFunctionUtils::GetDim(input_dims, 1);
     const int input_height = DimsFunctionUtils::GetDim(input_dims, 2);
@@ -120,7 +111,6 @@
 
     const int output_height = DimsFunctionUtils::GetDim(output_dims, 2);
     const int output_width  = DimsFunctionUtils::GetDim(output_dims, 3);
->>>>>>> 8ea81962
 
     const int channel_blocks = UP_DIV(channels, 4);
 
