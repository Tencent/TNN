// Tencent is pleased to support the open source community by making TNN available.
//
// Copyright (C) 2020 THL A29 Limited, a Tencent company. All rights reserved.
//
// Licensed under the BSD 3-Clause License (the "License"); you may not use this file except
// in compliance with the License. You may obtain a copy of the License at
//
// https://opensource.org/licenses/BSD-3-Clause
//
// Unless required by applicable law or agreed to in writing, software distributed
// under the License is distributed on an "AS IS" BASIS, WITHOUT WARRANTIES OR
// CONDITIONS OF ANY KIND, either express or implied. See the License for the
// specific language governing permissions and limitations under the License.

#include "tnn/device/opencl/acc/opencl_reduce_layer_acc.h"
#include "tnn/device/opencl/imagebuffer_convertor.h"

namespace TNN_NS {

#define LowOpParallelismThre 256
#define HighOpIntensityThre 128

Status OpenCLReduceLayerAcc::Init(Context *context, LayerParam *param, LayerResource *resource,
                                  const std::vector<Blob *> &inputs, const std::vector<Blob *> &outputs) {
    LOGD("Init Reduce Acc\n");
    Status ret = OpenCLLayerAcc::Init(context, param, resource, inputs, outputs);
    CHECK_TNN_OK(ret)

    auto reduce_param = dynamic_cast<ReduceLayerParam *>(param);
    if (!reduce_param) {
        LOGE("Error: layer param is null\n");
        return Status(TNNERR_MODEL_ERR, "Error: layer param is null");
    }

    auto output_dims = outputs[0]->GetBlobDesc().dims;

<<<<<<< HEAD
    int hb   = DimsVectorUtils::GetDim(output_dims, 0) * DimsVectorUtils::GetDim(output_dims, 2);
    int cw   = DimsVectorUtils::GetDim(output_dims, 3) * UP_DIV(DimsVectorUtils::GetDim(output_dims, 1), 4);
=======
    int hb   = DimsFunctionUtils::GetDim(output_dims, 0) * DimsFunctionUtils::GetDim(output_dims, 2);
    int cw   = DimsFunctionUtils::GetDim(output_dims, 3) * UP_DIV(DimsFunctionUtils::GetDim(output_dims, 1), 4);
>>>>>>> 8ea81962

    auto input_dims  = inputs[0]->GetBlobDesc().dims;
    if (reduce_param->axis.size() == 1) {
        int axis = reduce_param->axis[0];
        axis     = axis >= 0 ? axis : axis + (int)input_dims.size();

<<<<<<< HEAD
        int axis_n = DimsVectorUtils::GetDim(input_dims, axis);
=======
        int axis_n = DimsFunctionUtils::GetDim(input_dims, axis);
>>>>>>> 8ea81962

        run_local_work_ = cw * hb < LowOpParallelismThre && axis_n >= HighOpIntensityThre;

        run_3d_ndrange_         = false;
        std::string kernel_name;
        if (axis == 0) {
            kernel_name = "ReduceC0";
        } else if (axis == 1) {
            kernel_name = "ReduceC1";
        } else if (axis == 2) {
            kernel_name = "ReduceC2";
        } else {
            kernel_name = "ReduceC3";
        }

        if (run_local_work_) {
            kernel_name += "Local";
        }

        std::set<std::string> build_options = CreateBuildOptions();

        ret = CreateExecuteUnit(execute_units_[0], "reduce", kernel_name, build_options);
        if (ret != TNN_OK) {
            LOGE("create execute unit failed!\n");
            return ret;
        }
    } else {
        run_3d_ndrange_         = false;
        std::string kernel_name = "ReduceMultiAxis";

        std::set<std::string> build_options = CreateBuildOptions();

        ret = CreateExecuteUnit(execute_units_[0], "reduce", kernel_name, build_options);
        if (ret != TNN_OK) {
            LOGE("create execute unit failed!\n");
            return ret;
        }
    }

    return TNN_OK;
}

OpenCLReduceLayerAcc::~OpenCLReduceLayerAcc() {}

Status OpenCLReduceLayerAcc::Reshape(const std::vector<Blob *> &inputs, const std::vector<Blob *> &outputs) {
    LOGD("Reduce Layer Reshape\n");
    Status ret = OpenCLLayerAcc::Reshape(inputs, outputs);
    CHECK_TNN_OK(ret)

    auto reduce_param = dynamic_cast<ReduceLayerParam *>(param_);
    if (!reduce_param) {
        LOGE("Error: layer param is null\n");
        return Status(TNNERR_MODEL_ERR, "Error: layer param is null");
    }

    ASSERT(inputs.size() == 1);

    auto input_dims  = inputs[0]->GetBlobDesc().dims;
    auto output_dims = outputs[0]->GetBlobDesc().dims;

<<<<<<< HEAD
    int hb   = DimsVectorUtils::GetDim(output_dims, 0) * DimsVectorUtils::GetDim(output_dims, 2);
    int cw   = DimsVectorUtils::GetDim(output_dims, 3) * UP_DIV(DimsVectorUtils::GetDim(output_dims, 1), 4);
    int c4_n = DimsVectorUtils::GetDim(input_dims, 1) / 4;
    int c4_r = DimsVectorUtils::GetDim(input_dims, 1) % 4;
    int cw4  = DimsVectorUtils::GetDim(input_dims, 3) * c4_n;
=======
    int hb   = DimsFunctionUtils::GetDim(output_dims, 0) * DimsFunctionUtils::GetDim(output_dims, 2);
    int cw   = DimsFunctionUtils::GetDim(output_dims, 3) * UP_DIV(DimsFunctionUtils::GetDim(output_dims, 1), 4);
    int c4_n = DimsFunctionUtils::GetDim(input_dims, 1) / 4;
    int c4_r = DimsFunctionUtils::GetDim(input_dims, 1) % 4;
    int cw4  = DimsFunctionUtils::GetDim(input_dims, 3) * c4_n;
>>>>>>> 8ea81962

    if (reduce_param->axis.size() == 1) {
        int axis = reduce_param->axis[0];
        axis     = axis >= 0 ? axis : axis + (int)input_dims.size();

<<<<<<< HEAD
        int axis_n = DimsVectorUtils::GetDim(input_dims, axis);
=======
        int axis_n = DimsFunctionUtils::GetDim(input_dims, axis);
>>>>>>> 8ea81962

        auto &unit            = execute_units_[0];
        uint32_t workgroup_size = 0;

        OpenCLRuntime *opencl_runtime = OpenCLRuntime::GetInstance();
        int type_size = sizeof(float);
        if (opencl_runtime->GetPrecision() != PRECISION_HIGH) {
            type_size = 2;
        }

        if (run_local_work_) {
            workgroup_size = std::min(static_cast<uint32_t>(unit.local_mem_size / (4 * type_size)),
                                    unit.workgroupsize_max);
            workgroup_size = std::min(static_cast<uint32_t>(axis == 1 ? c4_n : axis_n), workgroup_size);
            int temp_size = 1;
            while ((temp_size <<= 1) <= workgroup_size);
            workgroup_size = temp_size >> 1;

            unit.global_work_size = {static_cast<uint32_t>(cw * workgroup_size), static_cast<uint32_t>(hb)};
            unit.local_work_size  = {workgroup_size, 1};
        } else {
            unit.global_work_size = {static_cast<uint32_t>(cw), static_cast<uint32_t>(hb)};
            unit.local_work_size  = LocalWS2DDefault(unit);
        }

        uint32_t idx = 0;
        execute_units_[0].ocl_kernel.setArg(idx++, execute_units_[0].global_work_size[0]);
        execute_units_[0].ocl_kernel.setArg(idx++, execute_units_[0].global_work_size[1]);

        execute_units_[0].ocl_kernel.setArg(idx++, *((cl::Image *)inputs[0]->GetHandle().base));
        execute_units_[0].ocl_kernel.setArg(idx++, *((cl::Image *)outputs[0]->GetHandle().base));
<<<<<<< HEAD
        execute_units_[0].ocl_kernel.setArg(idx++, DimsVectorUtils::GetDim(input_dims, 0));
        execute_units_[0].ocl_kernel.setArg(idx++, DimsVectorUtils::GetDim(input_dims, 1));
        execute_units_[0].ocl_kernel.setArg(idx++, DimsVectorUtils::GetDim(input_dims, 2));
        execute_units_[0].ocl_kernel.setArg(idx++, DimsVectorUtils::GetDim(input_dims, 3));
=======
        execute_units_[0].ocl_kernel.setArg(idx++, DimsFunctionUtils::GetDim(input_dims, 0));
        execute_units_[0].ocl_kernel.setArg(idx++, DimsFunctionUtils::GetDim(input_dims, 1));
        execute_units_[0].ocl_kernel.setArg(idx++, DimsFunctionUtils::GetDim(input_dims, 2));
        execute_units_[0].ocl_kernel.setArg(idx++, DimsFunctionUtils::GetDim(input_dims, 3));
>>>>>>> 8ea81962
        execute_units_[0].ocl_kernel.setArg(idx++, c4_n);
        execute_units_[0].ocl_kernel.setArg(idx++, c4_r);
        execute_units_[0].ocl_kernel.setArg(idx++, cw4);
        execute_units_[0].ocl_kernel.setArg(idx++, axis_n);

        if (run_local_work_) {
            if (axis == 1) {
                execute_units_[0].ocl_kernel.setArg(idx++, UP_DIV(c4_n, workgroup_size));
            } else {
                execute_units_[0].ocl_kernel.setArg(idx++, UP_DIV(axis_n, workgroup_size));
            }
            execute_units_[0].ocl_kernel.setArg(idx++, workgroup_size * 4 * type_size, nullptr);
        }
    } else {
        auto &unit              = execute_units_[0];
        uint32_t workgroup_size = 0;

        int axis_n = 1;
        std::vector<int> axis_nhwc = {0, 0, 0, 0};
        for (int i = 0; i < reduce_param->axis.size(); i++) {
            int axis = reduce_param->axis[i];
            axis     = axis >= 0 ? axis : axis + (int)input_dims.size();
            switch(axis) {
                case 0:
                    if (!axis_nhwc[0]) {
<<<<<<< HEAD
                        axis_n *= DimsVectorUtils::GetDim(input_dims, axis);
=======
                        axis_n *= DimsFunctionUtils::GetDim(input_dims, axis);
>>>>>>> 8ea81962
                        axis_nhwc[0] = 1;
                    }
                    break;
                case 1:
                    if (!axis_nhwc[3]) {
<<<<<<< HEAD
                        axis_n *= DimsVectorUtils::GetDim(input_dims, axis);
=======
                        axis_n *= DimsFunctionUtils::GetDim(input_dims, axis);
>>>>>>> 8ea81962
                        axis_nhwc[3] = 1;
                    }
                    break;
                case 2:
                    if (!axis_nhwc[1]) {
<<<<<<< HEAD
                        axis_n *= DimsVectorUtils::GetDim(input_dims, axis);
=======
                        axis_n *= DimsFunctionUtils::GetDim(input_dims, axis);
>>>>>>> 8ea81962
                        axis_nhwc[1] = 1;
                    }
                    break;
                case 3:
                    if (!axis_nhwc[2]) {
<<<<<<< HEAD
                        axis_n *= DimsVectorUtils::GetDim(input_dims, axis);
=======
                        axis_n *= DimsFunctionUtils::GetDim(input_dims, axis);
>>>>>>> 8ea81962
                        axis_nhwc[2] = 1;
                    }
                    break;
            }
        }

        unit.global_work_size = {static_cast<uint32_t>(cw), static_cast<uint32_t>(hb)};
        unit.local_work_size  = LocalWS2DDefault(unit);

        uint32_t idx = 0;
        execute_units_[0].ocl_kernel.setArg(idx++, execute_units_[0].global_work_size[0]);
        execute_units_[0].ocl_kernel.setArg(idx++, execute_units_[0].global_work_size[1]);

        execute_units_[0].ocl_kernel.setArg(idx++, *((cl::Image *)inputs[0]->GetHandle().base));
        execute_units_[0].ocl_kernel.setArg(idx++, *((cl::Image *)outputs[0]->GetHandle().base));
<<<<<<< HEAD
        execute_units_[0].ocl_kernel.setArg(idx++, DimsVectorUtils::GetDim(input_dims, 0));
        execute_units_[0].ocl_kernel.setArg(idx++, DimsVectorUtils::GetDim(input_dims, 1));
        execute_units_[0].ocl_kernel.setArg(idx++, DimsVectorUtils::GetDim(input_dims, 2));
        execute_units_[0].ocl_kernel.setArg(idx++, DimsVectorUtils::GetDim(input_dims, 3));
=======
        execute_units_[0].ocl_kernel.setArg(idx++, DimsFunctionUtils::GetDim(input_dims, 0));
        execute_units_[0].ocl_kernel.setArg(idx++, DimsFunctionUtils::GetDim(input_dims, 1));
        execute_units_[0].ocl_kernel.setArg(idx++, DimsFunctionUtils::GetDim(input_dims, 2));
        execute_units_[0].ocl_kernel.setArg(idx++, DimsFunctionUtils::GetDim(input_dims, 3));
>>>>>>> 8ea81962
        execute_units_[0].ocl_kernel.setArg(idx++, c4_n);
        execute_units_[0].ocl_kernel.setArg(idx++, c4_r);
        execute_units_[0].ocl_kernel.setArg(idx++, cw4);
        execute_units_[0].ocl_kernel.setArg(idx++, axis_n);
        execute_units_[0].ocl_kernel.setArg(idx++, 4 * sizeof(int), axis_nhwc.data());
    }

    return TNN_OK;
}

}  // namespace TNN_NS<|MERGE_RESOLUTION|>--- conflicted
+++ resolved
@@ -34,24 +34,15 @@
 
     auto output_dims = outputs[0]->GetBlobDesc().dims;
 
-<<<<<<< HEAD
-    int hb   = DimsVectorUtils::GetDim(output_dims, 0) * DimsVectorUtils::GetDim(output_dims, 2);
-    int cw   = DimsVectorUtils::GetDim(output_dims, 3) * UP_DIV(DimsVectorUtils::GetDim(output_dims, 1), 4);
-=======
     int hb   = DimsFunctionUtils::GetDim(output_dims, 0) * DimsFunctionUtils::GetDim(output_dims, 2);
     int cw   = DimsFunctionUtils::GetDim(output_dims, 3) * UP_DIV(DimsFunctionUtils::GetDim(output_dims, 1), 4);
->>>>>>> 8ea81962
 
     auto input_dims  = inputs[0]->GetBlobDesc().dims;
     if (reduce_param->axis.size() == 1) {
         int axis = reduce_param->axis[0];
         axis     = axis >= 0 ? axis : axis + (int)input_dims.size();
 
-<<<<<<< HEAD
-        int axis_n = DimsVectorUtils::GetDim(input_dims, axis);
-=======
         int axis_n = DimsFunctionUtils::GetDim(input_dims, axis);
->>>>>>> 8ea81962
 
         run_local_work_ = cw * hb < LowOpParallelismThre && axis_n >= HighOpIntensityThre;
 
@@ -112,29 +103,17 @@
     auto input_dims  = inputs[0]->GetBlobDesc().dims;
     auto output_dims = outputs[0]->GetBlobDesc().dims;
 
-<<<<<<< HEAD
-    int hb   = DimsVectorUtils::GetDim(output_dims, 0) * DimsVectorUtils::GetDim(output_dims, 2);
-    int cw   = DimsVectorUtils::GetDim(output_dims, 3) * UP_DIV(DimsVectorUtils::GetDim(output_dims, 1), 4);
-    int c4_n = DimsVectorUtils::GetDim(input_dims, 1) / 4;
-    int c4_r = DimsVectorUtils::GetDim(input_dims, 1) % 4;
-    int cw4  = DimsVectorUtils::GetDim(input_dims, 3) * c4_n;
-=======
     int hb   = DimsFunctionUtils::GetDim(output_dims, 0) * DimsFunctionUtils::GetDim(output_dims, 2);
     int cw   = DimsFunctionUtils::GetDim(output_dims, 3) * UP_DIV(DimsFunctionUtils::GetDim(output_dims, 1), 4);
     int c4_n = DimsFunctionUtils::GetDim(input_dims, 1) / 4;
     int c4_r = DimsFunctionUtils::GetDim(input_dims, 1) % 4;
     int cw4  = DimsFunctionUtils::GetDim(input_dims, 3) * c4_n;
->>>>>>> 8ea81962
 
     if (reduce_param->axis.size() == 1) {
         int axis = reduce_param->axis[0];
         axis     = axis >= 0 ? axis : axis + (int)input_dims.size();
 
-<<<<<<< HEAD
-        int axis_n = DimsVectorUtils::GetDim(input_dims, axis);
-=======
         int axis_n = DimsFunctionUtils::GetDim(input_dims, axis);
->>>>>>> 8ea81962
 
         auto &unit            = execute_units_[0];
         uint32_t workgroup_size = 0;
@@ -166,17 +145,10 @@
 
         execute_units_[0].ocl_kernel.setArg(idx++, *((cl::Image *)inputs[0]->GetHandle().base));
         execute_units_[0].ocl_kernel.setArg(idx++, *((cl::Image *)outputs[0]->GetHandle().base));
-<<<<<<< HEAD
-        execute_units_[0].ocl_kernel.setArg(idx++, DimsVectorUtils::GetDim(input_dims, 0));
-        execute_units_[0].ocl_kernel.setArg(idx++, DimsVectorUtils::GetDim(input_dims, 1));
-        execute_units_[0].ocl_kernel.setArg(idx++, DimsVectorUtils::GetDim(input_dims, 2));
-        execute_units_[0].ocl_kernel.setArg(idx++, DimsVectorUtils::GetDim(input_dims, 3));
-=======
         execute_units_[0].ocl_kernel.setArg(idx++, DimsFunctionUtils::GetDim(input_dims, 0));
         execute_units_[0].ocl_kernel.setArg(idx++, DimsFunctionUtils::GetDim(input_dims, 1));
         execute_units_[0].ocl_kernel.setArg(idx++, DimsFunctionUtils::GetDim(input_dims, 2));
         execute_units_[0].ocl_kernel.setArg(idx++, DimsFunctionUtils::GetDim(input_dims, 3));
->>>>>>> 8ea81962
         execute_units_[0].ocl_kernel.setArg(idx++, c4_n);
         execute_units_[0].ocl_kernel.setArg(idx++, c4_r);
         execute_units_[0].ocl_kernel.setArg(idx++, cw4);
@@ -202,41 +174,25 @@
             switch(axis) {
                 case 0:
                     if (!axis_nhwc[0]) {
-<<<<<<< HEAD
-                        axis_n *= DimsVectorUtils::GetDim(input_dims, axis);
-=======
-                        axis_n *= DimsFunctionUtils::GetDim(input_dims, axis);
->>>>>>> 8ea81962
+                        axis_n *= DimsFunctionUtils::GetDim(input_dims, axis);
                         axis_nhwc[0] = 1;
                     }
                     break;
                 case 1:
                     if (!axis_nhwc[3]) {
-<<<<<<< HEAD
-                        axis_n *= DimsVectorUtils::GetDim(input_dims, axis);
-=======
-                        axis_n *= DimsFunctionUtils::GetDim(input_dims, axis);
->>>>>>> 8ea81962
+                        axis_n *= DimsFunctionUtils::GetDim(input_dims, axis);
                         axis_nhwc[3] = 1;
                     }
                     break;
                 case 2:
                     if (!axis_nhwc[1]) {
-<<<<<<< HEAD
-                        axis_n *= DimsVectorUtils::GetDim(input_dims, axis);
-=======
-                        axis_n *= DimsFunctionUtils::GetDim(input_dims, axis);
->>>>>>> 8ea81962
+                        axis_n *= DimsFunctionUtils::GetDim(input_dims, axis);
                         axis_nhwc[1] = 1;
                     }
                     break;
                 case 3:
                     if (!axis_nhwc[2]) {
-<<<<<<< HEAD
-                        axis_n *= DimsVectorUtils::GetDim(input_dims, axis);
-=======
-                        axis_n *= DimsFunctionUtils::GetDim(input_dims, axis);
->>>>>>> 8ea81962
+                        axis_n *= DimsFunctionUtils::GetDim(input_dims, axis);
                         axis_nhwc[2] = 1;
                     }
                     break;
@@ -252,17 +208,10 @@
 
         execute_units_[0].ocl_kernel.setArg(idx++, *((cl::Image *)inputs[0]->GetHandle().base));
         execute_units_[0].ocl_kernel.setArg(idx++, *((cl::Image *)outputs[0]->GetHandle().base));
-<<<<<<< HEAD
-        execute_units_[0].ocl_kernel.setArg(idx++, DimsVectorUtils::GetDim(input_dims, 0));
-        execute_units_[0].ocl_kernel.setArg(idx++, DimsVectorUtils::GetDim(input_dims, 1));
-        execute_units_[0].ocl_kernel.setArg(idx++, DimsVectorUtils::GetDim(input_dims, 2));
-        execute_units_[0].ocl_kernel.setArg(idx++, DimsVectorUtils::GetDim(input_dims, 3));
-=======
         execute_units_[0].ocl_kernel.setArg(idx++, DimsFunctionUtils::GetDim(input_dims, 0));
         execute_units_[0].ocl_kernel.setArg(idx++, DimsFunctionUtils::GetDim(input_dims, 1));
         execute_units_[0].ocl_kernel.setArg(idx++, DimsFunctionUtils::GetDim(input_dims, 2));
         execute_units_[0].ocl_kernel.setArg(idx++, DimsFunctionUtils::GetDim(input_dims, 3));
->>>>>>> 8ea81962
         execute_units_[0].ocl_kernel.setArg(idx++, c4_n);
         execute_units_[0].ocl_kernel.setArg(idx++, c4_r);
         execute_units_[0].ocl_kernel.setArg(idx++, cw4);
