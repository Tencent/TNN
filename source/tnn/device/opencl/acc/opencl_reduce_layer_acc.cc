// Tencent is pleased to support the open source community by making TNN available.
//
// Copyright (C) 2020 THL A29 Limited, a Tencent company. All rights reserved.
//
// Licensed under the BSD 3-Clause License (the "License"); you may not use this file except
// in compliance with the License. You may obtain a copy of the License at
//
// https://opensource.org/licenses/BSD-3-Clause
//
// Unless required by applicable law or agreed to in writing, software distributed
// under the License is distributed on an "AS IS" BASIS, WITHOUT WARRANTIES OR
// CONDITIONS OF ANY KIND, either express or implied. See the License for the
// specific language governing permissions and limitations under the License.

#include "tnn/device/opencl/acc/opencl_reduce_layer_acc.h"
#include "tnn/device/opencl/imagebuffer_convertor.h"

namespace TNN_NS {

#define LowOpParallelismThre 256
#define HighOpIntensityThre 128

Status OpenCLReduceLayerAcc::Init(Context *context, LayerParam *param, LayerResource *resource,
                                  const std::vector<Blob *> &inputs, const std::vector<Blob *> &outputs) {
    LOGD("Init Reduce Acc\n");
    Status ret = OpenCLLayerAcc::Init(context, param, resource, inputs, outputs);
    CHECK_TNN_OK(ret)

    auto reduce_param = dynamic_cast<ReduceLayerParam *>(param);
    if (!reduce_param) {
        LOGE("Error: layer param is null\n");
        return Status(TNNERR_MODEL_ERR, "Error: layer param is null");
    }

    auto output_dims = outputs[0]->GetBlobDesc().dims;

    int hb   = output_dims[0] * output_dims[2];
    int cw   = output_dims[3] * UP_DIV(output_dims[1], 4);

    auto input_dims  = inputs[0]->GetBlobDesc().dims;
    if (reduce_param->axis.size() == 1) {
        int axis = reduce_param->axis[0];
        axis     = axis >= 0 ? axis : axis + (int)input_dims.size();

        int axis_n = input_dims[axis];

        run_local_work_ = cw * hb < LowOpParallelismThre && axis_n >= HighOpIntensityThre;

        run_3d_ndrange_         = false;
        std::string kernel_name;
        if (axis == 0) {
            kernel_name = "ReduceC0";
        } else if (axis == 1) {
            kernel_name = "ReduceC1";
        } else if (axis == 2) {
            kernel_name = "ReduceC2";
        } else {
            kernel_name = "ReduceC3";
        }

        if (run_local_work_) {
            kernel_name += "Local";
        }

        std::set<std::string> build_options = CreateBuildOptions();

        ret = CreateExecuteUnit(execute_units_[0], "reduce", kernel_name, build_options);
        if (ret != TNN_OK) {
            LOGE("create execute unit failed!\n");
            return ret;
        }
    } else {
        run_3d_ndrange_         = false;
        std::string kernel_name = "ReduceMultiAxis";

        std::set<std::string> build_options = CreateBuildOptions();

        ret = CreateExecuteUnit(execute_units_[0], "reduce", kernel_name, build_options);
        if (ret != TNN_OK) {
            LOGE("create execute unit failed!\n");
            return ret;
        }
    }

    return TNN_OK;
}

OpenCLReduceLayerAcc::~OpenCLReduceLayerAcc() {}

Status OpenCLReduceLayerAcc::Reshape(const std::vector<Blob *> &inputs, const std::vector<Blob *> &outputs) {
    LOGD("Reduce Layer Reshape\n");
    auto reduce_param = dynamic_cast<ReduceLayerParam *>(param_);
    if (!reduce_param) {
        LOGE("Error: layer param is null\n");
        return Status(TNNERR_MODEL_ERR, "Error: layer param is null");
    }

    ASSERT(inputs.size() == 1);

    auto input_dims  = inputs[0]->GetBlobDesc().dims;
    auto output_dims = outputs[0]->GetBlobDesc().dims;

    int hb   = output_dims[0] * output_dims[2];
    int cw   = output_dims[3] * UP_DIV(output_dims[1], 4);
    int c4_n = input_dims[1] / 4;
    int c4_r = input_dims[1] % 4;
    int cw4  = input_dims[3] * c4_n;

    if (reduce_param->axis.size() == 1) {
        int axis = reduce_param->axis[0];
        axis     = axis >= 0 ? axis : axis + (int)input_dims.size();

        int axis_n = input_dims[axis];

        auto &unit            = execute_units_[0];
        uint32_t workgroup_size = 0;

<<<<<<< HEAD
        OpenCLRuntime *opencl_runtime = OpenCLRuntime::GetInstance();
        int type_size = sizeof(float);
        if (opencl_runtime->GetFp16Enable()) {
            type_size = 2;
        }
=======
    OpenCLRuntime *opencl_runtime = OpenCLRuntime::GetInstance();
    int type_size = sizeof(float);
    if (opencl_runtime->GetPrecision() != PRECISION_HIGH) {
        type_size = 2;
    }
>>>>>>> 4b9ffbec

        if (run_local_work_) {
            workgroup_size = std::min(static_cast<uint32_t>(unit.local_mem_size / (4 * type_size)),
                                    unit.workgroupsize_max);
            workgroup_size = std::min(static_cast<uint32_t>(axis == 1 ? c4_n : axis_n), workgroup_size);
            int temp_size = 1;
            while ((temp_size <<= 1) <= workgroup_size);
            workgroup_size = temp_size >> 1;

            unit.global_work_size = {static_cast<uint32_t>(cw * workgroup_size), static_cast<uint32_t>(hb)};
            unit.local_work_size  = {workgroup_size, 1};
        } else {
            unit.global_work_size = {static_cast<uint32_t>(cw), static_cast<uint32_t>(hb)};
            unit.local_work_size  = LocalWS2DDefault(unit);
        }

        uint32_t idx = 0;
        execute_units_[0].ocl_kernel.setArg(idx++, execute_units_[0].global_work_size[0]);
        execute_units_[0].ocl_kernel.setArg(idx++, execute_units_[0].global_work_size[1]);

        execute_units_[0].ocl_kernel.setArg(idx++, *((cl::Image *)inputs[0]->GetHandle().base));
        execute_units_[0].ocl_kernel.setArg(idx++, *((cl::Image *)outputs[0]->GetHandle().base));
        execute_units_[0].ocl_kernel.setArg(idx++, input_dims[0]);
        execute_units_[0].ocl_kernel.setArg(idx++, input_dims[1]);
        execute_units_[0].ocl_kernel.setArg(idx++, input_dims[2]);
        execute_units_[0].ocl_kernel.setArg(idx++, input_dims[3]);
        execute_units_[0].ocl_kernel.setArg(idx++, c4_n);
        execute_units_[0].ocl_kernel.setArg(idx++, c4_r);
        execute_units_[0].ocl_kernel.setArg(idx++, cw4);
        execute_units_[0].ocl_kernel.setArg(idx++, axis_n);

        if (run_local_work_) {
            if (axis == 1) {
                execute_units_[0].ocl_kernel.setArg(idx++, UP_DIV(c4_n, workgroup_size));
            } else {
                execute_units_[0].ocl_kernel.setArg(idx++, UP_DIV(axis_n, workgroup_size));
            }
            execute_units_[0].ocl_kernel.setArg(idx++, workgroup_size * 4 * type_size, nullptr);
        }
    } else {
        auto &unit              = execute_units_[0];
        uint32_t workgroup_size = 0;

        int axis_n = 1;
        std::vector<int> axis_nhwc = {0, 0, 0, 0};
        for (int i = 0; i < reduce_param->axis.size(); i++) {
            int axis = reduce_param->axis[i];
            axis     = axis >= 0 ? axis : axis + (int)input_dims.size();
            switch(axis) {
                case 0:
                    if (!axis_nhwc[0]) {
                        axis_n *= input_dims[axis];
                        axis_nhwc[0] = 1;
                    }
                    break;
                case 1:
                    if (!axis_nhwc[3]) {
                        axis_n *= input_dims[axis];
                        axis_nhwc[3] = 1;
                    }
                    break;
                case 2:
                    if (!axis_nhwc[1]) {
                        axis_n *= input_dims[axis];
                        axis_nhwc[1] = 1;
                    }
                    break;
                case 3:
                    if (!axis_nhwc[2]) {
                        axis_n *= input_dims[axis];
                        axis_nhwc[2] = 1;
                    }
                    break;
            }
        }

        unit.global_work_size = {static_cast<uint32_t>(cw), static_cast<uint32_t>(hb)};
        unit.local_work_size  = LocalWS2DDefault(unit);

        uint32_t idx = 0;
        execute_units_[0].ocl_kernel.setArg(idx++, execute_units_[0].global_work_size[0]);
        execute_units_[0].ocl_kernel.setArg(idx++, execute_units_[0].global_work_size[1]);

        execute_units_[0].ocl_kernel.setArg(idx++, *((cl::Image *)inputs[0]->GetHandle().base));
        execute_units_[0].ocl_kernel.setArg(idx++, *((cl::Image *)outputs[0]->GetHandle().base));
        execute_units_[0].ocl_kernel.setArg(idx++, input_dims[0]);
        execute_units_[0].ocl_kernel.setArg(idx++, input_dims[1]);
        execute_units_[0].ocl_kernel.setArg(idx++, input_dims[2]);
        execute_units_[0].ocl_kernel.setArg(idx++, input_dims[3]);
        execute_units_[0].ocl_kernel.setArg(idx++, c4_n);
        execute_units_[0].ocl_kernel.setArg(idx++, c4_r);
        execute_units_[0].ocl_kernel.setArg(idx++, cw4);
        execute_units_[0].ocl_kernel.setArg(idx++, axis_n);
        execute_units_[0].ocl_kernel.setArg(idx++, 4 * sizeof(int), axis_nhwc.data());
    }

    return TNN_OK;
}

}  // namespace TNN_NS<|MERGE_RESOLUTION|>--- conflicted
+++ resolved
@@ -115,19 +115,11 @@
         auto &unit            = execute_units_[0];
         uint32_t workgroup_size = 0;
 
-<<<<<<< HEAD
         OpenCLRuntime *opencl_runtime = OpenCLRuntime::GetInstance();
         int type_size = sizeof(float);
-        if (opencl_runtime->GetFp16Enable()) {
+        if (opencl_runtime->GetPrecision() != PRECISION_HIGH) {
             type_size = 2;
         }
-=======
-    OpenCLRuntime *opencl_runtime = OpenCLRuntime::GetInstance();
-    int type_size = sizeof(float);
-    if (opencl_runtime->GetPrecision() != PRECISION_HIGH) {
-        type_size = 2;
-    }
->>>>>>> 4b9ffbec
 
         if (run_local_work_) {
             workgroup_size = std::min(static_cast<uint32_t>(unit.local_mem_size / (4 * type_size)),
