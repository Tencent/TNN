// Tencent is pleased to support the open source community by making TNN available.
//
// Copyright (C) 2020 THL A29 Limited, a Tencent company. All rights reserved.
//
// Licensed under the BSD 3-Clause License (the "License"); you may not use this file except
// in compliance with the License. You may obtain a copy of the License at
//
// https://opensource.org/licenses/BSD-3-Clause
//
// Unless required by applicable law or agreed to in writing, software distributed
// under the License is distributed on an "AS IS" BASIS, WITHOUT WARRANTIES OR
// CONDITIONS OF ANY KIND, either express or implied. See the License for the
// specific language governing permissions and limitations under the License.

#include "tnn/device/opencl/acc/opencl_cpu_adapter_acc.h"

#include "tnn/core/abstract_device.h"
#include "tnn/utils/blob_converter.h"
#include "tnn/utils/data_format_converter.h"
<<<<<<< HEAD
#include "tnn/utils/dims_vector_utils.h"
=======
#include "tnn/utils/dims_utils.h"
>>>>>>> 8ea81962

namespace TNN_NS {

OpenCLCpuAdapterAcc::OpenCLCpuAdapterAcc(LayerType impl_layer_type) {
    impl_layer_type_ = impl_layer_type;
    cpu_adapter_acc_ = NULL;
    impl_device_type_ = DEVICE_ARM;
    impl_device_context_ = NULL;
    DeviceType device_list[2] = {DEVICE_ARM, DEVICE_X86};
    for(auto device_type : device_list) {
        auto device = GetDevice(device_type);
        if(device != NULL) {
            auto acc = device->CreateLayerAcc(impl_layer_type_);
            if(acc != NULL) {
                cpu_adapter_acc_ = acc;
                impl_device_type_ = device_type;
                impl_device_context_ = device->CreateContext(0);
                break;
            }
        }
    }
}

Status OpenCLCpuAdapterAcc::Init(Context *context, LayerParam *param, LayerResource *resource, const std::vector<Blob *> &inputs,
                        const std::vector<Blob *> &outputs) {
    if(cpu_adapter_acc_ == NULL) {
       return Status(TNNERR_OPENCL_ACC_INIT_ERROR, "cpu adapter acc is null");
    }
    auto status = AbstractLayerAcc::Init(context, param, resource, inputs, outputs);
    RETURN_ON_NEQ(status, TNN_OK);

    ocl_context_ = dynamic_cast<OpenCLContext *>(context);
    if (ocl_context_ == nullptr) {
        return Status(TNNERR_NULL_PARAM, "OpenCL Context Convert failed");
    }

    //check input and output data type
    for(auto input : inputs) {
        auto desc = input->GetBlobDesc();
        if (desc.data_type != DATA_TYPE_FLOAT && desc.data_type != DATA_TYPE_HALF) {
            LOGE("layer acc with tyoe (%d) is nil\n", (int)impl_layer_type_);
            return Status(TNNERR_NULL_PARAM, "layer acc is nil");
        }
    }

    for(auto output : outputs) {
        auto desc = output->GetBlobDesc();
        if (desc.data_type != DATA_TYPE_FLOAT && desc.data_type != DATA_TYPE_HALF) {
            LOGE("layer acc with tyoe (%d) is nil\n", (int)impl_layer_type_);
            return Status(TNNERR_NULL_PARAM, "layer acc is nil");
        }
    }

    //TODO: test with bfp16 mode

    for(auto input : inputs) {
        auto desc = input->GetBlobDesc();
        desc.device_type = impl_device_type_;
        desc.data_format = DATA_FORMAT_AUTO;
        desc.data_type = DATA_TYPE_FLOAT;
        cpu_blob_in_.push_back(new Blob(desc, true));
    }

    for(auto output : outputs) {
        auto desc = output->GetBlobDesc();
        desc.device_type = impl_device_type_;
        desc.data_format = DATA_FORMAT_AUTO;
        desc.data_type = DATA_TYPE_FLOAT;
        cpu_blob_out_.push_back(new Blob(desc, true));
    }

    //cpu acc init
    status = cpu_adapter_acc_->Init(impl_device_context_, param, resource, cpu_blob_in_, cpu_blob_out_);

    return status;
}

OpenCLCpuAdapterAcc::~OpenCLCpuAdapterAcc() {
    for(auto input : cpu_blob_in_) {
        delete input;
    }
    cpu_blob_in_.clear();

    for(auto output : cpu_blob_out_) {
        delete output;
    }
    cpu_blob_out_.clear();

    if (cpu_adapter_acc_) {
        delete cpu_adapter_acc_;
    }
    cpu_adapter_acc_ = nullptr;

    if (impl_device_context_) {
        delete impl_device_context_;
    }
    impl_device_context_ = nullptr;

}

Status OpenCLCpuAdapterAcc::Reshape(const std::vector<Blob *> &inputs, const std::vector<Blob *> &outputs) {
    for(int i = 0; i < inputs.size(); ++i) {
        auto device_input = inputs[i];
        auto cpu_input = cpu_blob_in_[i];
        auto dims = device_input->GetBlobDesc().dims;
        cpu_input->GetBlobDesc().dims = dims;
    }

    for(int i = 0; i < outputs.size(); ++i) {
        auto device_output = outputs[i];
        auto cpu_output = cpu_blob_out_[i];
        auto dims = device_output->GetBlobDesc().dims;
        cpu_output->GetBlobDesc().dims = dims;
    }

    return cpu_adapter_acc_->Reshape(cpu_blob_in_, cpu_blob_out_);
}

Status OpenCLCpuAdapterAcc::Forward(const std::vector<Blob *> &inputs, const std::vector<Blob *> &outputs) {
    void* command_queue = nullptr;
    ocl_context_->GetCommandQueue(&command_queue);

    Status status = TNN_OK;
    //convert data from opencl to cpu
    for(int i = 0; i < inputs.size(); ++i) {
        auto device_input = inputs[i];
        auto cpu_input = cpu_blob_in_[i];
        auto dims = cpu_input->GetBlobDesc().dims;
        BlobConverter blob_converter(device_input);
        MatConvertParam param;
        if(DATA_FORMAT_NCHW == cpu_input->GetBlobDesc().data_format) {
            Mat mat(impl_device_type_, NCHW_FLOAT, cpu_input->GetBlobDesc().dims, cpu_input->GetHandle().base);
            status = blob_converter.ConvertToMat(mat, param, command_queue);
            if (status != TNN_OK) {
                return status;
            }
        } else {
            Mat mat(impl_device_type_, NCHW_FLOAT, cpu_input->GetBlobDesc().dims);
            status = blob_converter.ConvertToMat(mat, param, command_queue);
            if (status != TNN_OK) {
                return status;
            }
            float* src_data = reinterpret_cast<float*>(mat.GetData());
            float* dst_data = reinterpret_cast<float*>(cpu_input->GetHandle().base);
            DataFormatConverter::ConvertFromNCHWToNCHW4Float(src_data, dst_data,
<<<<<<< HEAD
                    DimsVectorUtils::GetDim(dims, 0),
                    DimsVectorUtils::GetDim(dims, 1),
                    DimsVectorUtils::GetDim(dims, 2),
                    DimsVectorUtils::GetDim(dims, 3));
=======
                    DimsFunctionUtils::GetDim(dims, 0),
                    DimsFunctionUtils::GetDim(dims, 1),
                    DimsFunctionUtils::GetDim(dims, 2),
                    DimsFunctionUtils::GetDim(dims, 3));
>>>>>>> 8ea81962
        }
    }

    //cpu acc forword
    status = cpu_adapter_acc_->Forward(cpu_blob_in_, cpu_blob_out_);
    if (status != TNN_OK) {
        return status;
    }

    //convert data from cpu to opencl
    for(int i = 0; i < outputs.size(); ++i) {
        auto device_output = outputs[i];
        auto cpu_output = cpu_blob_out_[i];
        auto dims = cpu_output->GetBlobDesc().dims;
        device_output->GetBlobDesc().dims = dims;
        
        BlobConverter blob_converter(device_output);
        MatConvertParam param;
        if(DATA_FORMAT_NCHW == cpu_output->GetBlobDesc().data_format) {
            Mat mat(impl_device_type_, NCHW_FLOAT, cpu_output->GetBlobDesc().dims, cpu_output->GetHandle().base);
            status = blob_converter.ConvertFromMat(mat, param, command_queue);
            if (status != TNN_OK) {
                return status;
            }
        } else {
            Mat mat(impl_device_type_, NCHW_FLOAT, cpu_output->GetBlobDesc().dims);
            float* src_data = reinterpret_cast<float*>(cpu_output->GetHandle().base);
            float* dst_data = reinterpret_cast<float*>(mat.GetData());
            DataFormatConverter::ConvertFromNCHW4ToNCHWFloat(src_data, dst_data,
<<<<<<< HEAD
                    DimsVectorUtils::GetDim(dims, 0),
                    DimsVectorUtils::GetDim(dims, 1),
                    DimsVectorUtils::GetDim(dims, 2),
                    DimsVectorUtils::GetDim(dims, 3));
=======
                    DimsFunctionUtils::GetDim(dims, 0),
                    DimsFunctionUtils::GetDim(dims, 1),
                    DimsFunctionUtils::GetDim(dims, 2),
                    DimsFunctionUtils::GetDim(dims, 3));
>>>>>>> 8ea81962
            status = blob_converter.ConvertFromMat(mat, param, command_queue);
            if (status != TNN_OK) {
                return status;
            }
        }
    }

    return status;
}

std::vector<DataFormat> OpenCLCpuAdapterAcc::SupportDataFormat(DataType data_type, int dims_size, BlobType blob_type) {
    std::vector<DataFormat> support_list;
    if (dims_size >= 2) {
        support_list.push_back(DATA_FORMAT_NHC4W4);
    }
    return support_list;
}

}<|MERGE_RESOLUTION|>--- conflicted
+++ resolved
@@ -17,11 +17,7 @@
 #include "tnn/core/abstract_device.h"
 #include "tnn/utils/blob_converter.h"
 #include "tnn/utils/data_format_converter.h"
-<<<<<<< HEAD
-#include "tnn/utils/dims_vector_utils.h"
-=======
 #include "tnn/utils/dims_utils.h"
->>>>>>> 8ea81962
 
 namespace TNN_NS {
 
@@ -167,17 +163,10 @@
             float* src_data = reinterpret_cast<float*>(mat.GetData());
             float* dst_data = reinterpret_cast<float*>(cpu_input->GetHandle().base);
             DataFormatConverter::ConvertFromNCHWToNCHW4Float(src_data, dst_data,
-<<<<<<< HEAD
-                    DimsVectorUtils::GetDim(dims, 0),
-                    DimsVectorUtils::GetDim(dims, 1),
-                    DimsVectorUtils::GetDim(dims, 2),
-                    DimsVectorUtils::GetDim(dims, 3));
-=======
                     DimsFunctionUtils::GetDim(dims, 0),
                     DimsFunctionUtils::GetDim(dims, 1),
                     DimsFunctionUtils::GetDim(dims, 2),
                     DimsFunctionUtils::GetDim(dims, 3));
->>>>>>> 8ea81962
         }
     }
 
@@ -207,17 +196,10 @@
             float* src_data = reinterpret_cast<float*>(cpu_output->GetHandle().base);
             float* dst_data = reinterpret_cast<float*>(mat.GetData());
             DataFormatConverter::ConvertFromNCHW4ToNCHWFloat(src_data, dst_data,
-<<<<<<< HEAD
-                    DimsVectorUtils::GetDim(dims, 0),
-                    DimsVectorUtils::GetDim(dims, 1),
-                    DimsVectorUtils::GetDim(dims, 2),
-                    DimsVectorUtils::GetDim(dims, 3));
-=======
                     DimsFunctionUtils::GetDim(dims, 0),
                     DimsFunctionUtils::GetDim(dims, 1),
                     DimsFunctionUtils::GetDim(dims, 2),
                     DimsFunctionUtils::GetDim(dims, 3));
->>>>>>> 8ea81962
             status = blob_converter.ConvertFromMat(mat, param, command_queue);
             if (status != TNN_OK) {
                 return status;
