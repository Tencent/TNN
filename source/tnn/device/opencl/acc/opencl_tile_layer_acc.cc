--- conflicted
+++ resolved
@@ -50,11 +50,7 @@
         kernel_name = "Tile";
     }
     // create kernel
-<<<<<<< HEAD
     ret                     = CreateExecuteUnit(execute_units_[0], "tile", kernel_name);
-=======
-    ret = CreateExecuteUnit(execute_units_[0], "tile", kernel_name);
->>>>>>> 69f27bf3
     if (ret != TNN_OK) {
         LOGE("create execute unit failed!\n");
         return ret;
