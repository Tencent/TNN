// Tencent is pleased to support the open source community by making TNN available.
//
// Copyright (C) 2020 THL A29 Limited, a Tencent company. All rights reserved.
//
// Licensed under the BSD 3-Clause License (the "License"); you may not use this file except
// in compliance with the License. You may obtain a copy of the License at
//
// https://opensource.org/licenses/BSD-3-Clause
//
// Unless required by applicable law or agreed to in writing, software distributed
// under the License is distributed on an "AS IS" BASIS, WITHOUT WARRANTIES OR
// CONDITIONS OF ANY KIND, either express or implied. See the License for the
// specific language governing permissions and limitations under the License.

#include "tnn/device/opencl/acc/opencl_layer_acc.h"
#include "tnn/device/opencl/imagebuffer_convertor.h"

namespace TNN_NS {

class OpenCLPermuteLayerAcc : public OpenCLLayerAcc {
public:
    virtual Status Init(Context *context, LayerParam *param, LayerResource *resource, const std::vector<Blob *> &inputs,
                        const std::vector<Blob *> &outputs) override;

    virtual ~OpenCLPermuteLayerAcc() override;

    virtual Status Reshape(const std::vector<Blob *> &inputs, const std::vector<Blob *> &outputs) override;

private:
    virtual std::vector<DataFormat> SupportDataFormat(DataType data_type, int dims_size, BlobType blob_type) override;

private:
    std::shared_ptr<cl::Buffer> inter_buffer_ = nullptr;
    std::vector<int> dims_                    = {};
};

Status OpenCLPermuteLayerAcc::Init(Context *context, LayerParam *param, LayerResource *resource,
                                   const std::vector<Blob *> &inputs, const std::vector<Blob *> &outputs) {
    LOGD("Init Permute Acc\n");
    Status ret = OpenCLLayerAcc::Init(context, param, resource, inputs, outputs);
    CHECK_TNN_OK(ret)

    run_3d_ndrange_ = false;
    op_name_        = "Permute";

    PermuteLayerParam *permute_param = dynamic_cast<PermuteLayerParam *>(param);
    CHECK_PARAM_NULL(permute_param);

<<<<<<< HEAD
    if (permute_param->orders.size() > 4) {
        LOGE("permute order size not support larger than 4!\n");
        return Status(TNNERR_OPENCL_ACC_INIT_ERROR, "permute order size not support larger than 4!");
    }
    dims_.resize(4);
    for (unsigned int i = 0; i < permute_param->orders.size(); ++i) {
        int dim    = permute_param->orders[i];
        dims_[dim] = i;
    }

    // pad permute order to 4 dims
    for (unsigned int i = permute_param->orders.size(); i < 4; ++i) {
        dims_[i] = i;
    }
=======
    if (permute_param->orders.size() <= 4) {
        dims_.resize(4);
        for (unsigned int i = 0; i < permute_param->orders.size(); ++i) {
            int dim    = permute_param->orders[i];
            dims_[dim] = i;
        }

        // pad permute order to 4 dims
        for (unsigned int i = permute_param->orders.size(); i < 4; ++i) {
            dims_[i] = i;
        }
    } else {
        dims_.resize(permute_param->orders.size());
        for (unsigned int i = 0; i < permute_param->orders.size(); ++i) {
            int dim    = permute_param->orders[i];
            dims_[dim] = i;
        }
    }

    std::string src_format = "Image", dst_format = "Image";
    src_format = dims_.size() == 5 ? "Image5D" : dims_.size() == 6 ? "Image6D" : src_format;
    dst_format = src_format;
>>>>>>> 8ea81962

    execute_units_.resize(2);
    // image->buffer
    {
        std::string kernel_name = "Copy" + src_format + "ToBuffer";
        ret = CreateExecuteUnit(execute_units_[0], "copy", kernel_name);
        if (ret != TNN_OK) {
            LOGE("create execute unit failed!\n");
            return ret;
        }
    }

    // buffer->image
    {
        std::string kernel_name = "CopyBufferTo" + dst_format;
        ret = CreateExecuteUnit(execute_units_[1], "copy", kernel_name);
        if (ret != TNN_OK) {
            LOGE("create execute unit failed!\n");
            return ret;
        }
    }

    return TNN_OK;
}

OpenCLPermuteLayerAcc::~OpenCLPermuteLayerAcc() {}

Status OpenCLPermuteLayerAcc::Reshape(const std::vector<Blob *> &inputs, const std::vector<Blob *> &outputs) {
    LOGD("Permute Acc Reshape\n");
    Status ret = OpenCLLayerAcc::Reshape(inputs, outputs);
    CHECK_TNN_OK(ret)

    auto input  = inputs[0];
    auto output = outputs[0];

    auto input_dims  = input->GetBlobDesc().dims;
    auto output_dims = output->GetBlobDesc().dims;

    OpenCLRuntime *opencl_runtime = OpenCLRuntime::GetInstance();

<<<<<<< HEAD
    int output_n = DimsVectorUtils::GetDim(output_dims, 0);
    int output_c = DimsVectorUtils::GetDim(output_dims, 1);
    int output_h = DimsVectorUtils::GetDim(output_dims, 2);
    int output_w = DimsVectorUtils::GetDim(output_dims, 3);

    int input_n = DimsVectorUtils::GetDim(input_dims, 0);
    int input_c = DimsVectorUtils::GetDim(input_dims, 1);
    int input_h = DimsVectorUtils::GetDim(input_dims, 2);
    int input_w = DimsVectorUtils::GetDim(input_dims, 3);

    int size0          = UP_DIV(output_c, 4) * 4 * output_n * output_h * output_w;
    int size1          = UP_DIV(input_c, 4) * 4 * input_n * input_h * input_w;
    int blob_elem_size = opencl_runtime->GetPrecision() != PRECISION_HIGH ? 2 : 4;
    int blob_size      = std::max(size0, size1) * blob_elem_size;

    inter_buffer_        = std::make_shared<cl::Buffer>(*opencl_runtime->Context(), CL_MEM_READ_WRITE, blob_size);
    int offset[4]        = {0, 0, 0, 0};
    int output_stride[4] = {output_c * output_h * output_w, output_h * output_w, output_w, 1};
    int permute_input_stride[4];
    for (int i = 0; i < dims_.size(); ++i) {
        permute_input_stride[i] = output_stride[dims_[i]];
    }
    int input_wh[2]  = {input_w, input_h};
    int output_wh[2] = {output_w, output_h};

    DimsVector buffer_output_size = {input_n, input_c, input_h, input_w};
=======
    int output_n    = DimsFunctionUtils::GetDim(output_dims, 0);
    int output_c    = DimsFunctionUtils::GetDim(output_dims, 1);
    int output_count = 1;
    for (int i = 2; i < dims_.size(); ++i) {
        output_count *= DimsFunctionUtils::GetDim(output_dims, i);
    }

    int input_n     = DimsFunctionUtils::GetDim(input_dims, 0);
    int input_c     = DimsFunctionUtils::GetDim(input_dims, 1);
    int input_count = 1;
    for (int i = 2; i < dims_.size(); ++i) {
        input_count *= DimsFunctionUtils::GetDim(input_dims, i);
    }

    int size0          = UP_DIV(output_c, 4) * 4 * output_n * output_count;
    int size1          = UP_DIV(input_c, 4) * 4 * input_n * input_count;
    int blob_elem_size = opencl_runtime->GetPrecision() != PRECISION_HIGH ? 2 : 4;
    int blob_size      = std::max(size0, size1) * blob_elem_size;

    inter_buffer_           = std::make_shared<cl::Buffer>(*opencl_runtime->Context(), CL_MEM_READ_WRITE, blob_size);
    std::vector<int> offset(dims_.size(), 0);
    std::vector<int> output_stride(dims_.size());
    int count = 1;
    for (int i = 0; i < dims_.size(); ++i) {
        output_stride[dims_.size() - 1 - i] = count;
        count *= DimsFunctionUtils::GetDim(output_dims, dims_.size() - 1 - i);
    }
    std::vector<int> permute_input_stride(dims_.size());
    for (int i = 0; i < dims_.size(); ++i) {
        permute_input_stride[i] = output_stride[dims_[i]];
    }
    std::vector<int> input_size(dims_.size() - 2);
    std::vector<int> output_size(dims_.size() - 2);
    for (int i = 2; i < dims_.size(); ++i) {
        input_size[i - 2] = DimsFunctionUtils::GetDim(input_dims, i);
        output_size[i - 2] = DimsFunctionUtils::GetDim(output_dims, i);
    }

    if (dims_.size() == 4) {
        // dim-4 store w,h
        std::reverse(input_size.begin(), input_size.end());
        std::reverse(output_size.begin(), output_size.end());
    }

    std::vector<int> buffer_output_size(dims_.size());
    for (int i = 0; i < dims_.size(); ++i) {
        buffer_output_size[i] = DimsFunctionUtils::GetDim(input_dims, i);
    }
>>>>>>> 8ea81962
    // image->buffer
    {
        int idx = SetExecuteUnit2DSizeInfoDefault(execute_units_[0], input_dims);
        execute_units_[0].ocl_kernel.setArg(idx++, *((cl::Image *)input->GetHandle().base));
        execute_units_[0].ocl_kernel.setArg(idx++, *inter_buffer_.get());
<<<<<<< HEAD
        execute_units_[0].ocl_kernel.setArg(idx++, sizeof(offset), offset);
        execute_units_[0].ocl_kernel.setArg(idx++, sizeof(offset), offset);
        execute_units_[0].ocl_kernel.setArg(idx++, sizeof(input_wh), input_wh);
        execute_units_[0].ocl_kernel.setArg(idx++, sizeof(permute_input_stride), permute_input_stride);
        execute_units_[0].ocl_kernel.setArg(idx++, sizeof(int) * 4, buffer_output_size.data());
=======
        execute_units_[0].ocl_kernel.setArg(idx++, offset.size() * sizeof(int), offset.data());
        execute_units_[0].ocl_kernel.setArg(idx++, offset.size() * sizeof(int), offset.data());
        execute_units_[0].ocl_kernel.setArg(idx++, input_size.size() * sizeof(int), input_size.data());
        execute_units_[0].ocl_kernel.setArg(idx++, permute_input_stride.size() * sizeof(int), permute_input_stride.data());
        execute_units_[0].ocl_kernel.setArg(idx++, buffer_output_size.size() * sizeof(int), buffer_output_size.data());
>>>>>>> 8ea81962
    }

    // buffer->image
    {
        int idx = SetExecuteUnit2DSizeInfoDefault(execute_units_[1], output_dims);
        execute_units_[1].ocl_kernel.setArg(idx++, *inter_buffer_.get());
        execute_units_[1].ocl_kernel.setArg(idx++, *((cl::Image *)output->GetHandle().base));
        execute_units_[1].ocl_kernel.setArg(idx++, offset.size() * sizeof(int), offset.data());
        execute_units_[1].ocl_kernel.setArg(idx++, offset.size() * sizeof(int), offset.data());
        execute_units_[1].ocl_kernel.setArg(idx++, output_stride.size() * sizeof(int), output_stride.data());
        execute_units_[1].ocl_kernel.setArg(idx++, output_size.size() * sizeof(int), output_size.data());
        execute_units_[1].ocl_kernel.setArg(idx++, output_size.size() * sizeof(int), output_size.data());
        execute_units_[1].ocl_kernel.setArg(idx++, std::max(size0, size1) - 1);
    }

    return TNN_OK;
}

std::vector<DataFormat> OpenCLPermuteLayerAcc::SupportDataFormat(DataType data_type,
                                                                 int dims_size,
                                                                 BlobType blob_type) {
    std::vector<DataFormat> support_list;
    if (data_type == DATA_TYPE_INT32) {
        support_list.push_back(DATA_FORMAT_NCHW);
    } else if (dims_size >= 2 && dims_size <= 6) { // only support up to 6 dims
        support_list.push_back(DATA_FORMAT_NHC4W4);
    }
    return support_list;
}

REGISTER_OPENCL_ACC(Permute, LAYER_PERMUTE)
REGISTER_OPENCL_LAYOUT(LAYER_PERMUTE, DATA_FORMAT_NHC4W4);

}  // namespace TNN_NS<|MERGE_RESOLUTION|>--- conflicted
+++ resolved
@@ -46,22 +46,6 @@
     PermuteLayerParam *permute_param = dynamic_cast<PermuteLayerParam *>(param);
     CHECK_PARAM_NULL(permute_param);
 
-<<<<<<< HEAD
-    if (permute_param->orders.size() > 4) {
-        LOGE("permute order size not support larger than 4!\n");
-        return Status(TNNERR_OPENCL_ACC_INIT_ERROR, "permute order size not support larger than 4!");
-    }
-    dims_.resize(4);
-    for (unsigned int i = 0; i < permute_param->orders.size(); ++i) {
-        int dim    = permute_param->orders[i];
-        dims_[dim] = i;
-    }
-
-    // pad permute order to 4 dims
-    for (unsigned int i = permute_param->orders.size(); i < 4; ++i) {
-        dims_[i] = i;
-    }
-=======
     if (permute_param->orders.size() <= 4) {
         dims_.resize(4);
         for (unsigned int i = 0; i < permute_param->orders.size(); ++i) {
@@ -84,7 +68,6 @@
     std::string src_format = "Image", dst_format = "Image";
     src_format = dims_.size() == 5 ? "Image5D" : dims_.size() == 6 ? "Image6D" : src_format;
     dst_format = src_format;
->>>>>>> 8ea81962
 
     execute_units_.resize(2);
     // image->buffer
@@ -125,34 +108,6 @@
 
     OpenCLRuntime *opencl_runtime = OpenCLRuntime::GetInstance();
 
-<<<<<<< HEAD
-    int output_n = DimsVectorUtils::GetDim(output_dims, 0);
-    int output_c = DimsVectorUtils::GetDim(output_dims, 1);
-    int output_h = DimsVectorUtils::GetDim(output_dims, 2);
-    int output_w = DimsVectorUtils::GetDim(output_dims, 3);
-
-    int input_n = DimsVectorUtils::GetDim(input_dims, 0);
-    int input_c = DimsVectorUtils::GetDim(input_dims, 1);
-    int input_h = DimsVectorUtils::GetDim(input_dims, 2);
-    int input_w = DimsVectorUtils::GetDim(input_dims, 3);
-
-    int size0          = UP_DIV(output_c, 4) * 4 * output_n * output_h * output_w;
-    int size1          = UP_DIV(input_c, 4) * 4 * input_n * input_h * input_w;
-    int blob_elem_size = opencl_runtime->GetPrecision() != PRECISION_HIGH ? 2 : 4;
-    int blob_size      = std::max(size0, size1) * blob_elem_size;
-
-    inter_buffer_        = std::make_shared<cl::Buffer>(*opencl_runtime->Context(), CL_MEM_READ_WRITE, blob_size);
-    int offset[4]        = {0, 0, 0, 0};
-    int output_stride[4] = {output_c * output_h * output_w, output_h * output_w, output_w, 1};
-    int permute_input_stride[4];
-    for (int i = 0; i < dims_.size(); ++i) {
-        permute_input_stride[i] = output_stride[dims_[i]];
-    }
-    int input_wh[2]  = {input_w, input_h};
-    int output_wh[2] = {output_w, output_h};
-
-    DimsVector buffer_output_size = {input_n, input_c, input_h, input_w};
-=======
     int output_n    = DimsFunctionUtils::GetDim(output_dims, 0);
     int output_c    = DimsFunctionUtils::GetDim(output_dims, 1);
     int output_count = 1;
@@ -201,25 +156,16 @@
     for (int i = 0; i < dims_.size(); ++i) {
         buffer_output_size[i] = DimsFunctionUtils::GetDim(input_dims, i);
     }
->>>>>>> 8ea81962
     // image->buffer
     {
         int idx = SetExecuteUnit2DSizeInfoDefault(execute_units_[0], input_dims);
         execute_units_[0].ocl_kernel.setArg(idx++, *((cl::Image *)input->GetHandle().base));
         execute_units_[0].ocl_kernel.setArg(idx++, *inter_buffer_.get());
-<<<<<<< HEAD
-        execute_units_[0].ocl_kernel.setArg(idx++, sizeof(offset), offset);
-        execute_units_[0].ocl_kernel.setArg(idx++, sizeof(offset), offset);
-        execute_units_[0].ocl_kernel.setArg(idx++, sizeof(input_wh), input_wh);
-        execute_units_[0].ocl_kernel.setArg(idx++, sizeof(permute_input_stride), permute_input_stride);
-        execute_units_[0].ocl_kernel.setArg(idx++, sizeof(int) * 4, buffer_output_size.data());
-=======
         execute_units_[0].ocl_kernel.setArg(idx++, offset.size() * sizeof(int), offset.data());
         execute_units_[0].ocl_kernel.setArg(idx++, offset.size() * sizeof(int), offset.data());
         execute_units_[0].ocl_kernel.setArg(idx++, input_size.size() * sizeof(int), input_size.data());
         execute_units_[0].ocl_kernel.setArg(idx++, permute_input_stride.size() * sizeof(int), permute_input_stride.data());
         execute_units_[0].ocl_kernel.setArg(idx++, buffer_output_size.size() * sizeof(int), buffer_output_size.data());
->>>>>>> 8ea81962
     }
 
     // buffer->image
