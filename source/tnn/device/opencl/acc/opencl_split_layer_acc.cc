// Tencent is pleased to support the open source community by making TNN available.
//
// Copyright (C) 2020 THL A29 Limited, a Tencent company. All rights reserved.
//
// Licensed under the BSD 3-Clause License (the "License"); you may not use this file except
// in compliance with the License. You may obtain a copy of the License at
//
// https://opensource.org/licenses/BSD-3-Clause
//
// Unless required by applicable law or agreed to in writing, software distributed
// under the License is distributed on an "AS IS" BASIS, WITHOUT WARRANTIES OR
// CONDITIONS OF ANY KIND, either express or implied. See the License for the
// specific language governing permissions and limitations under the License.

#include "tnn/device/opencl/acc/opencl_layer_acc.h"
#include "tnn/device/opencl/imagebuffer_convertor.h"

namespace TNN_NS {

DECLARE_OPENCL_ACC(Split);

Status OpenCLSplitLayerAcc::Init(Context *context, LayerParam *param, LayerResource *resource,
                                 const std::vector<Blob *> &inputs, const std::vector<Blob *> &outputs) {
    LOGD("Init Split Acc\n");
    Status ret = OpenCLLayerAcc::Init(context, param, resource, inputs, outputs);
    CHECK_TNN_OK(ret)

    run_3d_ndrange_ = false;
    op_name_        = "Split";

    // create kernel
    execute_units_.resize(outputs.size());
    for (size_t i = 0; i < execute_units_.size(); i++) {
        ret = CreateExecuteUnit(execute_units_[i], "copy", "CopyImage");
        if (ret != TNN_OK) {
            LOGE("create execute unit failed!\n");
            return ret;
        }
    }

    return TNN_OK;
}

Status OpenCLSplitLayerAcc::Reshape(const std::vector<Blob *> &inputs, const std::vector<Blob *> &outputs) {
    LOGD("Split Acc Reshape\n");
    Status ret = OpenCLLayerAcc::Reshape(inputs, outputs);
    CHECK_TNN_OK(ret)

    auto input  = inputs[0];
    auto output = outputs[0];

    auto input_dims  = input->GetBlobDesc().dims;
    auto output_dims = output->GetBlobDesc().dims;

<<<<<<< HEAD
    const int batch         = DimsVectorUtils::GetDim(output_dims, 0);
    const int channels      = DimsVectorUtils::GetDim(output_dims, 1);
    const int output_height = DimsVectorUtils::GetDim(output_dims, 2);
    const int output_width  = DimsVectorUtils::GetDim(output_dims, 3);

    int inputWH[]      = {DimsVectorUtils::GetDim(input_dims, 3), DimsVectorUtils::GetDim(input_dims, 2)};
=======
    const int batch         = DimsFunctionUtils::GetDim(output_dims, 0);
    const int channels      = DimsFunctionUtils::GetDim(output_dims, 1);
    const int output_height = DimsFunctionUtils::GetDim(output_dims, 2);
    const int output_width  = DimsFunctionUtils::GetDim(output_dims, 3);

    int inputWH[]      = {DimsFunctionUtils::GetDim(input_dims, 3), DimsFunctionUtils::GetDim(input_dims, 2)};
>>>>>>> 8ea81962
    int inputOffset[]  = {0, 0, 0, 0};
    int outputOffset[] = {0, 0, 0, 0};
    for (int i = 0; i < execute_units_.size(); ++i) {
        auto output    = outputs[i];
        int outputWH[] = {output_width, output_height};

        auto &unit = execute_units_[i];
        int idx    = SetExecuteUnit2DSizeInfoDefault(unit, output_dims);
        unit.ocl_kernel.setArg(idx++, *((cl::Image *)inputs[0]->GetHandle().base));
        unit.ocl_kernel.setArg(idx++, *((cl::Image *)output->GetHandle().base));
        unit.ocl_kernel.setArg(idx++, inputOffset);
        unit.ocl_kernel.setArg(idx++, outputOffset);
        unit.ocl_kernel.setArg(idx++, inputWH);
        unit.ocl_kernel.setArg(idx++, outputWH);
        unit.ocl_kernel.setArg(idx++, outputWH);
    }

    return TNN_OK;
}

REGISTER_OPENCL_ACC(Split, LAYER_SPLITING)
REGISTER_OPENCL_LAYOUT(LAYER_SPLITING, DATA_FORMAT_NHC4W4);

}  // namespace TNN_NS<|MERGE_RESOLUTION|>--- conflicted
+++ resolved
@@ -52,21 +52,12 @@
     auto input_dims  = input->GetBlobDesc().dims;
     auto output_dims = output->GetBlobDesc().dims;
 
-<<<<<<< HEAD
-    const int batch         = DimsVectorUtils::GetDim(output_dims, 0);
-    const int channels      = DimsVectorUtils::GetDim(output_dims, 1);
-    const int output_height = DimsVectorUtils::GetDim(output_dims, 2);
-    const int output_width  = DimsVectorUtils::GetDim(output_dims, 3);
-
-    int inputWH[]      = {DimsVectorUtils::GetDim(input_dims, 3), DimsVectorUtils::GetDim(input_dims, 2)};
-=======
     const int batch         = DimsFunctionUtils::GetDim(output_dims, 0);
     const int channels      = DimsFunctionUtils::GetDim(output_dims, 1);
     const int output_height = DimsFunctionUtils::GetDim(output_dims, 2);
     const int output_width  = DimsFunctionUtils::GetDim(output_dims, 3);
 
     int inputWH[]      = {DimsFunctionUtils::GetDim(input_dims, 3), DimsFunctionUtils::GetDim(input_dims, 2)};
->>>>>>> 8ea81962
     int inputOffset[]  = {0, 0, 0, 0};
     int outputOffset[] = {0, 0, 0, 0};
     for (int i = 0; i < execute_units_.size(); ++i) {
