--- conflicted
+++ resolved
@@ -101,11 +101,7 @@
 
     OpenCLRuntime *opencl_runtime = OpenCLRuntime::GetInstance();
     int type_size = sizeof(float);
-<<<<<<< HEAD
-    if (opencl_runtime->GetFp16Enable()) {
-=======
     if (opencl_runtime->GetPrecision() != PRECISION_HIGH) {
->>>>>>> 3046fe72
         type_size = 2;
     }
 
