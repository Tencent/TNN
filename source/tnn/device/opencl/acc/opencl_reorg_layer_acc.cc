--- conflicted
+++ resolved
@@ -109,15 +109,9 @@
     auto &unit0              = execute_units_[0];
     uint32_t idx = SetExecuteUnit2DSizeInfoDefault(unit0, input_dims);
     unit0.ocl_kernel.setArg(idx++, *input_buffer_);
-<<<<<<< HEAD
-    unit0.ocl_kernel.setArg(idx++, static_cast<uint32_t>(DimsVectorUtils::GetDim(input_dims, 2))); //input height
-    unit0.ocl_kernel.setArg(idx++, static_cast<uint32_t>(DimsVectorUtils::GetDim(input_dims, 3))); //input width
-    unit0.ocl_kernel.setArg(idx++, static_cast<uint32_t>(DimsVectorUtils::GetDim(input_dims, 1))); //input channel
-=======
     unit0.ocl_kernel.setArg(idx++, static_cast<uint32_t>(DimsFunctionUtils::GetDim(input_dims, 2))); //input height
     unit0.ocl_kernel.setArg(idx++, static_cast<uint32_t>(DimsFunctionUtils::GetDim(input_dims, 3))); //input width
     unit0.ocl_kernel.setArg(idx++, static_cast<uint32_t>(DimsFunctionUtils::GetDim(input_dims, 1))); //input channel
->>>>>>> 8ea81962
     unit0.ocl_kernel.setArg(idx++, *((cl::Image *)input->GetHandle().base));
 
     idx = 0;
@@ -127,17 +121,10 @@
     unit1.ocl_kernel.setArg(idx++, unit1.global_work_size[0]);
     unit1.ocl_kernel.setArg(idx++, *input_buffer_);
     unit1.ocl_kernel.setArg(idx++, *output_buffer_);
-<<<<<<< HEAD
-    unit1.ocl_kernel.setArg(idx++, forward_ ? DimsVectorUtils::GetDim(input_dims, 3) : DimsVectorUtils::GetDim(output_dims, 3)); // input width
-    unit1.ocl_kernel.setArg(idx++, forward_ ? DimsVectorUtils::GetDim(input_dims, 2) : DimsVectorUtils::GetDim(output_dims, 2)); // input height
-    unit1.ocl_kernel.setArg(idx++, forward_ ? DimsVectorUtils::GetDim(input_dims, 1) : DimsVectorUtils::GetDim(output_dims, 1)); // input channel
-    unit1.ocl_kernel.setArg(idx++, forward_ ? DimsVectorUtils::GetDim(input_dims, 0) : DimsVectorUtils::GetDim(output_dims, 0)); // batch
-=======
     unit1.ocl_kernel.setArg(idx++, forward_ ? DimsFunctionUtils::GetDim(input_dims, 3) : DimsFunctionUtils::GetDim(output_dims, 3)); // input width
     unit1.ocl_kernel.setArg(idx++, forward_ ? DimsFunctionUtils::GetDim(input_dims, 2) : DimsFunctionUtils::GetDim(output_dims, 2)); // input height
     unit1.ocl_kernel.setArg(idx++, forward_ ? DimsFunctionUtils::GetDim(input_dims, 1) : DimsFunctionUtils::GetDim(output_dims, 1)); // input channel
     unit1.ocl_kernel.setArg(idx++, forward_ ? DimsFunctionUtils::GetDim(input_dims, 0) : DimsFunctionUtils::GetDim(output_dims, 0)); // batch
->>>>>>> 8ea81962
     unit1.ocl_kernel.setArg(idx++, stride_);
     unit1.ocl_kernel.setArg(idx++, stride_ * stride_);
     unit1.ocl_kernel.setArg(idx++, forward_);
@@ -146,15 +133,9 @@
     auto &unit2            = execute_units_[2];
     idx = SetExecuteUnit2DSizeInfoDefault(unit2, output_dims);
     unit2.ocl_kernel.setArg(idx++, *output_buffer_);
-<<<<<<< HEAD
-    unit2.ocl_kernel.setArg(idx++, static_cast<uint32_t>(DimsVectorUtils::GetDim(output_dims, 2)));   // output height
-    unit2.ocl_kernel.setArg(idx++, static_cast<uint32_t>(DimsVectorUtils::GetDim(output_dims, 3)));    // output width
-    unit2.ocl_kernel.setArg(idx++, static_cast<uint32_t>(DimsVectorUtils::GetDim(output_dims, 1)));  // output channel
-=======
     unit2.ocl_kernel.setArg(idx++, static_cast<uint32_t>(DimsFunctionUtils::GetDim(output_dims, 2)));   // output height
     unit2.ocl_kernel.setArg(idx++, static_cast<uint32_t>(DimsFunctionUtils::GetDim(output_dims, 3)));    // output width
     unit2.ocl_kernel.setArg(idx++, static_cast<uint32_t>(DimsFunctionUtils::GetDim(output_dims, 1)));  // output channel
->>>>>>> 8ea81962
     unit2.ocl_kernel.setArg(idx++, *((cl::Image *)output->GetHandle().base));
 
     return TNN_OK;
