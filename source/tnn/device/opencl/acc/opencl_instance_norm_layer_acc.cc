// Tencent is pleased to support the open source community by making TNN available.
//
// Copyright (C) 2020 THL A29 Limited, a Tencent company. All rights reserved.
//
// Licensed under the BSD 3-Clause License (the "License"); you may not use this file except
// in compliance with the License. You may obtain a copy of the License at
//
// https://opensource.org/licenses/BSD-3-Clause
//
// Unless required by applicable law or agreed to in writing, software distributed
// under the License is distributed on an "AS IS" BASIS, WITHOUT WARRANTIES OR
// CONDITIONS OF ANY KIND, either express or implied. See the License for the
// specific language governing permissions and limitations under the License.

#include <stdio.h>
#include <vector>

#include "tnn/device/opencl/acc/opencl_layer_acc.h"
#include "tnn/device/opencl/imagebuffer_convertor.h"
#include "tnn/device/opencl/opencl_memory.h"
#include "tnn/utils/data_type_utils.h"
#include "tnn/utils/dims_utils.h"

namespace TNN_NS {

class OpenCLInstanceNormLayerAcc : public OpenCLLayerAcc {
public:
    virtual Status Init(Context *context, LayerParam *param, LayerResource *resource, const std::vector<Blob *> &inputs,
                        const std::vector<Blob *> &outputs) override;

    virtual ~OpenCLInstanceNormLayerAcc() override;

    virtual Status Reshape(const std::vector<Blob *> &inputs, const std::vector<Blob *> &outputs) override;

#if TNN_PROFILE
    virtual double GetFlops() override;
    virtual double GetBandwidth() override;
#endif

private:
    Status ConvertWeights(float *weights_data_ptr, int output_channel);
    Status AllocateImage(int batch, int output_channel);
    Status BuildVarBiasKernel(int width);
    std::vector<uint32_t> GetLocalWS();

private:
    bool share_channel_ = false;
    shared_ptr<OpenCLMemory> ocl_k_ = nullptr;
    shared_ptr<OpenCLMemory> ocl_b_ = nullptr;
    shared_ptr<OpenCLMemory> ocl_var_ = nullptr;
    shared_ptr<OpenCLMemory> ocl_bias_ = nullptr;
    int thread_block_w_ = 8;
    int bench_idx_      = 0;
};

Status OpenCLInstanceNormLayerAcc::Init(Context *context, LayerParam *param, LayerResource *resource,
                                        const std::vector<Blob *> &inputs, const std::vector<Blob *> &outputs) {
    LOGD("Init InstanceNorm Acc\n");
    Status ret = OpenCLLayerAcc::Init(context, param, resource, inputs, outputs);
    CHECK_TNN_OK(ret)

    run_3d_ndrange_ = false;
    op_name_        = "InstanceNorm";

    InstanceNormLayerResource *instnorm_resource = dynamic_cast<InstanceNormLayerResource *>(resource);
    if (instnorm_resource == nullptr) {
        LOGE("InstanceNormLayerResource is null!\n");
        return Status(TNNERR_MODEL_ERR, "InstanceNormLayerResource is null");
    }

    RawBuffer &scale_handle = instnorm_resource->scale_handle;
    RawBuffer &bias_handle  = instnorm_resource->bias_handle;
    DataType data_type      = scale_handle.GetDataType();

    auto input_dims = inputs[0]->GetBlobDesc().dims;
<<<<<<< HEAD
    int batch       = DimsVectorUtils::GetDim(input_dims, 0);
    int channels    = DimsVectorUtils::GetDim(input_dims, 1);
    int width       = DimsVectorUtils::GetDim(input_dims, 3);
=======
    int batch       = DimsFunctionUtils::GetDim(input_dims, 0);
    int channels    = DimsFunctionUtils::GetDim(input_dims, 1);
    int width       = DimsFunctionUtils::GetDim(input_dims, 3);
>>>>>>> 8ea81962

    share_channel_ = scale_handle.GetBytesSize() == DataTypeUtils::GetBytesSize(data_type);
    bool has_bias  = bias_handle.GetBytesSize() != 0;
    //convert scale
    ret = ConvertChannelWeights(scale_handle, ocl_k_, channels, true, share_channel_);
    CHECK_TNN_OK(ret)

    //convert bias
    ret = ConvertChannelWeights(bias_handle, ocl_b_, channels, has_bias, share_channel_);
    CHECK_TNN_OK(ret)

    // allocate var and bias
    ret = AllocateImage(batch, channels);
    CHECK_TNN_OK(ret)

    // create kernel
    execute_units_.resize(2);
    ret = BuildVarBiasKernel(width);
    if (ret != TNN_OK) {
        LOGE("create execute unit failed!\n");
        return ret;
    }
    //create execute unit
    ret = CreateExecuteUnit(execute_units_[1], "batch_norm", "BatchNormBatch");
    if (ret != TNN_OK) {
        LOGE("create execute unit failed!\n");
        return ret;
    }

    return TNN_OK;
}

OpenCLInstanceNormLayerAcc::~OpenCLInstanceNormLayerAcc() {}

Status OpenCLInstanceNormLayerAcc::Reshape(const std::vector<Blob *> &inputs, const std::vector<Blob *> &outputs) {
    LOGD("Instance Norm Layer Reshape\n");
    ASSERT(inputs.size() == 1);
    Status ret = OpenCLLayerAcc::Reshape(inputs, outputs);
    CHECK_TNN_OK(ret)

    auto input_dims  = inputs[0]->GetBlobDesc().dims;
    auto output_dims = outputs[0]->GetBlobDesc().dims;

<<<<<<< HEAD
    const int channel_blocks = UP_DIV(DimsVectorUtils::GetDim(input_dims, 1), 4);

    // unit0
    execute_units_[0].global_work_size = {static_cast<uint32_t>(thread_block_w_ * thread_block_w_),
                                        static_cast<uint32_t>(channel_blocks) * static_cast<uint32_t>(DimsVectorUtils::GetDim(input_dims, 0))};
=======
    const int channel_blocks = UP_DIV(DimsFunctionUtils::GetDim(input_dims, 1), 4);

    // unit0
    execute_units_[0].global_work_size = {static_cast<uint32_t>(thread_block_w_ * thread_block_w_),
                                        static_cast<uint32_t>(channel_blocks) * static_cast<uint32_t>(DimsFunctionUtils::GetDim(input_dims, 0))};
>>>>>>> 8ea81962
    execute_units_[0].local_work_size = GetLocalWS();

    uint32_t idx = 0;
    execute_units_[0].ocl_kernel.setArg(idx++, execute_units_[0].global_work_size[0]);
    execute_units_[0].ocl_kernel.setArg(idx++, execute_units_[0].global_work_size[1]);
    execute_units_[0].ocl_kernel.setArg(idx++, *((cl::Image *)inputs[0]->GetHandle().base));
    execute_units_[0].ocl_kernel.setArg(idx++, *((cl::Image *)ocl_k_->GetData()));
    execute_units_[0].ocl_kernel.setArg(idx++, *((cl::Image *)ocl_b_->GetData()));
    execute_units_[0].ocl_kernel.setArg(idx++, channel_blocks);
    //input_height
<<<<<<< HEAD
    execute_units_[0].ocl_kernel.setArg(idx++, DimsVectorUtils::GetDim(input_dims, 2));
    //input_width
    execute_units_[0].ocl_kernel.setArg(idx++, DimsVectorUtils::GetDim(input_dims, 3));
    //input_height * input_width
    execute_units_[0].ocl_kernel.setArg(idx++, DimsVectorUtils::GetDim(input_dims, 3) *
            DimsVectorUtils::GetDim(input_dims, 2));
=======
    execute_units_[0].ocl_kernel.setArg(idx++, DimsFunctionUtils::GetDim(input_dims, 2));
    //input_width
    execute_units_[0].ocl_kernel.setArg(idx++, DimsFunctionUtils::GetDim(input_dims, 3));
    //input_height * input_width
    execute_units_[0].ocl_kernel.setArg(idx++, DimsFunctionUtils::GetDim(input_dims, 3) *
            DimsFunctionUtils::GetDim(input_dims, 2));
>>>>>>> 8ea81962
    execute_units_[0].ocl_kernel.setArg(idx++, *((cl::Image *)ocl_var_->GetData()));
    execute_units_[0].ocl_kernel.setArg(idx++, *((cl::Image *)ocl_bias_->GetData()));

    // unit1
    idx = SetExecuteUnit2DSizeInfoDefault(execute_units_[1], input_dims);
    execute_units_[1].ocl_kernel.setArg(idx++, *((cl::Image *)inputs[0]->GetHandle().base));
    execute_units_[1].ocl_kernel.setArg(idx++, *((cl::Image *)ocl_var_->GetData()));
    execute_units_[1].ocl_kernel.setArg(idx++, *((cl::Image *)ocl_bias_->GetData()));
    //input_width
<<<<<<< HEAD
    execute_units_[1].ocl_kernel.setArg(idx++, DimsVectorUtils::GetDim(input_dims, 3));
    //input_height
    execute_units_[1].ocl_kernel.setArg(idx++, DimsVectorUtils::GetDim(input_dims, 2));
=======
    execute_units_[1].ocl_kernel.setArg(idx++, DimsFunctionUtils::GetDim(input_dims, 3));
    //input_height
    execute_units_[1].ocl_kernel.setArg(idx++, DimsFunctionUtils::GetDim(input_dims, 2));
>>>>>>> 8ea81962
    execute_units_[1].ocl_kernel.setArg(idx++, *((cl::Image *)outputs[0]->GetHandle().base));
    return TNN_OK;
}

Status OpenCLInstanceNormLayerAcc::AllocateImage(int batch, int output_channel) {
    OpenCLRuntime *opencl_runtime = OpenCLRuntime::GetInstance();

    int image_size            = UP_DIV(output_channel, 4);
    cl_channel_type data_type = CL_FLOAT;
    if (opencl_runtime->GetPrecision() != PRECISION_HIGH)
        data_type = CL_HALF_FLOAT;

    cl_int ret             = CL_SUCCESS;
    cl::Image2D *image_var = new cl::Image2D(*opencl_runtime->Context(), CL_MEM_READ_WRITE,
                                             cl::ImageFormat(CL_RGBA, data_type), image_size, batch, 0, nullptr, &ret);
    if (ret != CL_SUCCESS) {
        CHECK_CL_SUCCESS(ret)
        if (nullptr != image_var)
            delete image_var;
        return Status(TNNERR_OPENCL_MEMALLOC_ERROR, "OpenCL malloc memory falied");
    }
    ocl_var_.reset(new OpenCLMemory(TNN_CL_IMAGE));
    ocl_var_->SetData(image_var, true);

    cl::Image2D *image_bias = new cl::Image2D(*opencl_runtime->Context(), CL_MEM_READ_WRITE,
                                              cl::ImageFormat(CL_RGBA, data_type), image_size, batch, 0, nullptr, &ret);
    if (ret != CL_SUCCESS) {
        CHECK_CL_SUCCESS(ret)
        if (nullptr != image_bias)
            delete image_bias;
        return Status(TNNERR_OPENCL_MEMALLOC_ERROR, "OpenCL malloc memory falied");
    }
    ocl_bias_.reset(new OpenCLMemory(TNN_CL_IMAGE));
    ocl_bias_->SetData(image_bias, true);

    return TNN_OK;
}

Status OpenCLInstanceNormLayerAcc::BuildVarBiasKernel(int width) {
    Status ret = TNN_OK;
    while (1) {
        std::set<std::string> build_options;
        char temp_str[32];
        memset(temp_str, 0, 32);
        snprintf(temp_str, 31, "-DTHREAD_BLOCK_W=%d", thread_block_w_);
        build_options.emplace(temp_str);
        std::string kernel_name = "InstanceNormVarBias_LocalMem";
        ret                     = CreateExecuteUnit(execute_units_[0], "instance_norm", kernel_name, build_options);

        if (execute_units_[0].workgroupsize_max >= thread_block_w_ * thread_block_w_) {
            break;
        } else {
            while (execute_units_[0].workgroupsize_max < thread_block_w_ * thread_block_w_) {
                thread_block_w_--;
            }
        }
    }
    return ret;
}

std::vector<uint32_t> OpenCLInstanceNormLayerAcc::GetLocalWS() {
    std::vector<uint32_t> lws(2, 0);

    lws[0] = thread_block_w_ * thread_block_w_;
    lws[1] = 1;

    return lws;
}

#if TNN_PROFILE
double OpenCLInstanceNormLayerAcc::GetFlops() {
    if (0 == bench_idx_) {
        return 1.0 * DimsVectorUtils::Count(output_dims_) * (1 + 3) / 1000.0 / 1000.0;
    } else if (1 == bench_idx_) {
        return 1.0 * DimsVectorUtils::Count(output_dims_) / 1000.0 / 1000.0;
    } else {
        return 0;
    }
}

double OpenCLInstanceNormLayerAcc::GetBandwidth() {
    if (0 == bench_idx_) {
        bench_idx_ = (bench_idx_ + 1) % execute_units_.size();
        return (2.0 * DimsVectorUtils::Count(output_dims_) + 2.0 * output_dims_[1]) / 1000.0 / 1000.0;
    } else if (1 == bench_idx_) {
        bench_idx_ = (bench_idx_ + 1) % execute_units_.size();
        return (DimsVectorUtils::Count(output_dims_) + 2.0 * output_dims_[0] * output_dims_[3]) / 1000.0 / 1000.0;
    } else {
        return 0;
    }
}
#endif

REGISTER_OPENCL_ACC(InstanceNorm, LAYER_INST_BATCH_NORM)
REGISTER_OPENCL_LAYOUT(LAYER_INST_BATCH_NORM, DATA_FORMAT_NHC4W4);

}  // namespace TNN_NS<|MERGE_RESOLUTION|>--- conflicted
+++ resolved
@@ -73,15 +73,9 @@
     DataType data_type      = scale_handle.GetDataType();
 
     auto input_dims = inputs[0]->GetBlobDesc().dims;
-<<<<<<< HEAD
-    int batch       = DimsVectorUtils::GetDim(input_dims, 0);
-    int channels    = DimsVectorUtils::GetDim(input_dims, 1);
-    int width       = DimsVectorUtils::GetDim(input_dims, 3);
-=======
     int batch       = DimsFunctionUtils::GetDim(input_dims, 0);
     int channels    = DimsFunctionUtils::GetDim(input_dims, 1);
     int width       = DimsFunctionUtils::GetDim(input_dims, 3);
->>>>>>> 8ea81962
 
     share_channel_ = scale_handle.GetBytesSize() == DataTypeUtils::GetBytesSize(data_type);
     bool has_bias  = bias_handle.GetBytesSize() != 0;
@@ -125,19 +119,11 @@
     auto input_dims  = inputs[0]->GetBlobDesc().dims;
     auto output_dims = outputs[0]->GetBlobDesc().dims;
 
-<<<<<<< HEAD
-    const int channel_blocks = UP_DIV(DimsVectorUtils::GetDim(input_dims, 1), 4);
-
-    // unit0
-    execute_units_[0].global_work_size = {static_cast<uint32_t>(thread_block_w_ * thread_block_w_),
-                                        static_cast<uint32_t>(channel_blocks) * static_cast<uint32_t>(DimsVectorUtils::GetDim(input_dims, 0))};
-=======
     const int channel_blocks = UP_DIV(DimsFunctionUtils::GetDim(input_dims, 1), 4);
 
     // unit0
     execute_units_[0].global_work_size = {static_cast<uint32_t>(thread_block_w_ * thread_block_w_),
                                         static_cast<uint32_t>(channel_blocks) * static_cast<uint32_t>(DimsFunctionUtils::GetDim(input_dims, 0))};
->>>>>>> 8ea81962
     execute_units_[0].local_work_size = GetLocalWS();
 
     uint32_t idx = 0;
@@ -148,21 +134,12 @@
     execute_units_[0].ocl_kernel.setArg(idx++, *((cl::Image *)ocl_b_->GetData()));
     execute_units_[0].ocl_kernel.setArg(idx++, channel_blocks);
     //input_height
-<<<<<<< HEAD
-    execute_units_[0].ocl_kernel.setArg(idx++, DimsVectorUtils::GetDim(input_dims, 2));
-    //input_width
-    execute_units_[0].ocl_kernel.setArg(idx++, DimsVectorUtils::GetDim(input_dims, 3));
-    //input_height * input_width
-    execute_units_[0].ocl_kernel.setArg(idx++, DimsVectorUtils::GetDim(input_dims, 3) *
-            DimsVectorUtils::GetDim(input_dims, 2));
-=======
     execute_units_[0].ocl_kernel.setArg(idx++, DimsFunctionUtils::GetDim(input_dims, 2));
     //input_width
     execute_units_[0].ocl_kernel.setArg(idx++, DimsFunctionUtils::GetDim(input_dims, 3));
     //input_height * input_width
     execute_units_[0].ocl_kernel.setArg(idx++, DimsFunctionUtils::GetDim(input_dims, 3) *
             DimsFunctionUtils::GetDim(input_dims, 2));
->>>>>>> 8ea81962
     execute_units_[0].ocl_kernel.setArg(idx++, *((cl::Image *)ocl_var_->GetData()));
     execute_units_[0].ocl_kernel.setArg(idx++, *((cl::Image *)ocl_bias_->GetData()));
 
@@ -172,15 +149,9 @@
     execute_units_[1].ocl_kernel.setArg(idx++, *((cl::Image *)ocl_var_->GetData()));
     execute_units_[1].ocl_kernel.setArg(idx++, *((cl::Image *)ocl_bias_->GetData()));
     //input_width
-<<<<<<< HEAD
-    execute_units_[1].ocl_kernel.setArg(idx++, DimsVectorUtils::GetDim(input_dims, 3));
-    //input_height
-    execute_units_[1].ocl_kernel.setArg(idx++, DimsVectorUtils::GetDim(input_dims, 2));
-=======
     execute_units_[1].ocl_kernel.setArg(idx++, DimsFunctionUtils::GetDim(input_dims, 3));
     //input_height
     execute_units_[1].ocl_kernel.setArg(idx++, DimsFunctionUtils::GetDim(input_dims, 2));
->>>>>>> 8ea81962
     execute_units_[1].ocl_kernel.setArg(idx++, *((cl::Image *)outputs[0]->GetHandle().base));
     return TNN_OK;
 }
