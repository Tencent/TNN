--- conflicted
+++ resolved
@@ -110,21 +110,12 @@
     // set optional param
     if (kernel_name_ == "BinaryChannel" || kernel_name_ == "BinaryCHW" ||
         kernel_name_ == "BinaryHW" || kernel_name_ == "BinaryWidth") {
-<<<<<<< HEAD
-        execute_units_[0].ocl_kernel.setArg(kernel_arg_idx_++, DimsVectorUtils::GetDim(output_dims, 2));
-        execute_units_[0].ocl_kernel.setArg(kernel_arg_idx_++, DimsVectorUtils::GetDim(output_dims, 3));
-        int param_batch = 1;
-        if (inputs.size() == 2) {
-            auto param_dims = inputs[param_idx_]->GetBlobDesc().dims;
-            param_batch = DimsVectorUtils::GetDim(param_dims, 0);
-=======
         execute_units_[0].ocl_kernel.setArg(kernel_arg_idx_++, DimsFunctionUtils::GetDim(output_dims, 2));
         execute_units_[0].ocl_kernel.setArg(kernel_arg_idx_++, DimsFunctionUtils::GetDim(output_dims, 3));
         int param_batch = 1;
         if (inputs.size() == 2) {
             auto param_dims = inputs[param_idx_]->GetBlobDesc().dims;
             param_batch = DimsFunctionUtils::GetDim(param_dims, 0);
->>>>>>> 8ea81962
         }
         execute_units_[0].ocl_kernel.setArg(kernel_arg_idx_++, param_batch);
     }
@@ -160,15 +151,9 @@
     // copy param data into clBuffer
     shared_ptr<OpenCLMemory> param_buffer(new OpenCLMemory(TNN_CL_BUFFER));
     int param_size  = DimsVectorUtils::Count(param_dims);
-<<<<<<< HEAD
-    int buffer_size = DimsVectorUtils::GetDim(param_dims, 0) *
-                      ROUND_UP(DimsVectorUtils::GetDim(param_dims, 1), 4) *
-                      DimsVectorUtils::GetDim(param_dims, 2) * DimsVectorUtils::GetDim(param_dims, 3);
-=======
     int buffer_size = DimsFunctionUtils::GetDim(param_dims, 0) *
                       ROUND_UP(DimsFunctionUtils::GetDim(param_dims, 1), 4) *
                       DimsFunctionUtils::GetDim(param_dims, 2) * DimsFunctionUtils::GetDim(param_dims, 3);
->>>>>>> 8ea81962
     cl_int ret      = CL_SUCCESS;
     cl::Buffer param_clbuffer(*opencl_runtime->Context(), CL_MEM_READ_ONLY | CL_MEM_ALLOC_HOST_PTR,
                               buffer_size * sizeof(float), nullptr, &ret);
@@ -192,13 +177,8 @@
     }
 
     // create binary_param_
-<<<<<<< HEAD
-    int climage_w             = UP_DIV(DimsVectorUtils::GetDim(param_dims, 1), 4) * DimsVectorUtils::GetDim(param_dims, 3);
-    int climage_h             = DimsVectorUtils::GetDim(param_dims, 0) * DimsVectorUtils::GetDim(param_dims, 2);
-=======
     int climage_w             = UP_DIV(DimsFunctionUtils::GetDim(param_dims, 1), 4) * DimsFunctionUtils::GetDim(param_dims, 3);
     int climage_h             = DimsFunctionUtils::GetDim(param_dims, 0) * DimsFunctionUtils::GetDim(param_dims, 2);
->>>>>>> 8ea81962
     cl_channel_type data_type = CL_FLOAT;
     if (opencl_runtime->GetPrecision() != PRECISION_HIGH)
         data_type = CL_HALF_FLOAT;
