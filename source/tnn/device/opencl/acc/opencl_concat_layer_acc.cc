--- conflicted
+++ resolved
@@ -68,11 +68,7 @@
     do_image_concat_ = true;
     if (axis_ == 1) {
         for (size_t i = 0; i < inputs.size() - 1; ++i) {
-<<<<<<< HEAD
-            int channel = DimsVectorUtils::GetDim(inputs[i]->GetBlobDesc().dims, 1);
-=======
             int channel = DimsFunctionUtils::GetDim(inputs[i]->GetBlobDesc().dims, 1);
->>>>>>> 8ea81962
             if (channel % 4 != 0) {
                 do_image_concat_ = false;
                 break;
@@ -125,11 +121,7 @@
     } else if (TWO_INPUTS_CHANNEL_MOD_123 == concat_type_) {
         std::set<std::string> build_options;
         build_options.emplace("-DCHANNEL0_MOD_4=" +
-<<<<<<< HEAD
-            ToString(DimsVectorUtils::GetDim(inputs[0]->GetBlobDesc().dims, 1) % 4));
-=======
             ToString(DimsFunctionUtils::GetDim(inputs[0]->GetBlobDesc().dims, 1) % 4));
->>>>>>> 8ea81962
         std::string program_name = "concat";
         kernel_name              = "ConcatChannel";
         execute_units_.resize(1);
@@ -199,11 +191,7 @@
     auto output_dims = output->GetBlobDesc().dims;
 
     // output_width, output_height
-<<<<<<< HEAD
-    int output_wh[]     = {DimsVectorUtils::GetDim(output_dims, 3), DimsVectorUtils::GetDim(output_dims, 2)};
-=======
     int output_wh[]     = {DimsFunctionUtils::GetDim(output_dims, 3), DimsFunctionUtils::GetDim(output_dims, 2)};
->>>>>>> 8ea81962
     int input_offset[]  = {0, 0, 0, 0};
     int output_offset[] = {0, 0, 0, 0};
 
@@ -211,19 +199,11 @@
         auto input      = inputs[i];
         auto input_dims = input->GetBlobDesc().dims;
         // input_width, input_height
-<<<<<<< HEAD
-        int input_wh[] = {DimsVectorUtils::GetDim(input_dims, 3), DimsVectorUtils::GetDim(input_dims, 2)};
-        // batch, input_channel/4, input_height, input_width
-        int region[] = {DimsVectorUtils::GetDim(input_dims, 0),
-                        UP_DIV(DimsVectorUtils::GetDim(input_dims, 1), 4),
-                        DimsVectorUtils::GetDim(input_dims, 2), DimsVectorUtils::GetDim(input_dims, 3)};
-=======
         int input_wh[] = {DimsFunctionUtils::GetDim(input_dims, 3), DimsFunctionUtils::GetDim(input_dims, 2)};
         // batch, input_channel/4, input_height, input_width
         int region[] = {DimsFunctionUtils::GetDim(input_dims, 0),
                         UP_DIV(DimsFunctionUtils::GetDim(input_dims, 1), 4),
                         DimsFunctionUtils::GetDim(input_dims, 2), DimsFunctionUtils::GetDim(input_dims, 3)};
->>>>>>> 8ea81962
 
         auto &unit = execute_units_[i];
         int idx    = SetExecuteUnit2DSizeInfoDefault(unit, input_dims);
@@ -262,32 +242,18 @@
     // set args
     int input_offset[]  = {0, 0, 0, 0};
     int output_offset[] = {0, 0, 0, 0};
-<<<<<<< HEAD
-    int output_stride[] = {DimsVectorUtils::GetDim(output_dims, 1) *
-                           DimsVectorUtils::GetDim(output_dims, 3) * DimsVectorUtils::GetDim(output_dims, 2), 1,
-                           DimsVectorUtils::GetDim(output_dims, 3) * DimsVectorUtils::GetDim(output_dims, 1),
-                           DimsVectorUtils::GetDim(output_dims, 1)};
-=======
     int output_stride[] = {DimsFunctionUtils::GetDim(output_dims, 1) *
                            DimsFunctionUtils::GetDim(output_dims, 3) * DimsFunctionUtils::GetDim(output_dims, 2), 1,
                            DimsFunctionUtils::GetDim(output_dims, 3) * DimsFunctionUtils::GetDim(output_dims, 1),
                            DimsFunctionUtils::GetDim(output_dims, 1)};
->>>>>>> 8ea81962
     for (size_t i = 0; i < inputs.size(); i++) {
         auto input      = inputs[i];
         auto input_dims = input->GetBlobDesc().dims;
 
-<<<<<<< HEAD
-        const int batch        = DimsVectorUtils::GetDim(input_dims, 0);
-        const int input_height = DimsVectorUtils::GetDim(input_dims, 2);
-        const int input_width  = DimsVectorUtils::GetDim(input_dims, 3);
-        const int channels     = DimsVectorUtils::GetDim(input_dims, 1);
-=======
         const int batch        = DimsFunctionUtils::GetDim(input_dims, 0);
         const int input_height = DimsFunctionUtils::GetDim(input_dims, 2);
         const int input_width  = DimsFunctionUtils::GetDim(input_dims, 3);
         const int channels     = DimsFunctionUtils::GetDim(input_dims, 1);
->>>>>>> 8ea81962
 
         int input_wh[]      = {input_width, input_height};
         int buffer_region[] = {batch, channels, input_height, input_width};
@@ -325,11 +291,7 @@
 
     // buffer to image (from NHWC to (NH,C4W4))
     {
-<<<<<<< HEAD
-        int output_wh[] = {DimsVectorUtils::GetDim(output_dims, 3), DimsVectorUtils::GetDim(output_dims, 2)};
-=======
         int output_wh[] = {DimsFunctionUtils::GetDim(output_dims, 3), DimsFunctionUtils::GetDim(output_dims, 2)};
->>>>>>> 8ea81962
         auto &unit      = execute_units_[2 * inputs.size()];
         int idx         = SetExecuteUnit2DSizeInfoDefault(unit, output_dims);
         unit.ocl_kernel.setArg(idx++, *output_buffer_);
@@ -354,17 +316,10 @@
     auto input1      = inputs[1];
 
     // [output_channle/4, output_width, batch * output_height]
-<<<<<<< HEAD
-    execute_units_[0].global_work_size = {static_cast<uint32_t>(UP_DIV(DimsVectorUtils::GetDim(output_dims, 1), 4)),
-                                          static_cast<uint32_t>(DimsVectorUtils::GetDim(output_dims, 3)),
-                                          static_cast<uint32_t>(DimsVectorUtils::GetDim(output_dims, 0) *
-                                                                DimsVectorUtils::GetDim(output_dims, 2))};
-=======
     execute_units_[0].global_work_size = {static_cast<uint32_t>(UP_DIV(DimsFunctionUtils::GetDim(output_dims, 1), 4)),
                                           static_cast<uint32_t>(DimsFunctionUtils::GetDim(output_dims, 3)),
                                           static_cast<uint32_t>(DimsFunctionUtils::GetDim(output_dims, 0) *
                                                                 DimsFunctionUtils::GetDim(output_dims, 2))};
->>>>>>> 8ea81962
     execute_units_[0].local_work_size  = LocalWS3DDefault(execute_units_[0]);
     int idx                            = 0;
     execute_units_[0].ocl_kernel.setArg(idx++, execute_units_[0].global_work_size[0]);
@@ -373,15 +328,9 @@
     execute_units_[0].ocl_kernel.setArg(idx++, *((cl::Image *)input0->GetHandle().base));
     execute_units_[0].ocl_kernel.setArg(idx++, *((cl::Image *)input1->GetHandle().base));
     // input channel
-<<<<<<< HEAD
-    execute_units_[0].ocl_kernel.setArg(idx++, DimsVectorUtils::GetDim(input0->GetBlobDesc().dims, 1));
-    // output channel
-    execute_units_[0].ocl_kernel.setArg(idx++, DimsVectorUtils::GetDim(output_dims, 1));
-=======
     execute_units_[0].ocl_kernel.setArg(idx++, DimsFunctionUtils::GetDim(input0->GetBlobDesc().dims, 1));
     // output channel
     execute_units_[0].ocl_kernel.setArg(idx++, DimsFunctionUtils::GetDim(output_dims, 1));
->>>>>>> 8ea81962
     execute_units_[0].ocl_kernel.setArg(idx++, *((cl::Image *)output->GetHandle().base));
     return TNN_OK;
 }
