// Tencent is pleased to support the open source community by making TNN available.
//
// Copyright (C) 2020 THL A29 Limited, a Tencent company. All rights reserved.
//
// Licensed under the BSD 3-Clause License (the "License"); you may not use this file except
// in compliance with the License. You may obtain a copy of the License at
//
// https://opensource.org/licenses/BSD-3-Clause
//
// Unless required by applicable law or agreed to in writing, software distributed
// under the License is distributed on an "AS IS" BASIS, WITHOUT WARRANTIES OR
// CONDITIONS OF ANY KIND, either express or implied. See the License for the
// specific language governing permissions and limitations under the License.

#include "tnn/device/opencl/acc/opencl_layer_acc.h"
#include "tnn/device/opencl/acc/opencl_reshape_layer_acc.h"
#include "tnn/device/opencl/imagebuffer_convertor.h"
#include "tnn/device/opencl/opencl_memory.h"
#include "tnn/utils/data_type_utils.h"
#include "tnn/utils/dims_utils.h"

namespace TNN_NS {

class OpenCLInnerProductLayerAcc : public OpenCLLayerAcc {
public:
    virtual Status Init(Context *context, LayerParam *param, LayerResource *resource, const std::vector<Blob *> &inputs,
                        const std::vector<Blob *> &outputs) override;

    virtual ~OpenCLInnerProductLayerAcc() override;

    virtual Status Reshape(const std::vector<Blob *> &inputs, const std::vector<Blob *> &outputs) override;

    virtual Status Forward(const std::vector<Blob *> &inputs, const std::vector<Blob *> &outputs) override;

private:
    Status InitReshapeLayer(const std::vector<Blob *> &inputs);
    Status ConvertWeights(float *weights_data_ptr, int weight_w, int weight_h);

private:
    int num_output_ = 0;
    int transpose_ = 0;
    int axis_ = 0;
    shared_ptr<OpenCLMemory> ocl_weights_ = nullptr;
    shared_ptr<OpenCLMemory> ocl_bias_ = nullptr;

    bool need_reshape_ = false;
    ReshapeLayerParam reshape_param_;
    shared_ptr<OpenCLReshapeLayerAcc> reshape_layer_acc_ = nullptr;
    std::vector<Blob *> reshape_outputs_ = {};
    shared_ptr<Blob> reshape_output_blob_ = nullptr;
    shared_ptr<cl::Image2D> reshape_output_image_ = nullptr;
};

Status OpenCLInnerProductLayerAcc::Init(Context *context, LayerParam *param, LayerResource *resource,
                                        const std::vector<Blob *> &inputs, const std::vector<Blob *> &outputs) {
    LOGD("Init InnerProduct Acc\n");
    Status ret = OpenCLLayerAcc::Init(context, param, resource, inputs, outputs);
    CHECK_TNN_OK(ret)

    run_3d_ndrange_ = false;
    op_name_        = "InnerProduct";

    InnerProductLayerParam *innerproduct_param = dynamic_cast<InnerProductLayerParam *>(param);
    CHECK_PARAM_NULL(innerproduct_param);

    num_output_  = innerproduct_param->num_output;
    int has_bias = innerproduct_param->has_bias;
    transpose_   = innerproduct_param->transpose;
    axis_        = innerproduct_param->axis;

    InnerProductLayerResource *innerproduct_resource = dynamic_cast<InnerProductLayerResource *>(resource);
    CHECK_PARAM_NULL(innerproduct_resource);
    RawBuffer &weight_handle = innerproduct_resource->weight_handle;
    RawBuffer &bias_handle   = innerproduct_resource->bias_handle;
    DataType data_type       = weight_handle.GetDataType();

    // get weights
    int weights_height = weight_handle.GetBytesSize() / DataTypeUtils::GetBytesSize(data_type) / num_output_;
    int weights_width  = num_output_;
    if (weight_handle.GetDataType() == DATA_TYPE_FLOAT) {
        // get float pointer from raw buffer.
        float *weights_data_ptr = weight_handle.force_to<float *>();
        if (weights_data_ptr == nullptr) {
            return Status(TNNERR_OPENCL_ACC_INIT_ERROR, "pointer is null");
        }
        ret = ConvertWeights(weights_data_ptr, weights_width, weights_height);
        CHECK_TNN_OK(ret)
    } else {
        // if handle is half, need convert to float first.
        auto float_data_ptr = GetFloatFromRawBuffer(weight_handle);
        if (float_data_ptr == nullptr) {
            return Status(TNNERR_OPENCL_ACC_INIT_ERROR, "pointer is null");
        }
        ret = ConvertWeights(float_data_ptr.get(), weights_width, weights_height);
        CHECK_TNN_OK(ret)
    }

    // get bias
    ret = ConvertChannelWeights(innerproduct_resource->bias_handle, ocl_bias_, num_output_, has_bias);
    CHECK_TNN_OK(ret)

    // create kernel
    std::string kernel_name = "Innerproduct";
    ret                     = CreateExecuteUnit(execute_units_[0], "innerproduct", kernel_name);
    if (ret != TNN_OK) {
        LOGE("create execute unit failed!\n");
        return ret;
    }

    return TNN_OK;
}

OpenCLInnerProductLayerAcc::~OpenCLInnerProductLayerAcc() {}

Status OpenCLInnerProductLayerAcc::Reshape(const std::vector<Blob *> &inputs, const std::vector<Blob *> &outputs) {
    LOGD("InnerProduct Layer Reshape\n");
    ASSERT(inputs.size() == 1);
    Status ret = OpenCLLayerAcc::Reshape(inputs, outputs);
    CHECK_TNN_OK(ret)

    auto input_dims     = inputs[0]->GetBlobDesc().dims;
    auto output_dims    = outputs[0]->GetBlobDesc().dims;
<<<<<<< HEAD
    auto output_height  = DimsVectorUtils::GetDim(output_dims, 2);
    auto output_width   = DimsVectorUtils::GetDim(output_dims, 3);
    auto input_height   = DimsVectorUtils::GetDim(input_dims, 2);
    auto input_width    = DimsVectorUtils::GetDim(input_dims, 3);
=======
    auto output_height  = DimsFunctionUtils::GetDim(output_dims, 2);
    auto output_width   = DimsFunctionUtils::GetDim(output_dims, 3);
    auto input_height   = DimsFunctionUtils::GetDim(input_dims, 2);
    auto input_width    = DimsFunctionUtils::GetDim(input_dims, 3);
>>>>>>> 8ea81962
    // now only support axis is channel, output width and output height is 1.
    if (axis_ != 1 || output_height != 1 || output_width != 1) {
        LOGE("Invalid InnerParameter param or input/output size!\n");
        return Status(TNNERR_OPENCL_ACC_RESHAPE_ERROR, "Invalid InnerParameter param or input/output size!");
    }

    // if input width and input height is not 1, need reshape first.
    if (input_height != 1 || input_width != 1) {
        need_reshape_ = true;
    }

    // init
    if (need_reshape_) {
        ret = InitReshapeLayer(inputs);
        CHECK_TNN_OK(ret)
    }

    // reshape
    if (need_reshape_) {
        if (reshape_layer_acc_ == nullptr) {
            return Status(TNNERR_OPENCL_ACC_RESHAPE_ERROR, "reshape layer acc in InnerProduct is null");
        }
        ret = reshape_layer_acc_->Reshape(inputs, reshape_outputs_);
        CHECK_TNN_OK(ret)
    }

    // calcuate M,K,N
    int N = num_output_;
    int M = DimsVectorUtils::Count(inputs[0]->GetBlobDesc().dims, 0, axis_);
    int K = DimsVectorUtils::Count(inputs[0]->GetBlobDesc().dims, axis_);

    const int K_blocks = UP_DIV(K, 4);
    const int remain   = K % 4;

    execute_units_[0].global_work_size = {static_cast<uint32_t>(UP_DIV(N, 4)), static_cast<uint32_t>(M)};
    execute_units_[0].local_work_size  = {64, 1};

    uint32_t idx = 0;
    execute_units_[0].ocl_kernel.setArg(idx++, execute_units_[0].global_work_size[0]);
    execute_units_[0].ocl_kernel.setArg(idx++, execute_units_[0].global_work_size[1]);
    if (need_reshape_) {
        execute_units_[0].ocl_kernel.setArg(idx++, *((cl::Image *)reshape_outputs_[0]->GetHandle().base));
    } else {
        execute_units_[0].ocl_kernel.setArg(idx++, *((cl::Image *)inputs[0]->GetHandle().base));
    }
    execute_units_[0].ocl_kernel.setArg(idx++, *((cl::Image *)ocl_weights_->GetData()));
    execute_units_[0].ocl_kernel.setArg(idx++, *((cl::Image *)ocl_bias_->GetData()));
    execute_units_[0].ocl_kernel.setArg(idx++, K_blocks);
    execute_units_[0].ocl_kernel.setArg(idx++, remain);
    execute_units_[0].ocl_kernel.setArg(idx++, *((cl::Image *)outputs[0]->GetHandle().base));

    return TNN_OK;
}

Status OpenCLInnerProductLayerAcc::Forward(const std::vector<Blob *> &inputs, const std::vector<Blob *> &outputs) {
    Status ret = TNN_OK;
    if (need_reshape_) {
        // reshape first
        if (reshape_layer_acc_ == nullptr) {
            return Status(TNNERR_OPENCL_ACC_FORWARD_ERROR, "reshape layer acc in InnerProduct is null");
        }
        ret = reshape_layer_acc_->Forward(inputs, reshape_outputs_);
        CHECK_TNN_OK(ret)
    }

    return OpenCLLayerAcc::Forward(inputs, outputs);
}

Status OpenCLInnerProductLayerAcc::InitReshapeLayer(const std::vector<Blob *> &inputs) {
    Status ret = TNN_OK;

    reshape_layer_acc_ = std::make_shared<OpenCLReshapeLayerAcc>();
    if (reshape_layer_acc_ == nullptr) {
        LOGE("Create Reshape Layer Acc in InnerProduct failed!\n");
        return Status(TNNERR_CREATE_LAYER, "Create Reshape Layer Acc in InnerProduct failed!");
    }

    // create output_blob
    BlobDesc output_desc    = inputs[0]->GetBlobDesc();
    output_desc.data_format = DATA_FORMAT_NCHW;
    auto dims               = inputs[0]->GetBlobDesc().dims;
<<<<<<< HEAD
    output_desc.dims[0]     = DimsVectorUtils::GetDim(dims, 0);
    output_desc.dims[1]     = DimsVectorUtils::GetDim(dims, 1) * DimsVectorUtils::GetDim(dims, 2) * DimsVectorUtils::GetDim(dims, 3);
=======
    output_desc.dims[0]     = DimsFunctionUtils::GetDim(dims, 0);
    output_desc.dims[1]     = DimsFunctionUtils::GetDim(dims, 1) * DimsFunctionUtils::GetDim(dims, 2) * DimsFunctionUtils::GetDim(dims, 3);
>>>>>>> 8ea81962
    output_desc.dims[2]     = 1;
    output_desc.dims[3]     = 1;
    reshape_output_blob_    = std::make_shared<Blob>(output_desc);
    if (reshape_output_blob_ == nullptr) {
        LOGE("Create reshape output blob in InnerProduct failed!\n");
        return Status(TNNERR_CREATE_LAYER, "Create reshape output blob in InnerProduct failed!");
    }
    reshape_outputs_.clear();
    reshape_outputs_.push_back(reshape_output_blob_.get());

    // create output_image
    OpenCLRuntime *opencl_runtime = OpenCLRuntime::GetInstance();
<<<<<<< HEAD
    DimsVector imageshape{(int)(UP_DIV(DimsVectorUtils::GetDim(output_desc.dims, 1), 4)),
        DimsVectorUtils::GetDim(output_desc.dims, 0)};
=======
    DimsVector imageshape{(int)(UP_DIV(DimsFunctionUtils::GetDim(output_desc.dims, 1), 4)),
        DimsFunctionUtils::GetDim(output_desc.dims, 0)};
>>>>>>> 8ea81962
    cl_channel_type data_type = CL_FLOAT;
    if (opencl_runtime->GetPrecision() != PRECISION_HIGH)
        data_type = CL_HALF_FLOAT;
    cl_int err            = CL_SUCCESS;
    reshape_output_image_ = std::make_shared<cl::Image2D>(*opencl_runtime->Context(), CL_MEM_READ_WRITE,
                                                          cl::ImageFormat(CL_RGBA, data_type), imageshape[0],
                                                          imageshape[1], 0, nullptr, &err);
    if (err != CL_SUCCESS) {
        CHECK_CL_SUCCESS(err)
        return Status(TNNERR_OPENCL_MEMALLOC_ERROR, "OpenCL malloc memory falied");
    }
    BlobHandle blob_handle;
    blob_handle.base = reshape_output_image_.get();
    reshape_output_blob_->SetHandle(blob_handle);

    // Init LayerAcc
    reshape_param_.name         = "InnerProduct_Reshape";
    reshape_param_.reshape_type = 0;
    reshape_param_.axis         = 0;
    reshape_param_.num_axes     = 4;
    reshape_param_.shape        = {0, -1, 1, 1};
    reshape_layer_acc_->Init(ocl_context_, &reshape_param_, nullptr, inputs, reshape_outputs_);

    return ret;
}

Status OpenCLInnerProductLayerAcc::ConvertWeights(float *weights_data_ptr, int weight_w, int weight_h) {
    OpenCLRuntime *opencl_runtime = OpenCLRuntime::GetInstance();

    // traspose
    shared_ptr<float> weights_data_ptr_trans(new float[weight_w * weight_h]);
    for (size_t i = 0; i < weight_h; i++) {
        for (size_t j = 0; j < weight_w; j++) {
            weights_data_ptr_trans.get()[j + i * weight_w] = weights_data_ptr[i + j * weight_h];
        }
    }

    // copy weights data into clBuffer
    DimsVector weight_shape{weight_h, weight_w, 1, 1};
    shared_ptr<OpenCLMemory> weight_buffer(new OpenCLMemory(TNN_CL_BUFFER));
    cl_int ret = CL_SUCCESS;
    cl::Buffer buffer(*opencl_runtime->Context(), CL_MEM_READ_ONLY | CL_MEM_ALLOC_HOST_PTR,
                      DimsVectorUtils::Count(weight_shape) * sizeof(float), nullptr, &ret);
    if (ret != CL_SUCCESS) {
        CHECK_CL_SUCCESS(ret)
        return Status(TNNERR_OPENCL_MEMALLOC_ERROR, "OpenCL malloc memory falied");
    }
    weight_buffer->SetData(&buffer);
    auto weight_clbuffer_ptr = ocl_context_->CommandQueue()->enqueueMapBuffer(
        buffer, true, CL_MAP_WRITE, 0, DimsVectorUtils::Count(weight_shape) * sizeof(float), nullptr, nullptr, &ret);
    if (ret != CL_SUCCESS) {
        CHECK_CL_SUCCESS(ret)
        return Status(TNNERR_OPENCL_MEMMAP_ERROR, "OpenCL MemMap failed");
    }
    memcpy(weight_clbuffer_ptr, weights_data_ptr_trans.get(), DimsVectorUtils::Count(weight_shape) * sizeof(float));
    ret = ocl_context_->CommandQueue()->enqueueUnmapMemObject(buffer, weight_clbuffer_ptr);
    if (ret != CL_SUCCESS) {
        CHECK_CL_SUCCESS(ret)
        return Status(TNNERR_OPENCL_MEMUNMAP_ERROR, "OpenCL MemUnMap falied");
    }

    // create ocl_weights_
    DimsVector weight_imageshape{(int)(UP_DIV(weight_w, 4)), weight_h};
    cl_channel_type data_type = CL_FLOAT;
    if (opencl_runtime->GetPrecision() != PRECISION_HIGH)
        data_type = CL_HALF_FLOAT;
    cl::Image2D *image =
        new cl::Image2D(*opencl_runtime->Context(), CL_MEM_READ_WRITE, cl::ImageFormat(CL_RGBA, data_type),
                        weight_imageshape[0], weight_imageshape[1], 0, nullptr, &ret);
    if (ret != CL_SUCCESS) {
        CHECK_CL_SUCCESS(ret)
        if (nullptr != image)
            delete image;
        return Status(TNNERR_OPENCL_MEMALLOC_ERROR, "OpenCL malloc memory falied");
    }
    ocl_weights_.reset(new OpenCLMemory(TNN_CL_IMAGE));
    ocl_weights_->SetData(image, true);

    // transfer from clBuffer to clImage
    ImageBufferConvertor convertor(opencl_runtime, ocl_context_->CommandQueue());
    return convertor.ConvertBufferToImage(weight_buffer.get(), NHWC_BUFFER, weight_shape, ocl_weights_.get(), true);
}

REGISTER_OPENCL_ACC(InnerProduct, LAYER_INNER_PRODUCT)
REGISTER_OPENCL_LAYOUT(LAYER_INNER_PRODUCT, DATA_FORMAT_NHC4W4);

}  // namespace TNN_NS<|MERGE_RESOLUTION|>--- conflicted
+++ resolved
@@ -120,17 +120,10 @@
 
     auto input_dims     = inputs[0]->GetBlobDesc().dims;
     auto output_dims    = outputs[0]->GetBlobDesc().dims;
-<<<<<<< HEAD
-    auto output_height  = DimsVectorUtils::GetDim(output_dims, 2);
-    auto output_width   = DimsVectorUtils::GetDim(output_dims, 3);
-    auto input_height   = DimsVectorUtils::GetDim(input_dims, 2);
-    auto input_width    = DimsVectorUtils::GetDim(input_dims, 3);
-=======
     auto output_height  = DimsFunctionUtils::GetDim(output_dims, 2);
     auto output_width   = DimsFunctionUtils::GetDim(output_dims, 3);
     auto input_height   = DimsFunctionUtils::GetDim(input_dims, 2);
     auto input_width    = DimsFunctionUtils::GetDim(input_dims, 3);
->>>>>>> 8ea81962
     // now only support axis is channel, output width and output height is 1.
     if (axis_ != 1 || output_height != 1 || output_width != 1) {
         LOGE("Invalid InnerParameter param or input/output size!\n");
@@ -212,13 +205,8 @@
     BlobDesc output_desc    = inputs[0]->GetBlobDesc();
     output_desc.data_format = DATA_FORMAT_NCHW;
     auto dims               = inputs[0]->GetBlobDesc().dims;
-<<<<<<< HEAD
-    output_desc.dims[0]     = DimsVectorUtils::GetDim(dims, 0);
-    output_desc.dims[1]     = DimsVectorUtils::GetDim(dims, 1) * DimsVectorUtils::GetDim(dims, 2) * DimsVectorUtils::GetDim(dims, 3);
-=======
     output_desc.dims[0]     = DimsFunctionUtils::GetDim(dims, 0);
     output_desc.dims[1]     = DimsFunctionUtils::GetDim(dims, 1) * DimsFunctionUtils::GetDim(dims, 2) * DimsFunctionUtils::GetDim(dims, 3);
->>>>>>> 8ea81962
     output_desc.dims[2]     = 1;
     output_desc.dims[3]     = 1;
     reshape_output_blob_    = std::make_shared<Blob>(output_desc);
@@ -231,13 +219,8 @@
 
     // create output_image
     OpenCLRuntime *opencl_runtime = OpenCLRuntime::GetInstance();
-<<<<<<< HEAD
-    DimsVector imageshape{(int)(UP_DIV(DimsVectorUtils::GetDim(output_desc.dims, 1), 4)),
-        DimsVectorUtils::GetDim(output_desc.dims, 0)};
-=======
     DimsVector imageshape{(int)(UP_DIV(DimsFunctionUtils::GetDim(output_desc.dims, 1), 4)),
         DimsFunctionUtils::GetDim(output_desc.dims, 0)};
->>>>>>> 8ea81962
     cl_channel_type data_type = CL_FLOAT;
     if (opencl_runtime->GetPrecision() != PRECISION_HIGH)
         data_type = CL_HALF_FLOAT;
