--- conflicted
+++ resolved
@@ -516,14 +516,14 @@
     return Status(TNNERR_OPENCL_UNSUPPORT_ERROR, "opencl not support color conversion");
 }
 
-<<<<<<< HEAD
 Status OpenCLMatConverterAcc::ResizeAndPaste(Mat& src, Mat& dst, ResizeParam param, PasteParam paste_param, void* command_queue) {
     return Status(TNNERR_OPENCL_UNSUPPORT_ERROR, "opencl not support ResizeAndPaste conversion");
 }
 
 Status OpenCLMatConverterAcc::ConcatMatWithBatch(std::vector<Mat>& src_vec, Mat& dst, void* command_queue) {
     return Status(TNNERR_OPENCL_UNSUPPORT_ERROR, "opencl not support ConcatMatWithBatch conversion");
-=======
+}
+
 Status OpenCLMatConverterAcc::CopyMakeBorder(Mat& src, Mat& dst, CopyMakeBorderParam param, void* command_queue) {
     Status ret            = TNN_OK;
     if(src.GetDeviceType() != dst.GetDeviceType()) {
@@ -584,7 +584,6 @@
         return ret;
     }
     return TNN_OK;
->>>>>>> 4b9ffbec
 }
 
 DECLARE_MAT_CONVERTER_CREATER(OpenCL);
