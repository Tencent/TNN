--- conflicted
+++ resolved
@@ -195,17 +195,10 @@
         cl_ret = unit.ocl_kernel.setArg(idx++, *buffer_);
         CHECK_CL_SUCCESS(cl_ret);
         //height
-<<<<<<< HEAD
-        cl_ret = unit.ocl_kernel.setArg(idx++, DimsVectorUtils::GetDim(dims, 2));
-        CHECK_CL_SUCCESS(cl_ret);
-        //width
-        cl_ret = unit.ocl_kernel.setArg(idx++, DimsVectorUtils::GetDim(dims, 3));
-=======
         cl_ret = unit.ocl_kernel.setArg(idx++, DimsFunctionUtils::GetDim(dims, 2));
         CHECK_CL_SUCCESS(cl_ret);
         //width
         cl_ret = unit.ocl_kernel.setArg(idx++, DimsFunctionUtils::GetDim(dims, 3));
->>>>>>> 8ea81962
         CHECK_CL_SUCCESS(cl_ret);
     } else if (DEVICE_OPENCL == src.GetDeviceType()) {
         cl::Image *mat_image = static_cast<cl::Image *>(src.GetData());
@@ -214,17 +207,10 @@
         cl_ret = unit.ocl_kernel.setArg(idx++, *buffer_);
         CHECK_CL_SUCCESS(cl_ret);
         //height
-<<<<<<< HEAD
-        cl_ret = unit.ocl_kernel.setArg(idx++, DimsVectorUtils::GetDim(dims, 2));
-        CHECK_CL_SUCCESS(cl_ret);
-        //width
-        cl_ret = unit.ocl_kernel.setArg(idx++, DimsVectorUtils::GetDim(dims, 3));
-=======
         cl_ret = unit.ocl_kernel.setArg(idx++, DimsFunctionUtils::GetDim(dims, 2));
         CHECK_CL_SUCCESS(cl_ret);
         //width
         cl_ret = unit.ocl_kernel.setArg(idx++, DimsFunctionUtils::GetDim(dims, 3));
->>>>>>> 8ea81962
         CHECK_CL_SUCCESS(cl_ret);
     } else {
         return Status(TNNERR_PARAM_ERR, "convert type not support yet");
@@ -253,21 +239,6 @@
         cl_ret = execute_map_[key].ocl_kernel.setArg(idx++, *output_mat_image);
         CHECK_CL_SUCCESS(cl_ret);
         // output height
-<<<<<<< HEAD
-        cl_ret = execute_map_[key].ocl_kernel.setArg(idx++, DimsVectorUtils::GetDim(output_dims, 2));
-        CHECK_CL_SUCCESS(cl_ret);
-        // output width
-        cl_ret = execute_map_[key].ocl_kernel.setArg(idx++, DimsVectorUtils::GetDim(output_dims, 3));
-        CHECK_CL_SUCCESS(cl_ret);
-        // channel
-        cl_ret = execute_map_[key].ocl_kernel.setArg(idx++, UP_DIV(DimsVectorUtils::GetDim(input_dims, 1), 4));
-        CHECK_CL_SUCCESS(cl_ret);
-        // input height
-        cl_ret = execute_map_[key].ocl_kernel.setArg(idx++, DimsVectorUtils::GetDim(input_dims, 2));
-        CHECK_CL_SUCCESS(cl_ret);
-        // input width
-        cl_ret = execute_map_[key].ocl_kernel.setArg(idx++, DimsVectorUtils::GetDim(input_dims, 3));
-=======
         cl_ret = execute_map_[key].ocl_kernel.setArg(idx++, DimsFunctionUtils::GetDim(output_dims, 2));
         CHECK_CL_SUCCESS(cl_ret);
         // output width
@@ -281,7 +252,6 @@
         CHECK_CL_SUCCESS(cl_ret);
         // input width
         cl_ret = execute_map_[key].ocl_kernel.setArg(idx++, DimsFunctionUtils::GetDim(input_dims, 3));
->>>>>>> 8ea81962
         CHECK_CL_SUCCESS(cl_ret);
         // inversed transform matrix
         cl_ret = unit.ocl_kernel.setArg(idx++, *matrix_buffer_);
