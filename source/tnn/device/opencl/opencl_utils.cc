// Tencent is pleased to support the open source community by making TNN available.
//
// Copyright (C) 2020 THL A29 Limited, a Tencent company. All rights reserved.
//
// Licensed under the BSD 3-Clause License (the "License"); you may not use this file except
// in compliance with the License. You may obtain a copy of the License at
//
// https://opensource.org/licenses/BSD-3-Clause
//
// Unless required by applicable law or agreed to in writing, software distributed
// under the License is distributed on an "AS IS" BASIS, WITHOUT WARRANTIES OR
// CONDITIONS OF ANY KIND, either express or implied. See the License for the
// specific language governing permissions and limitations under the License.

#include "tnn/device/opencl/opencl_utils.h"

#include <string>
#include <vector>
#include <unistd.h>

#include "tnn/core/macro.h"
#include "tnn/core/profile.h"
#include "tnn/utils/half_utils_inner.h"
#include "tnn/utils/string_utils.h"

#if (defined __ANDROID_API__) && (__ANDROID_API__ >= 21)
#include <sys/system_properties.h>
#endif

namespace TNN_NS {

// get image width and height
std::vector<int> GetImageShape(const OpenCLMemory *image) {
    std::vector<int> shape;
    cl::Image *cl_image = (cl::Image *)image->GetData();
    size_t width;
    cl_image->getImageInfo(CL_IMAGE_WIDTH, &width);
    size_t height;
    cl_image->getImageInfo(CL_IMAGE_HEIGHT, &height);
    shape.push_back(width);
    shape.push_back(height);
    return shape;
}

// get kernel run time info.
void GetKernelTime(const cl::Event *event, double &kernel_time) {
    cl_int error = CL_SUCCESS;
    error        = event->wait();
    CHECK_CL_SUCCESS(error);
    unsigned long long start_t  = event->getProfilingInfo<CL_PROFILING_COMMAND_START>(&error);
    CHECK_CL_SUCCESS(error);
    unsigned long long end_t    = event->getProfilingInfo<CL_PROFILING_COMMAND_END>(&error);
    CHECK_CL_SUCCESS(error);
    kernel_time  = (end_t - start_t) / 1000000.0;
}

// get kernel run time info.
void GetProfilingTime(const cl::Event *event, double &kernel_time, double &event_queued, double &event_submit,
                      double &event_start, double &event_end) {
    cl_int error = CL_SUCCESS;
    error        = event->wait();
    CHECK_CL_SUCCESS(error);
    unsigned long long queued_t = event->getProfilingInfo<CL_PROFILING_COMMAND_QUEUED>(&error);
    CHECK_CL_SUCCESS(error);
    unsigned long long submit_t = event->getProfilingInfo<CL_PROFILING_COMMAND_SUBMIT>(&error);
    CHECK_CL_SUCCESS(error);
    unsigned long long start_t  = event->getProfilingInfo<CL_PROFILING_COMMAND_START>(&error);
    CHECK_CL_SUCCESS(error);
    unsigned long long end_t    = event->getProfilingInfo<CL_PROFILING_COMMAND_END>(&error);
    CHECK_CL_SUCCESS(error);
    kernel_time  = (end_t - start_t) / 1000000.0;
    event_queued = (double)queued_t;
    event_submit = (double)submit_t;
    event_start  = (double)start_t;
    event_end    = (double)end_t;
}

// Run Kernel with 1D, 2D, 3D group size, and local size can be empty.
Status RunKernel(const cl::Kernel &kernel, const std::vector<uint32_t> &gws, const std::vector<uint32_t> &lws,
                 cl::CommandQueue *command_queue, std::string name, OpenCLProfilingData *pdata) {
    LOGD("start RunKernel !\n");

    ASSERT(lws.size() == 0 || lws.size() == gws.size());

    std::vector<uint32_t> internal_global_ws = gws;
    for (size_t i = 0; i < lws.size(); ++i) {
        internal_global_ws[i] = ROUND_UP(gws[i], lws[i]);
    }

    cl::Event event;
    cl_int error = CL_SUCCESS;

    LOGD("gws size: %d, lws size: %d \n", (int)gws.size(), (int)lws.size());

    if (gws.size() == 1) {
        // 1d group size
        if (lws.size() == 0) {
            // local size empty
            error = command_queue->enqueueNDRangeKernel(kernel, cl::NullRange, cl::NDRange(internal_global_ws[0]),
                                                        cl::NullRange, nullptr, &event);
            LOGD("run %s, gws:[%u] , lws: NullRange \n", name.c_str(), internal_global_ws[0]);
        } else {
            error = command_queue->enqueueNDRangeKernel(kernel, cl::NullRange, cl::NDRange(internal_global_ws[0]),
                                                        cl::NDRange(lws[0]), nullptr, &event);
            LOGD("run %s, gws:[%u], lws:[%u] \n", name.c_str(), internal_global_ws[0], lws[0]);
        }
    } else if (gws.size() == 2) {
        // 2d group size
        if (lws.size() == 0) {
            // local size empty
            error = command_queue->enqueueNDRangeKernel(kernel, cl::NullRange,
                                                        cl::NDRange(internal_global_ws[0], internal_global_ws[1]),
                                                        cl::NullRange, nullptr, &event);
            LOGD("run %s, gws:[%u,%u] , lws: NullRange \n", name.c_str(), internal_global_ws[0], internal_global_ws[1]);
        } else {
            error = command_queue->enqueueNDRangeKernel(kernel, cl::NullRange,
                                                        cl::NDRange(internal_global_ws[0], internal_global_ws[1]),
                                                        cl::NDRange(lws[0], lws[1]), nullptr, &event);
            LOGD("run %s, gws:[%u,%u], lws:[%u,%u] \n", name.c_str(), internal_global_ws[0], internal_global_ws[1],
                 lws[0], lws[1]);
        }
    } else {
        // 3d group size
        if (lws.size() == 0) {
            // local size empty
            error = command_queue->enqueueNDRangeKernel(
                kernel, cl::NullRange, cl::NDRange(internal_global_ws[0], internal_global_ws[1], internal_global_ws[2]),
                cl::NullRange, nullptr, &event);
            LOGD("run %s, gws:[%u,%u,%u] , lws: NullRange \n", name.c_str(), internal_global_ws[0],
                 internal_global_ws[1], internal_global_ws[2]);
        } else {
            error = command_queue->enqueueNDRangeKernel(
                kernel, cl::NullRange, cl::NDRange(internal_global_ws[0], internal_global_ws[1], internal_global_ws[2]),
                cl::NDRange(lws[0], lws[1], lws[2]), nullptr, &event);
            LOGD("run %s, gws:[%u,%u,%u], lws:[%u,%u,%u] \n", name.c_str(), internal_global_ws[0],
                 internal_global_ws[1], internal_global_ws[2], lws[0], lws[1], lws[2]);
        }
    }

    if (error != CL_SUCCESS) {
        CHECK_CL_SUCCESS(error);
        return Status(TNNERR_OPENCL_API_ERROR, "OpenCL NDRange falied");
    }

    if (pdata != nullptr) {
        pdata->event = event;
    }
    LOGD("end RunKernel !\n");
    return TNN_OK;
}

bool AdrenoLocalSizeValid(const std::vector<uint32_t> &gws, std::vector<uint32_t>& lws,
                          const uint32_t subgroup_size) {
    return 0 == (lws[0] * lws[1]) % subgroup_size && 0 == gws[0] % lws[0] && 0 == gws[1] % lws[1] &&
           ((lws[0] < lws[1]) == (gws[0] < gws[1]));
}

// adreno local size calculate
std::vector<uint32_t> AdrenoLocalSize2D(const std::vector<uint32_t> &gws, const GpuInfo gpu_info,
                                        const uint32_t compute_units, const uint32_t max_workgroup_size,
                                        const uint32_t subgroup_size) {
    std::vector<uint32_t> lws;
    lws.clear();

    int min_workgroup_count = compute_units;
    // for the later verion gpu 1 SP can process more than one workgroup
    if (gpu_info.model_num >= 540)
        min_workgroup_count = 2 * compute_units;

    // judge gws[1] fisrt
    if (gws[1] % min_workgroup_count == 0) {
        lws.resize(2);
        lws[1] = std::min<uint32_t>(gws[1] / min_workgroup_count, max_workgroup_size);

        // if subgroup size is got, then use it
        if (0 != subgroup_size) {
            int min_workgroup_size = subgroup_size * 2;
            int max_val            = std::max<uint32_t>(max_workgroup_size / lws[1], 1);
            int min_val            = std::max<uint32_t>(min_workgroup_size / lws[1], 1);
            lws[0]                 = std::min<uint32_t>(gws[0], max_val);
            for (; lws[0] >= min_val; lws[0]--) {
                if (AdrenoLocalSizeValid(gws, lws, subgroup_size)) {
                    return lws;
                }
            }
        }

        // another way to calculate lws[0]
        lws[0] = max_workgroup_size / lws[1];
        lws[0] = std::max<uint32_t>(std::min<uint32_t>(gws[0], lws[0]), 1);
        if (0 == gws[0] % lws[0] && 0 == gws[1] % lws[1] && ((lws[0] < lws[1]) == (gws[0] < gws[1]))) {
            return lws;
        }
    }

    // judge gws[0] later
    if (gws[0] % min_workgroup_count == 0) {
        lws.resize(2);
        lws[0] = std::min<uint32_t>(gws[0] / min_workgroup_count, max_workgroup_size);

        // if subgroup size is got, then use it
        if (0 != subgroup_size) {
            int min_workgroup_size = subgroup_size * 2;
            int max_val            = std::max<uint32_t>(max_workgroup_size / lws[0], 1);
            int min_val            = std::max<uint32_t>(min_workgroup_size / lws[0], 1);
            lws[1]                 = std::min<uint32_t>(gws[1], max_val);
            for (; lws[1] >= min_val; lws[1]--) {
                if (0 == (lws[0] * lws[1]) % subgroup_size && 0 == gws[0] % lws[0] && 0 == gws[1] % lws[1] &&
                    ((lws[0] < lws[1]) == (gws[0] < gws[1]))) {
                    return lws;
                }
            }
        }

        // another way to calculate lws[1]
        lws[1] = max_workgroup_size / lws[0];
        lws[1] = std::max<uint32_t>(std::min<uint32_t>(gws[1], lws[1]), 1);
        if (0 == gws[0] % lws[0] && 0 == gws[1] % lws[1] && ((lws[0] < lws[1]) == (gws[0] < gws[1]))) {
            return lws;
        }
    }

    lws.clear();

    return lws;
}

Status AdjustBuildOptionForFp32(std::set<std::string>& build_options)
{
    bool force_fp32 = false;
#if (defined __ANDROID_API__) && (__ANDROID_API__ >= 21)
    char sdk[128] = "0";
    __system_property_get("ro.build.version.sdk", sdk);
    int sdk_version = atoi(sdk);
    // Before Android 8.0, the performance of exp fp16 is poor, so use fp32 instead
    force_fp32 = (sdk_version <= 25);
#elif (defined __ANDROID_API__) && (__ANDROID_API__ < 21)
    force_fp32 = true;
#endif

    if (force_fp32) {
        build_options.emplace("-DFORCE_FP32");
    }

    return TNN_OK;
}

// calculate 3d local size
std::vector<uint32_t> LocalWS3DDefault(OpenCLExecuteUnit &unit) {
    return LocalWS3DDefault(unit.global_work_size, unit.workgroupsize_max, unit.sub_group_size);
}

// adreno will calculate local size, others will return empty local size. the priority is lws[1] > lws[2] > lws[0]
std::vector<uint32_t> LocalWS3DDefault(const std::vector<uint32_t> &gws, const uint32_t max_workgroup_size,
                                       const uint32_t subgroup_size) {
    GpuInfo gpu_info = OpenCLRuntime::GetInstance()->GetGpuInfo();
    std::vector<uint32_t> lws;
    lws.clear();

    if (gpu_info.type == GpuType::ADRENO) {
        uint32_t compute_units = OpenCLRuntime::GetInstance()->DeviceComputeUnits();
        lws.resize(3);
        if (max_workgroup_size == 0) {
            lws[0] = lws[1] = lws[2] = 1;
        } else {
            std::vector<uint32_t> lws_2d_temp;
            lws_2d_temp =
                AdrenoLocalSize2D({gws[1], gws[2]}, gpu_info, compute_units, max_workgroup_size, subgroup_size);

            if (lws_2d_temp.size() != 0) {
                lws[1]                  = lws_2d_temp[0];
                lws[2]                  = lws_2d_temp[1];
                const uint32_t lws_size = lws[1] * lws[2];
                lws[0] = std::max<uint32_t>(max_workgroup_size / lws_size, 1);
                while (gws[0] % lws[0] != 0) {
                    lws[0]--;
                }
            } else {
                lws.clear();
            }
        }
    }

    return lws;
}

// calculate 2d local size
std::vector<uint32_t> LocalWS2DDefault(OpenCLExecuteUnit &unit) {
    return LocalWS2DDefault(unit.global_work_size, unit.workgroupsize_max, unit.sub_group_size);
}

// adreno will calculate local size, others will return empty local size.
std::vector<uint32_t> LocalWS2DDefault(const std::vector<uint32_t> &gws, const uint32_t max_workgroup_size,
                                       const uint32_t subgroup_size) {
    GpuInfo gpu_info = OpenCLRuntime::GetInstance()->GetGpuInfo();
    std::vector<uint32_t> lws;
    if (gpu_info.type == GpuType::ADRENO) {
        uint32_t compute_units = OpenCLRuntime::GetInstance()->DeviceComputeUnits();
        lws.resize(2);
        if (max_workgroup_size == 0) {
            lws[0] = lws[1] = 1;
        } else {
            lws = AdrenoLocalSize2D(gws, gpu_info, compute_units, max_workgroup_size, subgroup_size);
        }
    }

    return lws;
}

std::vector<uint32_t> LocalTune(OpenCLExecuteUnit &unit, OpenCLContext *context, std::string tune_key) {
    std::map<std::string, std::vector<uint32_t>> &tune_map = context->GetLocalSizeTuneMap();
    if (tune_map.count(tune_key) > 0) {
        std::vector<uint32_t> lws = tune_map[tune_key];
        return lws;
    } else {
        cl::CommandQueue *tune_command_queue = context->TuneCommandQueue();
        std::vector<uint32_t> &gws           = unit.global_work_size;
        uint32_t workgroupsize_max           = unit.workgroupsize_max;
        cl::Kernel &kernel                   = unit.ocl_kernel;

        std::vector<uint32_t> opt_lws = unit.local_work_size;
        std::vector<uint32_t> lws(gws.size(), 1);

        double kernel_min_time;
        OpenCLProfilingData data;
        RunKernel(unit.ocl_kernel, unit.global_work_size, unit.local_work_size, tune_command_queue, "tune", &data);
        GetKernelTime(&data.event, kernel_min_time);

        if (gws.size() == 2) {
            for (lws[0] = 1; lws[0] < gws[0] * 2; lws[0] *= 2) {
                for (lws[1] = 1; lws[1] < gws[1] * 2; lws[1] *= 2) {
                    if (lws[0] * lws[1] <= workgroupsize_max) {
                        double kernel_time;
                        RunKernel(unit.ocl_kernel, unit.global_work_size, lws, tune_command_queue, "tune", &data);
                        GetKernelTime(&data.event, kernel_time);
                        if (kernel_time < kernel_min_time) {
                            kernel_min_time = kernel_time;
                            opt_lws.resize(2);
                            opt_lws[0] = lws[0];
                            opt_lws[1] = lws[1];
                        }
                    }
                }
            }
        } else if (gws.size() == 3) {
            for (lws[0] = 1; lws[0] < gws[0] * 2; lws[0] *= 2) {
                for (lws[1] = 1; lws[1] < gws[1] * 2; lws[1] *= 2) {
                    for (lws[2] = 1; lws[2] < gws[2] * 2; lws[2] *= 2) {
                        if (lws[0] * lws[1] * lws[2] <= workgroupsize_max) {
                            double kernel_time;
                            RunKernel(unit.ocl_kernel, unit.global_work_size, lws, tune_command_queue, "tune", &data);
                            GetKernelTime(&data.event, kernel_time);
                            if (kernel_time < kernel_min_time) {
                                kernel_min_time = kernel_time;
                                opt_lws.resize(3);
                                opt_lws[0] = lws[0];
                                opt_lws[1] = lws[1];
                                opt_lws[2] = lws[2];
                            }
                        }
                    }
                }
            }
        }

        // double check
        double kernel_time;
        RunKernel(unit.ocl_kernel, unit.global_work_size, unit.local_work_size, tune_command_queue, "tune", &data);
        GetKernelTime(&data.event, kernel_time);

        usleep(10000);

        if (kernel_time < kernel_min_time) {
            tune_map.insert(make_pair(tune_key, unit.local_work_size));
            return unit.local_work_size;
        } else {
            tune_map.insert(make_pair(tune_key, opt_lws));
            return opt_lws;
        }
    }
}


// copy data from clBuffer to clImage.
Status CopyBufferToImage(OpenCLRuntime *runtime, OpenCLContext *context, const cl::Buffer &buffer,
                         const cl::Image &image, int w, int h, bool need_wait) {
    LOGD("start CopyBufferToImage\n");
    std::set<std::string> build_options;
    cl::Kernel kernel;
    std::string kernel_name = "CopyBufferToImage2d";
    Status ret              = runtime->BuildKernel(kernel, "copy_buffer_to_image2d", kernel_name, build_options);
    if (ret != TNN_OK) {
        LOGE("kernel %s build failed!\n", kernel_name.c_str());
        return Status(TNNERR_OPENCL_KERNELBUILD_ERROR, "kernel (CopyBufferToImage2d) build failed!");
    }
    auto status = kernel.setArg(0, buffer);
    ASSERT(status == CL_SUCCESS);
    status = kernel.setArg(1, image);
    ASSERT(status == CL_SUCCESS);
    status = kernel.setArg(2, w);
    ASSERT(status == CL_SUCCESS);
    status = kernel.setArg(3, h);
    ASSERT(status == CL_SUCCESS);
    cl::Event event;
    cl_int error = context->CommandQueue()->enqueueNDRangeKernel(kernel, cl::NullRange, cl::NDRange(w, h, 1),
                                                                 cl::NDRange(1, 1, 1), nullptr, &event);

    if (error != CL_SUCCESS) {
        CHECK_CL_SUCCESS(error);
        return Status(TNNERR_OPENCL_API_ERROR, "OpenCL NDRange falied");
    }

    if (need_wait) {
        event.wait();
    }
    LOGD("end CopyBufferToImage\n");
    return TNN_OK;
}

// copy from clImage to clImage
Status CopyImageToImage(OpenCLRuntime *runtime, OpenCLContext *context, const cl::Image &src, const cl::Image &dst,
                        int w, int h, bool need_wait, OpenCLProfilingData *pdata) {
    LOGD("start CopyImageToImage\n");
    cl::Event event;
    const size_t src_origin[3] = {0, 0, 0};
    const size_t dst_origin[3] = {0, 0, 0};
    const size_t region[3]     = {(size_t)w, (size_t)h, 1};
    cl_int error = context->CommandQueue()->enqueueCopyImage(src, dst, {0, 0, 0}, {0, 0, 0}, {(size_t)w, (size_t)h, 1},
                                                             nullptr, &event);

    if (error != CL_SUCCESS) {
        CHECK_CL_SUCCESS(error);
        return Status(TNNERR_OPENCL_API_ERROR, "OpenCL NDRange falied");
    }

    if (need_wait) {
        event.wait();
    }

#if TNN_PROFILE
    if (pdata != nullptr) {
        pdata->event = event;
    }
#endif

    LOGD("end CopyImageToImage\n");
    return TNN_OK;
}

Status CopyBufferToMat(Mat &mat, cl::Buffer& buffer, DimsVector& dims, const int buffer_size,
                       const MatType& mat_type, cl::CommandQueue *command_queue) {
    int data_type_size = 1;
    if (mat_type == NCHW_FLOAT) {
        data_type_size = sizeof(float);
    } else if (mat_type == N8UC4) {
        //special for 8UC4, blob channel <= 4.
        dims[1] = 4;
    }
    int size_in_bytes = DimsVectorUtils::Count(dims) * data_type_size;
    if (size_in_bytes > buffer_size) {
        return Status(TNNERR_OPENCL_MEMALLOC_ERROR, "OpenCL buffer is smaller than the need!");
    }
    cl_int ret = CL_SUCCESS;
    ret = command_queue->enqueueReadBuffer(buffer, CL_TRUE, 0, size_in_bytes, mat.GetData());
    if (ret != CL_SUCCESS) {
        CHECK_CL_SUCCESS(ret)
        return Status(TNNERR_OPENCL_MEMUNMAP_ERROR, "OpenCL enqueueReadBuffer falied");
    }

    return TNN_OK;
}

Status CopyMatToBuffer(Mat &mat, cl::Buffer& buffer, DimsVector& dims, const int buffer_size,
                       const MatType& mat_type, cl::CommandQueue *command_queue) {
    int data_type_size = 1;
    if (mat_type == NCHW_FLOAT) {
        data_type_size = sizeof(float);
    } else if (mat_type == N8UC4) {
        //special for 8UC4, blob channel <= 4.
        dims[1] = 4;
    }
    int size_in_bytes = DimsVectorUtils::Count(dims) * data_type_size;
    if (size_in_bytes > buffer_size) {
        return Status(TNNERR_OPENCL_MEMALLOC_ERROR, "OpenCL buffer is smaller than the need!");
    }
    cl_int ret = CL_SUCCESS;
    ret = command_queue->enqueueWriteBuffer(buffer, CL_TRUE, 0, size_in_bytes, mat.GetData());
    if (ret != CL_SUCCESS) {
        CHECK_CL_SUCCESS(ret)
        return Status(TNNERR_OPENCL_MEMUNMAP_ERROR, "OpenCL enqueueWriteBuffer falied");
    }

    return TNN_OK;
}

uint32_t gcd(uint32_t number1, uint32_t number2) {
    return number2 == 0 ? number1 : gcd(number2, number1 % number2);
}

// create execute unit with kernel name and build options.
Status CreateExecuteUnit(OpenCLExecuteUnit &unit, const std::string &program_name, const std::string &kernel_name,
                         const std::set<std::string> &build_opt) {
    OpenCLRuntime *opencl_runtime = OpenCLRuntime::GetInstance();

    unit.program_name = program_name;
    unit.kernel_name = kernel_name;

    Status ret = opencl_runtime->BuildKernel(unit.ocl_kernel, program_name, kernel_name, build_opt);
    if (ret != TNN_OK) {
        LOGE("kernel (%s) build failed!\n", kernel_name.c_str());
        return ret;
    }
    unit.workgroupsize_max = static_cast<uint32_t>(opencl_runtime->GetMaxWorkGroupSize(unit.ocl_kernel));
    if (unit.workgroupsize_max == 0) {
        LOGE("Get max workgroup size failed!\n");
        return Status(TNNERR_OPENCL_ACC_INIT_ERROR, "Get max workgroup size failed!");
    }

    unit.sub_group_size = static_cast<uint32_t>(opencl_runtime->GetSubGroupSize(unit.ocl_kernel));

    unit.local_mem_size = opencl_runtime->DeviceLocalMemerySize();

    return TNN_OK;
}

// set execute unit 3d default global size, local size and kernel arguments.
uint32_t SetExecuteUnit3DSizeInfoDefault(OpenCLExecuteUnit &unit, DimsVector dims) {
    uint32_t gws0 = 0, gws1 = 0, gws2;
    if (dims.size() == 5) {
        // dim4
        gws0 = DimsVectorUtils::GetDim(dims, 4);
        // channel-blocks/4
        gws1 = UP_DIV(DimsVectorUtils::GetDim(dims, 1), 4);
        // batch * dim2 * dim3
        gws2 = DimsVectorUtils::GetDim(dims, 0) * DimsVectorUtils::GetDim(dims, 2) *
               DimsVectorUtils::GetDim(dims, 3);
    } else if (dims.size() == 6) {
        // dim4 * dim5
        gws0 = DimsVectorUtils::GetDim(dims, 4) * DimsVectorUtils::GetDim(dims, 5);
        // channel-blocks/4
        gws1 = UP_DIV(DimsVectorUtils::GetDim(dims, 1), 4);
        // batch * dim2 * dim3
        gws2 = DimsVectorUtils::GetDim(dims, 0) * DimsVectorUtils::GetDim(dims, 2) *
               DimsVectorUtils::GetDim(dims, 3);
    } else {
        // width
<<<<<<< HEAD
        gws0 = DimsVectorUtils::GetDim(dims, 3);
        // channel-blocks/4
        gws1 = UP_DIV(DimsVectorUtils::GetDim(dims, 1), 4);
        // batch * height
        gws2 = DimsVectorUtils::GetDim(dims, 0) * DimsVectorUtils::GetDim(dims, 2);
    }
    unit.global_work_size = {gws0, gws1, gws2};
=======
        static_cast<uint32_t>(DimsFunctionUtils::GetDim(dims, 3)),
        // channel-blocks/4
        static_cast<uint32_t>(UP_DIV(DimsFunctionUtils::GetDim(dims, 1), 4)),
        // batch * height
        static_cast<uint32_t>(DimsFunctionUtils::GetDim(dims, 0) * DimsFunctionUtils::GetDim(dims, 2)),
    };
>>>>>>> 8ea81962

    // change the order temporarily to get the local size
    std::vector<uint32_t> temp_gws = {unit.global_work_size[1], unit.global_work_size[0], unit.global_work_size[2]};
    std::vector<uint32_t> temp_lws = LocalWS3DDefault(temp_gws, unit.workgroupsize_max, unit.sub_group_size);

    if (3 == temp_lws.size())
        unit.local_work_size = {temp_lws[1], temp_lws[0], temp_lws[2]};
    else
        unit.local_work_size.clear();

    uint32_t idx = 0;
    unit.ocl_kernel.setArg(idx++, unit.global_work_size[0]);
    unit.ocl_kernel.setArg(idx++, unit.global_work_size[1]);
    unit.ocl_kernel.setArg(idx++, unit.global_work_size[2]);

    return idx;
}

// set execute unit 2d default global size, local size and kernel arguments.
uint32_t SetExecuteUnit2DSizeInfoDefault(OpenCLExecuteUnit &unit, DimsVector dims) {
    uint32_t image_width = 0, image_height = 0;
    if (dims.size() == 5) {
        // channel-blocks * dim4
<<<<<<< HEAD
        image_width = UP_DIV(DimsVectorUtils::GetDim(dims, 1), 4) * DimsVectorUtils::GetDim(dims, 4);
        // batch * dim2 * dim3
        image_height = DimsVectorUtils::GetDim(dims, 0) * DimsVectorUtils::GetDim(dims, 2) *
                       DimsVectorUtils::GetDim(dims, 3);
    } else if (dims.size() == 6) {
        // channel-blocks * dim4 * dim5
        image_width = UP_DIV(DimsVectorUtils::GetDim(dims, 1), 4) * DimsVectorUtils::GetDim(dims, 4) *
                      DimsVectorUtils::GetDim(dims, 5);
        // batch * dim2 * dim3
        image_height = DimsVectorUtils::GetDim(dims, 0) * DimsVectorUtils::GetDim(dims, 2) *
                       DimsVectorUtils::GetDim(dims, 3);
    } else {
        // channel-blocks * [width]
        image_width = UP_DIV(DimsVectorUtils::GetDim(dims, 1), 4) * DimsVectorUtils::GetDim(dims, 3);
        // batch * height
        image_height = DimsVectorUtils::GetDim(dims, 0) * DimsVectorUtils::GetDim(dims, 2);
=======
        image_width = UP_DIV(DimsFunctionUtils::GetDim(dims, 1), 4) * DimsFunctionUtils::GetDim(dims, 4);
        // batch * dim2 * dim3
        image_height = DimsFunctionUtils::GetDim(dims, 0) * DimsFunctionUtils::GetDim(dims, 2) *
                       DimsFunctionUtils::GetDim(dims, 3);
    } else if (dims.size() == 6) {
        // channel-blocks * dim4 * dim5
        image_width = UP_DIV(DimsFunctionUtils::GetDim(dims, 1), 4) * DimsFunctionUtils::GetDim(dims, 4) *
                      DimsFunctionUtils::GetDim(dims, 5);
        // batch * dim2 * dim3
        image_height = DimsFunctionUtils::GetDim(dims, 0) * DimsFunctionUtils::GetDim(dims, 2) *
                       DimsFunctionUtils::GetDim(dims, 3);
    } else {
        // channel-blocks * [width]
        image_width = UP_DIV(DimsFunctionUtils::GetDim(dims, 1), 4) * DimsFunctionUtils::GetDim(dims, 3);
        // batch * height
        image_height = DimsFunctionUtils::GetDim(dims, 0) * DimsFunctionUtils::GetDim(dims, 2);
>>>>>>> 8ea81962
    }
    unit.global_work_size = {image_width, image_height};
    unit.local_work_size = LocalWS2DDefault(unit);
    uint32_t idx         = 0;
    unit.ocl_kernel.setArg(idx++, unit.global_work_size[0]);
    unit.ocl_kernel.setArg(idx++, unit.global_work_size[1]);
    return idx;
}

// set execute unit 2d global size for cnh4, local size and kernel arguments.
uint32_t SetExecuteUnit2DSizeInfoCNH4(OpenCLExecuteUnit &unit, DimsVector dims) {
    unit.global_work_size = {
        // height-blocks
<<<<<<< HEAD
        static_cast<uint32_t>(UP_DIV(DimsVectorUtils::GetDim(dims, 2), 4)),
        // channel * batch
        static_cast<uint32_t>(DimsVectorUtils::GetDim(dims, 1) * DimsVectorUtils::GetDim(dims, 0)),
=======
        static_cast<uint32_t>(UP_DIV(DimsFunctionUtils::GetDim(dims, 2), 4)),
        // channel * batch
        static_cast<uint32_t>(DimsFunctionUtils::GetDim(dims, 1) * DimsFunctionUtils::GetDim(dims, 0)),
>>>>>>> 8ea81962
    };
    unit.local_work_size = LocalWS2DDefault(unit);
    uint32_t idx         = 0;
    unit.ocl_kernel.setArg(idx++, unit.global_work_size[0]);
    unit.ocl_kernel.setArg(idx++, unit.global_work_size[1]);
    return idx;
}

// set execute unit 2d global size for nchw, local size and kernel arguments.
uint32_t SetExecuteUnit2DSizeInfoNCHW(OpenCLExecuteUnit &unit, DimsVector dims) {
    int count = DimsVectorUtils::Count(dims, 2);
    uint32_t gws0 = count == 0 ? 1 : count;
    unit.global_work_size = {
        // [dim2 * dim3 ...]
        gws0,
        // batch * channel
<<<<<<< HEAD
        static_cast<uint32_t>(DimsVectorUtils::GetDim(dims, 0) * DimsVectorUtils::GetDim(dims, 1)),
=======
        static_cast<uint32_t>(DimsFunctionUtils::GetDim(dims, 0) * DimsFunctionUtils::GetDim(dims, 1)),
>>>>>>> 8ea81962
    };
    unit.local_work_size = LocalWS2DDefault(unit);
    uint32_t idx         = 0;
    unit.ocl_kernel.setArg(idx++, unit.global_work_size[0]);
    unit.ocl_kernel.setArg(idx++, unit.global_work_size[1]);
    return idx;
}

}  // namespace TNN_NS<|MERGE_RESOLUTION|>--- conflicted
+++ resolved
@@ -528,38 +528,29 @@
     uint32_t gws0 = 0, gws1 = 0, gws2;
     if (dims.size() == 5) {
         // dim4
-        gws0 = DimsVectorUtils::GetDim(dims, 4);
+        gws0 = DimsFunctionUtils::GetDim(dims, 4);
         // channel-blocks/4
-        gws1 = UP_DIV(DimsVectorUtils::GetDim(dims, 1), 4);
+        gws1 = UP_DIV(DimsFunctionUtils::GetDim(dims, 1), 4);
         // batch * dim2 * dim3
-        gws2 = DimsVectorUtils::GetDim(dims, 0) * DimsVectorUtils::GetDim(dims, 2) *
-               DimsVectorUtils::GetDim(dims, 3);
+        gws2 = DimsFunctionUtils::GetDim(dims, 0) * DimsFunctionUtils::GetDim(dims, 2) *
+               DimsFunctionUtils::GetDim(dims, 3);
     } else if (dims.size() == 6) {
         // dim4 * dim5
-        gws0 = DimsVectorUtils::GetDim(dims, 4) * DimsVectorUtils::GetDim(dims, 5);
+        gws0 = DimsFunctionUtils::GetDim(dims, 4) * DimsFunctionUtils::GetDim(dims, 5);
         // channel-blocks/4
-        gws1 = UP_DIV(DimsVectorUtils::GetDim(dims, 1), 4);
+        gws1 = UP_DIV(DimsFunctionUtils::GetDim(dims, 1), 4);
         // batch * dim2 * dim3
-        gws2 = DimsVectorUtils::GetDim(dims, 0) * DimsVectorUtils::GetDim(dims, 2) *
-               DimsVectorUtils::GetDim(dims, 3);
+        gws2 = DimsFunctionUtils::GetDim(dims, 0) * DimsFunctionUtils::GetDim(dims, 2) *
+               DimsFunctionUtils::GetDim(dims, 3);
     } else {
         // width
-<<<<<<< HEAD
-        gws0 = DimsVectorUtils::GetDim(dims, 3);
+        gws0 = DimsFunctionUtils::GetDim(dims, 3);
         // channel-blocks/4
-        gws1 = UP_DIV(DimsVectorUtils::GetDim(dims, 1), 4);
+        gws1 = UP_DIV(DimsFunctionUtils::GetDim(dims, 1), 4);
         // batch * height
-        gws2 = DimsVectorUtils::GetDim(dims, 0) * DimsVectorUtils::GetDim(dims, 2);
+        gws2 = DimsFunctionUtils::GetDim(dims, 0) * DimsFunctionUtils::GetDim(dims, 2);
     }
     unit.global_work_size = {gws0, gws1, gws2};
-=======
-        static_cast<uint32_t>(DimsFunctionUtils::GetDim(dims, 3)),
-        // channel-blocks/4
-        static_cast<uint32_t>(UP_DIV(DimsFunctionUtils::GetDim(dims, 1), 4)),
-        // batch * height
-        static_cast<uint32_t>(DimsFunctionUtils::GetDim(dims, 0) * DimsFunctionUtils::GetDim(dims, 2)),
-    };
->>>>>>> 8ea81962
 
     // change the order temporarily to get the local size
     std::vector<uint32_t> temp_gws = {unit.global_work_size[1], unit.global_work_size[0], unit.global_work_size[2]};
@@ -583,24 +574,6 @@
     uint32_t image_width = 0, image_height = 0;
     if (dims.size() == 5) {
         // channel-blocks * dim4
-<<<<<<< HEAD
-        image_width = UP_DIV(DimsVectorUtils::GetDim(dims, 1), 4) * DimsVectorUtils::GetDim(dims, 4);
-        // batch * dim2 * dim3
-        image_height = DimsVectorUtils::GetDim(dims, 0) * DimsVectorUtils::GetDim(dims, 2) *
-                       DimsVectorUtils::GetDim(dims, 3);
-    } else if (dims.size() == 6) {
-        // channel-blocks * dim4 * dim5
-        image_width = UP_DIV(DimsVectorUtils::GetDim(dims, 1), 4) * DimsVectorUtils::GetDim(dims, 4) *
-                      DimsVectorUtils::GetDim(dims, 5);
-        // batch * dim2 * dim3
-        image_height = DimsVectorUtils::GetDim(dims, 0) * DimsVectorUtils::GetDim(dims, 2) *
-                       DimsVectorUtils::GetDim(dims, 3);
-    } else {
-        // channel-blocks * [width]
-        image_width = UP_DIV(DimsVectorUtils::GetDim(dims, 1), 4) * DimsVectorUtils::GetDim(dims, 3);
-        // batch * height
-        image_height = DimsVectorUtils::GetDim(dims, 0) * DimsVectorUtils::GetDim(dims, 2);
-=======
         image_width = UP_DIV(DimsFunctionUtils::GetDim(dims, 1), 4) * DimsFunctionUtils::GetDim(dims, 4);
         // batch * dim2 * dim3
         image_height = DimsFunctionUtils::GetDim(dims, 0) * DimsFunctionUtils::GetDim(dims, 2) *
@@ -617,7 +590,6 @@
         image_width = UP_DIV(DimsFunctionUtils::GetDim(dims, 1), 4) * DimsFunctionUtils::GetDim(dims, 3);
         // batch * height
         image_height = DimsFunctionUtils::GetDim(dims, 0) * DimsFunctionUtils::GetDim(dims, 2);
->>>>>>> 8ea81962
     }
     unit.global_work_size = {image_width, image_height};
     unit.local_work_size = LocalWS2DDefault(unit);
@@ -631,15 +603,9 @@
 uint32_t SetExecuteUnit2DSizeInfoCNH4(OpenCLExecuteUnit &unit, DimsVector dims) {
     unit.global_work_size = {
         // height-blocks
-<<<<<<< HEAD
-        static_cast<uint32_t>(UP_DIV(DimsVectorUtils::GetDim(dims, 2), 4)),
-        // channel * batch
-        static_cast<uint32_t>(DimsVectorUtils::GetDim(dims, 1) * DimsVectorUtils::GetDim(dims, 0)),
-=======
         static_cast<uint32_t>(UP_DIV(DimsFunctionUtils::GetDim(dims, 2), 4)),
         // channel * batch
         static_cast<uint32_t>(DimsFunctionUtils::GetDim(dims, 1) * DimsFunctionUtils::GetDim(dims, 0)),
->>>>>>> 8ea81962
     };
     unit.local_work_size = LocalWS2DDefault(unit);
     uint32_t idx         = 0;
@@ -656,11 +622,7 @@
         // [dim2 * dim3 ...]
         gws0,
         // batch * channel
-<<<<<<< HEAD
-        static_cast<uint32_t>(DimsVectorUtils::GetDim(dims, 0) * DimsVectorUtils::GetDim(dims, 1)),
-=======
         static_cast<uint32_t>(DimsFunctionUtils::GetDim(dims, 0) * DimsFunctionUtils::GetDim(dims, 1)),
->>>>>>> 8ea81962
     };
     unit.local_work_size = LocalWS2DDefault(unit);
     uint32_t idx         = 0;
