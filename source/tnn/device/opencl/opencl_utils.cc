--- conflicted
+++ resolved
@@ -583,18 +583,11 @@
                        DimsVectorUtils::GetDim(dims, 3);
     } else {
         // channel-blocks * [width]
-<<<<<<< HEAD
-        static_cast<uint32_t>(UP_DIV(DimsVectorUtils::GetDim(dims, 1), 4) * DimsVectorUtils::GetDim(dims, 3)),
-        // batch * height
-        static_cast<uint32_t>(DimsVectorUtils::GetDim(dims, 0) * DimsVectorUtils::GetDim(dims, 2)),
-    };
-=======
         image_width = UP_DIV(DimsVectorUtils::GetDim(dims, 1), 4) * DimsVectorUtils::GetDim(dims, 3);
         // batch * height
         image_height = DimsVectorUtils::GetDim(dims, 0) * DimsVectorUtils::GetDim(dims, 2);
     }
     unit.global_work_size = {image_width, image_height};
->>>>>>> 389a338f
     unit.local_work_size = LocalWS2DDefault(unit);
     uint32_t idx         = 0;
     unit.ocl_kernel.setArg(idx++, unit.global_work_size[0]);
@@ -619,13 +612,6 @@
 
 // set execute unit 2d global size for nchw, local size and kernel arguments.
 uint32_t SetExecuteUnit2DSizeInfoNCHW(OpenCLExecuteUnit &unit, DimsVector dims) {
-<<<<<<< HEAD
-    unit.global_work_size = {
-        // channel * width
-        static_cast<uint32_t>(DimsVectorUtils::GetDim(dims, 1) * DimsVectorUtils::GetDim(dims, 3)),
-        // batch * height
-        static_cast<uint32_t>(DimsVectorUtils::GetDim(dims, 0) * DimsVectorUtils::GetDim(dims, 2)),
-=======
     int count = DimsVectorUtils::Count(dims, 2);
     uint32_t gws0 = count == 0 ? 1 : count;
     unit.global_work_size = {
@@ -633,7 +619,6 @@
         gws0,
         // batch * channel
         static_cast<uint32_t>(DimsVectorUtils::GetDim(dims, 0) * DimsVectorUtils::GetDim(dims, 1)),
->>>>>>> 389a338f
     };
     unit.local_work_size = LocalWS2DDefault(unit);
     uint32_t idx         = 0;
