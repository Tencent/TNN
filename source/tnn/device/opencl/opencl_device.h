// Tencent is pleased to support the open source community by making TNN available.
//
// Copyright (C) 2020 THL A29 Limited, a Tencent company. All rights reserved.
//
// Licensed under the BSD 3-Clause License (the "License"); you may not use this file except
// in compliance with the License. You may obtain a copy of the License at
//
// https://opensource.org/licenses/BSD-3-Clause
//
// Unless required by applicable law or agreed to in writing, software distributed
// under the License is distributed on an "AS IS" BASIS, WITHOUT WARRANTIES OR
// CONDITIONS OF ANY KIND, either express or implied. See the License for the
// specific language governing permissions and limitations under the License.

#ifndef TNN_SOURCE_TNN_DEVICE_OPENCL_OPENCL_DEVICE_FACTORY_H_
#define TNN_SOURCE_TNN_DEVICE_OPENCL_OPENCL_DEVICE_FACTORY_H_

#include "tnn/core/abstract_device.h"

#include "tnn/device/opencl/opencl_runtime.h"

namespace TNN_NS {

class OpenCLDevice : public AbstractDevice {
public:
    explicit OpenCLDevice(DeviceType device_type);

    ~OpenCLDevice();

    virtual BlobMemorySizeInfo Calculate(BlobDesc& desc);

    virtual Status Allocate(void** handle, BlobMemorySizeInfo& size_info);

    virtual Status Allocate(void** handle, MatType mat_type, DimsVector dims);

    virtual Status Free(void* handle);

    virtual Status CopyToDevice(BlobHandle* dst, const BlobHandle* src, BlobDesc& desc, void* command_queue);

    virtual Status CopyFromDevice(BlobHandle* dst, const BlobHandle* src, BlobDesc& desc, void* command_queue);

    virtual AbstractLayerAcc* CreateLayerAcc(LayerType type);

    virtual Context* CreateContext(int device_id);

<<<<<<< HEAD
=======
    virtual NetworkType ConvertAutoNetworkType();
    
>>>>>>> 8ea81962
    // @brief get implemented layouts on the device by layer type
    virtual std::shared_ptr<const ImplementedLayout> GetImplementedLayout(LayerType type);

    static Status RegisterLayerAccCreator(LayerType type, LayerAccCreator* creator);

    static Status RegisterLayerLayout(LayerType type, std::shared_ptr<ImplementedLayout> layout);

private:
    static std::map<LayerType, std::shared_ptr<LayerAccCreator>>& GetLayerCreatorMap();
    static std::map<LayerType, std::shared_ptr<ImplementedLayout>>& GetLayerLayoutMap();
};

//@brief OpenCLTypeLayerAccRegister register OpenCLTypeLayerAccCreator
template <typename T>
class OpenCLTypeLayerAccRegister {
public:
    explicit OpenCLTypeLayerAccRegister(LayerType type) {
        OpenCLDevice::RegisterLayerAccCreator(type, new T());
    }
};

class OpenCLTypeLayerLayoutRegister {
public:
    explicit OpenCLTypeLayerLayoutRegister(LayerType type, std::shared_ptr<ImplementedLayout> layout) {
        OpenCLDevice::RegisterLayerLayout(type, layout);
    }
};

}  // namespace TNN_NS

#endif  // TNN_SOURCE_TNN_DEVICE_OPENCL_OPENCL_DEVICE_FACTORY_H_<|MERGE_RESOLUTION|>--- conflicted
+++ resolved
@@ -43,11 +43,8 @@
 
     virtual Context* CreateContext(int device_id);
 
-<<<<<<< HEAD
-=======
     virtual NetworkType ConvertAutoNetworkType();
     
->>>>>>> 8ea81962
     // @brief get implemented layouts on the device by layer type
     virtual std::shared_ptr<const ImplementedLayout> GetImplementedLayout(LayerType type);
 
