--- conflicted
+++ resolved
@@ -38,13 +38,8 @@
         float iy = (grid_ptr[2*index+1] + 1) * input_height * 0.5 - 0.5;
         // get corner pixel values from (x, y)
         // for 4d, we use north-east-south-west
-<<<<<<< HEAD
         int ix_nw = static_cast<int>(::floorf(ix));
         int iy_nw = static_cast<int>(::floorf(iy));
-=======
-        int ix_nw = static_cast<int>(floorf(ix));
-        int iy_nw = static_cast<int>(floorf(iy));
->>>>>>> 0afdc3b3
 
         int ix_ne = ix_nw + 1;
         int iy_ne = iy_nw;
