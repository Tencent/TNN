// Tencent is pleased to support the open source community by making TNN available.
//
// Copyright (C) 2020 THL A29 Limited, a Tencent company. All rights reserved.
//
// Licensed under the BSD 3-Clause License (the "License"); you may not use this file except
// in compliance with the License. You may obtain a copy of the License at
//
// https://opensource.org/licenses/BSD-3-Clause
//
// Unless required by applicable law or agreed to in writing, software distributed
// under the License is distributed on an "AS IS" BASIS, WITHOUT WARRANTIES OR
// CONDITIONS OF ANY KIND, either express or implied. See the License for the
// specific language governing permissions and limitations under the License.

#include "tnn/device/cuda/acc/cuda_layer_acc.h"
#include "tnn/utils/dims_utils.h"

namespace TNN_NS {

DECLARE_CUDA_ACC(ScatterND, LAYER_SCATTER_ND);

__global__ void scatter_nd_kernel(int offset_count, const int* indice, const float* update, float* output,
        int last_indice_dimension, int element_to_copy, int* element_counts) {
    CUDA_KERNEL_LOOP(index, offset_count) {
        int offset = 0;
        for (int j = 0; j < last_indice_dimension; j++) {
            offset += indice[index * last_indice_dimension + j] * element_counts[j];
        }
        for (int j = 0; j < element_to_copy; j++) {
            output[offset] = update[index * element_to_copy + j];
        }
    }
}

Status CudaScatterNDLayerAcc::Init(Context *context, LayerParam *param, LayerResource *resource,
        const std::vector<Blob *> &inputs, const std::vector<Blob *> &outputs) {
    Status ret = CudaLayerAcc::Init(context, param, resource, inputs, outputs);
    auto res = dynamic_cast<ScatterNDLayerResource *>(resource);
    if (ret != TNN_OK) {
        return ret;
    }

    if (inputs.size() < 3) {
        auto count = res->indices.GetDataCount();
        CreateTempBuf(count * sizeof(int));
    }

    return TNN_OK;
}

Status CudaScatterNDLayerAcc::Reshape(const std::vector<Blob *> &inputs, const std::vector<Blob *> &outputs) {
    this->is_reshaped = false;
    return TNN_OK;
}

Status CudaScatterNDLayerAcc::Forward(const std::vector<Blob *> &inputs, const std::vector<Blob *> &outputs) {
    Blob *input_blob  = inputs[0];
    Blob *update_blob = inputs.size() < 3 ? inputs[1] : inputs[2];
    Blob *output_blob = outputs[0];
    auto input_dims = inputs[0]->GetBlobDesc().dims;
    float* input_data = reinterpret_cast<float*>(input_blob->GetHandle().base);
    float* update_data = reinterpret_cast<float*>(update_blob->GetHandle().base);
    float* output_data = reinterpret_cast<float*>(output_blob->GetHandle().base);
    int* indice_data = nullptr;
    int* element_counts = nullptr;

    if (inputs.size() < 3 && tempbufs_.size() < 2) {
        CreateTempBuf(input_dims.size() * sizeof(int));
    }

    auto resource = dynamic_cast<ScatterNDLayerResource *>(resource_);
    DimsVector indices_dims;

    if (!this->is_reshaped) {
        if (inputs.size() < 3) {
            indices_dims = resource->indices.GetBufferDims();
        } else {
            indices_dims = inputs[1]->GetBlobDesc().dims;
        }
        auto indice_rank = indices_dims.size();
        auto last_indice_dimension = indices_dims[indice_rank - 1];
        std::vector<int> element_counts_(last_indice_dimension, 0);
        for (int i = 0; i < last_indice_dimension; ++i) {
            element_counts_[i] = DimsVectorUtils::Count(input_dims, i + 1);
        }

        if (inputs.size() < 3) {
            int* indice = resource->indices.force_to<int*>();
            int count = resource->indices.GetDataCount();
            cudaMemcpyAsync(tempbufs_[0].ptr, indice, count * sizeof(int), cudaMemcpyHostToDevice, context_->GetStream());
            cudaMemcpyAsync(tempbufs_[1].ptr, element_counts_.data(), last_indice_dimension * sizeof(int),
                cudaMemcpyHostToDevice, context_->GetStream());
        } else {
            cudaMemcpyAsync(tempbufs_[0].ptr, element_counts_.data(), last_indice_dimension * sizeof(int),
                cudaMemcpyHostToDevice, context_->GetStream());
        }
<<<<<<< HEAD
=======
        this->is_reshaped = true;
>>>>>>> 79e3a748
    }

    if (inputs.size() < 3) {
        indices_dims = resource->indices.GetBufferDims();
        indice_data = (int*)tempbufs_[0].ptr;
        element_counts = (int*)tempbufs_[1].ptr;
    } else {
        indices_dims = inputs[1]->GetBlobDesc().dims;
        indice_data = reinterpret_cast<int*>(inputs[1]->GetHandle().base);
        element_counts = (int*)tempbufs_[0].ptr;
    }

    auto indice_rank = indices_dims.size();
    auto last_indice_dimension = indices_dims[indice_rank - 1];
    int element_to_copy = DimsVectorUtils::Count(input_dims, last_indice_dimension);
    int offset_count = DimsVectorUtils::Count(indices_dims, 0, indice_rank - 1);

    cudaMemcpyAsync(output_data, input_data, DimsVectorUtils::Count(input_dims) * sizeof(float),
        cudaMemcpyDeviceToDevice, context_->GetStream());

    scatter_nd_kernel<<<TNN_CUDA_GET_BLOCKS(offset_count), TNN_CUDA_NUM_THREADS, 0, context_->GetStream()>>>(
        offset_count, indice_data, update_data, output_data, last_indice_dimension, element_to_copy, element_counts);

    return TNN_OK;
}

REGISTER_CUDA_ACC(ScatterND, LAYER_SCATTER_ND);

}  // namespace TNN_NS<|MERGE_RESOLUTION|>--- conflicted
+++ resolved
@@ -94,10 +94,7 @@
             cudaMemcpyAsync(tempbufs_[0].ptr, element_counts_.data(), last_indice_dimension * sizeof(int),
                 cudaMemcpyHostToDevice, context_->GetStream());
         }
-<<<<<<< HEAD
-=======
         this->is_reshaped = true;
->>>>>>> 79e3a748
     }
 
     if (inputs.size() < 3) {
