// Tencent is pleased to support the open source community by making TNN available.
//
// Copyright (C) 2020 THL A29 Limited, a Tencent company. All rights reserved.
//
// Licensed under the BSD 3-Clause License (the "License"); you may not use this file except
// in compliance with the License. You may obtain a copy of the License at
//
// https://opensource.org/licenses/BSD-3-Clause
//
// Unless required by applicable law or agreed to in writing, software distributed
// under the License is distributed on an "AS IS" BASIS, WITHOUT WARRANTIES OR
// CONDITIONS OF ANY KIND, either express or implied. See the License for the
// specific language governing permissions and limitations under the License.

#include "tnn/device/cuda/acc/cuda_layer_acc.h"
#include "tnn/utils/dims_utils.h"

namespace TNN_NS {

DECLARE_CUDA_ACC(ReduceLogSumExp, LAYER_REDUCE_LOG_SUM_EXP);

<<<<<<< HEAD
template <int blockSize, typename T>
__global__ void reduce_log_sum_exp_kernel(const int num, const int channels,
        const int spatial_dim, const T* input, T* output) {
    int n = blockIdx.x / spatial_dim;
    int s = blockIdx.x % spatial_dim;

    __shared__ float smax[blockSize/32];
    __shared__ float ssum[blockSize/32];

    int tid = threadIdx.x;
    float max_value = -FLT_MAX;
    for (int c = tid; c < channels; c += blockDim.x) {
        float value = get_float_value<T>(input[(n * channels + c) * spatial_dim + s]);
        max_value = fmaxf(value, max_value);
    }

    float tmp = __shfl_down_sync(0xffffffff, max_value, 16, 32);
    max_value = fmaxf(max_value, tmp);
    tmp = __shfl_down_sync(0xffffffff, max_value, 16, 32);
    max_value = fmaxf(max_value, tmp);
    tmp = __shfl_down_sync(0x0000ffff, max_value, 8, 16);
    max_value = fmaxf(max_value, tmp);
    tmp = __shfl_down_sync(0x000000ff, max_value, 4, 8);
    max_value = fmaxf(max_value, tmp);
    tmp = __shfl_down_sync(0x0000000f, max_value, 2, 4);
    max_value = fmaxf(max_value, tmp);
    tmp = __shfl_down_sync(0x00000003, max_value, 1, 2);
    max_value = fmaxf(max_value, tmp);

    if (tid % 32 == 0) {
        smax[tid / 32] = max_value;
    }
    __syncthreads();

    if (tid < blockDim.x / 32) {
        max_value = smax[tid];
    } else {
        max_value = -FLT_MAX;
    }

    tmp = __shfl_down_sync(0x0000000f, max_value, 2, 4);
    max_value = fmaxf(max_value, tmp);
    tmp = __shfl_down_sync(0x00000003, max_value, 1, 2);
    max_value = fmaxf(max_value, tmp);

    if (tid == 0) {
        smax[0] = max_value;
    }
    __syncthreads();

    float thread_sum = 0;
    for (int c = tid; c < channels; c += blockDim.x) {
        float value = get_float_value<T>(input[(n * channels + c) * spatial_dim + s]);
        thread_sum += exp(value - smax[0]);
    }

    thread_sum += __shfl_down_sync(0xffffffff, thread_sum, 16, 32);
    thread_sum += __shfl_down_sync(0x0000ffff, thread_sum, 8, 16);
    thread_sum += __shfl_down_sync(0x000000ff, thread_sum, 4, 8);
    thread_sum += __shfl_down_sync(0x0000000f, thread_sum, 2, 4);
    thread_sum += __shfl_down_sync(0x00000003, thread_sum, 1, 2);

    if (tid % 32 == 0) {
        ssum[tid / 32] = thread_sum;
    }
    __syncthreads();

    if (tid < blockDim.x / 32) {
        thread_sum = ssum[tid];
    } else {
        thread_sum = 0;
    }

    thread_sum += __shfl_down_sync(0x0000000f, thread_sum, 2, 4);
    thread_sum += __shfl_down_sync(0x00000003, thread_sum, 1, 2);

    if (tid == 0) {
        output[n * spatial_dim + s] = convert_float_value<T>(log(thread_sum) + smax[0]);
=======
__global__ void reduce_log_sum_exp_kernel(const int num, const int channels,
        const int spatial_dim, const float* input, float* output) {
    CUDA_KERNEL_LOOP(index, num * spatial_dim) {
        int n = index / spatial_dim;
        int s = index % spatial_dim;
        float tmp = 0;
        float max_value = -FLT_MAX;
        for (int c = 0; c < channels; ++c) {
            max_value = max(input[(n * channels + c) * spatial_dim + s], max_value);
        }
        for (int c = 0; c < channels; ++c) {
            float value = input[(n * channels + c) * spatial_dim + s];
            tmp += exp(value - max_value);
        }
        output[n * spatial_dim + s] = log(tmp) + max_value;
>>>>>>> fbd4669a
    }
}

Status CudaReduceLogSumExpLayerAcc::Init(Context *context, LayerParam *param, LayerResource *resource,
        const std::vector<Blob *> &inputs, const std::vector<Blob *> &outputs) {
    return CudaLayerAcc::Init(context, param, resource, inputs, outputs);
}

Status CudaReduceLogSumExpLayerAcc::Reshape(const std::vector<Blob *> &inputs, const std::vector<Blob *> &outputs) {
    return TNN_OK;
}

Status CudaReduceLogSumExpLayerAcc::Forward(const std::vector<Blob *> &inputs, const std::vector<Blob *> &outputs) {
    auto params = dynamic_cast<ReduceLayerParam *>(param_);
    if (!params) {
        LOGE("Error: layer param is null\n");
        return Status(TNNERR_MODEL_ERR, "Error: layer param is null");
    }

    Blob *input_blob  = inputs[0];
    Blob *output_blob = outputs[0];

    int channels = 1;
    int first_axis = 4;
    int last_axis = 0;
<<<<<<< HEAD
    for (int i = 0; i < params->axis.size(); i++) {
        channels *= input_blob->GetBlobDesc().dims[params->axis[i]];
        first_axis = std::min(params->axis[i], first_axis);
        last_axis = std::max(params->axis[i], last_axis);
=======
    // remove duplicate axes
    auto axis = params->axis;
    std::sort(axis.begin(), axis.end());
    axis.erase(std::unique(axis.begin(), axis.end() ), axis.end());
    for (int i = 0; i < axis.size(); i++) {
        channels *= input_blob->GetBlobDesc().dims[axis[i]];
        first_axis = std::min(axis[i], first_axis);
        last_axis = std::max(axis[i], last_axis);
    }

    for(int i=first_axis; i<=last_axis; ++i) {
        if (std::find(axis.begin(), axis.end(), i) == axis.end()) {
            LOGE("Error: discontinuous reduce axes!");
            return Status(TNNERR_PARAM_ERR, "Error: discontinuous reduce axes!"); 
        }
>>>>>>> fbd4669a
    }

    int outer_dim = DimsVectorUtils::Count(input_blob->GetBlobDesc().dims, 0, first_axis);
    int inner_dim = DimsVectorUtils::Count(input_blob->GetBlobDesc().dims, last_axis+1);
    int count = DimsVectorUtils::Count(output_blob->GetBlobDesc().dims);
<<<<<<< HEAD
    const int BLOCKSIZE = 128;
    if (input_blob->GetBlobDesc().data_type == DATA_TYPE_FLOAT) {
        float* input_data = static_cast<float*>(input_blob->GetHandle().base);
        float* output_data = static_cast<float*>(output_blob->GetHandle().base);
        reduce_log_sum_exp_kernel<BLOCKSIZE, float><<<count, BLOCKSIZE, BLOCKSIZE*sizeof(float), context_->GetStream()>>>(
            outer_dim, channels, inner_dim, input_data, output_data);
    } else if (input_blob->GetBlobDesc().data_type == DATA_TYPE_HALF) {
        __half* input_data = static_cast<__half*>(input_blob->GetHandle().base);
        __half* output_data = static_cast<__half*>(output_blob->GetHandle().base);
        reduce_log_sum_exp_kernel<BLOCKSIZE, __half><<<count, BLOCKSIZE, BLOCKSIZE*sizeof(float), context_->GetStream()>>>(
            outer_dim, channels, inner_dim, input_data, output_data);
    } else {
        LOGE("Error: layer acc dont support datatype: %d\n", input_blob->GetBlobDesc().data_type);
        return Status(TNNERR_MODEL_ERR, "Error: layer acc don't support datatype");
    }
=======
    float* input_data = static_cast<float*>(input_blob->GetHandle().base);
    float* output_data = static_cast<float*>(output_blob->GetHandle().base);
    reduce_log_sum_exp_kernel<<<TNN_CUDA_GET_BLOCKS(count), TNN_CUDA_NUM_THREADS, 0, context_->GetStream()>>>(
        outer_dim, channels, inner_dim, input_data, output_data);
>>>>>>> fbd4669a
    return TNN_OK;
}

REGISTER_CUDA_ACC(ReduceLogSumExp, LAYER_REDUCE_LOG_SUM_EXP);

}  // namespace TNN_NS<|MERGE_RESOLUTION|>--- conflicted
+++ resolved
@@ -19,7 +19,6 @@
 
 DECLARE_CUDA_ACC(ReduceLogSumExp, LAYER_REDUCE_LOG_SUM_EXP);
 
-<<<<<<< HEAD
 template <int blockSize, typename T>
 __global__ void reduce_log_sum_exp_kernel(const int num, const int channels,
         const int spatial_dim, const T* input, T* output) {
@@ -98,23 +97,6 @@
 
     if (tid == 0) {
         output[n * spatial_dim + s] = convert_float_value<T>(log(thread_sum) + smax[0]);
-=======
-__global__ void reduce_log_sum_exp_kernel(const int num, const int channels,
-        const int spatial_dim, const float* input, float* output) {
-    CUDA_KERNEL_LOOP(index, num * spatial_dim) {
-        int n = index / spatial_dim;
-        int s = index % spatial_dim;
-        float tmp = 0;
-        float max_value = -FLT_MAX;
-        for (int c = 0; c < channels; ++c) {
-            max_value = max(input[(n * channels + c) * spatial_dim + s], max_value);
-        }
-        for (int c = 0; c < channels; ++c) {
-            float value = input[(n * channels + c) * spatial_dim + s];
-            tmp += exp(value - max_value);
-        }
-        output[n * spatial_dim + s] = log(tmp) + max_value;
->>>>>>> fbd4669a
     }
 }
 
@@ -140,12 +122,6 @@
     int channels = 1;
     int first_axis = 4;
     int last_axis = 0;
-<<<<<<< HEAD
-    for (int i = 0; i < params->axis.size(); i++) {
-        channels *= input_blob->GetBlobDesc().dims[params->axis[i]];
-        first_axis = std::min(params->axis[i], first_axis);
-        last_axis = std::max(params->axis[i], last_axis);
-=======
     // remove duplicate axes
     auto axis = params->axis;
     std::sort(axis.begin(), axis.end());
@@ -161,13 +137,11 @@
             LOGE("Error: discontinuous reduce axes!");
             return Status(TNNERR_PARAM_ERR, "Error: discontinuous reduce axes!"); 
         }
->>>>>>> fbd4669a
     }
 
     int outer_dim = DimsVectorUtils::Count(input_blob->GetBlobDesc().dims, 0, first_axis);
     int inner_dim = DimsVectorUtils::Count(input_blob->GetBlobDesc().dims, last_axis+1);
     int count = DimsVectorUtils::Count(output_blob->GetBlobDesc().dims);
-<<<<<<< HEAD
     const int BLOCKSIZE = 128;
     if (input_blob->GetBlobDesc().data_type == DATA_TYPE_FLOAT) {
         float* input_data = static_cast<float*>(input_blob->GetHandle().base);
@@ -183,12 +157,6 @@
         LOGE("Error: layer acc dont support datatype: %d\n", input_blob->GetBlobDesc().data_type);
         return Status(TNNERR_MODEL_ERR, "Error: layer acc don't support datatype");
     }
-=======
-    float* input_data = static_cast<float*>(input_blob->GetHandle().base);
-    float* output_data = static_cast<float*>(output_blob->GetHandle().base);
-    reduce_log_sum_exp_kernel<<<TNN_CUDA_GET_BLOCKS(count), TNN_CUDA_NUM_THREADS, 0, context_->GetStream()>>>(
-        outer_dim, channels, inner_dim, input_data, output_data);
->>>>>>> fbd4669a
     return TNN_OK;
 }
 
