--- conflicted
+++ resolved
@@ -42,11 +42,8 @@
 Status RknpuNetwork::Init(NetworkConfig &net_config, ModelConfig &model_config, AbstractModelInterpreter *interpreter,
                           InputShapesMap inputs_shape) {
     if (net_config.device_type != DEVICE_RK_NPU ||
-<<<<<<< HEAD
-        (model_config.model_type == MODEL_TYPE_TNN && model_config.model_type == MODEL_TYPE_RAPIDNET)) {
-=======
-        (model_config.model_type != MODEL_TYPE_TNN && model_config.model_type != MODEL_TYPE_RKCACHE)) {
->>>>>>> e9ee8ebf
+        (model_config.model_type != MODEL_TYPE_TNN && model_config.model_type != MODEL_TYPE_RKCACHE &&
+         model_config.model_type != MODEL_TYPE_RAPIDNET)) {
         return Status(TNNERR_NULL_PARAM, "Rknpu not support device_type or model type");
     }
 
