--- conflicted
+++ resolved
@@ -699,18 +699,10 @@
         return Status(TNNERR_INST_ERR, "tmp_buffer is nil");
     }
     do {
-<<<<<<< HEAD
-        auto slice = UP_DIV(dims[1], 4) * dims[0];
-        MTLSize group_threads = {(NSUInteger)pipeline_process_.threadExecutionWidth, (NSUInteger)1, (NSUInteger)1};
-        MTLSize groups = {(NSUInteger)((dims[3] + group_threads.width - 1) / group_threads.width), (NSUInteger)dims[2], (NSUInteger)1};
-        if (src_mat_type == NCHW_FLOAT) {
-            groups = {(NSUInteger)((dims[3] + group_threads.width - 1) / group_threads.width), (NSUInteger)dims[2], (NSUInteger)slice};
-=======
         MTLSize group_threads = {(NSUInteger)pipeline_process_.threadExecutionWidth, (NSUInteger)1, (NSUInteger)1};
         MTLSize groups = {(NSUInteger)((dims[3] + group_threads.width - 1) / group_threads.width), (NSUInteger)dims[2], (NSUInteger)1};
         if (src_mat_type == NCHW_FLOAT) {
             groups = {(NSUInteger)((dims[3] + group_threads.width - 1) / group_threads.width), (NSUInteger)dims[2], (NSUInteger)dims[1]*dims[0]};
->>>>>>> 3046fe72
         }
 
         auto command_buffer = [command_queue_impl commandBuffer];
@@ -770,11 +762,7 @@
         memcpy([tmp_buffer contents], src.GetData(), tmp_buffer.length);
         // 2) buffer => metal
         MTLSize group_threads = {(NSUInteger)pipeline_process_.threadExecutionWidth, (NSUInteger)1, (NSUInteger)1};
-<<<<<<< HEAD
-        MTLSize groups = {(NSUInteger)((dims[3] + group_threads.width - 1) / group_threads.width), (NSUInteger)dims[2], (NSUInteger)dims[1]};
-=======
         MTLSize groups = {(NSUInteger)((dims[3] + group_threads.width - 1) / group_threads.width), (NSUInteger)dims[2], (NSUInteger)dims[1]*dims[0]};
->>>>>>> 3046fe72
 
         auto command_buffer = [command_queue_impl commandBuffer];
         [command_buffer enqueue];
