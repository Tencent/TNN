// Tencent is pleased to support the open source community by making TNN available.
//
// Copyright (C) 2020 THL A29 Limited, a Tencent company. All rights reserved.
//
// Licensed under the BSD 3-Clause License (the "License"); you may not use this file except
// in compliance with the License. You may obtain a copy of the License at
//
// https://opensource.org/licenses/BSD-3-Clause
//
// Unless required by applicable law or agreed to in writing, software distributed
// under the License is distributed on an "AS IS" BASIS, WITHOUT WARRANTIES OR
// CONDITIONS OF ANY KIND, either express or implied. See the License for the
// specific language governing permissions and limitations under the License.

#include "tnn/core/profile.h"
#include "tnn/device/metal/metal_context.h"
#import "tnn/device//metal/metal_command_queue.h"
#import <Foundation/Foundation.h>
#import <QuartzCore/QuartzCore.h>
#if TNN_PROFILE
#define kMetalCommandBufferDepth 1
#else
#define kMetalCommandBufferDepth 10
#endif

static NSUInteger smallest_log2(NSUInteger integer) {
    if (integer == 0)
        return 0;
    NSUInteger power = 0;
    while ((integer & 0b1) == 0) {
        integer = integer >> 1;
        power++;
    }
    return power;
}

namespace TNN_NS {
MetalContext::MetalContext() {
    metal_context_impl_         = [TNNMMetalContextImpl new];
    metal_context_impl_.context = this;
}

MetalContext::~MetalContext() {
    metal_context_impl_ = nil;
}

Status MetalContext::GetCommandQueue(void **command_queue) {
    if (!metal_context_impl_) {
        return Status(TNNERR_DEVICE_LIBRARY_LOAD, "metal context is nil");
    }
    if (command_queue) {
        *command_queue = (__bridge void *)metal_context_impl_.commandQueue;
    }
    return TNN_OK;
}

Status MetalContext::ShareCommandQueue(Context* context) {
    if (!metal_context_impl_) {
        return Status(TNNERR_DEVICE_LIBRARY_LOAD, "metal context is nil");
    }
    auto context_target = dynamic_cast<MetalContext *>(context);
    if (!context_target) {
        return Status(TNNERR_DEVICE_LIBRARY_LOAD, "inpute context is not metal context");
    }
    
    metal_context_impl_ = context_target->getMetalContextImpl();
    
    return TNN_OK;
}

Status MetalContext::LoadLibrary(std::vector<std::string> path) {
    if (path.size() <= 0) {
        return Status(TNNERR_DEVICE_LIBRARY_LOAD, "library path is empty");
    }
    return [metal_context_impl_ loadLibrary:[NSString stringWithUTF8String:path[0].c_str()]];
}
Status MetalContext::OnInstanceForwardBegin() {
    Context::OnInstanceForwardBegin();
    return [metal_context_impl_ onInstanceForwardBegin];
}

Status MetalContext::OnInstanceForwardEnd() {
    return [metal_context_impl_ onInstanceForwardEnd];
}
TNNMMetalContextImpl *MetalContext::getMetalContextImpl() {
    return metal_context_impl_;
}
Status MetalContext::Synchronize() {
    if (metal_context_impl_) {
        [metal_context_impl_ waitUntilCompleted:nullptr];
        return TNN_OK;
    } else {
        return Status(TNNERR_INST_ERR, "metal context is nil");
    }
}
} // namespace TNN_NS

@implementation TNNMetalDeviceImpl
+ (id<MTLDevice>)sharedDevice {
    static id<MTLDevice> g_shared_device = nil;
    static dispatch_once_t onceToken;
    dispatch_once(&onceToken, ^{
        g_shared_device = MTLCreateSystemDefaultDevice();
    });
    return g_shared_device;
}
@end

@interface TNNMMetalContextImpl ()
@property(strong, nonatomic) id<MTLLibrary> library;
@property(strong, nonatomic) NSMutableDictionary<NSString *, id<MTLComputePipelineState>> *pipeLineCaches;
@property(strong, nonatomic) NSMutableArray<id<MTLCommandBuffer>> *waitingCommandBufferes;
@end

@implementation TNNMMetalContextImpl

- (instancetype)init {
    self = [super init];
    if (self) {
        if (@available(iOS 9.0, *)) {
            _device       = [TNNMetalDeviceImpl sharedDevice];
            _commandQueue = [[TNNMetalCommandQueueImpl alloc] initWithCommandQueue:[_device newCommandQueue]];
            _commandQueue.metalContextImpl = self;
            _commandBuffer = [_commandQueue commandBuffer];
<<<<<<< HEAD
            [_commandBuffer enqueue];
=======
>>>>>>> 6e93212b
            _pipeLineCaches                = [[NSMutableDictionary alloc] init];
            _waitingCommandBufferes        = [[NSMutableArray alloc] init];
            _commitCount                   = 0;
        } else {
            LOGE("Error: only support iOS 9.0+\n");
            self = nil;
            return nil;
        }
    }
    return self;
}

- (Status)onInstanceForwardBegin {
    _commitCount = 0;
    if (!_commandBuffer || _commandBuffer.status >= MTLCommandBufferStatusCommitted) {
        _commandBuffer = [_commandQueue commandBuffer];
        [_commandBuffer enqueue];
    }
    //    NSLog(@"onInstanceForwardBegin: %p", _commandBuffer);
    return TNN_OK;
}

- (Status)onInstanceForwardEnd {
    [self commit:YES];
    //    [self waitUntilCompleted];
    return TNN_OK;
}

- (Status)onCommandBufferScheduled:(id<MTLCommandBuffer>)commandBuffer {
    return TNN_OK;
}

- (Status)onCommandBufferCompletedFor:(id<MTLCommandBuffer>)commandBuffer {
    //    NSLog(@"ytfq final: %.6f ms", CACurrentMediaTime()*1000.0f);
    return TNN_OK;
}

- (id<MTLComputeCommandEncoder>)encoder {
    if (!_commandBuffer) {
        LOGE("Error: _commandBuffer in TNNMMetalContextImpl is nil\n");
        return nil;
    }
    auto result = [_commandBuffer computeCommandEncoder];
#if TNN_METAL_DEBUG || TNN_PROFILE
    result.label = nil;
#endif
    return result;
}

- (Status)loadLibrary:(NSString *)path {
    auto library = [_device newLibraryWithFile:path error:nil];
    if (!library) {
        return Status(TNNERR_DEVICE_LIBRARY_LOAD, "library load failed");
    }
    _library = library;
    return TNN_OK;
}

- (Status)load:(NSString *)name
       encoder:(id<MTLComputeCommandEncoder>)encoder
     bandwidth:(TNN_NS::MetalBandwidth &)bandwidth {
    id<MTLComputePipelineState> pipeline = [self pipelineWithName:name];
    if (!pipeline) {
        LOGE("Error: pipelineWithName nil: %s\n", name.UTF8String);
        return Status(TNNERR_INST_ERR, "Error: pipelineWithName return nil");
    }
    [encoder setComputePipelineState:pipeline];
#if TNN_METAL_DEBUG || TNN_PROFILE
    if (!name) {
    } else if (!encoder.label) {
        encoder.label = name;
    } else {
        NSArray *components = [encoder.label componentsSeparatedByString:@","];
        if (![components containsObject:name]) {
            components = [components arrayByAddingObject:name];
        }
        encoder.label = [components componentsJoinedByString:@","];
    }
#endif
    
    bandwidth.thread_execution_width = pipeline.threadExecutionWidth;
    bandwidth.max_threads_per_group = pipeline.maxTotalThreadsPerThreadgroup;
    bandwidth.z_axis_protected = NO;
    return TNN_OK;
}

- (id<MTLComputePipelineState>)pipelineWithName:(NSString *)name {
    if (!name)
        return nil;
    
    id<MTLComputePipelineState> result = _pipeLineCaches[name];
    if (result)
        return result;

    id<MTLFunction> function = [self functionWithName:name];
    if (!function)
        return nil;

    NSError *error = nil;
    result         = [_device newComputePipelineStateWithFunction:function error:&error];

    if (error) {
        LOGE("Error: create pipeline error: %s\n", error.localizedDescription.UTF8String);
    }

    if (result)
        _pipeLineCaches[name] = result;
    return result;
}

- (id<MTLFunction>)functionWithName:(NSString *)name {
    if (!name)
        return nil;
    id<MTLFunction> result = [_library newFunctionWithName:name];
#if TNN_METAL_DEBUG || TNN_PROFILE
    if (@available(iOS 10.0, *))
        result.label = name;
#endif
    return result;
}

- (Status)dispatchEncoder:(id<MTLComputeCommandEncoder>)encoder
                  threads:(MTLSize)threads
                bandwidth:(TNN_NS::MetalBandwidth)bandwidth {
    return [self dispatchEncoder:encoder
                         threads:threads
                 threadsPerGroup:[self threadsPerGroupWithThreads:threads bandwidth:bandwidth]
                       bandwidth:bandwidth];
}

- (Status)dispatchEncoder:(id<MTLComputeCommandEncoder>)encoder
                  threadsPerGroup:(MTLSize)threadsPerGroup
                  groups:(MTLSize)groups
                bandwidth:(TNN_NS::MetalBandwidth)bandwidth {
    MTLSize totalThreads = MTLSizeMake(
        threadsPerGroup.width  * groups.width,
        threadsPerGroup.height * groups.height,
        threadsPerGroup.depth  * groups.depth
    );
    return [self dispatchEncoder:encoder
                         threads:totalThreads
                 threadsPerGroup:threadsPerGroup
                       bandwidth:bandwidth];
}

- (Status)dispatchEncoder:(id<MTLComputeCommandEncoder>)encoder
                  threads:(MTLSize)threads
          threadsPerGroup:(MTLSize)threadsPerGroup
                bandwidth:(TNN_NS::MetalBandwidth)bandwidth {
    if (threads.width == 0 || threads.height == 0 || threads.depth == 0 || threadsPerGroup.width == 0 ||
        threadsPerGroup.height == 0 || threadsPerGroup.depth == 0) {
        LOGE("Error: dispatch error %td %td %td / %td %td %td\n", threads.width, threads.height, threads.depth,
             threadsPerGroup.width, threadsPerGroup.height, threadsPerGroup.depth);
        return Status(TNNERR_INST_ERR, "dispatch threads or threadsPerGroup is invalid");
    }
    threadsPerGroup.width  = MIN(threadsPerGroup.width, bandwidth.max_threads_per_group);
    threadsPerGroup.height = MIN(threadsPerGroup.height, bandwidth.max_threads_per_group);
    threadsPerGroup.depth  = MIN(threadsPerGroup.depth, bandwidth.max_threads_per_group);
    //#ifdef TNN_TARGET_IPHONE
    //    if (@available(iOS 11.0, *)) {
    //        if ([_device supportsFeatureSet:MTLFeatureSet_iOS_GPUFamily4_v1])
    //        {
    //            [encoder dispatchThreads:threads
    //            threadsPerThreadgroup:threadsPerGroup]; return;
    //        }
    //    }
    //#endif
    MTLSize groups = {
        static_cast<NSUInteger>(UP_DIV(threads.width, threadsPerGroup.width)),
        static_cast<NSUInteger>(UP_DIV(threads.height, threadsPerGroup.height)),
        static_cast<NSUInteger>(UP_DIV(threads.depth, threadsPerGroup.depth)),
    };
#if TNN_PROFILE
    LOGD("max_threads_per_group: %d\n", (int)bandwidth.max_threads_per_group);
    LOGD("groups:(%d %d %d)\n", (int)groups.width, (int)groups.height, (int)groups.depth);
    LOGD("threadsPerGroup:(%d %d %d)\n", (int)threadsPerGroup.width, (int)threadsPerGroup.height,
         (int)threadsPerGroup.depth);
#endif
    [encoder dispatchThreadgroups:groups threadsPerThreadgroup:threadsPerGroup];
    return TNN_OK;
}

- (MTLSize)threadsPerGroupWithThreads:(MTLSize)t bandwidth:(TNN_NS::MetalBandwidth)bw {
    auto pwarp = smallest_log2(bw.thread_execution_width);
    auto px = smallest_log2(t.width), sx = (NSUInteger)ceil(log2(t.width));
    auto py = smallest_log2(t.height), sy = (NSUInteger)ceil(log2(t.height));

    // accurately match on x
    if (px >= pwarp) {
        return {bw.thread_execution_width, 1, 1};
    }
    // accurately match on xy
    else if (px + py >= pwarp && sx < pwarp / 2) {
        NSUInteger x = pow(2, px);
        return {x, bw.thread_execution_width / x, 1};
    }
    // similarly match on x
    else if (sx >= pwarp) {
        return {bw.thread_execution_width, 1, 1};
    }
    // similarly match on xy
    else if (sx + sy >= pwarp) {
        NSUInteger x = pow(2, sx);
        return {x, bw.thread_execution_width / x, 1};
    }

    // on xyz (for most shaders do not protect gid.z, z axis must be accurately
    // match)
    auto pz = smallest_log2(t.depth);
    auto sz = bw.z_axis_protected ? ceil(log2(t.depth)) : pz;
    if (px + py + pz >= pwarp) {
        NSUInteger x = pow(2, px), y = pow(2, py);
        return {x, y, bw.thread_execution_width / x / y};
    } else if (sx + sy + sz >= pwarp) {
        NSUInteger x = pow(2, sx), z = pow(2, MIN(sz, pwarp - sx));
        return {x, bw.thread_execution_width / x / z, z};
    } else {
        NSUInteger z = pow(2, sz);
        return {t.width, t.height, z};
    }
}

- (void)commit {
#if TNN_METAL_DEBUG && TNN_METAL_BENCHMARK
    [self commit:YES];
#else
    [self commit:NO];
#endif
}

- (void)commit:(BOOL)force_commit {
    _commitCount++;
    if (!force_commit && _commitCount % kMetalCommandBufferDepth != 0) {
        return;
    }
    _commitCount = (!force_commit) ? _commitCount : 0;

    if (_commandBuffer.status < MTLCommandBufferStatusCommitted) {
        /*Note: addScheduledHandler or addCompletedHandler may cause crash*/
        /*
         @weakify(self);
        [_commandBuffer
            addScheduledHandler:^(id<MTLCommandBuffer> _Nonnull commandBuffer) {
                @strongify(self);
                [self onCommandBufferScheduled:commandBuffer];
            }];
        [_commandBuffer
            addCompletedHandler:^(id<MTLCommandBuffer> _Nonnull commandBuffer) {
                @strongify(self);
                [self onCommandBufferCompletedFor:commandBuffer];
            }];
         */
        [_commandBuffer commit];
        if (_commandBuffer) {
            _waitingCommandBufferes = [NSMutableArray arrayWithObject:_commandBuffer];
        }
        // create a new command buffer
        _commandBuffer = [_commandQueue commandBuffer];
        //for safety, dont enqueue
        //[_commandBuffer enqueue];
    }
}

- (void)waitUntilCompleted:(std::shared_ptr<ProfilingData>)profile_data {
    //    NSLog(@"waitUntilCompleted");
    NSArray *buffers        = _waitingCommandBufferes.copy;
    _waitingCommandBufferes = [NSMutableArray new];

    for (id<MTLCommandBuffer> buffer in buffers) {
        if (buffer.status >= MTLCommandBufferStatusCompleted)
            continue;

//        NSLog(@"waitUntilCompleted: %p", buffer);
#if TNN_METAL_DEBUG || TNN_PROFILE
        NSTimeInterval begin = [NSDate timeIntervalSinceReferenceDate];
        [buffer waitUntilCompleted];
        NSTimeInterval end = [NSDate timeIntervalSinceReferenceDate];
#if TNN_TARGET_IPHONE || TARGET_OS_OSX
        if (@available(iOS 10.3, macos 10.15, *)) {
            if (profile_data) {
                profile_data->kernel_time = (buffer.GPUEndTime - buffer.GPUStartTime) * 1000.f;
                LOGD("commit costs: %.3fms (kernel: %.3fms, GPU: %.3fms)\n", (end - begin) * 1000.f,
                     (buffer.kernelEndTime - buffer.kernelStartTime) * 1000.f,
                     (buffer.GPUEndTime - buffer.GPUStartTime) * 1000.f);
            }
        } else
#endif
        {
            if (profile_data) {
                profile_data->kernel_time = (end - begin) * 1000.f;
                LOGD("commit costs: %.3fms\n", (end - begin) * 1000.f);
            }
        }
#if TNN_PROFILE
        if (profile_data) {
            self.context->AddProfilingData(profile_data);
        }
#endif
#else
        [buffer waitUntilCompleted];
#endif
        if (buffer.error) {
            LOGE("Error: %s\n", buffer.error.localizedDescription.UTF8String);
        }
    }
}

#if TNN_METAL_DEBUG || TNN_PROFILE
- (void)printEncoder:(id<MTLCommandEncoder>)encoder {
    LOGD("Encoder: %s encoded.\n", encoder.label.UTF8String);
}
#endif
@end<|MERGE_RESOLUTION|>--- conflicted
+++ resolved
@@ -122,10 +122,6 @@
             _commandQueue = [[TNNMetalCommandQueueImpl alloc] initWithCommandQueue:[_device newCommandQueue]];
             _commandQueue.metalContextImpl = self;
             _commandBuffer = [_commandQueue commandBuffer];
-<<<<<<< HEAD
-            [_commandBuffer enqueue];
-=======
->>>>>>> 6e93212b
             _pipeLineCaches                = [[NSMutableDictionary alloc] init];
             _waitingCommandBufferes        = [[NSMutableArray alloc] init];
             _commitCount                   = 0;
