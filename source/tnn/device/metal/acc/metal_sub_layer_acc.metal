// Tencent is pleased to support the open source community by making TNN available.
//
// Copyright (C) 2020 THL A29 Limited, a Tencent company. All rights reserved.
//
// Licensed under the BSD 3-Clause License (the "License"); you may not use this file except
// in compliance with the License. You may obtain a copy of the License at
//
// https://opensource.org/licenses/BSD-3-Clause
//
// Unless required by applicable law or agreed to in writing, software distributed
// under the License is distributed on an "AS IS" BASIS, WITHOUT WARRANTIES OR
// CONDITIONS OF ANY KIND, either express or implied. See the License for the 
// specific language governing permissions and limitations under the License.

#include <metal_stdlib>
#include "tnn/device/metal/acc/metal_common.metal"

using namespace metal;
kernel void sub_normal(const device ftype4 *src0                                [[buffer(0)]],
                                       const device ftype4 *src1                                [[buffer(1)]],
                                       device ftype4 *dst                                            [[buffer(2)]],
                                       constant MetalBroadcastParams& params     [[buffer(3)]],
                                       uint3 gid                                                          [[thread_position_in_grid]]) {
    if (any(gid >= uint3(params.output_size, params.output_slice, params.batch)))
        return;
    
    int index_in = (int)gid.z * params.input_slice * params.input_size  + (int)gid.y * params.input_size + (int)gid.x;
    int index_out = (int)gid.z * params.output_slice * params.output_size + (int)gid.y * params.output_size + (int)gid.x;
    
    dst[index_out] = src0[index_in] - src1[index_in];
}

kernel void sub_broadcast(const device ftype4 *src0                                [[buffer(0)]],
                                           const device ftype4 *src1                                [[buffer(1)]],
                                           device ftype4 *dst                                            [[buffer(2)]],
                                           constant MetalBroadcastParams& params     [[buffer(3)]],
                                           uint3 gid                                                          [[thread_position_in_grid]]) {
    if (any(gid >= uint3(params.output_size, params.output_slice, params.batch)))
        return;
    
    const int index_size = (int)gid.y * params.input_size + (int)gid.x;
    const int index = (int)gid.z * params.input_slice * params.input_size  + index_size;
<<<<<<< HEAD
    const int batch_offset0 = (int)gid.z * params.input0_size;
    const int batch_offset1 = (int)gid.z * params.input1_size;
=======
    const int batch_offset0 = params.weight_index == 0? 0 : (int)gid.z * params.input0_size;
    const int batch_offset1 = params.weight_index == 1? 0 : (int)gid.z * params.input1_size;
>>>>>>> 84c55eda
    
    ftype4 data0;
    if (params.broadcast_input0 == kBroadcastTypeChannel) {
        data0 = src0[batch_offset0 + gid.y];
    } else if (params.broadcast_input0 == kBroadcastTypeSingle) {
        data0 = ftype4(src0[batch_offset0 + 0].x);
    } else if (params.broadcast_input0 == kBroadcastTypeHeightWidth) {
        data0 = ftype4(src0[batch_offset0 + gid.x].x);
    } else if (params.broadcast_input0 == kBroadcastTypeElement) {
        data0 = ftype4(src0[index_size]);
    } else {
        data0 = src0[index];
    }
        
    ftype4 data1;
    if (params.broadcast_input1 == kBroadcastTypeChannel) {
        data1 = src1[batch_offset1 + gid.y];
    } else if (params.broadcast_input1 == kBroadcastTypeSingle) {
        data1 = ftype4(src1[batch_offset1 + 0].x);
    } else if (params.broadcast_input1 == kBroadcastTypeHeightWidth) {
        data1 = ftype4(src1[batch_offset1 + gid.x].x);
    } else if (params.broadcast_input1 == kBroadcastTypeElement) {
        data1 = ftype4(src1[index_size]);
    } else {
        data1 = src1[index];
    }
    
    int index_out = (int)gid.z * params.output_slice * params.output_size + (int)gid.y * params.output_size + (int)gid.x;
    dst[index_out] = data0 - data1;
}<|MERGE_RESOLUTION|>--- conflicted
+++ resolved
@@ -40,13 +40,8 @@
     
     const int index_size = (int)gid.y * params.input_size + (int)gid.x;
     const int index = (int)gid.z * params.input_slice * params.input_size  + index_size;
-<<<<<<< HEAD
-    const int batch_offset0 = (int)gid.z * params.input0_size;
-    const int batch_offset1 = (int)gid.z * params.input1_size;
-=======
     const int batch_offset0 = params.weight_index == 0? 0 : (int)gid.z * params.input0_size;
     const int batch_offset1 = params.weight_index == 1? 0 : (int)gid.z * params.input1_size;
->>>>>>> 84c55eda
     
     ftype4 data0;
     if (params.broadcast_input0 == kBroadcastTypeChannel) {
