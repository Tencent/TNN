--- conflicted
+++ resolved
@@ -35,15 +35,9 @@
     float4 sum4 = float4(Zero4);
     for(int i=0; i<params.reduce_size; ++i) {
         ftype4 val4 = src[index_in + i*params.inner_size];
-<<<<<<< HEAD
-        val4 = exp(float4(val4 - max4));
-        dst[index_in + i*params.inner_size] = ftype4(val4);
-        sum4 += val4;
-=======
         float4 rst4 = exp(float4(val4 - max4));
         dst[index_in + i*params.inner_size] = ftype4(rst4);
         sum4 += rst4;
->>>>>>> 84c55eda
     }
 
     sum4 = 1.0f / sum4;
@@ -51,11 +45,7 @@
     for(int i=0; i<params.reduce_size; ++i) {
         float4 val4 = float4(dst[index_in + i*params.inner_size]);
         val4 = val4 * sum4;
-<<<<<<< HEAD
-        dst[index_in + i*params.inner_size] = val4;
-=======
         dst[index_in + i*params.inner_size] = ftype4(val4);
->>>>>>> 84c55eda
     }
 }
 
