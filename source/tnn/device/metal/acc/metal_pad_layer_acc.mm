--- conflicted
+++ resolved
@@ -53,8 +53,8 @@
 }
 
 Status MetalPadLayerAcc::ComputeThreadSize(const std::vector<Blob *> &inputs,
-                                        const std::vector<Blob *> &outputs,
-                                        MTLSize &size) {
+                                           const std::vector<Blob *> &outputs,
+                                           MTLSize &size) {
     auto dims_output = outputs[0]->GetBlobDesc().dims;
     size = GetDefaultThreadSize(dims_output, false);
     return TNN_OK;
@@ -68,7 +68,7 @@
     }
     int pad_type = layer_param->type;
     bool pad_const_specilized = ((layer_param->pads[4])%4 == 0) && (inputs[0]->GetBlobDesc().dims[1]%4 == 0);
-    
+
     string kernel_name = "";
     if (pad_type == 1) {
         kernel_name = "pad_reflect_common";
@@ -83,66 +83,45 @@
 }
 
 Status MetalPadLayerAcc::SetKernelEncoderParam(
-                                               id<MTLComputeCommandEncoder> encoder,
-                                               const std::vector<Blob *> &inputs,
-                                               const std::vector<Blob *> &outputs) {
+    id<MTLComputeCommandEncoder> encoder,
+    const std::vector<Blob *> &inputs,
+    const std::vector<Blob *> &outputs) {
     return MetalLayerAcc::SetKernelEncoderParam(encoder, inputs, outputs);
 }
 
 Status MetalPadLayerAcc::Forward(const std::vector<Blob *> &inputs,
                                  const std::vector<Blob *> &outputs) {
-    
+
     auto data_type = outputs[0]->GetBlobDesc().data_type;
     auto data_type_str = DataTypeUtils::GetDataTypeString(data_type);
     if (data_type != DATA_TYPE_FLOAT && data_type != DATA_TYPE_HALF) {
         LOGE("MetalLayerAcc: DataType must be float or half\n");
         return Status(TNNERR_LAYER_ERR, "MetalLayerAcc: DataType must be float or half");
     }
-<<<<<<< HEAD
-    
-    auto layer_param     = dynamic_cast<PadLayerParam *>(param_);
-    int pad_type     = layer_param->type;
-    bool pad_const_specilized = ((layer_param->pads[4])%4 == 0) && (inputs[0]->GetBlobDesc().dims[1]%4 == 0);
-=======
->>>>>>> e8c49464
 
     MTLSize threads;
     auto status = ComputeThreadSize(inputs, outputs, threads);
     if (status != TNN_OK) {
         return status;
     }
-<<<<<<< HEAD
-    
-    string kernel_name = "invalid";
-    if (pad_type == 1) {
-        kernel_name = "pad_reflect_common";
-    } else if (pad_type == 0 && pad_const_specilized) {
-        kernel_name = "pad_const_channel4";
-    } else if (pad_type == 0){
-        kernel_name = "pad_const_common";
-    } else {
-        LOGE("Error: layer param is not supported: type:%d\n", pad_type);
-        return Status(TNNERR_PARAM_ERR, "Error: layer param is not supported");
-=======
     string kernel_name = KernelName(inputs, outputs);
     if(kernel_name.length() <= 0){
-      return Status(TNNERR_PARAM_ERR, "Error: layer param is not supported");
->>>>>>> e8c49464
+        return Status(TNNERR_PARAM_ERR, "Error: layer param is not supported");
     }
-    
+
     auto context_impl = context_->getMetalContextImpl();
     auto encoder = [context_impl encoder];
     if (param_) {
         encoder.label = [NSString stringWithFormat:@"layer: %s ", param_->name.c_str()];
     }
-    
+
     do {
         MetalBandwidth bandwidth;
         status = [context_impl load:[NSString stringWithUTF8String:kernel_name.c_str()]
                             encoder:encoder
                           bandwidth:bandwidth];
         BREAK_IF(status != TNN_OK);
-        
+
         status = SetKernelEncoderParam(encoder, inputs, outputs);
         BREAK_IF(status != TNN_OK);
 
@@ -151,7 +130,7 @@
     } while (0);
 
     [encoder endEncoding];
-    
+
     if (status == TNN_OK) {
         [context_impl commit];
         TNN_PRINT_ENCODER(context_, encoder, this);
