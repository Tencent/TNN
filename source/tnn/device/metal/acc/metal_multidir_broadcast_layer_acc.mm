--- conflicted
+++ resolved
@@ -36,11 +36,7 @@
 
     Status status = TNN_OK;
     if (layer_res && !buffer_weight_) {
-<<<<<<< HEAD
-        // TODO: how to handle non-4-dimensional resource
-=======
         // If two inputs have different dimensions, align on the right
->>>>>>> 9c0e58e8
         auto element_shape = layer_res->element_shape;
         while(element_shape.size() < inputs[0]->GetBlobDesc().dims.size())
             element_shape.insert(element_shape.begin(), 1);
