// Tencent is pleased to support the open source community by making TNN available.
//
// Copyright (C) 2020 THL A29 Limited, a Tencent company. All rights reserved.
//
// Licensed under the BSD 3-Clause License (the "License"); you may not use this file except
// in compliance with the License. You may obtain a copy of the License at
//
// https://opensource.org/licenses/BSD-3-Clause
//
// Unless required by applicable law or agreed to in writing, software distributed
// under the License is distributed on an "AS IS" BASIS, WITHOUT WARRANTIES OR
// CONDITIONS OF ANY KIND, either express or implied. See the License for the
// specific language governing permissions and limitations under the License.

#include "tnn/device/metal/acc/metal_layer_acc.h"
#include "tnn/device/metal/acc/metal_common.h"
#include "tnn/device/metal/metal_context.h"
#include "tnn/utils/data_format_converter.h"
#include "tnn/utils/data_type_utils.h"
#include "tnn/utils/dims_vector_utils.h"
#include "tnn/utils/half_utils_inner.h"
#include "tnn/utils/dims_utils.h"

namespace TNN_NS {

Status MetalLayerAcc::Init(Context *context, LayerParam *param, LayerResource *resource,
                           const std::vector<Blob *> &inputs, const std::vector<Blob *> &outputs) {
    auto status = AbstractLayerAcc::Init(context, param, resource, inputs, outputs);
    RETURN_ON_NEQ(status, TNN_OK);

    context_ = dynamic_cast<MetalContext *>(context);

    param_    = param;
    resource_ = resource;

    //修正BlobManager::Init中设置的data_type
    // metal 运行时只支持half，debug模式支持fp32
#if TNN_METAL_FULL_PRECISION
    inputs[0]->GetBlobDesc().data_type  = DATA_TYPE_FLOAT;
    outputs[0]->GetBlobDesc().data_type = DATA_TYPE_FLOAT;
#else
    inputs[0]->GetBlobDesc().data_type  = DATA_TYPE_HALF;
    outputs[0]->GetBlobDesc().data_type = DATA_TYPE_HALF;
#endif

    status = ReloadConstantBlobs(inputs);
    RETURN_ON_NEQ(status, TNN_OK);

    return Reshape(inputs, outputs);
    //    return Reshape(inputs, outputs);
}

MetalLayerAcc::~MetalLayerAcc() {
    buffer_param_ = nil;
}

Status MetalLayerAcc::Reshape(const std::vector<Blob *> &inputs, const std::vector<Blob *> &outputs) {
    return AllocateBufferParam(inputs, outputs);
}

Status MetalLayerAcc::ReloadConstantBlobs(const std::vector<Blob *> &inputs) {
    auto const_resource = const_resource_;
    auto const_blob_map = const_blob_map_;
    for (auto iter : inputs) {
        auto name = iter->GetBlobDesc().name;
        if (const_resource == nullptr || const_resource->find(name) == const_resource->end()) {
            continue;
        }

        auto buffer = (*const_resource)[name];
        std::shared_ptr<Blob> blob = nullptr;
        if (const_blob_map.find(name) != const_blob_map.end()) {
            blob = const_blob_map[name];
        }
        auto status = RawBuffer2Blob(buffer.get(), blob);
        RETURN_ON_NEQ(status, TNN_OK);

<<<<<<< HEAD
        blob->flag = DATA_FLAG_CHANGE_NEVER;
=======
        blob->SetFlag(DATA_FLAG_CHANGE_NEVER);
>>>>>>> 84c55eda
        auto dims = iter->GetBlobDesc().dims;
        auto data_type_size = DataTypeUtils::GetBytesSize(iter->GetBlobDesc().data_type);
        const_blob_map[name] = blob;
        iter->SetHandle(blob->GetHandle());
        iter->GetBlobDesc() = blob->GetBlobDesc();
        LOGD("Reload constant blob: %s\n", name.c_str());
    }
    const_blob_map_ = const_blob_map;
    return TNN_OK;
}

Status MetalLayerAcc::AllocateBufferParam(const std::vector<Blob *> &inputs, const std::vector<Blob *> &outputs) {
    id<MTLDevice> device = [TNNMetalDeviceImpl sharedDevice];
    auto dims_input      = inputs[0]->GetBlobDesc().dims;
    auto dims_output     = outputs[0]->GetBlobDesc().dims;
    // buffer_param_
    {
        auto metal_params = GetDefaultMetalParams(dims_input, dims_output);
        buffer_param_     = [device newBufferWithBytes:(const void *)(&metal_params)
                                            length:sizeof(metal_params)
                                           options:MTLResourceCPUCacheModeWriteCombined];
    }
    return TNN_OK;
}

std::string MetalLayerAcc::KernelName(const std::vector<Blob *> &inputs,
                                      const std::vector<Blob *> &outputs) {
    LOGE("Error: subclass must implement the interface KernelName\n");
    return "";
}

Status MetalLayerAcc::ComputeThreadSize(const std::vector<Blob *> &inputs,
                                        const std::vector<Blob *> &outputs,
                                        MTLSize &size) {
    auto output = outputs[0];
    auto dims_output  = output->GetBlobDesc().dims;
    size = GetDefaultThreadSize(dims_output, true);
    return TNN_OK;
}

/*
  If an acc prefers to dispatch kernel with threadsPerGroup and threadGroups specified,
  it should override this method to give how many threadGroups to use, and it should also
  override the @ComputeThreadSize method to give threadsPerGroup.
  Use this implementaion means dispatching kernels without caring about the threadGroup config.
*/
Status MetalLayerAcc::ComputeThreadgroupSize(const std::vector<Blob *> &inputs,
                                     const std::vector<Blob *> &outputs,
                                     MTLSize &size) {
    size = MTLSizeMake(0, 0, 0);
    return TNN_OK;
}

Status MetalLayerAcc::SetKernelEncoderParam(
                                            id<MTLComputeCommandEncoder> encoder,
                                            const std::vector<Blob *> &inputs,
                                            const std::vector<Blob *> &outputs) {
    auto input  = inputs[0];
    auto output = outputs[0];
    
    [encoder setBuffer:(__bridge id<MTLBuffer>)(void *)input->GetHandle().base
                offset:(NSUInteger)input->GetHandle().bytes_offset
               atIndex:0];
    [encoder setBuffer:(__bridge id<MTLBuffer>)(void *)output->GetHandle().base
                offset:(NSUInteger)output->GetHandle().bytes_offset
               atIndex:1];
    [encoder setBuffer:buffer_param_ offset:0 atIndex:2];
    
    return TNN_OK;
}

NSString * MetalLayerAcc::GetKernelLabel() {
    if (kernel_label_.length > 0) {
        return kernel_label_;
    } else if ((!kernel_label_ || kernel_label_.length <= 0) && param_) {
        kernel_label_ = [NSString stringWithUTF8String:param_->name.c_str()];
    }
    return kernel_label_;
}

Status MetalLayerAcc::Forward(const std::vector<Blob *> &inputs, const std::vector<Blob *> &outputs) {
    auto data_type = outputs[0]->GetBlobDesc().data_type;
    auto data_type_str = DataTypeUtils::GetDataTypeString(data_type);
    if (data_type != DATA_TYPE_FLOAT && data_type != DATA_TYPE_HALF) {
        LOGE("MetalLayerAcc: DataType must be float or half\n");
        return Status(TNNERR_LAYER_ERR, "MetalLayerAcc: DataType must be float or half");
    }
    
    //
    auto context_impl = context_->getMetalContextImpl();
    auto encoder = [context_impl encoder];
    encoder.label = GetKernelLabel();
    
    MTLSize threads;
    auto status = ComputeThreadSize(inputs, outputs, threads);
    if (status != TNN_OK) {
        return status;
    }
    // check if perferring to launch kernel with threadGroups specified
    MTLSize groups;
    status = ComputeThreadgroupSize(inputs, outputs, groups);
    bool preferDispatchingWithGroups = (groups.width!=0 && groups.height!=0 && groups.depth!=0);
    if (status != TNN_OK) {
        return status;
    }
    
    do {
        auto kernel_name = KernelName(inputs, outputs);
        if (kernel_name.length() <= 0) {
            status = Status(TNNERR_LAYER_ERR, "empty kernel name");
            break;
        }
        
        MetalBandwidth bandwidth;
        status = [context_impl load:[NSString stringWithUTF8String:kernel_name.c_str()]
                            encoder:encoder
                          bandwidth:bandwidth];
        BREAK_IF(status != TNN_OK);
        
        status = SetKernelEncoderParam(encoder, inputs, outputs);
        BREAK_IF(status != TNN_OK);
        if (preferDispatchingWithGroups) {
            status = [context_impl dispatchEncoder:encoder threadsPerGroup:threads groups: groups bandwidth:bandwidth];
        } else {
            status = [context_impl dispatchEncoder:encoder threads:threads bandwidth:bandwidth];
        }
        BREAK_IF(status != TNN_OK);
    } while (0);

    [encoder endEncoding];
    
    if (status == TNN_OK) {
        [context_impl commit];
        TNN_PRINT_ENCODER(context_, encoder, this);
    }
    return status;
}

std::vector<DataFormat> MetalLayerAcc::SupportDataFormat(DataType data_type, int dims_size, BlobType blob_type) {
    std::vector<DataFormat> support_list;
    if (dims_size == 4) {
        support_list.push_back(DATA_FORMAT_NC4HW4);
    } else {
        support_list.push_back(DATA_FORMAT_NC4HW4);
    }
    return support_list;
}

MTLSize GetDefaultThreadSize(DimsVector dims, bool combineHeightWidth) {
    auto output_height  = GetBlobDim(dims, 2);
    auto output_width   = GetBlobDim(dims, 3);
<<<<<<< HEAD
=======
    auto output_size  = output_width * output_height;
    auto output_slice = UP_DIV(dims[1], 4);
    auto output_batch = dims[0];
    
    if (combineHeightWidth) {
        return MTLSizeMake(output_size, output_slice, output_batch);
    } else {
        return MTLSizeMake(output_width, output_height, output_batch*output_slice);
    }
}

MTLSize GetDefaultThreadSizeFusedLast(DimsVector dims, bool combineHeightWidth) {
    auto output_height  = GetBlobDim(dims, 2);
    auto output_width   = GetBlobCount(dims, 3);
>>>>>>> 84c55eda
    auto output_size  = output_width * output_height;
    auto output_slice = UP_DIV(dims[1], 4);
    auto output_batch = dims[0];
    
    if (combineHeightWidth) {
        return MTLSizeMake(output_size, output_slice, output_batch);
    } else {
        return MTLSizeMake(output_width, output_height, output_batch*output_slice);
    }
}

void GetSingleAxisSplitSize(const DimsVector& dims, int axis, MTLSize& size, bool reduce_on_axis) {
    auto axis_size = GetBlobDim(dims, axis);
    auto dims_copy = dims;
    dims_copy[1] = UP_DIV(dims[1], 4);
    size = MTLSizeMake(DimsVectorUtils::Count(dims_copy, axis+1),
                        reduce_on_axis? 1 : (axis == 1? UP_DIV(axis_size, 4) : axis_size),
                        DimsVectorUtils::Count(dims_copy, 0, axis));
}

struct MetalParams GetDefaultMetalParams(DimsVector dims_input, DimsVector dims_output) {
    MetalParams metal_params;
    SetDefaultMetalParams(metal_params, dims_input, dims_output);
    return metal_params;
}

id<MTLBuffer> AllocateMetalBufferFormRawBuffer1D(RawBuffer buffer, int count, Status &status) {
    id<MTLDevice> device     = [TNNMetalDeviceImpl sharedDevice];
    id<MTLBuffer> mtl_buffer = nil;

    // ensure count >= 16/2
    count = std::max(count, 16 / 2);

    const float *b_handle_data = buffer.force_to<float *>();
    if (b_handle_data == nullptr) {
        LOGE("ERROR: Data is nil \n");
        return nil;
    }
    const int b_handle_size   = buffer.GetBytesSize();
    const DataType data_type  = buffer.GetDataType();
    const int data_count_4    = ROUND_UP(count, 4);
    const int total_byte_size = data_count_4 * DataTypeUtils::GetBytesSize(data_type);

    if (data_type != DATA_TYPE_FLOAT && data_type != DATA_TYPE_HALF) {
        LOGE("Error: DataType %d not support\n", data_type);
        status = Status(TNNERR_MODEL_ERR, "bias_handle DataType is not supported");
        return mtl_buffer;
    }
    if (total_byte_size < b_handle_size) {
        LOGE("Error: Invalid model, buffer has wrong byte size\n");
        status = Status(TNNERR_MODEL_ERR,  "Error: Invalid model, buffer has wrong byte size");
        return mtl_buffer;
    }
    if (total_byte_size < b_handle_size) {
        LOGE("Error: Invalid model, buffer has wrong byte size\n");
        status = Status(TNNERR_MODEL_ERR,  "Error: Invalid model, buffer has wrong byte size");
        return mtl_buffer;
    }

#if TNN_METAL_FULL_PRECISION
    if (data_type == DATA_TYPE_FLOAT) {
        //补齐
        float *data_fill_4 = (float *)b_handle_data;
        if (total_byte_size != b_handle_size) {
            data_fill_4 = (float *)new char[total_byte_size];
            memset((void *)data_fill_4, 0, total_byte_size);
            memcpy(data_fill_4, b_handle_data, b_handle_size);
        }

        mtl_buffer = [device newBufferWithBytes:(const void *)data_fill_4
                                         length:total_byte_size
                                        options:MTLResourceCPUCacheModeWriteCombined];

        if (total_byte_size != b_handle_size) {
            delete[] data_fill_4;
        }
    } else if (data_type == DATA_TYPE_HALF) {
        //补齐
        uint16_t *data_fill_4 = (uint16_t *)b_handle_data;
        if (total_byte_size != b_handle_size) {
            data_fill_4 = (uint16_t *)new char[total_byte_size];
            memset((void *)data_fill_4, 0, total_byte_size);
            memcpy(data_fill_4, b_handle_data, b_handle_size);
        }

        // convert to float
        float *data_fp32_data = new float[data_count_4];
        ConvertFromHalfToFloat((void *)data_fill_4, data_fp32_data, data_count_4);

        mtl_buffer = [device newBufferWithBytes:(const void *)data_fp32_data
                                         length:data_count_4*sizeof(float)
                                        options:MTLResourceCPUCacheModeWriteCombined];
        delete[] data_fp32_data;

        if (total_byte_size != b_handle_size) {
            delete[] data_fill_4;
        }
    }
#else
    if (data_type == DATA_TYPE_FLOAT) {
        //补齐
        float *data_fill_4 = (float *)b_handle_data;
        if (total_byte_size != b_handle_size) {
            data_fill_4 = (float *)new char[total_byte_size];
            memset((void *)data_fill_4, 0, total_byte_size);
            memcpy(data_fill_4, b_handle_data, b_handle_size);
        }

        // convert to half
        uint16_t *data_fp16_data = new uint16_t[data_count_4];
        ConvertFromFloatToHalf((float *)data_fill_4, (void *)data_fp16_data, data_count_4);

        mtl_buffer = [device newBufferWithBytes:(const void *)data_fp16_data
                                         length:data_count_4*sizeof(uint16_t)
                                        options:MTLResourceCPUCacheModeWriteCombined];
        delete[] data_fp16_data;

        if (total_byte_size != b_handle_size) {
            delete[] data_fill_4;
        }
    } else if (data_type == DATA_TYPE_HALF) {
        //补齐
        uint16_t *data_fill_4 = (uint16_t *)b_handle_data;
        if (total_byte_size != b_handle_size) {
            data_fill_4 = (uint16_t *)new char[total_byte_size];
            memset((void *)data_fill_4, 0, total_byte_size);
            memcpy(data_fill_4, b_handle_data, b_handle_size);
        }

        mtl_buffer = [device newBufferWithBytes:(const void *)data_fill_4
                                         length:total_byte_size
                                        options:MTLResourceCPUCacheModeWriteCombined];

        if (total_byte_size != b_handle_size) {
            delete[] data_fill_4;
        }
    }
#endif
    return mtl_buffer;
}

id<MTLBuffer> AllocatePackedGOIHW16MetalBufferFormRawBuffer(RawBuffer buffer, DimsVector buffer_shape, int group,
                                                            Status &status, bool transpose) {
    id<MTLDevice> device     = [TNNMetalDeviceImpl sharedDevice];
    id<MTLBuffer> mtl_buffer = nil;

    const int output_channel = buffer_shape[0];
    const int input_channel  = buffer_shape[1];
    const int kh             = buffer_shape[2];
    const int kw             = buffer_shape[3];

    const int goc   = output_channel / group;
    const int gic   = input_channel / group;
    const int goc_4 = UP_DIV(goc, 4);
    const int gic_4 = UP_DIV(gic, 4);

    int weight_count_nopack  = group * goc * gic * kh * kw;
    int weight_count_pack    = group * goc_4 * gic_4 * kh * kw * 16;
    const DataType data_type = buffer.GetDataType();

    if (data_type != DATA_TYPE_FLOAT && data_type != DATA_TYPE_HALF) {
        LOGE("Error: DataType %d not support\n", data_type);
        status = Status(TNNERR_MODEL_ERR, "conv_res DataType is not supported");
        return nil;
    }

#if TNN_METAL_FULL_PRECISION
    if (data_type == DATA_TYPE_FLOAT) {
        // convert to float
        float *weight_fp32_data = buffer.force_to<float *>();

        // pack
        float *weight_pack_fp32_data = new float[weight_count_pack];
        memset((void *)weight_pack_fp32_data, 0, weight_count_pack * sizeof(float));

        DataFormatConverter::ConvertFromGOIHWToGOIHW16Float(weight_fp32_data, weight_pack_fp32_data, group,
                                                            input_channel, output_channel, kh, kw, transpose);

        mtl_buffer = [device newBufferWithBytes:(const void *)weight_pack_fp32_data
                                         length:weight_count_pack * sizeof(float)
                                        options:MTLResourceCPUCacheModeWriteCombined];
        delete[] weight_pack_fp32_data;
    } else if (data_type == DATA_TYPE_HALF) {
        uint16_t *weight_fp16_data = buffer.force_to<uint16_t *>();

        // convert to float
        float *weight_fp32_data = new float[weight_count_pack];
        ConvertFromHalfToFloat((void *)weight_fp16_data, (float *)weight_fp32_data, weight_count_nopack);

        // pack
        float *weight_pack_fp32_data = new float[weight_count_pack];
        memset((void *)weight_pack_fp32_data, 0, weight_count_pack * sizeof(float));

        DataFormatConverter::ConvertFromGOIHWToGOIHW16Float(weight_fp32_data, weight_pack_fp32_data, group,
                                                            input_channel, output_channel, kh, kw, transpose);

        mtl_buffer = [device newBufferWithBytes:(const void *)weight_pack_fp32_data
                                         length:weight_count_pack * sizeof(float)
                                        options:MTLResourceCPUCacheModeWriteCombined];
        delete[] weight_fp32_data;
        delete[] weight_pack_fp32_data;
    }
#else
    if (data_type == DATA_TYPE_FLOAT) {
        float *weight_fp32_data = buffer.force_to<float *>();

        // convert to half
        uint16_t *weight_fp16_data = new uint16_t[weight_count_pack];
        ConvertFromFloatToHalf((float *)weight_fp32_data, (void *)weight_fp16_data, weight_count_nopack);

        // pack
        uint16_t *weight_pack_fp16_data = new uint16_t[weight_count_pack];
        memset((void *)weight_pack_fp16_data, 0, weight_count_pack * sizeof(uint16_t));

        DataFormatConverter::ConvertFromGOIHWToGOIHW16Half((short *)weight_fp16_data, (short *)weight_pack_fp16_data,
                                                           group, input_channel, output_channel, kh, kw, transpose);

        mtl_buffer = [device newBufferWithBytes:(const void *)weight_pack_fp16_data
                                         length:weight_count_pack * sizeof(uint16_t)
                                        options:MTLResourceCPUCacheModeWriteCombined];
        delete[] weight_fp16_data;
        delete[] weight_pack_fp16_data;
    } else if (data_type == DATA_TYPE_HALF) {
        // convert to half
        uint16_t *weight_fp16_data = buffer.force_to<uint16_t *>();

        // pack
        uint16_t *weight_pack_fp16_data = new uint16_t[weight_count_pack];
        memset((void *)weight_pack_fp16_data, 0, weight_count_pack * sizeof(uint16_t));

        DataFormatConverter::ConvertFromGOIHWToGOIHW16Half((short *)weight_fp16_data, (short *)weight_pack_fp16_data,
                                                           group, input_channel, output_channel, kh, kw, transpose);

        mtl_buffer = [device newBufferWithBytes:(const void *)weight_pack_fp16_data
                                         length:weight_count_pack * sizeof(uint16_t)
                                        options:MTLResourceCPUCacheModeWriteCombined];
        delete[] weight_pack_fp16_data;
    }
#endif
    return mtl_buffer;
}

id<MTLBuffer> AllocatePackedNC4HW4MetalBufferFormRawBuffer(RawBuffer buffer, DimsVector buffer_shape, int group,
                                                           Status &status) {
    id<MTLDevice> device     = [TNNMetalDeviceImpl sharedDevice];
    id<MTLBuffer> mtl_buffer = nil;

    const int channel = GetBlobDim(buffer_shape, 1);
    const int kh      = GetBlobDim(buffer_shape, 2);
    const int kw      = GetBlobDim(buffer_shape, 3);

    const int channel4 = UP_DIV(channel, 4) * 4;

    int data_count_nopack  = channel * kh * kw;
    int data_count_pack    = channel4 * kh * kw;
    const DataType data_type = buffer.GetDataType();

    if (data_type != DATA_TYPE_FLOAT && data_type != DATA_TYPE_HALF) {
        LOGE("Error: DataType %d not support\n", data_type);
        status = Status(TNNERR_MODEL_ERR, "conv_res DataType is not supported");
        return nil;
    }

#if TNN_METAL_FULL_PRECISION
    if (data_type == DATA_TYPE_FLOAT) {
        // convert to float
        float *data_fp32_data = buffer.force_to<float *>();

        // pack
        float *data_pack_fp32_data = new float[data_count_pack];
        memset((void *)data_pack_fp32_data, 0, data_count_pack * sizeof(float));

        DataFormatConverter::ConvertFromNCHWToNCHW4Float(data_fp32_data, data_pack_fp32_data, 1, channel, kh, kw);

        mtl_buffer = [device newBufferWithBytes:(const void *)data_pack_fp32_data
                                         length:data_count_pack * sizeof(float)
                                        options:MTLResourceCPUCacheModeWriteCombined];
        delete[] data_pack_fp32_data;
    } else if (data_type == DATA_TYPE_HALF) {
        uint16_t *data_fp16_data = buffer.force_to<uint16_t *>();

        // convert to float
        float *data_fp32_data = new float[data_count_pack];
        ConvertFromHalfToFloat((void *)data_fp16_data, (float *)data_fp32_data, data_count_nopack);

        // pack
        float *data_pack_fp32_data = new float[data_count_pack];
        memset((void *)data_pack_fp32_data, 0, data_count_pack * sizeof(float));

        DataFormatConverter::ConvertFromNCHWToNCHW4Float(data_fp32_data, data_pack_fp32_data, 1, channel, kh, kw);

        mtl_buffer = [device newBufferWithBytes:(const void *)data_pack_fp32_data
                                         length:data_count_pack * sizeof(float)
                                        options:MTLResourceCPUCacheModeWriteCombined];
        delete[] data_fp32_data;
        delete[] data_pack_fp32_data;
    }
#else
    if (data_type == DATA_TYPE_FLOAT) {
        float *data_fp32_data = buffer.force_to<float *>();

        // convert to half
        uint16_t *data_fp16_data = new uint16_t[data_count_pack];
        ConvertFromFloatToHalf((float *)data_fp32_data, (void *)data_fp16_data, data_count_nopack);

        // pack
        uint16_t *data_pack_fp16_data = new uint16_t[data_count_pack];
        memset((void *)data_pack_fp16_data, 0, data_count_pack * sizeof(uint16_t));

        DataFormatConverter::ConvertFromNCHWToNCHW4Half((short *)data_fp16_data, (short *)data_pack_fp16_data, 1,
                                                        channel, kh, kw);

        mtl_buffer = [device newBufferWithBytes:(const void *)data_pack_fp16_data
                                         length:data_count_pack * sizeof(uint16_t)
                                        options:MTLResourceCPUCacheModeWriteCombined];
        delete[] data_fp16_data;
        delete[] data_pack_fp16_data;
    } else if (data_type == DATA_TYPE_HALF) {
        // convert to half
        uint16_t *data_fp16_data = buffer.force_to<uint16_t *>();

        // pack
        uint16_t *data_pack_fp16_data = new uint16_t[data_count_pack];
        memset((void *)data_pack_fp16_data, 0, data_count_pack * sizeof(uint16_t));

        DataFormatConverter::ConvertFromNCHWToNCHW4Half((short *)data_fp16_data, (short *)data_pack_fp16_data, 1,
                                                        channel, kh, kw);

        mtl_buffer = [device newBufferWithBytes:(const void *)data_pack_fp16_data
                                         length:data_count_pack * sizeof(uint16_t)
                                        options:MTLResourceCPUCacheModeWriteCombined];
        delete[] data_pack_fp16_data;
    }
#endif
    return mtl_buffer;
}

} // namespace TNN_NS<|MERGE_RESOLUTION|>--- conflicted
+++ resolved
@@ -17,7 +17,6 @@
 #include "tnn/device/metal/metal_context.h"
 #include "tnn/utils/data_format_converter.h"
 #include "tnn/utils/data_type_utils.h"
-#include "tnn/utils/dims_vector_utils.h"
 #include "tnn/utils/half_utils_inner.h"
 #include "tnn/utils/dims_utils.h"
 
@@ -75,11 +74,7 @@
         auto status = RawBuffer2Blob(buffer.get(), blob);
         RETURN_ON_NEQ(status, TNN_OK);
 
-<<<<<<< HEAD
-        blob->flag = DATA_FLAG_CHANGE_NEVER;
-=======
         blob->SetFlag(DATA_FLAG_CHANGE_NEVER);
->>>>>>> 84c55eda
         auto dims = iter->GetBlobDesc().dims;
         auto data_type_size = DataTypeUtils::GetBytesSize(iter->GetBlobDesc().data_type);
         const_blob_map[name] = blob;
@@ -231,8 +226,6 @@
 MTLSize GetDefaultThreadSize(DimsVector dims, bool combineHeightWidth) {
     auto output_height  = GetBlobDim(dims, 2);
     auto output_width   = GetBlobDim(dims, 3);
-<<<<<<< HEAD
-=======
     auto output_size  = output_width * output_height;
     auto output_slice = UP_DIV(dims[1], 4);
     auto output_batch = dims[0];
@@ -247,7 +240,6 @@
 MTLSize GetDefaultThreadSizeFusedLast(DimsVector dims, bool combineHeightWidth) {
     auto output_height  = GetBlobDim(dims, 2);
     auto output_width   = GetBlobCount(dims, 3);
->>>>>>> 84c55eda
     auto output_size  = output_width * output_height;
     auto output_slice = UP_DIV(dims[1], 4);
     auto output_batch = dims[0];
