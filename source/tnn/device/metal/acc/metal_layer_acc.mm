--- conflicted
+++ resolved
@@ -375,18 +375,7 @@
 
 MTLSize GetDefaultThreadSize(DimsVector dims, bool combineHeightWidth) {
     auto output_height  = DimsFunctionUtils::GetDim(dims, 2);
-<<<<<<< HEAD
     auto output_width   = DimsFunctionUtils::GetDimProduct(dims, 3);
-
-=======
-    auto output_width   = DimsFunctionUtils::GetDim(dims, 3);
-    if (dims.size() == 5) {
-        output_width = output_width * DimsFunctionUtils::GetDimProduct(dims, 4);
-    } else if (dims.size() == 6) {
-        output_width =
-            output_width * DimsFunctionUtils::GetDimProduct(dims, 4) * DimsFunctionUtils::GetDimProduct(dims, 5);
-    }
->>>>>>> d6d2fa40
     auto output_size  = output_width * output_height;
     auto output_slice = UP_DIV(dims[1], 4);
     auto output_batch = dims[0];
@@ -753,17 +742,7 @@
 
     int channel = DimsFunctionUtils::GetDim(buffer_shape, 1);
     int kh      = DimsFunctionUtils::GetDim(buffer_shape, 2);
-<<<<<<< HEAD
     int kw      = DimsFunctionUtils::GetDimProduct(buffer_shape, 3);
-=======
-    int kw      = DimsFunctionUtils::GetDim(buffer_shape, 3);
-
-    if (buffer_shape.size() == 5) {
-        kw = kw * DimsFunctionUtils::GetDim(buffer_shape, 4);
-    } else if (buffer_shape.size() == 6) {
-        kw = kw * DimsFunctionUtils::GetDim(buffer_shape, 4) * DimsFunctionUtils::GetDim(buffer_shape, 5);
-    }
->>>>>>> d6d2fa40
 
     const int channel4 = UP_DIV(channel, 4) * 4;
 
