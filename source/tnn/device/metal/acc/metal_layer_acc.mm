--- conflicted
+++ resolved
@@ -237,8 +237,6 @@
     }
 }
 
-<<<<<<< HEAD
-=======
 MTLSize GetDefaultThreadSizeFusedLast(DimsVector dims, bool combineHeightWidth) {
     auto output_height  = GetBlobDim(dims, 2);
     auto output_width   = GetBlobCount(dims, 3);
@@ -253,7 +251,6 @@
     }
 }
 
->>>>>>> a17c4379
 void GetSingleAxisSplitSize(const DimsVector& dims, int axis, MTLSize& size, bool reduce_on_axis) {
     auto axis_size = GetBlobDim(dims, axis);
     auto dims_copy = dims;
