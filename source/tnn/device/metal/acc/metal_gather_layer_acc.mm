--- conflicted
+++ resolved
@@ -127,11 +127,7 @@
 #else
         if (data_type == DATA_TYPE_FLOAT) {
             data_cast_type.reset(new uint16_t[data_count], [](uint16_t *p){delete[] p;});
-<<<<<<< HEAD
             if (ConvertFromFloatToHalf((float *)input_data, data_cast_type.get(), data_count) != 0) {
-=======
-            if (ConvertFromFloatToHalf((float *)data_cast_type.get(), (float *)input_data, data_count) != 0) {
->>>>>>> 7ed8628e
                 LOGE("Error: DataType %d not support\n", data_type);
                 return Status(TNNERR_MODEL_ERR, "Convert Data in LayerRerouece from float to half failed!");
             }
