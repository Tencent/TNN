--- conflicted
+++ resolved
@@ -491,14 +491,16 @@
     int batch;
 };
 
-<<<<<<< HEAD
+
 struct MetalBGR2GrayParams {
     int width;
     int height;
     int size;
     int channel;
     int slice;
-=======
+    int batch;
+};
+
 /** Reshape Param Struct **/
 struct MetalReshapeParams {
     int input_width;
@@ -512,7 +514,6 @@
     int output_size;
     int output_slice;
     int output_channel;
->>>>>>> 6c96d790
     int batch;
 };
 
