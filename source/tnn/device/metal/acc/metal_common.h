// Tencent is pleased to support the open source community by making TNN available.
//
// Copyright (C) 2020 THL A29 Limited, a Tencent company. All rights reserved.
//
// Licensed under the BSD 3-Clause License (the "License"); you may not use this file except
// in compliance with the License. You may obtain a copy of the License at
//
// https://opensource.org/licenses/BSD-3-Clause
//
// Unless required by applicable law or agreed to in writing, software distributed
// under the License is distributed on an "AS IS" BASIS, WITHOUT WARRANTIES OR
// CONDITIONS OF ANY KIND, either express or implied. See the License for the
// specific language governing permissions and limitations under the License.

#ifndef TNN_METAL_COMMON_H_
#define TNN_METAL_COMMON_H_

#ifndef FLT_MAX
#define FLT_MIN 1.175494351e-38F
#define FLT_MAX 3.402823466e+38F
#endif

#ifndef TNN_METAL_FULL_PRECISION
#define TNN_METAL_FULL_PRECISION 0
#endif

#ifndef UP_DIV
#define UP_DIV(x, y) (((x) + (y)-1) / (y))
#endif
#ifndef ROUND_UP
#define ROUND_UP(x, y) (((x) + (y)-1) / (y) * (y))
#endif

/**Base Param Struct **/
struct MetalParams {
    int input_width;
    int input_height;
    int input_size;
    int input_slice;

    int output_width;
    int output_height;
    int output_size;
    int output_slice;
    int share_channel = 0;
    int batch;
};

// keep as same as BroadcastType in layer_param.h
#define kBroadcastTypeNormal 0x0000
#define kBroadcastTypeSingle 0x0001
#define kBroadcastTypeChannel 0x0002
#define kBroadcastTypeElement 0x0003
#define kBroadcastTypeHeightWidth 0x0004

/** Broadcast Param Struct **/
struct MetalBroadcastParams {
    int input_width;
    int input_height;
    int input_size;
    int input_slice;
    int output_width;
    int output_height;
    int output_size;
    int output_slice;
    int broadcast_input0;
    int broadcast_input1;
    int batch;
};

/**Pow Param Struct **/
struct MetalPowParams {
    int input_width;
    int input_height;
    int input_size;
    int input_slice;
    int output_width;
    int output_height;
    int output_size;
    int output_slice;
    float exponent = 1.0;
    float scale    = 1.0;
    float shift    = 0.0;
    int batch;
};

/** Hard Sigmoid Param Struct **/
struct MetalHardSigmoidParams {
    int input_width;
    int input_height;
    int input_size;
    int input_slice;
    int output_width;
    int output_height;
    int output_size;
    int output_slice;
    float alpha = 1.0;
    float beta  = 0.0;
    float min   = 0.0;
    float max   = 0.0;
    int batch;
    int broadcast_input0;
    int broadcast_input1;
};

/** Elu Param Struct **/
struct MetalEluParams {
    int input_width;
    int input_height;
    int input_size;
    int input_slice;
    int output_width;
    int output_height;
    int output_size;
    int output_slice;
    float alpha = 1.0;
    int batch;
};

/** Clip Param Struct **/
struct MetalClipParams {
    int input_width;
    int input_height;
    int input_size;
    int input_slice;
    int output_width;
    int output_height;
    int output_size;
    int output_slice;
    float min = -FLT_MAX;
    float max = FLT_MAX;
    int batch;
};

/** Selu Param Struct **/
struct MetalSeluParams {
    int input_width;
    int input_height;
    int input_size;
    int input_slice;
    int output_width;
    int output_height;
    int output_size;
    int output_slice;
    float alpha = 1.67326;
    float gamma = 1.0507;
    int batch;
};

/** LRN Param Struct **/
struct MetalLRNParams {
    int input_width;
    int input_height;
    int input_channel;
    int input_size;
    int input_slice;
    int output_width;
    int output_height;
    int output_size;
    int output_slice;
    float alpha;
    float beta;
    float bias;
    int size;

    int batch;
};

/** Stride Slice Param Struct **/
struct MetalStrideSliceParams {
    int input_width;
    int input_height;
    int input_size;
    int input_slice;
    int output_width;
    int output_height;
    int output_size;
    int output_slice;
    int batch;
    int begin_n;
    int begin_c;
    int begin_h;
    int begin_w;
    int stride_n;
    int stride_c;
    int stride_h;
    int stride_w;
};

/** Shuffle Param Struct **/
struct MetalShuffleParams {
    int input_width;
    int input_height;
    int input_channel;
    int input_size;
    int input_slice;
    int output_width;
    int output_height;
    int output_size;
    int output_slice;
    int group             = 0;
    int channel_per_group = 0;
    int batch;
};

/** Inner Product Param Struct **/
struct MetalInnerProductParams {
    int input_width;
    int input_height;
    int input_size;
    int input_slice;
    int output_width;
    int output_height;
    int output_size;
    int output_slice;
    int batch;
    int has_bias;
    int activation = -1;
};

/** Conv Param Struct **/
struct MetalConvParams {
    int input_width;
    int input_height;
    int input_size;
    int input_slice;
    int input_slice_per_group;
    int output_width;
    int output_height;
    int output_size;
    int output_slice;
    int output_slice_per_group;
    int batch;
    int threadgroup_input_slice;
    int kernel_x;
    int kernel_y;
    int kernel_size;
    int stride_x;
    int stride_y;
    int pad_x;
    int pad_y;
    int dilation_x;
    int dilation_y;
    int kernel_delta_x;
    int kernel_delta_y;
    int input_delta_x;
    int input_delta_y;
    int has_bias;
    int activation = -1;
};

/** Winograd Param Struct **/
struct MetalWinogradParams {
    int input_width;
    int input_height;
    int input_size;
    int input_slice;
    int output_width;
    int output_height;
    int output_size;
    int output_slice;
    int batch;
    int pad_x;
    int pad_y;
    int unit_width;
    int unit_height;
    int unit;
    int has_bias;
    int activation = -1;
};

/** Mat Mul Param Struct **/
struct MetalMatMul4x4Params {
    int output_width;
    int output_height;
    int multi_length;
    int group;
};

/** Pool Param Struct **/
struct MetalPoolParams {
    int input_width;
    int input_height;
    int input_size;
    int input_slice;
    int output_width;
    int output_height;
    int output_size;
    int output_slice;
    int batch;
    int kernel_x;
    int kernel_y;
    int stride_x;
    int stride_y;
    int pad_x;
    int pad_y;
};

/** Upsample Param Struct **/
struct MetalUpsampleParams {
    int input_width;
    int input_height;
    int input_size;
    int input_slice;
    int output_width;
    int output_height;
    int output_size;
    int output_slice;
    int batch;
    // input_x/output_x
    float scale_x;
    // input_y/output_y
    float scale_y;
};

/** Concat Param Struct **/
struct MetalConcatParams {
    int input_width;
    int input_height;
    int input_size;
    int input_channel_0;
    int input_slice_0;
    int input_channel_1;
    int input_slice_1;
    int input_channel_offset;
    int output_width;
    int output_size;
    int output_channel;
    int output_slice;
    int batch;
};

/** Normalize Param Struct **/
struct MetalNormalizeParams {
    int output_width;
    int output_height;
    int output_size;
    int output_slice;
    int batch;
    float epsilon = 1e-12;
};

/** Reduce Param Struct
 *  ReduceL1
 *  ReduceL2
 *  ReduceLogSum
 *  ReduceLogSumExp
 *  ReduceMax
 *  ReduceMean
 *  ReduceMin
 *  ReduceProd
 *  ReduceSum
 *  ReduceSumSquare
 * **/
struct MetalReduceParams {
    int input_width;
    int input_height;
    int input_size;
    int input_slice;
    int input_batch;
    int output_width;
    int output_height;
    int output_size;
    int output_slice;
    int output_batch;
    int batch;
    int axis;
    int input_channel;
    int input_channel_mode_4;
};

/** Softmax Param Struct **/
struct MetalSoftmaxParams {
    int output_width;
    int output_height;
    int output_size;
    int output_slice;
    int channel_remain = 0;
    int batch;
};

/** Pad Param Struct **/
struct MetalPadParams {
    int input_width;
    int input_height;
    int input_size;
    int input_slice;
    int output_width;
    int output_height;
    int output_size;
    int output_slice;
    int batch;
    float value = 0;
    int pad_l;
    int pad_r;
    int pad_t;
    int pad_b;
    int pad_c_b;
    int pad_c_e;
    int input_channel;
};

/** Image Converter Param Struct **/
struct MetalImageConverterParams {
    int width;
    int height;
    int size;
    int channel;
    int slice;
    int batch = 1;
    float scale_x;
    float scale_y;
    float scale_z;
    float scale_w;
    float bias_x;
    float bias_y;
    float bias_z;
    float bias_w;
    int bgra_to_rgba;
};

/** Signed Mul Param Struct **/
struct MetalSignedMulParams {
    int input_width;
    int input_height;
    int input_size;
    int input_slice;
    int output_width;
    int output_height;
    int output_size;
    int output_slice;
    int batch;
    float alpha;
    float beta;
    float gamma_inv;
};

struct MetalResizeParams {
    int width;
    int height;
    int size;
    int channel;
    int slice;
    int batch;
    
    float scale_w;
    float scale_h;
    
    int resized_width;
    int resized_height;
    int type;
};

struct MetalCropParams {
    int width;
    int height;
    int size;
    int channel;
    int slice;
    int batch;
    
    int crop_width;
    int crop_height;
    int top_left_x;
    int top_left_y;
};

struct MetalWarpAffineParams {
    int width;
    int height;
    int size;
    int channel;
    int slice;
    int batch;
    
    int resized_width;
    int resized_height;
    // double is not supported in Metal
    float transform_inv[2][3];
    int interp_type;
    int border_type;
    float border_val;
};

struct MetalCopyParams {
    int width;
    int height;
    int size;
    int channel;
    int slice;
    int batch;
};

<<<<<<< HEAD
=======
struct MetalBGR2GrayParams {
    int width;
    int height;
    int size;
    int channel;
    int slice;
    int batch;
};

>>>>>>> 5d152b1f
#define SetDefaultMetalParams(metal_params, dims_input, dims_output)                                                   \
    do {                                                                                                               \
        metal_params.input_width   = dims_input[3];                                                                    \
        metal_params.input_height  = dims_input[2];                                                                    \
        metal_params.input_size    = metal_params.input_height * metal_params.input_width;                             \
        metal_params.input_slice   = UP_DIV(dims_input[1], 4);                                                         \
        metal_params.output_width  = dims_output[3];                                                                   \
        metal_params.output_height = dims_output[2];                                                                   \
        metal_params.output_size   = metal_params.output_height * metal_params.output_width;                           \
        metal_params.output_slice  = UP_DIV(dims_output[1], 4);                                                        \
        metal_params.batch         = dims_output[0];                                                                   \
    } while (0)

#define SetDefaultMetalConvParams(metal_params, conv_param)                                                            \
    do {                                                                                                               \
        metal_params.activation  = conv_param->activation_type;                                                        \
        metal_params.has_bias    = conv_param->bias;                                                                   \
        metal_params.kernel_x    = conv_param->kernels[0];                                                             \
        metal_params.kernel_y    = conv_param->kernels[1];                                                             \
        metal_params.kernel_size = metal_params.kernel_x * metal_params.kernel_y;                                      \
        metal_params.stride_x    = conv_param->strides[0];                                                             \
        metal_params.stride_y    = conv_param->strides[1];                                                             \
        metal_params.pad_x       = conv_param->pads[0];                                                                \
        metal_params.pad_y       = conv_param->pads[2];                                                                \
        metal_params.dilation_x  = conv_param->dialations[0];                                                          \
        metal_params.dilation_y  = conv_param->dialations[1];                                                          \
    } while (0)

#endif  // TNN_METAL_COMMON_H_<|MERGE_RESOLUTION|>--- conflicted
+++ resolved
@@ -491,8 +491,6 @@
     int batch;
 };
 
-<<<<<<< HEAD
-=======
 struct MetalBGR2GrayParams {
     int width;
     int height;
@@ -502,7 +500,6 @@
     int batch;
 };
 
->>>>>>> 5d152b1f
 #define SetDefaultMetalParams(metal_params, dims_input, dims_output)                                                   \
     do {                                                                                                               \
         metal_params.input_width   = dims_input[3];                                                                    \
