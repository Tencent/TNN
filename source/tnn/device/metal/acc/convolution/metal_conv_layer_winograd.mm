// Tencent is pleased to support the open source community by making TNN available.
//
// Copyright (C) 2020 THL A29 Limited, a Tencent company. All rights reserved.
//
// Licensed under the BSD 3-Clause License (the "License"); you may not use this file except
// in compliance with the License. You may obtain a copy of the License at
//
// https://opensource.org/licenses/BSD-3-Clause
//
// Unless required by applicable law or agreed to in writing, software distributed
// under the License is distributed on an "AS IS" BASIS, WITHOUT WARRANTIES OR
// CONDITIONS OF ANY KIND, either express or implied. See the License for the
// specific language governing permissions and limitations under the License.

#include "tnn/device/metal/acc/convolution/metal_conv_layer_winograd.h"
#include "tnn/device/metal/acc/metal_common.h"
#include "tnn/device/metal/metal_context.h"
#include "tnn/utils/data_format_converter.h"
#include "tnn/utils/data_type_utils.h"
#include "tnn/utils/dims_vector_utils.h"
#include "tnn/utils/half_utils.h"
#include "tnn/utils/wingorad_generater.h"

namespace TNN_NS {
bool MetalConvLayerWinograd::isPrefered(ConvLayerParam *param, const std::vector<Blob *> &inputs,
                                        const std::vector<Blob *> &outputs) {
    //        return false;
    if (!param) {
        return false;
    }

    if (param->group != 1) {
        return false;
    }

    if (param->group != 1 || param->kernels[0] != 3 || param->kernels[1] != 3 || param->dialations[0] != 1 ||
        param->dialations[1] != 1 || param->strides[0] != 1 || param->strides[1] != 1) {
        return false;
    }

    auto iw = inputs[0]->GetBlobDesc().dims[3];
    auto ih = inputs[0]->GetBlobDesc().dims[2];
    auto ic = ROUND_UP(inputs[0]->GetBlobDesc().dims[1], 4);
    auto oc = ROUND_UP(outputs[0]->GetBlobDesc().dims[1], 4);
    return ic * oc * ih / iw >= 2048;
}

MetalConvLayerWinograd::~MetalConvLayerWinograd() {}

Status MetalConvLayerWinograd::AllocateBufferWeight(const std::vector<Blob *> &inputs,
                                                    const std::vector<Blob *> &outputs) {
    id<MTLDevice> device        = [TNNMetalDeviceImpl sharedDevice];
    ConvLayerParam *conv_param  = dynamic_cast<ConvLayerParam *>(param_);
    ConvLayerResource *conv_res = dynamic_cast<ConvLayerResource *>(resource_);

    auto dims_input          = inputs[0]->GetBlobDesc().dims;
    auto dims_output         = outputs[0]->GetBlobDesc().dims;
    const int input_channel  = dims_input[1];
    const int output_channel = dims_output[1];

    Status status = TNN_OK;
    if (!buffer_weight_) {
        const int dst_unit = 2;

        const int kw = conv_param->kernels[0];
        const int kh = conv_param->kernels[1];

        const int weight_bytes_count = conv_res->filter_handle.GetBytesSize();
        const float *weight_fp32     = conv_res->filter_handle.force_to<float *>();
        const uint16_t *weight_fp16  = conv_res->filter_handle.force_to<uint16_t *>();
        const DataType data_type     = conv_res->filter_handle.GetDataType();

        if (data_type != DATA_TYPE_FLOAT && data_type != DATA_TYPE_HALF) {
            LOGE("Error: DataType %d not support\n", data_type);
            return Status(TNNERR_MODEL_ERR, "conv_res DataType is not supported");
        }

        //转float
        if (data_type == DATA_TYPE_HALF) {
            weight_fp32 = new float[weight_bytes_count / 2];
            ConvertFromHalfToFloat((void *)weight_fp16, (float *)weight_fp32, weight_bytes_count / 2);
        }

        //预处理
        WinogradGenerater generater(dst_unit, kh, 1.0f);
        auto pack_weight_fp32 = generater.allocTransformWeight(output_channel, input_channel, kh, kw, 4, 4);
        generater.transformWeight(pack_weight_fp32, weight_fp32, output_channel, input_channel, kh, kw);

        auto pack_weight_fp32_data = get<0>(pack_weight_fp32).get();
        auto pack_weight_fp32_dims = get<1>(pack_weight_fp32);
        int pack_weight_count      = DimsVectorUtils::Count(pack_weight_fp32_dims);

#if TNN_METAL_FULL_PRECISION
        {
            buffer_weight_ = [device newBufferWithBytes:pack_weight_fp32_data
                                                 length:pack_weight_count * sizeof(float)
                                                options:MTLResourceCPUCacheModeWriteCombined];
        }
#else
        {
            auto pack_weight_fp16_data = new uint16_t[pack_weight_count];
            ConvertFromFloatToHalf((float *)pack_weight_fp32_data, (void *)pack_weight_fp16_data, pack_weight_count);
            buffer_weight_ = [device newBufferWithBytes:pack_weight_fp16_data
                                                 length:pack_weight_count * sizeof(uint16_t)
                                                options:MTLResourceCPUCacheModeWriteCombined];
            delete[] pack_weight_fp16_data;
        }

#endif
        if (data_type == DATA_TYPE_HALF) {
            delete[] weight_fp32;
        }
    }
    return status;
}

Status MetalConvLayerWinograd::AllocateBufferParam(const std::vector<Blob *> &inputs,
                                                   const std::vector<Blob *> &outputs) {
    id<MTLDevice> device       = [TNNMetalDeviceImpl sharedDevice];
    ConvLayerParam *conv_param = dynamic_cast<ConvLayerParam *>(param_);

    const int src_unit = 2 + conv_param->kernels[1] - 1;
    const int dst_nit  = 2;

    auto dims_input  = inputs[0]->GetBlobDesc().dims;
    auto dims_output = outputs[0]->GetBlobDesc().dims;

    auto ow = dims_output[3];
    auto oh = dims_output[2];
    auto uw = UP_DIV(ow, dst_nit);
    auto uh = UP_DIV(oh, dst_nit);
    auto us = UP_DIV(uw * uh, 4);
    auto iz = UP_DIV(dims_input[1], 4);
    auto oz = UP_DIV(dims_output[1], 4);

    // buffer_param_
    {
        MetalWinogradParams metal_params;
        metal_params.activation = conv_param->activation_type;
        metal_params.has_bias   = conv_param->bias;

        SetDefaultMetalParams(metal_params, dims_input, dims_output);

        metal_params.pad_x       = conv_param->pads[0];
        metal_params.pad_y       = conv_param->pads[2];
        metal_params.unit_width  = uw;
        metal_params.unit_height = uh;
        metal_params.unit        = dst_nit;

        buffer_param_ = [device newBufferWithBytes:(const void *)(&metal_params)
                                            length:sizeof(MetalWinogradParams)
                                           options:MTLResourceCPUCacheModeWriteCombined];
    }

    // buffer_shape_
    {
        MetalMatMul4x4Params metal_params;
        metal_params.output_width  = us;
        metal_params.output_height = oz;
        metal_params.multi_length  = iz;
        metal_params.group         = src_unit * src_unit;

        buffer_shape_ = [device newBufferWithBytes:(const void *)(&metal_params)
                                            length:sizeof(MetalMatMul4x4Params)
                                           options:MTLResourceCPUCacheModeWriteCombined];
    }

    // save threads size
    {
        input_transform_threads_.width   = uw;
        input_transform_threads_.height  = uh;
        input_transform_threads_.depth   = iz;
        matmul_threads_.width            = us;
        matmul_threads_.height           = oz;
        matmul_threads_.depth            = src_unit * src_unit;
        output_transform_threads_.width  = uw;
        output_transform_threads_.height = uh;
        output_transform_threads_.depth  = oz;
    }

    {
        int data_byte_size = DataTypeUtils::GetBytesSize(outputs[0]->GetBlobDesc().data_type);

        // accquire space
        int is = src_unit * src_unit * us * iz * 16 * data_byte_size;
        int os = src_unit * src_unit * us * oz * 16 * data_byte_size;
#if TNN_METAL_DEBUG
        buffer_temp_input_  = [device newBufferWithLength:is options:MTLResourceCPUCacheModeDefaultCache];
        buffer_temp_output_ = [device newBufferWithLength:os options:MTLResourceCPUCacheModeDefaultCache];
#else
        buffer_temp_input_  = [device newBufferWithLength:is options:MTLResourceStorageModePrivate];
        buffer_temp_output_ = [device newBufferWithLength:os options:MTLResourceStorageModePrivate];
#endif
    }

    return TNN_OK;
}

Status MetalConvLayerWinograd::Forward(const std::vector<Blob *> &inputs, const std::vector<Blob *> &outputs) {
    auto input       = inputs[0];
    auto output      = outputs[0];
    auto dims_input  = input->GetBlobDesc().dims;
    auto dims_output = output->GetBlobDesc().dims;
    int batch = dims_output[0];
<<<<<<< HEAD
    
    int data_byte_size = DataTypeUtils::GetBytesSize(output->GetBlobDesc().data_type);
    auto input_bytes = dims_input[3] * dims_input[2] * ROUND_UP(dims_input[1], 4) * data_byte_size;
    auto output_bytes = dims_output[3] * dims_output[2] * ROUND_UP(dims_output[1], 4) * data_byte_size;
    
=======

    int data_byte_size = DataTypeUtils::GetBytesSize(output->GetBlobDesc().data_type);
    auto input_bytes = dims_input[3] * dims_input[2] * ROUND_UP(dims_input[1], 4) * data_byte_size;
    auto output_bytes = dims_output[3] * dims_output[2] * ROUND_UP(dims_output[1], 4) * data_byte_size;

>>>>>>> a87bfc92
    auto context_impl = context_->getMetalContextImpl();
    auto encoder      = [context_impl encoder];
    encoder.label = GetKernelLabel();
    
    Status status = TNN_OK;
    MetalBandwidth bandwidth;
<<<<<<< HEAD
=======

>>>>>>> a87bfc92
    for (int n = 0; n < batch; ++n) {
        do {
            { // transform
                status = [context_impl load:@"winograd_transform_source2_3_1" encoder:encoder bandwidth:bandwidth];
                BREAK_IF(status != TNN_OK);
<<<<<<< HEAD
                
                [encoder setBuffer:(__bridge id<MTLBuffer>)(void *)input->GetHandle().base
                            offset:(NSUInteger)input->GetHandle().bytes_offset+n*input_bytes
=======

                [encoder setBuffer:(__bridge id<MTLBuffer>)(void *)input->GetHandle().base
                            offset:(NSUInteger)input->GetHandle().bytes_offset + n*input_bytes
>>>>>>> a87bfc92
                           atIndex:0];
                [encoder setBuffer:buffer_temp_input_ offset:0 atIndex:1];
                [encoder setBuffer:buffer_param_ offset:0 atIndex:2];
                status = [context_impl dispatchEncoder:encoder threads:input_transform_threads_ bandwidth:bandwidth];
                BREAK_IF(status != TNN_OK);
            }
            { // gemm
                status = [context_impl load:@"matmul4x4" encoder:encoder bandwidth:bandwidth];
                BREAK_IF(status != TNN_OK);
<<<<<<< HEAD
                
=======

>>>>>>> a87bfc92
                [encoder setBuffer:buffer_temp_input_ offset:0 atIndex:0];
                [encoder setBuffer:buffer_temp_output_ offset:0 atIndex:1];
                [encoder setBuffer:buffer_weight_ offset:0 atIndex:2];
                [encoder setBuffer:buffer_shape_ offset:0 atIndex:3];
                status = [context_impl dispatchEncoder:encoder threads:matmul_threads_ bandwidth:bandwidth];
                BREAK_IF(status != TNN_OK);
            }
            { // transform
                status = [context_impl load:@"winograd_transform_dest2_3_1" encoder:encoder bandwidth:bandwidth];
                BREAK_IF(status != TNN_OK);
<<<<<<< HEAD
                
                [encoder setBuffer:buffer_temp_output_ offset:0 atIndex:0];
                [encoder setBuffer:(__bridge id<MTLBuffer>)(void *)output->GetHandle().base
                            offset:(NSUInteger)output->GetHandle().bytes_offset+n*output_bytes
=======

                [encoder setBuffer:buffer_temp_output_ offset:0 atIndex:0];
                [encoder setBuffer:(__bridge id<MTLBuffer>)(void *)output->GetHandle().base
                            offset:(NSUInteger)output->GetHandle().bytes_offset + n*output_bytes
>>>>>>> a87bfc92
                           atIndex:1];
                [encoder setBuffer:buffer_bias_ offset:0 atIndex:2];
                [encoder setBuffer:buffer_param_ offset:0 atIndex:3];
                status = [context_impl dispatchEncoder:encoder threads:output_transform_threads_ bandwidth:bandwidth];
                BREAK_IF(status != TNN_OK);
            }
        } while (0);
        if (status != TNN_OK) {
            [encoder endEncoding];
            return status;
        }
    }
<<<<<<< HEAD
    
=======

>>>>>>> a87bfc92
    [encoder endEncoding];
    [context_impl commit];
    TNN_PRINT_ENCODER(context_, encoder, this);
    return status;
}

} // namespace TNN_NS<|MERGE_RESOLUTION|>--- conflicted
+++ resolved
@@ -202,43 +202,26 @@
     auto dims_input  = input->GetBlobDesc().dims;
     auto dims_output = output->GetBlobDesc().dims;
     int batch = dims_output[0];
-<<<<<<< HEAD
-    
+
     int data_byte_size = DataTypeUtils::GetBytesSize(output->GetBlobDesc().data_type);
     auto input_bytes = dims_input[3] * dims_input[2] * ROUND_UP(dims_input[1], 4) * data_byte_size;
     auto output_bytes = dims_output[3] * dims_output[2] * ROUND_UP(dims_output[1], 4) * data_byte_size;
-    
-=======
-
-    int data_byte_size = DataTypeUtils::GetBytesSize(output->GetBlobDesc().data_type);
-    auto input_bytes = dims_input[3] * dims_input[2] * ROUND_UP(dims_input[1], 4) * data_byte_size;
-    auto output_bytes = dims_output[3] * dims_output[2] * ROUND_UP(dims_output[1], 4) * data_byte_size;
-
->>>>>>> a87bfc92
+
     auto context_impl = context_->getMetalContextImpl();
     auto encoder      = [context_impl encoder];
     encoder.label = GetKernelLabel();
-    
+
     Status status = TNN_OK;
     MetalBandwidth bandwidth;
-<<<<<<< HEAD
-=======
-
->>>>>>> a87bfc92
+
     for (int n = 0; n < batch; ++n) {
         do {
             { // transform
                 status = [context_impl load:@"winograd_transform_source2_3_1" encoder:encoder bandwidth:bandwidth];
                 BREAK_IF(status != TNN_OK);
-<<<<<<< HEAD
-                
-                [encoder setBuffer:(__bridge id<MTLBuffer>)(void *)input->GetHandle().base
-                            offset:(NSUInteger)input->GetHandle().bytes_offset+n*input_bytes
-=======
 
                 [encoder setBuffer:(__bridge id<MTLBuffer>)(void *)input->GetHandle().base
                             offset:(NSUInteger)input->GetHandle().bytes_offset + n*input_bytes
->>>>>>> a87bfc92
                            atIndex:0];
                 [encoder setBuffer:buffer_temp_input_ offset:0 atIndex:1];
                 [encoder setBuffer:buffer_param_ offset:0 atIndex:2];
@@ -248,11 +231,7 @@
             { // gemm
                 status = [context_impl load:@"matmul4x4" encoder:encoder bandwidth:bandwidth];
                 BREAK_IF(status != TNN_OK);
-<<<<<<< HEAD
-                
-=======
-
->>>>>>> a87bfc92
+
                 [encoder setBuffer:buffer_temp_input_ offset:0 atIndex:0];
                 [encoder setBuffer:buffer_temp_output_ offset:0 atIndex:1];
                 [encoder setBuffer:buffer_weight_ offset:0 atIndex:2];
@@ -263,17 +242,10 @@
             { // transform
                 status = [context_impl load:@"winograd_transform_dest2_3_1" encoder:encoder bandwidth:bandwidth];
                 BREAK_IF(status != TNN_OK);
-<<<<<<< HEAD
-                
-                [encoder setBuffer:buffer_temp_output_ offset:0 atIndex:0];
-                [encoder setBuffer:(__bridge id<MTLBuffer>)(void *)output->GetHandle().base
-                            offset:(NSUInteger)output->GetHandle().bytes_offset+n*output_bytes
-=======
 
                 [encoder setBuffer:buffer_temp_output_ offset:0 atIndex:0];
                 [encoder setBuffer:(__bridge id<MTLBuffer>)(void *)output->GetHandle().base
                             offset:(NSUInteger)output->GetHandle().bytes_offset + n*output_bytes
->>>>>>> a87bfc92
                            atIndex:1];
                 [encoder setBuffer:buffer_bias_ offset:0 atIndex:2];
                 [encoder setBuffer:buffer_param_ offset:0 atIndex:3];
@@ -286,11 +258,7 @@
             return status;
         }
     }
-<<<<<<< HEAD
-    
-=======
-
->>>>>>> a87bfc92
+
     [encoder endEncoding];
     [context_impl commit];
     TNN_PRINT_ENCODER(context_, encoder, this);
