// Tencent is pleased to support the open source community by making TNN available.
//
// Copyright (C) 2020 THL A29 Limited, a Tencent company. All rights reserved.
//
// Licensed under the BSD 3-Clause License (the "License"); you may not use this file except
// in compliance with the License. You may obtain a copy of the License at
//
// https://opensource.org/licenses/BSD-3-Clause
//
// Unless required by applicable law or agreed to in writing, software distributed
// under the License is distributed on an "AS IS" BASIS, WITHOUT WARRANTIES OR
// CONDITIONS OF ANY KIND, either express or implied. See the License for the 
// specific language governing permissions and limitations under the License.

#include <metal_stdlib>
#include "tnn/device/metal/acc/metal_common.metal"

using namespace metal;

kernel void convolution_depthwise(const device ftype4 *in           [[buffer(0)]],
                                  device ftype4 *out                [[buffer(1)]],
                                  constant MetalConvParams& params  [[buffer(2)]],
                                  const device ftype4 *wt           [[buffer(3)]],
                                  const device ftype4 *biasTerms    [[buffer(4)]],
                                  uint3 gid                       [[thread_position_in_grid]]) {
    if (any(gid >= uint3(params.output_width,
                           params.output_height,
                           params.batch*params.output_slice)))
        return;
    
    int oz = gid.z % params.output_slice;
<<<<<<< HEAD
    //int oz = gid.z;
=======
>>>>>>> a87bfc92
    int offset_x = (int)gid.x * params.stride_x - params.pad_x;
    int offset_y = (int)gid.y * params.stride_y - params.pad_y;
    int sx = max(0, (UP_DIV(-offset_x, params.dilation_x)));
    int ex = min(params.kernel_x, UP_DIV(params.input_width - offset_x, params.dilation_x));
    int sy = max(0, (UP_DIV(-offset_y, params.dilation_y)));
    int ey = min(params.kernel_y, UP_DIV(params.input_height - offset_y, params.dilation_y));
    offset_x += sx * params.dilation_x;
    offset_y += sy * params.dilation_y;
    
    auto z_wt  = wt  + (int)oz * params.kernel_size;
    auto z_in  = in  + (int)gid.z * params.input_size;
    auto z_out = out + (int)gid.z * params.output_size + (int)gid.y * params.output_width + (int)gid.x;
    
    auto result = params.has_bias ? float4(biasTerms[oz]) : float4(Zero4);
    for (auto ky = sy, y = offset_y; ky < ey; ky++, y += params.dilation_y) {
        for (auto kx = sx, x = offset_x; kx < ex; kx++, x += params.dilation_x) {
            auto wt4 = float4(z_wt[ky * params.kernel_x   + kx]);
            auto in4 = float4(z_in[ y * params.input_width + x]);
            result += in4 * wt4;
        }
    }
    
    *z_out = activate(ftype4(result), params.activation);
}



kernel void convolution_depthwise5x5_h8w4(const device ftype4 *in           [[buffer(0)]],
                                          device ftype4 *out                [[buffer(1)]],
                                          constant MetalConvParams& params  [[buffer(2)]],
                                          const device ftype4 *wt           [[buffer(3)]],
                                          const device ftype4 *biasTerms    [[buffer(4)]],
                                          ushort3 gid                       [[thread_position_in_grid]],
                                          ushort3 group_id                  [[threadgroup_position_in_grid]],
                                          ushort thread_index               [[thread_index_in_threadgroup]]) {
    if ((int)gid.x >= params.output_width || (int)gid.y >= params.output_height || (int)gid.z >= params.output_slice * params.batch)
        return;
    
    threadgroup ftype4 input_data_cache[8 * 12];
    
    // compute ld offset of inputs
    const int ld_start_w = group_id.x * 4 - params.pad_x;
    const int ld_start_h = group_id.y * 8 - params.pad_y;
    const int ld_start_c = group_id.z;
    
    const int ld_offset = ld_start_c * params.input_size;
    
    const int a_smem_st_offset = thread_index;
    //const int a_smem_cs = 8 * 12;

    // load data
    int ld_w = ld_start_w + thread_index % 8;
    int ld_h = ld_start_h + thread_index / 8;
    const int ld_pos = ld_offset + ld_h * params.input_width + ld_w;
    
    bool w_in_image = ld_w >=0 && ld_w < params.input_width;
    
    bool in_image = (ld_h >=0 && ld_h < params.input_height) && w_in_image;
    ftype4 v = in_image ? in[ld_pos] : Zero4;
    input_data_cache[a_smem_st_offset] = v;
    
    bool in_image1 =  ld_h + 4 >= 0 && ld_h + 4 < params.input_height && w_in_image ;
    v = in_image1 ? in[ld_pos + 4 * params.input_width] : Zero4;
    input_data_cache[a_smem_st_offset +  32] = v;
    
    bool in_image2 =  ld_h + 8 >= 0 && ld_h + 8 < params.input_height && w_in_image;
    v = in_image2 ? in[ld_pos + 8 * params.input_width] : Zero4;
    input_data_cache[a_smem_st_offset + 64] = v;
    
    threadgroup_barrier(mem_flags::mem_none);
    
    auto z_out = out + (int)gid.z * params.output_size + (int)gid.y * params.output_width + (int)gid.x;
    auto result = params.has_bias ? biasTerms[gid.z] : Zero4;
    auto z_wt  = wt  + (int)gid.z * params.kernel_size;
    
    int offset_x = thread_index % 4;
    int offset_y = thread_index / 4;
#pragma unroll
    for (auto ky = 0, y = offset_y; ky < 5; ky++, y ++) {
        for (auto kx = 0, x = offset_x; kx < 5; kx++, x ++) {
            auto wt4 = z_wt[ky * 5   + kx];
            auto in4 = input_data_cache[ y * 8 + x];
            result += in4 * wt4;
        }
    }
    
    *z_out = activate(result, params.activation);
}

<|MERGE_RESOLUTION|>--- conflicted
+++ resolved
@@ -29,10 +29,6 @@
         return;
     
     int oz = gid.z % params.output_slice;
-<<<<<<< HEAD
-    //int oz = gid.z;
-=======
->>>>>>> a87bfc92
     int offset_x = (int)gid.x * params.stride_x - params.pad_x;
     int offset_y = (int)gid.y * params.stride_y - params.pad_y;
     int sx = max(0, (UP_DIV(-offset_x, params.dilation_x)));
