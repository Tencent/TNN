// Tencent is pleased to support the open source community by making TNN available.
//
// Copyright (C) 2020 THL A29 Limited, a Tencent company. All rights reserved.
//
// Licensed under the BSD 3-Clause License (the "License"); you may not use this file except
// in compliance with the License. You may obtain a copy of the License at
//
// https://opensource.org/licenses/BSD-3-Clause
//
// Unless required by applicable law or agreed to in writing, software distributed
// under the License is distributed on an "AS IS" BASIS, WITHOUT WARRANTIES OR
// CONDITIONS OF ANY KIND, either express or implied. See the License for the
// specific language governing permissions and limitations under the License.

#include "tnn/core/default_network.h"

#include <string.h>

#include "tnn/core/blob_int8.h"
#include "tnn/core/profile.h"
#include "tnn/interpreter/default_model_interpreter.h"
#include "tnn/interpreter/layer_param.h"
#include "tnn/interpreter/layer_resource_generator.h"
#include "tnn/memory_manager/blob_memory_pool_factory.h"
#include "tnn/optimizer/net_optimizer_manager.h"
#include "tnn/utils/blob_dump_utils.h"
#include "tnn/utils/blob_transfer_utils.h"
#include "tnn/utils/cpu_utils.h"
#include "tnn/utils/data_flag_utils.h"
#include "tnn/utils/dims_vector_utils.h"
#include "tnn/utils/md5.h"
#include "tnn/utils/string_utils_inner.h"

namespace TNN_NS {

//reserved for uncompatible
const std::string CACHE_TAG = "d1";

NetworkImplFactoryRegister<NetworkImplFactory<DefaultNetwork>> g_network_impl_default_factory_register(
    NETWORK_TYPE_DEFAULT);

std::mutex DefaultNetwork::optimize_mtx_;

DefaultNetwork::DefaultNetwork()
    : device_(nullptr), context_(nullptr), blob_manager_(nullptr), net_structure_(nullptr) {}

DefaultNetwork::~DefaultNetwork() {
    DeInit();
}

Status DefaultNetwork::SetCpuNumThreads(int num_threads) {
    if (context_)
        return context_->SetNumThreads(num_threads);
    else
        return Status(TNNERR_CONTEXT_ERR, "context is nil");
}

/*
 * The Network holds blob, blobmanager, layers etc.
 * Those object is initialized in this function.
 */
Status DefaultNetwork::Init(NetworkConfig &net_config, ModelConfig &model_config, AbstractModelInterpreter *interpreter,
                            InputShapesMap min_inputs_shape, InputShapesMap max_inputs_shape) {
    config_                                      = net_config;
    Status ret                                   = TNN_OK;
    DefaultModelInterpreter *default_interpreter = dynamic_cast<DefaultModelInterpreter *>(interpreter);
    CHECK_PARAM_NULL(default_interpreter);

    NetStructure *net_structure = default_interpreter->GetNetStructure();
    NetResource *net_resource   = default_interpreter->GetNetResource();

    if (net_structure == NULL || net_resource == NULL) {
        LOGE("ERROR: network_ is nil, network_type may not support\n");
        return Status(TNNERR_NULL_PARAM, "network_ is nil, network_type may not support");
    }

    device_ = GetDevice(net_config.device_type);
    RETURN_VALUE_ON_NEQ(device_ != NULL, true, TNNERR_DEVICE_NOT_SUPPORT);

    context_ = device_->CreateContext(net_config.device_id);
    RETURN_VALUE_ON_NEQ(context_ != NULL, true, TNNERR_DEVICE_CONTEXT_CREATE);

#ifdef DEBUG
    {
        static bool cpu_support_fp16 = CpuUtils::CpuSupportFp16();
        LOGD("support fp 16: %d\n", cpu_support_fp16 ? 1 : 0);
    }
#endif
    context_->SetPrecision(net_config.precision);
    context_->SetEnableTuneKernel(net_config.enable_tune_kernel);
    if(!net_config.cache_path.empty()) {
        context_->SetCacheFilePath(GenerateCacheFileName(model_config));
    }

    ret = context_->LoadLibrary(net_config.library_path);
    RETURN_ON_NEQ(ret, TNN_OK);

    /*
     * The NetOptimizeManager holds a list of network optimization processes.
     * The optimization process may change the network structure accoundingly.
     * eg. fuse conv+bn, conv+relu.
     */
    if (runtime_model_ == RUNTIME_MODE_NORMAL) {
        // use mutex to protect net_resource and net_structure in multi-thread
        std::unique_lock<std::mutex> lck(optimize_mtx_);
        ret = optimizer::NetOptimizerManager::Optimize(net_structure, net_resource, net_config);
        RETURN_ON_NEQ(ret, TNN_OK);
    }

    blob_manager_ = new BlobManager(device_);

<<<<<<< HEAD
    ret = blob_manager_->Init(net_config, net_structure, inputs_shape, GetNetResourceDataType(net_resource));
=======
    ret = blob_manager_->Init(net_config, net_structure, max_inputs_shape, GetNetResourceDataType(net_resource));
>>>>>>> 495d2186
    RETURN_ON_NEQ(ret, TNN_OK);

    ret = InitLayers(net_structure, net_resource);
    RETURN_ON_NEQ(ret, TNN_OK);

    ret = AllocateBlobMemory();
    RETURN_ON_NEQ(ret, TNN_OK);

    net_structure_ = net_structure;
    net_resource_ = net_resource;
    
<<<<<<< HEAD
    InputShapesMap input_shape_map;
    return Reshape(input_shape_map);
=======
    return ReshapeLayers();
>>>>>>> 495d2186
}

/*
 * InitLayer funcion does the following things:
 *  1. Set Blob type accordingly.
 *  2. Set data_tyep accordingly.
 *  3. Infer the blob shapes.
 *  4. Check the weights required.
 */
Status DefaultNetwork::InitLayers(NetStructure *net_structure, NetResource *net_resource) {
    Status ret            = TNN_OK;
    bool is_quantized_net = GetQuantizedInfoFromNetStructure(net_structure);
    
<<<<<<< HEAD
    auto const_layers = net_resource->constant_layers;
    
=======
    // mark const blobs and blob data type
    auto const_blobs = net_resource->constant_map;
    for (auto layer_info : net_structure->layers) {
        std::vector<std::string> &input_names  = layer_info->inputs;
        for (auto name : input_names) {
            auto blob = blob_manager_->GetBlob(name);
            if (const_blobs.find(name) != const_blobs.end()) {
                if (runtime_model_ == RUNTIME_MODE_NORMAL) {
                    blob->flag = DATA_FLAG_CHANGE_NEVER;
                }
                blob->GetBlobDesc().data_type = const_blobs[name]->GetDataType();
            }
        }
    }
    

    auto const_layers = net_resource->constant_layers;

    // update blob precision, alloc new blob required
>>>>>>> 495d2186
    for (auto layer_info : net_structure->layers) {
        if (runtime_model_ == RUNTIME_MODE_NORMAL && const_layers.find(layer_info->name) != const_layers.end()) {
            continue;
        }
        
        // set layer nodes
        std::vector<std::string> &input_names  = layer_info->inputs;
        std::vector<std::string> &output_names = layer_info->outputs;

        for (auto name : input_names) {
            auto blob = blob_manager_->GetBlob(name);
            auto ret  = UpdateBlobPrecision(layer_info, true, is_quantized_net, name, net_resource, &blob);
            RETURN_ON_NEQ(ret, TNN_OK);
        }

#ifdef GENERATE_RESOURCE
        LayerType type       = layer_info->type;
        BaseLayer *cur_layer = CreateLayer(type);
        if (cur_layer == NULL) {
            LOGE("Error: CreateLayer failed, type:%d\n", type);
            return Status(TNNERR_PARAM_ERR, "CreateLayer failed");
        }
        std::string layer_name = layer_info->name;
        cur_layer->SetLayerName(layer_name);
        cur_layer->SetConstantResource(&net_resource->constant_map);

        std::vector<Blob *> inputs;
        std::vector<Blob *> outputs_for_shape;
        for (auto name : input_names) {
            inputs.push_back(blob_manager_->GetBlob(name));
        }

        for (auto name : output_names) {
            outputs_for_shape.push_back(blob_manager_->GetBlob(name));
        }

        // generate resource if null
        if (net_resource->resource_map.count(layer_name) == 0) {
            LayerParam *layer_param  = layer_info->param.get();
            LayerResource *layer_res = nullptr;
            GenerateRandomResource(type, layer_param, &layer_res, inputs);
            net_resource->resource_map[layer_name] = std::shared_ptr<LayerResource>(layer_res);
        }

        cur_layer->InferShapeAhead(inputs, outputs_for_shape, layer_info->param.get(),
                                   net_resource->resource_map[layer_name].get());

        delete cur_layer;
#endif

        for (auto name : output_names) {
            auto blob = blob_manager_->GetBlob(name);
            auto ret  = UpdateBlobPrecision(layer_info, false, is_quantized_net, name, net_resource, &blob);
            RETURN_ON_NEQ(ret, TNN_OK);
        }
    }

    // init layer
    for (auto layer_info : net_structure->layers) {
        if (runtime_model_ == RUNTIME_MODE_NORMAL && const_layers.find(layer_info->name) != const_layers.end()) {
            continue;
        }
        
        LayerType type       = layer_info->type;
        BaseLayer *cur_layer = CreateLayer(type);
        if (cur_layer == NULL) {
            LOGE("Error: CreateLayer failed, type:%d\n", type);
            return Status(TNNERR_PARAM_ERR, "CreateLayer failed");
        }
        std::string layer_name = layer_info->name;
        cur_layer->SetLayerName(layer_name);
        // set layer nodes
        std::vector<Blob *> inputs;
        std::vector<std::string> &input_names = layer_info->inputs;

        for (auto name : input_names) {
            auto blob = blob_manager_->GetBlob(name);
            inputs.push_back(blob);
        }

        std::vector<Blob *> outputs;
        std::vector<std::string> &output_names = layer_info->outputs;

        for (auto name : output_names) {
            auto blob = blob_manager_->GetBlob(name);
            outputs.push_back(blob);
        }

        LayerResource *layer_resource = nullptr;
        if (net_resource->resource_map.count(layer_name) != 0) {
            layer_resource = net_resource->resource_map[layer_name].get();
        }
        
        cur_layer->SetRuntimeMode(runtime_model_);
<<<<<<< HEAD
        cur_layer->SetConstantResource(net_resource->constant_map);
=======
        cur_layer->SetConstantResource(&net_resource->constant_map);
>>>>>>> 495d2186
        ret = cur_layer->Init(context_, layer_info->param.get(), layer_resource, inputs, outputs, device_);
        if (ret != TNN_OK) {
            LOGE("Error Init layer %s (err: %d or 0x%X)\n", cur_layer->GetLayerName().c_str(), (int)ret, (int)ret);
            // release layer if Init failed
            delete cur_layer;
            return ret;
        }
        cur_layer->SetRuntimeBlobMemoryPool(runtime_blob_pool_);

        layers_.push_back(cur_layer);
    }
    return ret;
}

Status DefaultNetwork::AllocateBlobMemory() {
    return blob_manager_->AllocateBlobMemory(DATA_FLAG_CHANGE_ALWAYS);
}

Status DefaultNetwork::GenerateInt8Blob(const std::string &name, NetResource *net_resource, Blob **blob) {
    auto new_blob = new BlobInt8((*blob)->GetBlobDesc(), (*blob)->GetHandle());
    CHECK_PARAM_NULL(new_blob);

    std::string blob_scale_name = name + "_scale_data_";
#ifdef GENERATE_RESOURCE
    if (net_resource->resource_map.count(blob_scale_name) == 0) {
        LayerResource *layer_res  = nullptr;
        std::vector<Blob *> blobs = {*blob};
        GenerateRandomResource(LAYER_BLOB_SCALE, nullptr, &layer_res, blobs);
        net_resource->resource_map[blob_scale_name] = std::shared_ptr<LayerResource>(layer_res);
    }
#endif
    if (net_resource->resource_map.find(blob_scale_name) == net_resource->resource_map.end()) {
        LOGE("Error Init layer, can not get output blob scale %s \n", blob_scale_name.c_str());
        return TNNERR_NULL_PARAM;
    }

    new_blob->SetIntResource(reinterpret_cast<IntScaleResource *>(net_resource->resource_map[blob_scale_name].get()));
    blob_manager_->ReplaceBlob(name, new_blob);
    *blob = new_blob;

    return TNN_OK;
}

Status DefaultNetwork::UpdateBlobPrecision(std::shared_ptr<LayerInfo> layer_info, bool is_input, bool is_quantized_net,
                                           const std::string &name, NetResource *net_resource, Blob **blob) {
    if (device_->GetDeviceType() != DEVICE_ARM && device_->GetDeviceType() != DEVICE_NAIVE) {
        return TNN_OK;
    }
    static bool cpu_support_fp16 = CpuUtils::CpuSupportFp16();

    auto &desc      = (*blob)->GetBlobDesc();
    auto layer_type = layer_info->type;

    if (layer_type != LAYER_REFORMAT) {
        // update blob of quantized network by layer info
        if (is_quantized_net) {
            if (layer_info->param->quantized && desc.data_type != DATA_TYPE_INT8) {
                RETURN_ON_NEQ(GenerateInt8Blob(name, net_resource, blob), TNN_OK);
            }
        } else {
            bool layer_implemented_fp16 = device_->GetImplementedPrecision(layer_type)->fp16_implemented;
            // update blob of non-quantized network by config precision and enabled precision
            if (config_.precision == PRECISION_NORMAL || config_.precision == PRECISION_AUTO) {
                if (desc.data_type == DATA_TYPE_FLOAT || desc.data_type == DATA_TYPE_HALF ||
                    desc.data_type == DATA_TYPE_BFP16) {
                    desc.data_type = (cpu_support_fp16 && layer_implemented_fp16) ? DATA_TYPE_HALF : DATA_TYPE_FLOAT;
                }
            } else if (config_.precision == PRECISION_LOW) {
                desc.data_type = DATA_TYPE_BFP16;
            } else if (config_.precision == PRECISION_HIGH) {
                if (desc.data_type == DATA_TYPE_FLOAT || desc.data_type == DATA_TYPE_HALF ||
                    desc.data_type == DATA_TYPE_BFP16) {
                    desc.data_type = (cpu_support_fp16 && layer_implemented_fp16) ? DATA_TYPE_HALF : DATA_TYPE_FLOAT;
                }
            } else {
                return Status(TNNERR_PARAM_ERR, "invalid precision");
            }
        }
    } else {
        if (is_input) {
            auto src_type = reinterpret_cast<ReformatLayerParam *>(layer_info->param.get())->src_type;
            if (src_type == DATA_TYPE_INT8) {
                RETURN_ON_NEQ(GenerateInt8Blob(name, net_resource, blob), TNN_OK);
            } else {
                desc.data_type = src_type;
            }
        } else {
            auto dst_type = reinterpret_cast<ReformatLayerParam *>(layer_info->param.get())->dst_type;
            if (dst_type == DATA_TYPE_INT8) {
                RETURN_ON_NEQ(GenerateInt8Blob(name, net_resource, blob), TNN_OK);
            } else {
                desc.data_type = dst_type;
            }
        }
    }

    return TNN_OK;
}

Status DefaultNetwork::GetForwardMemorySize(int &memory_size) {
    memory_size = blob_manager_->GetAllBlobMemorySize();
    return TNN_OK;
}

Status DefaultNetwork::SetForwardMemory(void *memory) {
    return blob_manager_->SetForwardMemory(memory);
}

Status DefaultNetwork::GetAllInputBlobs(BlobMap &blobs) {
    blob_manager_->GetAllInputBlobs(blobs);
    return TNN_OK;
}

/*
 * Returns the default output blobs in the network.
 * Additional output blob may be assigned with TNN::AddOutput function
 */
Status DefaultNetwork::GetAllOutputBlobs(BlobMap &blobs) {
    blob_manager_->GetAllOutputBlobs(blobs);
    return TNN_OK;
}

/*
 * Reshape function is called when the input shape changes.
 * Memory allocation may be involved in Reshape function.
 */
Status DefaultNetwork::Reshape(const InputShapesMap &inputs) {
    Status ret = TNN_OK;
    bool do_reshape = false;
    for (auto iter : inputs) {
        Blob *blob = blob_manager_->GetBlob(iter.first);
        if (blob == nullptr) {
            LOGE("DefaultNetwork reshape blob is empty, maybe the blob name is wrong\n");
            return Status(TNNERR_PARAM_ERR, "DefaultNetwork reshape blob is empty, maybe the blob name is wrong");
        }
        if(!DimsVectorUtils::Equal(blob->GetBlobDesc().dims, iter.second)) {
            blob->GetBlobDesc().dims = iter.second;
            do_reshape = true;
        }
    }

    if(do_reshape) {
        ret = context_->OnInstanceReshapeBegin();
        if (ret != TNN_OK) {
            return ret;
        }

        ret = ReshapeLayers();
        if (ret != TNN_OK) {
            return ret;
        }
 
        ret = context_->OnInstanceReshapeEnd();
    }
    return ret;
}

Status DefaultNetwork::DeInit() {
    for (size_t i = 0; i < layers_.size(); i++) {
        if (layers_[i] != NULL) {
            delete layers_[i];
        }
    }
    layers_.clear();

    if (blob_manager_ != NULL) {
        delete blob_manager_;
        blob_manager_ = NULL;
    }
    
    if (runtime_blob_pool_ != nullptr) {
        delete runtime_blob_pool_;
        runtime_blob_pool_ = nullptr;
    }

    if (context_ != NULL) {
        delete context_;
        context_ = NULL;
    }

    return TNN_OK;
}
/*
 * CommandQueue is an abstract object.
 * The actual object maybe:
 *  1. OpenCl commnadqueue.
 *  2. Metal command buffer.
 *  3. Cuda Stream
 *  ...
 */
Status DefaultNetwork::GetCommandQueue(void **command_queue) {
    if (context_ == NULL) {
        return TNNERR_DEVICE_CONTEXT_CREATE;
    }
    return context_->GetCommandQueue(command_queue);
}

Status DefaultNetwork::ShareCommandQueue(AbstractNetwork *network) {
    if (context_ == NULL) {
        return TNNERR_DEVICE_CONTEXT_CREATE;
    }

    auto network_target = dynamic_cast<DefaultNetwork *>(network);
    if (!network_target) {
        return Status(TNNERR_DEVICE_CONTEXT_CREATE, "inpute network is DefaultNetwork");
    }
    return context_->ShareCommandQueue(network_target->GetContext());
}

Context* DefaultNetwork::GetContext() {
    return context_;
}

Status DefaultNetwork::Forward() {
    auto status = blob_manager_->CheckBlobMemoryState();
    RETURN_ON_NEQ(status, TNN_OK);
    
    if (runtime_blob_pool_) {
        //当前acc在运行时每次都allocate blob，所以每次forward前清空避免内存泄漏
        runtime_blob_pool_->ClearBlobMemoryPool();
    }
    
    status = context_->OnInstanceForwardBegin();
    RETURN_ON_NEQ(status, TNN_OK);
    
    int cnt = 0;
    for (auto layer : layers_) {
        std::vector<Blob *> inputs  = layer->GetInputBlobs();
        std::vector<Blob *> outputs = layer->GetOutputBlobs();

<<<<<<< HEAD
//        if ((runtime_model_ == RUNTIME_MODE_NORMAL && !layer->IsOutputConstant()) ||
//            (runtime_model_ == RUNTIME_MODE_CONST_FOLD && layer->IsOutputConstant()))

        {
            
#if DUMP_INPUT_BLOB
            // InputBlob data in dumped into files in NCHW_FLOAT format as default
            std::string filename = layer->GetLayerName();
            std::replace(filename.begin(), filename.end(), '/', '_');
            for (int i = 0; i < inputs.size(); i++) {
                char ss[1000];
                if (g_tnn_dump_directory.length() > 0) {
                    snprintf(ss, 1000, "%s/%05d-%s-in-%d", g_tnn_dump_directory.c_str(), cnt, filename.c_str(), i);
                } else {
                    snprintf(ss, 1000, "%05d-%s-in-%d", cnt, filename.c_str(), i);
                }

                auto ret = DumpDeviceBlob(inputs[i], context_, std::string(ss));
                if (ret != TNN_OK) {
                    LOGE("dump blob failed\n");
                    return ret;
=======
        {
            
#if DUMP_INPUT_BLOB
            if (runtime_model_ == RUNTIME_MODE_NORMAL) {
                // InputBlob data in dumped into files in NCHW_FLOAT format as default
                std::string filename = layer->GetLayerName();
                std::replace(filename.begin(), filename.end(), '/', '_');
                for (int i = 0; i < inputs.size(); i++) {
                    char ss[1000];
                    if (g_tnn_dump_directory.length() > 0) {
                        snprintf(ss, 1000, "%s/%05d-%s-in-%d", g_tnn_dump_directory.c_str(), cnt, filename.c_str(), i);
                    } else {
                        snprintf(ss, 1000, "%05d-%s-in-%d", cnt, filename.c_str(), i);
                    }

                    auto ret = DumpDeviceBlob(inputs[i], context_, std::string(ss));
                    if (ret != TNN_OK) {
                        LOGE("dump blob failed\n");
                        return ret;
                    }
>>>>>>> 495d2186
                }
            }
#endif  // DUMP_INPUT_BLOB
            
            status = layer->Forward();
<<<<<<< HEAD
            
            LOGD("layer name: %s, forward result: %d \n", layer->GetLayerName().c_str(), (int)status);
=======
            LOGD("layer name: %s, forward result: %d \n", layer->GetLayerName().c_str(), (int)status);
            LOGD("Output Shape: [%s]\n", layer->GetOutputBlobs()[0]->GetBlobDesc().description().c_str());
>>>>>>> 495d2186
            if (status != TNN_OK) {
                LOGE("Forward error %s, exit\n", status.description().c_str());
                return status;
            }

#if DUMP_OUTPUT_BLOB
<<<<<<< HEAD
            // OutBlob data in dumped into files in NCHW_FLOAT format as default
            std::string out_file_name = layer->GetLayerName();
            std::replace(out_file_name.begin(), out_file_name.end(), '/', '_');
            for (int i = 0; i < outputs.size(); i++) {
                char ss[1000];
                if (g_tnn_dump_directory.length() > 0) {
                    snprintf(ss, 1000, "%s/%05d-%s-out-%d", g_tnn_dump_directory.c_str(), cnt, out_file_name.c_str(), i);
                } else {
                    snprintf(ss, 1000, "%05d-%s-out-%d", cnt, out_file_name.c_str(), i);
                }

                auto ret = DumpDeviceBlob(outputs[i], context_, std::string(ss));
                if (ret != TNN_OK) {
                    LOGE("dump blob failed\n");
                    return ret;
=======
            if (runtime_model_ == RUNTIME_MODE_NORMAL) {
                // OutBlob data in dumped into files in NCHW_FLOAT format as default
                std::string out_file_name = layer->GetLayerName();
                std::replace(out_file_name.begin(), out_file_name.end(), '/', '_');
                for (int i = 0; i < outputs.size(); i++) {
                    char ss[1000];
                    if (g_tnn_dump_directory.length() > 0) {
                        snprintf(ss, 1000, "%s/%05d-%s-out-%d", g_tnn_dump_directory.c_str(), cnt, out_file_name.c_str(), i);
                    } else {
                        snprintf(ss, 1000, "%05d-%s-out-%d", cnt, out_file_name.c_str(), i);
                    }

                    auto ret = DumpDeviceBlob(outputs[i], context_, std::string(ss));
                    if (ret != TNN_OK) {
                        LOGE("dump blob failed\n");
                        return ret;
                    }
>>>>>>> 495d2186
                }
            }
#endif  // DUMP_OUTPUT_BLOB
        }
        
        cnt++;
    }
    context_->OnInstanceForwardEnd();
    context_->Synchronize();
    return status;
}

#ifdef FORWARD_CALLBACK_ENABLE
Status DefaultNetwork::ForwardWithCallback(BlobStatisticCallback before, BlobStatisticCallback after) {
    Status result = TNN_OK;
    result        = blob_manager_->CheckBlobMemoryState();
    if (result != TNN_OK) {
        return result;
    }

    context_->OnInstanceForwardBegin();
    int cnt = 0;
    for (auto layer : layers_) {
        std::vector<Blob *> inputs  = layer->GetInputBlobs();
        std::vector<Blob *> outputs = layer->GetOutputBlobs();

        auto layer_info = GetLayerInfoFromName(net_structure_, layer->GetLayerName());
        if (before != nullptr)
            before(inputs, layer_info.get());

        result = layer->Forward();
        if (result != TNN_OK) {
            LOGE("Forward error %s, exit\n", result.description().c_str());
            return result;
        }
        context_->Synchronize();

        if (after != nullptr)
            after(outputs, layer_info.get());

        cnt++;
    }
    context_->OnInstanceForwardEnd();
    return result;
}
#endif  // end of FORWARD_CALLBACK_ENABLE

// @brief tnn instance network infer, it will not wait
// blob dump is not implement in this funciton.
Status DefaultNetwork::ForwardAsync(Callback call_back) {
    Status result = TNN_OK;
    result        = blob_manager_->CheckBlobMemoryState();
    if (result != TNN_OK) {
        return result;
    }

    context_->OnInstanceForwardBegin();
    for (auto layer : layers_) {
        result = layer->Forward();
        RETURN_ON_NEQ(result, TNN_OK);
    }
    context_->OnInstanceForwardEnd();
    return result;
}

#if TNN_PROFILE
void DefaultNetwork::StartProfile() {
    context_->StartProfile();
}

std::shared_ptr<ProfileResult> DefaultNetwork::FinishProfile() {
    return context_->FinishProfile();
}
#endif

std::string DefaultNetwork::GenerateCacheFileName(ModelConfig &model_config) {
    return CACHE_TAG + "_" + ToString(config_.device_type) + "_" + ToString(config_.device_id)
    + "_" + ToString(model_config.model_type) + "_" + md5(model_config.params[0]);
}

Status DefaultNetwork::ReshapeLayers() {
    for (auto cur_layer : layers_) {
        auto status = cur_layer->Reshape();
        RETURN_ON_NEQ(status, TNN_OK);
        //Note output shape may not change after reshape for const folder, but will do change after forword because shape may be determined at rumtime
        LOGD("ReshapeLayers Output Shape: [%s]\n", cur_layer->GetOutputBlobs()[0]->GetBlobDesc().description().c_str());
    }
    return TNN_OK;
}

}  // namespace TNN_NS<|MERGE_RESOLUTION|>--- conflicted
+++ resolved
@@ -109,11 +109,7 @@
 
     blob_manager_ = new BlobManager(device_);
 
-<<<<<<< HEAD
-    ret = blob_manager_->Init(net_config, net_structure, inputs_shape, GetNetResourceDataType(net_resource));
-=======
     ret = blob_manager_->Init(net_config, net_structure, max_inputs_shape, GetNetResourceDataType(net_resource));
->>>>>>> 495d2186
     RETURN_ON_NEQ(ret, TNN_OK);
 
     ret = InitLayers(net_structure, net_resource);
@@ -125,12 +121,7 @@
     net_structure_ = net_structure;
     net_resource_ = net_resource;
     
-<<<<<<< HEAD
-    InputShapesMap input_shape_map;
-    return Reshape(input_shape_map);
-=======
     return ReshapeLayers();
->>>>>>> 495d2186
 }
 
 /*
@@ -144,10 +135,6 @@
     Status ret            = TNN_OK;
     bool is_quantized_net = GetQuantizedInfoFromNetStructure(net_structure);
     
-<<<<<<< HEAD
-    auto const_layers = net_resource->constant_layers;
-    
-=======
     // mark const blobs and blob data type
     auto const_blobs = net_resource->constant_map;
     for (auto layer_info : net_structure->layers) {
@@ -167,7 +154,6 @@
     auto const_layers = net_resource->constant_layers;
 
     // update blob precision, alloc new blob required
->>>>>>> 495d2186
     for (auto layer_info : net_structure->layers) {
         if (runtime_model_ == RUNTIME_MODE_NORMAL && const_layers.find(layer_info->name) != const_layers.end()) {
             continue;
@@ -262,11 +248,7 @@
         }
         
         cur_layer->SetRuntimeMode(runtime_model_);
-<<<<<<< HEAD
-        cur_layer->SetConstantResource(net_resource->constant_map);
-=======
         cur_layer->SetConstantResource(&net_resource->constant_map);
->>>>>>> 495d2186
         ret = cur_layer->Init(context_, layer_info->param.get(), layer_resource, inputs, outputs, device_);
         if (ret != TNN_OK) {
             LOGE("Error Init layer %s (err: %d or 0x%X)\n", cur_layer->GetLayerName().c_str(), (int)ret, (int)ret);
@@ -497,29 +479,6 @@
         std::vector<Blob *> inputs  = layer->GetInputBlobs();
         std::vector<Blob *> outputs = layer->GetOutputBlobs();
 
-<<<<<<< HEAD
-//        if ((runtime_model_ == RUNTIME_MODE_NORMAL && !layer->IsOutputConstant()) ||
-//            (runtime_model_ == RUNTIME_MODE_CONST_FOLD && layer->IsOutputConstant()))
-
-        {
-            
-#if DUMP_INPUT_BLOB
-            // InputBlob data in dumped into files in NCHW_FLOAT format as default
-            std::string filename = layer->GetLayerName();
-            std::replace(filename.begin(), filename.end(), '/', '_');
-            for (int i = 0; i < inputs.size(); i++) {
-                char ss[1000];
-                if (g_tnn_dump_directory.length() > 0) {
-                    snprintf(ss, 1000, "%s/%05d-%s-in-%d", g_tnn_dump_directory.c_str(), cnt, filename.c_str(), i);
-                } else {
-                    snprintf(ss, 1000, "%05d-%s-in-%d", cnt, filename.c_str(), i);
-                }
-
-                auto ret = DumpDeviceBlob(inputs[i], context_, std::string(ss));
-                if (ret != TNN_OK) {
-                    LOGE("dump blob failed\n");
-                    return ret;
-=======
         {
             
 #if DUMP_INPUT_BLOB
@@ -540,42 +499,19 @@
                         LOGE("dump blob failed\n");
                         return ret;
                     }
->>>>>>> 495d2186
                 }
             }
 #endif  // DUMP_INPUT_BLOB
             
             status = layer->Forward();
-<<<<<<< HEAD
-            
-            LOGD("layer name: %s, forward result: %d \n", layer->GetLayerName().c_str(), (int)status);
-=======
             LOGD("layer name: %s, forward result: %d \n", layer->GetLayerName().c_str(), (int)status);
             LOGD("Output Shape: [%s]\n", layer->GetOutputBlobs()[0]->GetBlobDesc().description().c_str());
->>>>>>> 495d2186
             if (status != TNN_OK) {
                 LOGE("Forward error %s, exit\n", status.description().c_str());
                 return status;
             }
 
 #if DUMP_OUTPUT_BLOB
-<<<<<<< HEAD
-            // OutBlob data in dumped into files in NCHW_FLOAT format as default
-            std::string out_file_name = layer->GetLayerName();
-            std::replace(out_file_name.begin(), out_file_name.end(), '/', '_');
-            for (int i = 0; i < outputs.size(); i++) {
-                char ss[1000];
-                if (g_tnn_dump_directory.length() > 0) {
-                    snprintf(ss, 1000, "%s/%05d-%s-out-%d", g_tnn_dump_directory.c_str(), cnt, out_file_name.c_str(), i);
-                } else {
-                    snprintf(ss, 1000, "%05d-%s-out-%d", cnt, out_file_name.c_str(), i);
-                }
-
-                auto ret = DumpDeviceBlob(outputs[i], context_, std::string(ss));
-                if (ret != TNN_OK) {
-                    LOGE("dump blob failed\n");
-                    return ret;
-=======
             if (runtime_model_ == RUNTIME_MODE_NORMAL) {
                 // OutBlob data in dumped into files in NCHW_FLOAT format as default
                 std::string out_file_name = layer->GetLayerName();
@@ -593,7 +529,6 @@
                         LOGE("dump blob failed\n");
                         return ret;
                     }
->>>>>>> 495d2186
                 }
             }
 #endif  // DUMP_OUTPUT_BLOB
