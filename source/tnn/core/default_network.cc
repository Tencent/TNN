// Tencent is pleased to support the open source community by making TNN available.
//
// Copyright (C) 2020 THL A29 Limited, a Tencent company. All rights reserved.
//
// Licensed under the BSD 3-Clause License (the "License"); you may not use this file except
// in compliance with the License. You may obtain a copy of the License at
//
// https://opensource.org/licenses/BSD-3-Clause
//
// Unless required by applicable law or agreed to in writing, software distributed
// under the License is distributed on an "AS IS" BASIS, WITHOUT WARRANTIES OR
// CONDITIONS OF ANY KIND, either express or implied. See the License for the
// specific language governing permissions and limitations under the License.

#include "tnn/core/default_network.h"

#include <string.h>

#include "tnn/core/blob_int8.h"
#include "tnn/core/profile.h"
#include "tnn/interpreter/default_model_interpreter.h"
#include "tnn/interpreter/layer_param.h"
#include "tnn/interpreter/layer_resource_generator.h"
#include "tnn/optimizer/net_optimizer_manager.h"
#include "tnn/utils/blob_dump_utils.h"
#include "tnn/utils/blob_transfer_utils.h"
#include "tnn/utils/cpu_utils.h"
#include "tnn/utils/dims_vector_utils.h"

namespace TNN_NS {

NetworkImplFactoryRegister<NetworkImplFactory<DefaultNetwork>> g_network_impl_default_factory_register(
    NETWORK_TYPE_DEFAULT);

std::mutex DefaultNetwork::optimize_mtx_;

DefaultNetwork::DefaultNetwork()
    : device_(nullptr), context_(nullptr), blob_manager_(nullptr), net_structure_(nullptr) {}

DefaultNetwork::~DefaultNetwork() {
    DeInit();
}

Status DefaultNetwork::SetCpuNumThreads(int num_threads) {
    if (context_)
        return context_->SetNumThreads(num_threads);
    else
        return Status(TNNERR_CONTEXT_ERR, "context is nil");
}

/*
 * The Network holds blob, blobmanager, layers etc.
 * Those object is initialized in this function.
 */
Status DefaultNetwork::Init(NetworkConfig &net_config, ModelConfig &model_config, AbstractModelInterpreter *interpreter,
                            InputShapesMap inputs_shape) {
    config_                                      = net_config;
    Status ret                                   = TNN_OK;
    DefaultModelInterpreter *default_interpreter = dynamic_cast<DefaultModelInterpreter *>(interpreter);
    CHECK_PARAM_NULL(default_interpreter);

    NetStructure *net_structure = default_interpreter->GetNetStructure();
    NetResource *net_resource   = default_interpreter->GetNetResource();

    if (net_structure == NULL || net_resource == NULL) {
        LOGE("ERROR: network_ is nil, network_type may not support\n");
        return Status(TNNERR_NULL_PARAM, "network_ is nil, network_type may not support");
    }

    device_ = GetDevice(net_config.device_type);
    if (device_ == NULL) {
        return TNNERR_DEVICE_NOT_SUPPORT;
    }

    context_ = device_->CreateContext(net_config.device_id);
    if (context_ == NULL) {
        return TNNERR_DEVICE_CONTEXT_CREATE;
    }

    ret = context_->SetPrecision(net_config.precision);
    if (ret != TNN_OK) {
        return ret;
    }

    ret = context_->LoadLibrary(net_config.library_path);
    if (ret != TNN_OK) {
        return ret;
    }

    /*
     * The NetOptimizeManager holds a list of network optimization processes.
     * The optimization process may change the network structure accoundingly.
     * eg. fuse conv+bn, conv+relu.
     */
    {
        // use mutex to protect net_resource and net_structure in multi-thread
        std::unique_lock<std::mutex> lck(optimize_mtx_);
        ret = optimizer::NetOptimizerManager::Optimize(net_structure, net_resource, net_config);
        if (ret != TNN_OK) {
            return ret;
        }
    }

    blob_manager_ = new BlobManager(device_);

    ret = blob_manager_->Init(net_config, net_structure, inputs_shape, GetNetResourceDataType(net_resource));
    if (ret != TNN_OK) {
        return ret;
    }

    ret = InitLayers(net_structure, net_resource);
    if (ret != TNN_OK) {
        return ret;
    }

    ret = blob_manager_->AllocateBlobMemory();
    if (ret != TNN_OK) {
        return ret;
    }

    net_structure_ = net_structure;

    InputShapesMap input_shape_map;
    return Reshape(input_shape_map);
}

/*
 * InitLayer funcion does the following things:
 *  1. Set Blob type accordingly.
 *  2. Set data_type accordingly.
 *  3. Infer the blob shapes.
 *  4. Check the weights required.
 */
Status DefaultNetwork::InitLayers(NetStructure *net_structure, NetResource *net_resource) {
<<<<<<< HEAD
    Status ret = TNN_OK;
    bool is_quantized_net = GetQuantizedInfoFromNetStructure(net_structure);
=======
    Status ret            = TNN_OK;
    bool is_quantized_net = GetQuantizedInfoFromNetStructure(net_structure);

    // update blob precision, alloc new blob required
>>>>>>> 3046fe72
    for (auto layer_info : net_structure->layers) {
        // set layer nodes
        std::vector<std::string> &input_names  = layer_info->inputs;
        std::vector<std::string> &output_names = layer_info->outputs;

        for (auto name : input_names) {
            auto blob = blob_manager_->GetBlob(name);
            auto ret  = UpdateBlobPrecision(layer_info, true, is_quantized_net, name, net_resource, &blob);
            RETURN_ON_NEQ(ret, TNN_OK);
        }

#ifdef GENERATE_RESOURCE
        LayerType type       = layer_info->type;
        BaseLayer *cur_layer = CreateLayer(type);
        if (cur_layer == NULL) {
            LOGE("Error: CreateLayer failed, type:%d\n", type);
            return Status(TNNERR_PARAM_ERR, "CreateLayer failed");
        }
        std::string layer_name = layer_info->name;
        cur_layer->SetLayerName(layer_name);

        std::vector<Blob *> inputs;
        std::vector<Blob *> outputs_for_shape;
        for (auto name : input_names) {
<<<<<<< HEAD
            auto blob = blob_manager_->GetBlob(name);
            auto ret = UpdateBlobPrecision(layer_info, true, is_quantized_net, name, net_resource, &blob);
            if (ret != TNN_OK) {
                return ret;
            }
            inputs.push_back(blob);
=======
            inputs.push_back(blob_manager_->GetBlob(name));
>>>>>>> 3046fe72
        }

        for (auto name : output_names) {
            outputs_for_shape.push_back(blob_manager_->GetBlob(name));
        }

        // generate resource if null
        if (net_resource->resource_map.count(layer_name) == 0) {
            LayerParam *layer_param  = layer_info->param.get();
            LayerResource *layer_res = nullptr;
            GenerateRandomResource(type, layer_param, &layer_res, inputs);
            net_resource->resource_map[layer_name] = std::shared_ptr<LayerResource>(layer_res);
        }

        cur_layer->InferShapeAhead(inputs, outputs_for_shape, layer_info->param.get(),
                                   net_resource->resource_map[layer_name].get());

        delete cur_layer;
#endif

        for (auto name : output_names) {
            auto blob = blob_manager_->GetBlob(name);
<<<<<<< HEAD
            auto ret = UpdateBlobPrecision(layer_info, false, is_quantized_net, name, net_resource, &blob);
            if (ret != TNN_OK) {
                return ret;
            }
=======
            auto ret  = UpdateBlobPrecision(layer_info, false, is_quantized_net, name, net_resource, &blob);
            RETURN_ON_NEQ(ret, TNN_OK);
        }
    }

    // init layer
    for (auto layer_info : net_structure->layers) {
        LayerType type       = layer_info->type;
        BaseLayer *cur_layer = CreateLayer(type);
        if (cur_layer == NULL) {
            LOGE("Error: CreateLayer failed, type:%d\n", type);
            return Status(TNNERR_PARAM_ERR, "CreateLayer failed");
        }
        std::string layer_name = layer_info->name;
        cur_layer->SetLayerName(layer_name);
        // set layer nodes
        std::vector<Blob *> inputs;
        std::vector<std::string> &input_names = layer_info->inputs;

        for (auto name : input_names) {
            auto blob = blob_manager_->GetBlob(name);
            inputs.push_back(blob);
        }

        std::vector<Blob *> outputs;
        std::vector<std::string> &output_names = layer_info->outputs;

        for (auto name : output_names) {
            auto blob = blob_manager_->GetBlob(name);
>>>>>>> 3046fe72
            outputs.push_back(blob);
        }

        LayerResource *layer_resource = nullptr;
        if (net_resource->resource_map.count(layer_name) != 0) {
            layer_resource = net_resource->resource_map[layer_name].get();
        }

        ret = cur_layer->Init(context_, layer_info->param.get(), layer_resource, inputs, outputs, device_);
        if (ret != TNN_OK) {
            LOGE("Error Init layer %s (err: %d or 0x%X)\n", cur_layer->GetLayerName().c_str(), (int)ret, (int)ret);
            // release layer if Init failed
            delete cur_layer;
            return ret;
        }

        layers_.push_back(cur_layer);
    }
    return ret;
}

Status DefaultNetwork::GenerateInt8Blob(const std::string &name, NetResource *net_resource, Blob **blob) {
    auto new_blob = new BlobInt8((*blob)->GetBlobDesc(), (*blob)->GetHandle());
    CHECK_PARAM_NULL(new_blob);

    std::string blob_scale_name = name + "_scale_data_";
<<<<<<< HEAD
#ifdef BENCHMARK
=======
#ifdef GENERATE_RESOURCE
>>>>>>> 3046fe72
    if (net_resource->resource_map.count(blob_scale_name) == 0) {
        LayerResource *layer_res  = nullptr;
        std::vector<Blob *> blobs = {*blob};
        GenerateRandomResource(LAYER_BLOB_SCALE, nullptr, &layer_res, blobs);
        net_resource->resource_map[blob_scale_name] = std::shared_ptr<LayerResource>(layer_res);
    }
#endif
    if (net_resource->resource_map.find(blob_scale_name) == net_resource->resource_map.end()) {
        LOGE("Error Init layer, can not get output blob scale %s \n", blob_scale_name.c_str());
        return TNNERR_NULL_PARAM;
    }

    new_blob->SetIntResource(reinterpret_cast<IntScaleResource *>(net_resource->resource_map[blob_scale_name].get()));
    blob_manager_->ReplaceBlob(name, new_blob);
    *blob = new_blob;

    return TNN_OK;
}

<<<<<<< HEAD
 Status DefaultNetwork::UpdateBlobPrecision(std::shared_ptr<LayerInfo> layer_info, bool is_input, bool is_quantized_net,
                                            const std::string &name, NetResource *net_resource, Blob **blob) {
=======
Status DefaultNetwork::UpdateBlobPrecision(std::shared_ptr<LayerInfo> layer_info, bool is_input, bool is_quantized_net,
                                           const std::string &name, NetResource *net_resource, Blob **blob) {
>>>>>>> 3046fe72
    if (device_->GetDeviceType() != DEVICE_ARM && device_->GetDeviceType() != DEVICE_NAIVE) {
        return TNN_OK;
    }
    static bool cpu_support_fp16 = CpuUtils::CpuSupportFp16();

    auto &desc      = (*blob)->GetBlobDesc();
    auto layer_type = layer_info->type;

    if (layer_type != LAYER_REFORMAT) {
        // update blob of quantized network by layer info
        if (is_quantized_net) {
            if (layer_info->param->quantized && desc.data_type != DATA_TYPE_INT8) {
                RETURN_ON_NEQ(GenerateInt8Blob(name, net_resource, blob), TNN_OK);
            }
        } else {
            bool layer_implemented_fp16 = device_->GetImplementedPrecision(layer_type)->fp16_implemented;
            // update blob of non-quantized network by config precision and enabled precision
            if (config_.precision == PRECISION_NORMAL || config_.precision == PRECISION_AUTO) {
                desc.data_type = (cpu_support_fp16 && layer_implemented_fp16) ? DATA_TYPE_HALF : DATA_TYPE_FLOAT;
            } else if (config_.precision == PRECISION_LOW) {
                desc.data_type = DATA_TYPE_BFP16;
            } else if (config_.precision == PRECISION_HIGH) {
                desc.data_type = DATA_TYPE_FLOAT;
            } else {
                return Status(TNNERR_PARAM_ERR, "invalid precision");
            }
        }
<<<<<<< HEAD
    } else if (!is_input) {
        // reformat layer cannot be the first layer
        // only need to deal with output blob of reformat layer
        auto dst_type = reinterpret_cast<ReformatLayerParam *>(layer_info->param.get())->dst_type;
        if (dst_type == DATA_TYPE_INT8) {
            RETURN_ON_NEQ(GenerateInt8Blob(name, net_resource, blob), TNN_OK);
        } else {
            desc.data_type = dst_type;
=======
    } else {
        if (is_input) {
            auto src_type = reinterpret_cast<ReformatLayerParam *>(layer_info->param.get())->src_type;
            if (src_type == DATA_TYPE_INT8) {
                RETURN_ON_NEQ(GenerateInt8Blob(name, net_resource, blob), TNN_OK);
            } else {
                desc.data_type = src_type;
            }
        } else {
            auto dst_type = reinterpret_cast<ReformatLayerParam *>(layer_info->param.get())->dst_type;
            if (dst_type == DATA_TYPE_INT8) {
                RETURN_ON_NEQ(GenerateInt8Blob(name, net_resource, blob), TNN_OK);
            } else {
                desc.data_type = dst_type;
            }
>>>>>>> 3046fe72
        }
    }

    return TNN_OK;
}

Status DefaultNetwork::GetForwardMemorySize(int &memory_size) {
    memory_size = blob_manager_->GetAllBlobMemorySize();
    return TNN_OK;
}

Status DefaultNetwork::SetForwardMemory(void *memory) {
    return blob_manager_->SetForwardMemory(memory);
}

Status DefaultNetwork::GetAllInputBlobs(BlobMap &blobs) {
    blob_manager_->GetAllInputBlobs(blobs);
    return TNN_OK;
}

/*
 * Returns the default output blobs in the network.
 * Additional output blob may be assigned with TNN::AddOutput function
 */
Status DefaultNetwork::GetAllOutputBlobs(BlobMap &blobs) {
    blob_manager_->GetAllOutputBlobs(blobs);
    return TNN_OK;
}

/*
 * Reshape function is called when the input shape changes.
 * Memory allocation may be involved in Reshape function.
 */
Status DefaultNetwork::Reshape(const InputShapesMap &inputs) {
    for (auto iter : inputs) {
        Blob *blob = blob_manager_->GetBlob(iter.first);
        if (blob == nullptr) {
            LOGE("DefaultNetwork reshape blob is empty\n");
            return Status(TNNERR_PARAM_ERR, "DefaultNetwork reshape blob is empty");
        }
        blob->GetBlobDesc().dims = iter.second;
    }

    Status ret = TNN_OK;
    for (auto cur_layer : layers_) {
        ret = cur_layer->Reshape();
        if (ret != TNN_OK) {
            return ret;
        }
    }
    return ret;
}

Status DefaultNetwork::DeInit() {
    for (int i = 0; i < layers_.size(); i++) {
        if (layers_[i] != NULL) {
            delete layers_[i];
        }
    }
    layers_.clear();

    if (blob_manager_ != NULL) {
        delete blob_manager_;
        blob_manager_ = NULL;
    }

    if (context_ != NULL) {
        delete context_;
        context_ = NULL;
    }

    return TNN_OK;
}
/*
 * CommandQueue is an abstract object.
 * The actual object maybe:
 *  1. OpenCl commnadqueue.
 *  2. Metal command buffer.
 *  3. Cuda Stream
 *  ...
 */
Status DefaultNetwork::GetCommandQueue(void **command_queue) {
    if (context_ == NULL) {
        return TNNERR_DEVICE_CONTEXT_CREATE;
    }
    return context_->GetCommandQueue(command_queue);
}

Status DefaultNetwork::ShareCommandQueue(AbstractNetwork *network) {
    if (context_ == NULL) {
        return TNNERR_DEVICE_CONTEXT_CREATE;
    }

    auto network_target = dynamic_cast<DefaultNetwork *>(network);
    if (!network_target) {
        return Status(TNNERR_DEVICE_CONTEXT_CREATE, "inpute network is DefaultNetwork");
    }
    return context_->ShareCommandQueue(network_target->GetContext());
}

Context *DefaultNetwork::GetContext() {
    return context_;
}

Status DefaultNetwork::Forward() {
    Status result = TNN_OK;
    result        = blob_manager_->CheckBlobMemoryState();
    if (result != TNN_OK) {
        return result;
    }

    context_->OnInstanceForwardBegin();
    int cnt = 0;
    for (auto layer : layers_) {
        std::vector<Blob *> inputs  = layer->GetInputBlobs();
        std::vector<Blob *> outputs = layer->GetOutputBlobs();

#if DUMP_INPUT_BLOB
        // InputBlob data in dumped into files in NCHW_FLOAT format as default
        std::string filename = layer->GetLayerName();
        std::replace(filename.begin(), filename.end(), '/', '_');
        for (int i = 0; i < inputs.size(); i++) {
            char ss[1000];
            if (g_tnn_dump_directory.length() > 0) {
                snprintf(ss, 1000, "%s/%05d-%s-in-%d", g_tnn_dump_directory.c_str(), cnt, filename.c_str(), i);
            } else {
                snprintf(ss, 1000, "%05d-%s-in-%d", cnt, filename.c_str(), i);
            }

            auto ret = DumpDeviceBlob(inputs[i], context_, std::string(ss));
            if (ret != TNN_OK) {
                LOGE("dump blob failed\n");
                return ret;
            }
        }
#endif  // DUMP_INPUT_BLOB

        result = layer->Forward();
        LOGD("layer name: %s, forward result: %d \n", layer->GetLayerName().c_str(), (int)result);
        if (result != TNN_OK) {
            LOGE("Forward error %s, exit\n", result.description().c_str());
            return result;
        }

#if DUMP_OUTPUT_BLOB
        // OutBlob data in dumped into files in NCHW_FLOAT format as default
        std::string out_file_name = layer->GetLayerName();
        std::replace(out_file_name.begin(), out_file_name.end(), '/', '_');
        for (int i = 0; i < outputs.size(); i++) {
            char ss[1000];
            if (g_tnn_dump_directory.length() > 0) {
                snprintf(ss, 1000, "%s/%05d-%s-out-%d", g_tnn_dump_directory.c_str(), cnt, out_file_name.c_str(), i);
            } else {
                snprintf(ss, 1000, "%05d-%s-out-%d", cnt, out_file_name.c_str(), i);
            }

            auto ret = DumpDeviceBlob(outputs[i], context_, std::string(ss));
            if (ret != TNN_OK) {
                LOGE("dump blob failed\n");
                return ret;
            }
        }
#endif  // DUMP_OUTPUT_BLOB

        cnt++;
    }
    context_->OnInstanceForwardEnd();
    context_->Synchronize();
    return result;
}

#ifdef FORWARD_CALLBACK_ENABLE
Status DefaultNetwork::ForwardWithCallback(BlobStatisticCallback before, BlobStatisticCallback after) {
    Status result = TNN_OK;
    result        = blob_manager_->CheckBlobMemoryState();
    if (result != TNN_OK) {
        return result;
    }

    context_->OnInstanceForwardBegin();
    int cnt = 0;
    for (auto layer : layers_) {
        std::vector<Blob *> inputs  = layer->GetInputBlobs();
        std::vector<Blob *> outputs = layer->GetOutputBlobs();

        auto layer_info = GetLayerInfoFromName(net_structure_, layer->GetLayerName());
        if (before != nullptr)
            before(inputs, layer_info.get());

        result = layer->Forward();
        if (result != TNN_OK) {
            LOGE("Forward error %s, exit\n", result.description().c_str());
            return result;
        }
        context_->Synchronize();

        if (after != nullptr)
            after(outputs, layer_info.get());

        cnt++;
    }
    context_->OnInstanceForwardEnd();
    return result;
}
#endif  // end of FORWARD_CALLBACK_ENABLE

// @brief tnn instance network infer, it will not wait
// blob dump is not implement in this funciton.
Status DefaultNetwork::ForwardAsync(Callback call_back) {
    Status result = TNN_OK;
    result        = blob_manager_->CheckBlobMemoryState();
    if (result != TNN_OK) {
        return result;
    }

    context_->OnInstanceForwardBegin();
    for (auto layer : layers_) {
        result = layer->Forward();
        if (result != TNN_OK) {
            LOGE("Forward error %s, exit\n", result.description().c_str());
            return result;
        }
    }
    context_->OnInstanceForwardEnd();
    return result;
}

#if TNN_PROFILE
void DefaultNetwork::StartProfile() {
    context_->StartProfile();
}

std::shared_ptr<ProfileResult> DefaultNetwork::FinishProfile() {
    return context_->FinishProfile();
}
#endif

}  // namespace TNN_NS<|MERGE_RESOLUTION|>--- conflicted
+++ resolved
@@ -132,15 +132,10 @@
  *  4. Check the weights required.
  */
 Status DefaultNetwork::InitLayers(NetStructure *net_structure, NetResource *net_resource) {
-<<<<<<< HEAD
-    Status ret = TNN_OK;
-    bool is_quantized_net = GetQuantizedInfoFromNetStructure(net_structure);
-=======
     Status ret            = TNN_OK;
     bool is_quantized_net = GetQuantizedInfoFromNetStructure(net_structure);
 
     // update blob precision, alloc new blob required
->>>>>>> 3046fe72
     for (auto layer_info : net_structure->layers) {
         // set layer nodes
         std::vector<std::string> &input_names  = layer_info->inputs;
@@ -165,16 +160,12 @@
         std::vector<Blob *> inputs;
         std::vector<Blob *> outputs_for_shape;
         for (auto name : input_names) {
-<<<<<<< HEAD
             auto blob = blob_manager_->GetBlob(name);
             auto ret = UpdateBlobPrecision(layer_info, true, is_quantized_net, name, net_resource, &blob);
             if (ret != TNN_OK) {
                 return ret;
             }
             inputs.push_back(blob);
-=======
-            inputs.push_back(blob_manager_->GetBlob(name));
->>>>>>> 3046fe72
         }
 
         for (auto name : output_names) {
@@ -197,12 +188,6 @@
 
         for (auto name : output_names) {
             auto blob = blob_manager_->GetBlob(name);
-<<<<<<< HEAD
-            auto ret = UpdateBlobPrecision(layer_info, false, is_quantized_net, name, net_resource, &blob);
-            if (ret != TNN_OK) {
-                return ret;
-            }
-=======
             auto ret  = UpdateBlobPrecision(layer_info, false, is_quantized_net, name, net_resource, &blob);
             RETURN_ON_NEQ(ret, TNN_OK);
         }
@@ -232,7 +217,6 @@
 
         for (auto name : output_names) {
             auto blob = blob_manager_->GetBlob(name);
->>>>>>> 3046fe72
             outputs.push_back(blob);
         }
 
@@ -259,11 +243,7 @@
     CHECK_PARAM_NULL(new_blob);
 
     std::string blob_scale_name = name + "_scale_data_";
-<<<<<<< HEAD
-#ifdef BENCHMARK
-=======
 #ifdef GENERATE_RESOURCE
->>>>>>> 3046fe72
     if (net_resource->resource_map.count(blob_scale_name) == 0) {
         LayerResource *layer_res  = nullptr;
         std::vector<Blob *> blobs = {*blob};
@@ -283,13 +263,8 @@
     return TNN_OK;
 }
 
-<<<<<<< HEAD
- Status DefaultNetwork::UpdateBlobPrecision(std::shared_ptr<LayerInfo> layer_info, bool is_input, bool is_quantized_net,
-                                            const std::string &name, NetResource *net_resource, Blob **blob) {
-=======
 Status DefaultNetwork::UpdateBlobPrecision(std::shared_ptr<LayerInfo> layer_info, bool is_input, bool is_quantized_net,
                                            const std::string &name, NetResource *net_resource, Blob **blob) {
->>>>>>> 3046fe72
     if (device_->GetDeviceType() != DEVICE_ARM && device_->GetDeviceType() != DEVICE_NAIVE) {
         return TNN_OK;
     }
@@ -317,16 +292,6 @@
                 return Status(TNNERR_PARAM_ERR, "invalid precision");
             }
         }
-<<<<<<< HEAD
-    } else if (!is_input) {
-        // reformat layer cannot be the first layer
-        // only need to deal with output blob of reformat layer
-        auto dst_type = reinterpret_cast<ReformatLayerParam *>(layer_info->param.get())->dst_type;
-        if (dst_type == DATA_TYPE_INT8) {
-            RETURN_ON_NEQ(GenerateInt8Blob(name, net_resource, blob), TNN_OK);
-        } else {
-            desc.data_type = dst_type;
-=======
     } else {
         if (is_input) {
             auto src_type = reinterpret_cast<ReformatLayerParam *>(layer_info->param.get())->src_type;
@@ -342,7 +307,6 @@
             } else {
                 desc.data_type = dst_type;
             }
->>>>>>> 3046fe72
         }
     }
 
