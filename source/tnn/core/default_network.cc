// Tencent is pleased to support the open source community by making TNN available.
//
// Copyright (C) 2020 THL A29 Limited, a Tencent company. All rights reserved.
//
// Licensed under the BSD 3-Clause License (the "License"); you may not use this file except
// in compliance with the License. You may obtain a copy of the License at
//
// https://opensource.org/licenses/BSD-3-Clause
//
// Unless required by applicable law or agreed to in writing, software distributed
// under the License is distributed on an "AS IS" BASIS, WITHOUT WARRANTIES OR
// CONDITIONS OF ANY KIND, either express or implied. See the License for the
// specific language governing permissions and limitations under the License.

#include "tnn/core/default_network.h"

#include <string.h>

#include "tnn/core/blob_int8.h"
#include "tnn/core/profile.h"
#include "tnn/interpreter/default_model_interpreter.h"
#include "tnn/interpreter/layer_param.h"
#include "tnn/interpreter/layer_resource_generator.h"
#include "tnn/memory_manager/blob_memory_pool_factory.h"
#include "tnn/optimizer/net_optimizer_manager.h"
#include "tnn/utils/blob_dump_utils.h"
#include "tnn/utils/blob_transfer_utils.h"
<<<<<<< HEAD
#include "tnn/utils/data_flag_utils.h"
=======
#include "tnn/utils/cpu_utils.h"
>>>>>>> 8a8e2f30
#include "tnn/utils/dims_vector_utils.h"

namespace TNN_NS {

NetworkImplFactoryRegister<NetworkImplFactory<DefaultNetwork>> g_network_impl_default_factory_register(
    NETWORK_TYPE_DEFAULT);

std::mutex DefaultNetwork::optimize_mtx_;

DefaultNetwork::DefaultNetwork()
    : device_(nullptr), context_(nullptr), blob_manager_(nullptr), net_structure_(nullptr) {}

DefaultNetwork::~DefaultNetwork() {
    DeInit();
}

Status DefaultNetwork::SetCpuNumThreads(int num_threads) {
    if (context_)
        return context_->SetNumThreads(num_threads);
    else
        return Status(TNNERR_CONTEXT_ERR, "context is nil");
}

/*
 * The Network holds blob, blobmanager, layers etc.
 * Those object is initialized in this function.
 */
Status DefaultNetwork::Init(NetworkConfig &net_config, ModelConfig &model_config, AbstractModelInterpreter *interpreter,
                            InputShapesMap inputs_shape) {
    config_                                      = net_config;
    Status ret                                   = TNN_OK;
    DefaultModelInterpreter *default_interpreter = dynamic_cast<DefaultModelInterpreter *>(interpreter);
    CHECK_PARAM_NULL(default_interpreter);

    NetStructure *net_structure = default_interpreter->GetNetStructure();
    NetResource *net_resource   = default_interpreter->GetNetResource();

    if (net_structure == NULL || net_resource == NULL) {
        LOGE("ERROR: network_ is nil, network_type may not support\n");
        return Status(TNNERR_NULL_PARAM, "network_ is nil, network_type may not support");
    }

    device_ = GetDevice(net_config.device_type);
    RETURN_VALUE_ON_NEQ(device_ != NULL, true, TNNERR_DEVICE_NOT_SUPPORT);

    context_ = device_->CreateContext(net_config.device_id);
    RETURN_VALUE_ON_NEQ(context_ != NULL, true, TNNERR_DEVICE_CONTEXT_CREATE);

    ret = context_->SetPrecision(net_config.precision);
    RETURN_ON_NEQ(ret, TNN_OK);

    ret = context_->LoadLibrary(net_config.library_path);
    RETURN_ON_NEQ(ret, TNN_OK);

    /*
     * The NetOptimizeManager holds a list of network optimization processes.
     * The optimization process may change the network structure accoundingly.
     * eg. fuse conv+bn, conv+relu.
     */
    {
        // use mutex to protect net_resource and net_structure in multi-thread
        std::unique_lock<std::mutex> lck(optimize_mtx_);
<<<<<<< HEAD
        ret = optimizer::NetOptimizerManager::Optimize(net_structure, net_resource, net_config.device_type);
        RETURN_ON_NEQ(ret, TNN_OK);
=======
        ret = optimizer::NetOptimizerManager::Optimize(net_structure, net_resource, net_config);
        if (ret != TNN_OK) {
            return ret;
        }
>>>>>>> 8a8e2f30
    }

    blob_manager_ = new BlobManager(device_);

    ret = blob_manager_->Init(net_config, net_structure, inputs_shape, GetNetResourceDataType(net_resource));
    RETURN_ON_NEQ(ret, TNN_OK);

    ret = InitLayers(net_structure, net_resource);
    RETURN_ON_NEQ(ret, TNN_OK);

    ret = AllocateBlobMemory();
    RETURN_ON_NEQ(ret, TNN_OK);

    net_structure_ = net_structure;
    net_resource_ = net_resource;
    
    InputShapesMap input_shape_map;
    return Reshape(input_shape_map);
}

/*
 * InitLayer funcion does the following things:
 *  1. Set Blob type accordingly.
 *  2. Set data_tyep accordingly.
 *  3. Infer the blob shapes.
 *  4. Check the weights required.
 */
Status DefaultNetwork::InitLayers(NetStructure *net_structure, NetResource *net_resource) {
    Status ret = TNN_OK;
    bool is_quantized_net = GetQuantizedInfoFromNetStructure(net_structure);
    for (auto layer_info : net_structure->layers) {
        LayerType type       = layer_info->type;
        BaseLayer *cur_layer = CreateLayer(type);
        if (cur_layer == NULL) {
            LOGE("Error: CreateLayer failed, type:%d\n", type);
            return Status(TNNERR_PARAM_ERR, "CreateLayer failed");
        }
        std::string layer_name = layer_info->name;
        cur_layer->SetLayerName(layer_name);
        // set layer nodes
        std::vector<Blob *> inputs;
        std::vector<std::string> &input_names = layer_info->inputs;

        for (auto name : input_names) {
            auto blob = blob_manager_->GetBlob(name);
            auto ret = UpdateBlobPrecision(layer_info, true, is_quantized_net, name, net_resource, &blob);
            if (ret != TNN_OK) {
                return ret;
            }
            inputs.push_back(blob);
        }

        std::vector<Blob *> outputs;
        std::vector<std::string> &output_names = layer_info->outputs;

#ifdef BENCHMARK
        // generate resource if null
        if (net_resource->resource_map.count(layer_name) == 0) {
            LayerParam *layer_param  = layer_info->param.get();
            LayerResource *layer_res = nullptr;
            GenerateRandomResource(type, layer_param, &layer_res, inputs);
            net_resource->resource_map[layer_name] = std::shared_ptr<LayerResource>(layer_res);
        }

        std::vector<Blob *> outputs_for_shape;
        for (auto name : output_names) {
            outputs_for_shape.push_back(blob_manager_->GetBlob(name));
        }
        cur_layer->InferShapeAhead(inputs, outputs_for_shape, layer_info->param.get(),
                                   net_resource->resource_map[layer_name].get());
#endif

        for (auto name : output_names) {
            auto blob = blob_manager_->GetBlob(name);
            auto ret = UpdateBlobPrecision(layer_info, false, is_quantized_net, name, net_resource, &blob);
            if (ret != TNN_OK) {
                return ret;
            }
            outputs.push_back(blob);
        }

        LayerResource *layer_resource = nullptr;
        if (net_resource->resource_map.count(layer_name) != 0) {
            layer_resource = net_resource->resource_map[layer_name].get();
        }
        
        cur_layer->SetRuntimeMode(runtime_model_);
        cur_layer->SetConstantResource(net_resource->constant_map);
        ret = cur_layer->Init(context_, layer_info->param.get(), layer_resource, inputs, outputs, device_);
        if (ret != TNN_OK) {
            LOGE("Error Init layer %s (err: %d or 0x%X)\n", cur_layer->GetLayerName().c_str(), (int)ret, (int)ret);
            return ret;
        }
        cur_layer->SetRuntimeBlobMemoryPool(runtime_blob_pool_);

        layers_.push_back(cur_layer);
    }
    return ret;
}

Status DefaultNetwork::AllocateBlobMemory() {
    return blob_manager_->AllocateBlobMemory(DATA_FLAG_CHANGE_ALWAYS);
}

Status DefaultNetwork::GenerateInt8Blob(const std::string &name, NetResource *net_resource, Blob **blob) {
    auto new_blob = new BlobInt8((*blob)->GetBlobDesc(), (*blob)->GetHandle());
    CHECK_PARAM_NULL(new_blob);

    std::string blob_scale_name = name + "_scale_data_";
#ifdef BENCHMARK
    if (net_resource->resource_map.count(blob_scale_name) == 0) {
        LayerResource *layer_res  = nullptr;
        std::vector<Blob *> blobs = {*blob};
        GenerateRandomResource(LAYER_BLOB_SCALE, nullptr, &layer_res, blobs);
        net_resource->resource_map[blob_scale_name] = std::shared_ptr<LayerResource>(layer_res);
    }
#endif
    if (net_resource->resource_map.find(blob_scale_name) == net_resource->resource_map.end()) {
        LOGE("Error Init layer, can not get output blob scale %s \n", blob_scale_name.c_str());
        return TNNERR_NULL_PARAM;
    }

    new_blob->SetIntResource(reinterpret_cast<IntScaleResource *>(net_resource->resource_map[blob_scale_name].get()));
    blob_manager_->ReplaceBlob(name, new_blob);
    *blob = new_blob;

    return TNN_OK;
}

 Status DefaultNetwork::UpdateBlobPrecision(std::shared_ptr<LayerInfo> layer_info, bool is_input, bool is_quantized_net,
                                            const std::string &name, NetResource *net_resource, Blob **blob) {
    if (device_->GetDeviceType() != DEVICE_ARM && device_->GetDeviceType() != DEVICE_NAIVE) {
        return TNN_OK;
    }
    static bool cpu_support_fp16 = CpuUtils::CpuSupportFp16();

    auto &desc      = (*blob)->GetBlobDesc();
    auto layer_type = layer_info->type;

    if (layer_type != LAYER_REFORMAT) {
        // update blob of quantized network by layer info
        if (is_quantized_net) {
            if (layer_info->param->quantized && desc.data_type != DATA_TYPE_INT8) {
                RETURN_ON_NEQ(GenerateInt8Blob(name, net_resource, blob), TNN_OK);
            }
        } else {
            bool layer_implemented_fp16 = device_->GetImplementedPrecision(layer_type)->fp16_implemented;
            // update blob of non-quantized network by config precision and enabled precision
            if (config_.precision == PRECISION_NORMAL || config_.precision == PRECISION_AUTO) {
                desc.data_type = (cpu_support_fp16 && layer_implemented_fp16) ? DATA_TYPE_HALF : DATA_TYPE_FLOAT;
            } else if (config_.precision == PRECISION_LOW) {
                desc.data_type = DATA_TYPE_BFP16;
            } else if (config_.precision == PRECISION_HIGH) {
                desc.data_type = DATA_TYPE_FLOAT;
            } else {
                return Status(TNNERR_PARAM_ERR, "invalid precision");
            }
        }
    } else if (!is_input) {
        // reformat layer cannot be the first layer
        // only need to deal with output blob of reformat layer
        auto dst_type = reinterpret_cast<ReformatLayerParam *>(layer_info->param.get())->dst_type;
        if (dst_type == DATA_TYPE_INT8) {
            RETURN_ON_NEQ(GenerateInt8Blob(name, net_resource, blob), TNN_OK);
        } else {
            desc.data_type = dst_type;
        }
    }

    return TNN_OK;
}

Status DefaultNetwork::GetForwardMemorySize(int &memory_size) {
    memory_size = blob_manager_->GetAllBlobMemorySize();
    return TNN_OK;
}

Status DefaultNetwork::SetForwardMemory(void *memory) {
    return blob_manager_->SetForwardMemory(memory);
}

Status DefaultNetwork::GetAllInputBlobs(BlobMap &blobs) {
    blob_manager_->GetAllInputBlobs(blobs);
    return TNN_OK;
}

/*
 * Returns the default output blobs in the network.
 * Additional output blob may be assigned with TNN::AddOutput function
 */
Status DefaultNetwork::GetAllOutputBlobs(BlobMap &blobs) {
    blob_manager_->GetAllOutputBlobs(blobs);
    return TNN_OK;
}

/*
 * Reshape function is called when the input shape changes.
 * Memory allocation may be involved in Reshape function.
 */
Status DefaultNetwork::Reshape(const InputShapesMap &inputs) {
    for (auto iter : inputs) {
        Blob *blob = blob_manager_->GetBlob(iter.first);
        if (blob == nullptr) {
            LOGE("DefaultNetwork reshape blob is empty\n");
            return Status(TNNERR_PARAM_ERR, "DefaultNetwork reshape blob is empty");
        }
        blob->GetBlobDesc().dims = iter.second;
    }

    Status ret = TNN_OK;
    for (auto cur_layer : layers_) {
        ret = cur_layer->Reshape();
        if (ret != TNN_OK) {
            return ret;
        }
    }
    return ret;
}

Status DefaultNetwork::DeInit() {
    for (int i = 0; i < layers_.size(); i++) {
        if (layers_[i] != NULL) {
            delete layers_[i];
        }
    }
    layers_.clear();

    if (blob_manager_ != NULL) {
        delete blob_manager_;
        blob_manager_ = NULL;
    }
    
    if (runtime_blob_pool_ != nullptr) {
        delete runtime_blob_pool_;
        runtime_blob_pool_ = nullptr;
    }

    if (context_ != NULL) {
        delete context_;
        context_ = NULL;
    }

    return TNN_OK;
}
/*
 * CommandQueue is an abstract object.
 * The actual object maybe:
 *  1. OpenCl commnadqueue.
 *  2. Metal command buffer.
 *  3. Cuda Stream
 *  ...
 */
Status DefaultNetwork::GetCommandQueue(void **command_queue) {
    if (context_ == NULL) {
        return TNNERR_DEVICE_CONTEXT_CREATE;
    }
    return context_->GetCommandQueue(command_queue);
}

Status DefaultNetwork::Forward() {
    auto status = blob_manager_->CheckBlobMemoryState();
    RETURN_ON_NEQ(status, TNN_OK);
    
    if (runtime_blob_pool_) {
        //当前acc在运行时每次都allocate blob，所以每次forward前清空避免内存泄漏
        runtime_blob_pool_->ClearBlobMemoryPool();
    }
    
    status = context_->OnInstanceForwardBegin();
    RETURN_ON_NEQ(status, TNN_OK);
    
    int cnt = 0;
    for (auto layer : layers_) {
        std::vector<Blob *> inputs  = layer->GetInputBlobs();
        std::vector<Blob *> outputs = layer->GetOutputBlobs();

        if ((runtime_model_ == RUNTIME_MODE_NORMAL && !layer->IsOutputConstant()) ||
            (runtime_model_ == RUNTIME_MODE_CONST_FOLD && layer->IsOutputConstant())) {
            
#if DUMP_INPUT_BLOB
            // InputBlob data in dumped into files in NCHW_FLOAT format as default
            std::string filename = layer->GetLayerName();
            std::replace(filename.begin(), filename.end(), '/', '_');
            for (int i = 0; i < inputs.size(); i++) {
                char ss[1000];
                if (g_tnn_dump_directory.length() > 0) {
                    snprintf(ss, 1000, "%s/%05d-%s-in-%d", g_tnn_dump_directory.c_str(), cnt, filename.c_str(), i);
                } else {
                    snprintf(ss, 1000, "%05d-%s-in-%d", cnt, filename.c_str(), i);
                }

                auto ret = DumpDeviceBlob(inputs[i], context_, std::string(ss));
                if (ret != TNN_OK) {
                    LOGE("dump blob failed\n");
                    return ret;
                }
            }
#endif  // DUMP_INPUT_BLOB
            
            status = layer->Forward();
            
            LOGD("layer name: %s, forward result: %d \n", layer->GetLayerName().c_str(), (int)status);
            if (status != TNN_OK) {
                LOGE("Forward error %s, exit\n", status.description().c_str());
                return status;
            }

#if DUMP_OUTPUT_BLOB
            // OutBlob data in dumped into files in NCHW_FLOAT format as default
            std::string out_file_name = layer->GetLayerName();
            std::replace(out_file_name.begin(), out_file_name.end(), '/', '_');
            for (int i = 0; i < outputs.size(); i++) {
                char ss[1000];
                if (g_tnn_dump_directory.length() > 0) {
                    snprintf(ss, 1000, "%s/%05d-%s-out-%d", g_tnn_dump_directory.c_str(), cnt, out_file_name.c_str(), i);
                } else {
                    snprintf(ss, 1000, "%05d-%s-out-%d", cnt, out_file_name.c_str(), i);
                }

                auto ret = DumpDeviceBlob(outputs[i], context_, std::string(ss));
                if (ret != TNN_OK) {
                    LOGE("dump blob failed\n");
                    return ret;
                }
            }
#endif  // DUMP_OUTPUT_BLOB
        }
        
        cnt++;
    }
    context_->OnInstanceForwardEnd();
    context_->Synchronize();
    return status;
}

#ifdef FORWARD_CALLBACK_ENABLE
Status DefaultNetwork::ForwardWithCallback(BlobStatisticCallback before, BlobStatisticCallback after) {
    Status result = TNN_OK;
    result        = blob_manager_->CheckBlobMemoryState();
    if (result != TNN_OK) {
        return result;
    }

    context_->OnInstanceForwardBegin();
    int cnt = 0;
    for (auto layer : layers_) {
        std::vector<Blob *> inputs  = layer->GetInputBlobs();
        std::vector<Blob *> outputs = layer->GetOutputBlobs();

        auto layer_info = GetLayerInfoFromName(net_structure_, layer->GetLayerName());
        if (before != nullptr)
            before(inputs, layer_info.get());

        result = layer->Forward();
        if (result != TNN_OK) {
            LOGE("Forward error %s, exit\n", result.description().c_str());
            return result;
        }
        context_->Synchronize();

        if (after != nullptr)
            after(outputs, layer_info.get());

        cnt++;
    }
    context_->OnInstanceForwardEnd();
    return result;
}
#endif  // end of FORWARD_CALLBACK_ENABLE

// @brief tnn instance network infer, it will not wait
// blob dump is not implement in this funciton.
Status DefaultNetwork::ForwardAsync(Callback call_back) {
    Status result = TNN_OK;
    result        = blob_manager_->CheckBlobMemoryState();
    if (result != TNN_OK) {
        return result;
    }

    context_->OnInstanceForwardBegin();
    for (auto layer : layers_) {
        result = layer->Forward();
        if (result != TNN_OK) {
            LOGE("Forward error %s, exit\n", result.description().c_str());
            return result;
        }
    }
    context_->OnInstanceForwardEnd();
    return result;
}

#if TNN_PROFILE
void DefaultNetwork::StartProfile() {
    context_->StartProfile();
}

std::shared_ptr<ProfileResult> DefaultNetwork::FinishProfile() {
    return context_->FinishProfile();
}
#endif

}  // namespace TNN_NS<|MERGE_RESOLUTION|>--- conflicted
+++ resolved
@@ -25,11 +25,8 @@
 #include "tnn/optimizer/net_optimizer_manager.h"
 #include "tnn/utils/blob_dump_utils.h"
 #include "tnn/utils/blob_transfer_utils.h"
-<<<<<<< HEAD
+#include "tnn/utils/cpu_utils.h"
 #include "tnn/utils/data_flag_utils.h"
-=======
-#include "tnn/utils/cpu_utils.h"
->>>>>>> 8a8e2f30
 #include "tnn/utils/dims_vector_utils.h"
 
 namespace TNN_NS {
@@ -92,15 +89,8 @@
     {
         // use mutex to protect net_resource and net_structure in multi-thread
         std::unique_lock<std::mutex> lck(optimize_mtx_);
-<<<<<<< HEAD
-        ret = optimizer::NetOptimizerManager::Optimize(net_structure, net_resource, net_config.device_type);
+        ret = optimizer::NetOptimizerManager::Optimize(net_structure, net_resource, net_config);
         RETURN_ON_NEQ(ret, TNN_OK);
-=======
-        ret = optimizer::NetOptimizerManager::Optimize(net_structure, net_resource, net_config);
-        if (ret != TNN_OK) {
-            return ret;
-        }
->>>>>>> 8a8e2f30
     }
 
     blob_manager_ = new BlobManager(device_);
