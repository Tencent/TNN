--- conflicted
+++ resolved
@@ -251,7 +251,11 @@
 
         for (auto name : input_names) {
             auto blob = blob_manager_->GetBlob(name);
-<<<<<<< HEAD
+            if (blob == nullptr) {
+                delete cur_layer;
+                LOGE("Input of layer(%s) are invalid", layer_name.c_str());
+                return Status(TNNERR_PARAM_ERR, "Input of layer are invalid");
+           }
             // update layout reformat layer's param and blob datatype
             if (IsLayoutReformatLayer(layer_info)) {
                 // only need to update model's input blob datatype
@@ -265,12 +269,6 @@
                 auto param      = dynamic_cast<ReformatLayerParam *>(layer_info->param.get());
                 param->src_type = blob->GetBlobDesc().data_type;
                 param->dst_type = param->src_type;
-=======
-            if (blob == nullptr) {
-                delete cur_layer;
-                LOGE("Input of layer(%s) are invalid", layer_name.c_str());
-                return Status(TNNERR_PARAM_ERR, "Input of layer are invalid");
->>>>>>> 898d0d18
             }
             inputs.push_back(blob);
         }
