// Tencent is pleased to support the open source community by making TNN available.
//
// Copyright (C) 2020 THL A29 Limited, a Tencent company. All rights reserved.
//
// Licensed under the BSD 3-Clause License (the "License"); you may not use this file except
// in compliance with the License. You may obtain a copy of the License at
//
// https://opensource.org/licenses/BSD-3-Clause
//
// Unless required by applicable law or agreed to in writing, software distributed
// under the License is distributed on an "AS IS" BASIS, WITHOUT WARRANTIES OR
// CONDITIONS OF ANY KIND, either express or implied. See the License for the
// specific language governing permissions and limitations under the License.

#include "tnn/core/default_network.h"

#include <string.h>

#include "tnn/core/blob_int8.h"
#include "tnn/core/profile.h"
#include "tnn/interpreter/default_model_interpreter.h"
#include "tnn/interpreter/layer_param.h"
#include "tnn/interpreter/layer_resource_generator.h"
#include "tnn/optimizer/net_optimizer_manager.h"
#include "tnn/utils/blob_dump_utils.h"
#include "tnn/utils/blob_transfer_utils.h"
#include "tnn/utils/cpu_utils.h"
#include "tnn/utils/dims_vector_utils.h"

namespace TNN_NS {

NetworkImplFactoryRegister<NetworkImplFactory<DefaultNetwork>> g_network_impl_default_factory_register(
    NETWORK_TYPE_DEFAULT);

std::mutex DefaultNetwork::optimize_mtx_;

DefaultNetwork::DefaultNetwork()
    : device_(nullptr), context_(nullptr), blob_manager_(nullptr), net_structure_(nullptr) {}

DefaultNetwork::~DefaultNetwork() {
    DeInit();
}

Status DefaultNetwork::SetCpuNumThreads(int num_threads) {
    if (context_)
        return context_->SetNumThreads(num_threads);
    else
        return Status(TNNERR_CONTEXT_ERR, "context is nil");
}

/*
 * The Network holds blob, blobmanager, layers etc.
 * Those object is initialized in this function.
 */
Status DefaultNetwork::Init(NetworkConfig &net_config, ModelConfig &model_config, AbstractModelInterpreter *interpreter,
                            InputShapesMap inputs_shape) {
    config_                                      = net_config;
    Status ret                                   = TNN_OK;
    DefaultModelInterpreter *default_interpreter = dynamic_cast<DefaultModelInterpreter *>(interpreter);
    CHECK_PARAM_NULL(default_interpreter);

    NetStructure *net_structure = default_interpreter->GetNetStructure();
    NetResource *net_resource   = default_interpreter->GetNetResource();

    if (net_structure == NULL || net_resource == NULL) {
        LOGE("ERROR: network_ is nil, network_type may not support\n");
        return Status(TNNERR_NULL_PARAM, "network_ is nil, network_type may not support");
    }

    device_ = GetDevice(net_config.device_type);
    if (device_ == NULL) {
        return TNNERR_DEVICE_NOT_SUPPORT;
    }

    context_ = device_->CreateContext(net_config.device_id);
    if (context_ == NULL) {
        return TNNERR_DEVICE_CONTEXT_CREATE;
    }

    ret = context_->SetPrecision(net_config.precision);
    if (ret != TNN_OK) {
        return ret;
    }

    ret = context_->LoadLibrary(net_config.library_path);
    if (ret != TNN_OK) {
        return ret;
    }

    /*
     * The NetOptimizeManager holds a list of network optimization processes.
     * The optimization process may change the network structure accoundingly.
     * eg. fuse conv+bn, conv+relu.
     */
    {
        // use mutex to protect net_resource and net_structure in multi-thread
        std::unique_lock<std::mutex> lck(optimize_mtx_);
        ret = optimizer::NetOptimizerManager::Optimize(net_structure, net_resource, net_config);
        if (ret != TNN_OK) {
            return ret;
        }
    }

    blob_manager_ = new BlobManager(device_);

    ret = blob_manager_->Init(net_config, net_structure, inputs_shape, GetNetResourceDataType(net_resource));
    if (ret != TNN_OK) {
        return ret;
    }

    ret = InitLayers(net_structure, net_resource);
    if (ret != TNN_OK) {
        return ret;
    }

    ret = blob_manager_->AllocateBlobMemory();
    if (ret != TNN_OK) {
        return ret;
    }

    net_structure_ = net_structure;

    InputShapesMap input_shape_map;
    return Reshape(input_shape_map);
}

/*
 * InitLayer funcion does the following things:
 *  1. Set Blob type accordingly.
 *  2. Set data_type accordingly.
 *  3. Infer the blob shapes.
 *  4. Check the weights required.
 */
Status DefaultNetwork::InitLayers(NetStructure *net_structure, NetResource *net_resource) {
    Status ret            = TNN_OK;
    bool is_quantized_net = GetQuantizedInfoFromNetStructure(net_structure);

    // update blob precision, alloc new blob required
    for (auto layer_info : net_structure->layers) {
        // set layer nodes
        std::vector<std::string> &input_names  = layer_info->inputs;
        std::vector<std::string> &output_names = layer_info->outputs;

        for (auto name : input_names) {
            auto blob = blob_manager_->GetBlob(name);
            auto ret  = UpdateBlobPrecision(layer_info, true, is_quantized_net, name, net_resource, &blob);
            RETURN_ON_NEQ(ret, TNN_OK);
        }

#ifdef BENCHMARK
        LayerType type       = layer_info->type;
        BaseLayer *cur_layer = CreateLayer(type);
        if (cur_layer == NULL) {
            LOGE("Error: CreateLayer failed, type:%d\n", type);
            return Status(TNNERR_PARAM_ERR, "CreateLayer failed");
        }
        std::string layer_name = layer_info->name;
        cur_layer->SetLayerName(layer_name);

        std::vector<Blob *> inputs;
        std::vector<Blob *> outputs_for_shape;
        for (auto name : input_names) {
            inputs.push_back(blob_manager_->GetBlob(name));
        }

        for (auto name : output_names) {
            outputs_for_shape.push_back(blob_manager_->GetBlob(name));
        }

<<<<<<< HEAD
#ifdef GENERATE_RESOURCE
=======
>>>>>>> 4ea15c1c
        // generate resource if null
        if (net_resource->resource_map.count(layer_name) == 0) {
            LayerParam *layer_param  = layer_info->param.get();
            LayerResource *layer_res = nullptr;
            GenerateRandomResource(type, layer_param, &layer_res, inputs);
            net_resource->resource_map[layer_name] = std::shared_ptr<LayerResource>(layer_res);
        }

        cur_layer->InferShapeAhead(inputs, outputs_for_shape, layer_info->param.get(),
                                   net_resource->resource_map[layer_name].get());

        delete cur_layer;
#endif

        for (auto name : output_names) {
            auto blob = blob_manager_->GetBlob(name);
            auto ret  = UpdateBlobPrecision(layer_info, false, is_quantized_net, name, net_resource, &blob);
            RETURN_ON_NEQ(ret, TNN_OK);
        }
    }

    // init layer
    for (auto layer_info : net_structure->layers) {
        LayerType type       = layer_info->type;
        BaseLayer *cur_layer = CreateLayer(type);
        if (cur_layer == NULL) {
            LOGE("Error: CreateLayer failed, type:%d\n", type);
            return Status(TNNERR_PARAM_ERR, "CreateLayer failed");
        }
        std::string layer_name = layer_info->name;
        cur_layer->SetLayerName(layer_name);
        // set layer nodes
        std::vector<Blob *> inputs;
        std::vector<std::string> &input_names = layer_info->inputs;

        for (auto name : input_names) {
            auto blob = blob_manager_->GetBlob(name);
            inputs.push_back(blob);
        }

        std::vector<Blob *> outputs;
        std::vector<std::string> &output_names = layer_info->outputs;

        for (auto name : output_names) {
            auto blob = blob_manager_->GetBlob(name);
            outputs.push_back(blob);
        }

        LayerResource *layer_resource = nullptr;
        if (net_resource->resource_map.count(layer_name) != 0) {
            layer_resource = net_resource->resource_map[layer_name].get();
        }

        ret = cur_layer->Init(context_, layer_info->param.get(), layer_resource, inputs, outputs, device_);
        if (ret != TNN_OK) {
            LOGE("Error Init layer %s (err: %d or 0x%X)\n", cur_layer->GetLayerName().c_str(), (int)ret, (int)ret);
            // release layer if Init failed
            delete cur_layer;
            return ret;
        }

        layers_.push_back(cur_layer);
    }
    return ret;
}

Status DefaultNetwork::GenerateInt8Blob(const std::string &name, NetResource *net_resource, Blob **blob) {
    auto new_blob = new BlobInt8((*blob)->GetBlobDesc(), (*blob)->GetHandle());
    CHECK_PARAM_NULL(new_blob);

    std::string blob_scale_name = name + "_scale_data_";
#ifdef GENERATE_RESOURCE
    if (net_resource->resource_map.count(blob_scale_name) == 0) {
        LayerResource *layer_res  = nullptr;
        std::vector<Blob *> blobs = {*blob};
        GenerateRandomResource(LAYER_BLOB_SCALE, nullptr, &layer_res, blobs);
        net_resource->resource_map[blob_scale_name] = std::shared_ptr<LayerResource>(layer_res);
    }
#endif
    if (net_resource->resource_map.find(blob_scale_name) == net_resource->resource_map.end()) {
        LOGE("Error Init layer, can not get output blob scale %s \n", blob_scale_name.c_str());
        return TNNERR_NULL_PARAM;
    }

    new_blob->SetIntResource(reinterpret_cast<IntScaleResource *>(net_resource->resource_map[blob_scale_name].get()));
    blob_manager_->ReplaceBlob(name, new_blob);
    *blob = new_blob;

    return TNN_OK;
}

Status DefaultNetwork::UpdateBlobPrecision(std::shared_ptr<LayerInfo> layer_info, bool is_input, bool is_quantized_net,
                                           const std::string &name, NetResource *net_resource, Blob **blob) {
    if (device_->GetDeviceType() != DEVICE_ARM && device_->GetDeviceType() != DEVICE_NAIVE) {
        return TNN_OK;
    }
    static bool cpu_support_fp16 = CpuUtils::CpuSupportFp16();

    auto &desc      = (*blob)->GetBlobDesc();
    auto layer_type = layer_info->type;

    if (layer_type != LAYER_REFORMAT) {
        // update blob of quantized network by layer info
        if (is_quantized_net) {
            if (layer_info->param->quantized && desc.data_type != DATA_TYPE_INT8) {
                RETURN_ON_NEQ(GenerateInt8Blob(name, net_resource, blob), TNN_OK);
            }
        } else {
            bool layer_implemented_fp16 = device_->GetImplementedPrecision(layer_type)->fp16_implemented;
            // update blob of non-quantized network by config precision and enabled precision
            if (config_.precision == PRECISION_NORMAL || config_.precision == PRECISION_AUTO) {
                desc.data_type = (cpu_support_fp16 && layer_implemented_fp16) ? DATA_TYPE_HALF : DATA_TYPE_FLOAT;
            } else if (config_.precision == PRECISION_LOW) {
                desc.data_type = DATA_TYPE_BFP16;
            } else if (config_.precision == PRECISION_HIGH) {
                desc.data_type = DATA_TYPE_FLOAT;
            } else {
                return Status(TNNERR_PARAM_ERR, "invalid precision");
            }
        }
    } else {
        if (is_input) {
            auto src_type = reinterpret_cast<ReformatLayerParam *>(layer_info->param.get())->src_type;
            if (src_type == DATA_TYPE_INT8) {
                RETURN_ON_NEQ(GenerateInt8Blob(name, net_resource, blob), TNN_OK);
            } else {
                desc.data_type = src_type;
            }
        } else {
            auto dst_type = reinterpret_cast<ReformatLayerParam *>(layer_info->param.get())->dst_type;
            if (dst_type == DATA_TYPE_INT8) {
                RETURN_ON_NEQ(GenerateInt8Blob(name, net_resource, blob), TNN_OK);
            } else {
                desc.data_type = dst_type;
            }
        }
    }

    return TNN_OK;
}

Status DefaultNetwork::GetForwardMemorySize(int &memory_size) {
    memory_size = blob_manager_->GetAllBlobMemorySize();
    return TNN_OK;
}

Status DefaultNetwork::SetForwardMemory(void *memory) {
    return blob_manager_->SetForwardMemory(memory);
}

Status DefaultNetwork::GetAllInputBlobs(BlobMap &blobs) {
    blob_manager_->GetAllInputBlobs(blobs);
    return TNN_OK;
}

/*
 * Returns the default output blobs in the network.
 * Additional output blob may be assigned with TNN::AddOutput function
 */
Status DefaultNetwork::GetAllOutputBlobs(BlobMap &blobs) {
    blob_manager_->GetAllOutputBlobs(blobs);
    return TNN_OK;
}

/*
 * Reshape function is called when the input shape changes.
 * Memory allocation may be involved in Reshape function.
 */
Status DefaultNetwork::Reshape(const InputShapesMap &inputs) {
    for (auto iter : inputs) {
        Blob *blob = blob_manager_->GetBlob(iter.first);
        if (blob == nullptr) {
            LOGE("DefaultNetwork reshape blob is empty\n");
            return Status(TNNERR_PARAM_ERR, "DefaultNetwork reshape blob is empty");
        }
        blob->GetBlobDesc().dims = iter.second;
    }

    Status ret = TNN_OK;
    for (auto cur_layer : layers_) {
        ret = cur_layer->Reshape();
        if (ret != TNN_OK) {
            return ret;
        }
    }
    return ret;
}

Status DefaultNetwork::DeInit() {
    for (int i = 0; i < layers_.size(); i++) {
        if (layers_[i] != NULL) {
            delete layers_[i];
        }
    }
    layers_.clear();

    if (blob_manager_ != NULL) {
        delete blob_manager_;
        blob_manager_ = NULL;
    }

    if (context_ != NULL) {
        delete context_;
        context_ = NULL;
    }

    return TNN_OK;
}
/*
 * CommandQueue is an abstract object.
 * The actual object maybe:
 *  1. OpenCl commnadqueue.
 *  2. Metal command buffer.
 *  3. Cuda Stream
 *  ...
 */
Status DefaultNetwork::GetCommandQueue(void **command_queue) {
    if (context_ == NULL) {
        return TNNERR_DEVICE_CONTEXT_CREATE;
    }
    return context_->GetCommandQueue(command_queue);
}

Status DefaultNetwork::ShareCommandQueue(AbstractNetwork *network) {
    if (context_ == NULL) {
        return TNNERR_DEVICE_CONTEXT_CREATE;
    }

    auto network_target = dynamic_cast<DefaultNetwork *>(network);
    if (!network_target) {
        return Status(TNNERR_DEVICE_CONTEXT_CREATE, "inpute network is DefaultNetwork");
    }
    return context_->ShareCommandQueue(network_target->GetContext());
}

Context *DefaultNetwork::GetContext() {
    return context_;
}

Status DefaultNetwork::Forward() {
    Status result = TNN_OK;
    result        = blob_manager_->CheckBlobMemoryState();
    if (result != TNN_OK) {
        return result;
    }

    context_->OnInstanceForwardBegin();
    int cnt = 0;
    for (auto layer : layers_) {
        std::vector<Blob *> inputs  = layer->GetInputBlobs();
        std::vector<Blob *> outputs = layer->GetOutputBlobs();

#if DUMP_INPUT_BLOB
        // InputBlob data in dumped into files in NCHW_FLOAT format as default
        std::string filename = layer->GetLayerName();
        std::replace(filename.begin(), filename.end(), '/', '_');
        for (int i = 0; i < inputs.size(); i++) {
            char ss[1000];
            if (g_tnn_dump_directory.length() > 0) {
                snprintf(ss, 1000, "%s/%05d-%s-in-%d", g_tnn_dump_directory.c_str(), cnt, filename.c_str(), i);
            } else {
                snprintf(ss, 1000, "%05d-%s-in-%d", cnt, filename.c_str(), i);
            }

            auto ret = DumpDeviceBlob(inputs[i], context_, std::string(ss));
            if (ret != TNN_OK) {
                LOGE("dump blob failed\n");
                return ret;
            }
        }
#endif  // DUMP_INPUT_BLOB

        result = layer->Forward();
        LOGD("layer name: %s, forward result: %d \n", layer->GetLayerName().c_str(), (int)result);
        if (result != TNN_OK) {
            LOGE("Forward error %s, exit\n", result.description().c_str());
            return result;
        }

#if DUMP_OUTPUT_BLOB
        // OutBlob data in dumped into files in NCHW_FLOAT format as default
        std::string out_file_name = layer->GetLayerName();
        std::replace(out_file_name.begin(), out_file_name.end(), '/', '_');
        for (int i = 0; i < outputs.size(); i++) {
            char ss[1000];
            if (g_tnn_dump_directory.length() > 0) {
                snprintf(ss, 1000, "%s/%05d-%s-out-%d", g_tnn_dump_directory.c_str(), cnt, out_file_name.c_str(), i);
            } else {
                snprintf(ss, 1000, "%05d-%s-out-%d", cnt, out_file_name.c_str(), i);
            }

            auto ret = DumpDeviceBlob(outputs[i], context_, std::string(ss));
            if (ret != TNN_OK) {
                LOGE("dump blob failed\n");
                return ret;
            }
        }
#endif  // DUMP_OUTPUT_BLOB

        cnt++;
    }
    context_->OnInstanceForwardEnd();
    context_->Synchronize();
    return result;
}

#ifdef FORWARD_CALLBACK_ENABLE
Status DefaultNetwork::ForwardWithCallback(BlobStatisticCallback before, BlobStatisticCallback after) {
    Status result = TNN_OK;
    result        = blob_manager_->CheckBlobMemoryState();
    if (result != TNN_OK) {
        return result;
    }

    context_->OnInstanceForwardBegin();
    int cnt = 0;
    for (auto layer : layers_) {
        std::vector<Blob *> inputs  = layer->GetInputBlobs();
        std::vector<Blob *> outputs = layer->GetOutputBlobs();

        auto layer_info = GetLayerInfoFromName(net_structure_, layer->GetLayerName());
        if (before != nullptr)
            before(inputs, layer_info.get());

        result = layer->Forward();
        if (result != TNN_OK) {
            LOGE("Forward error %s, exit\n", result.description().c_str());
            return result;
        }
        context_->Synchronize();

        if (after != nullptr)
            after(outputs, layer_info.get());

        cnt++;
    }
    context_->OnInstanceForwardEnd();
    return result;
}
#endif  // end of FORWARD_CALLBACK_ENABLE

// @brief tnn instance network infer, it will not wait
// blob dump is not implement in this funciton.
Status DefaultNetwork::ForwardAsync(Callback call_back) {
    Status result = TNN_OK;
    result        = blob_manager_->CheckBlobMemoryState();
    if (result != TNN_OK) {
        return result;
    }

    context_->OnInstanceForwardBegin();
    for (auto layer : layers_) {
        result = layer->Forward();
        if (result != TNN_OK) {
            LOGE("Forward error %s, exit\n", result.description().c_str());
            return result;
        }
    }
    context_->OnInstanceForwardEnd();
    return result;
}

#if TNN_PROFILE
void DefaultNetwork::StartProfile() {
    context_->StartProfile();
}

std::shared_ptr<ProfileResult> DefaultNetwork::FinishProfile() {
    return context_->FinishProfile();
}
#endif

}  // namespace TNN_NS<|MERGE_RESOLUTION|>--- conflicted
+++ resolved
@@ -147,7 +147,7 @@
             RETURN_ON_NEQ(ret, TNN_OK);
         }
 
-#ifdef BENCHMARK
+#ifdef GENERATE_RESOURCE
         LayerType type       = layer_info->type;
         BaseLayer *cur_layer = CreateLayer(type);
         if (cur_layer == NULL) {
@@ -167,10 +167,6 @@
             outputs_for_shape.push_back(blob_manager_->GetBlob(name));
         }
 
-<<<<<<< HEAD
-#ifdef GENERATE_RESOURCE
-=======
->>>>>>> 4ea15c1c
         // generate resource if null
         if (net_resource->resource_map.count(layer_name) == 0) {
             LayerParam *layer_param  = layer_info->param.get();
