--- conflicted
+++ resolved
@@ -198,22 +198,13 @@
                 inputs.push_back(blob_manager_->GetBlob(name));
             }
 
-<<<<<<< HEAD
             // generate resource if null
             if (net_resource->resource_map.count(layer_name) == 0) {
                 LayerParam *layer_param  = layer_info->param.get();
                 LayerResource *layer_res = nullptr;
-                GenerateRandomResource(type, layer_param, &layer_res, inputs);
+                GenerateRandomResource(type, layer_param, &layer_res, inputs, &net_resource->constant_map);
                 net_resource->resource_map[layer_name] = std::shared_ptr<LayerResource>(layer_res);
             }
-=======
-        // generate resource if null
-        if (net_resource->resource_map.count(layer_name) == 0) {
-            LayerParam *layer_param  = layer_info->param.get();
-            LayerResource *layer_res = nullptr;
-            GenerateRandomResource(type, layer_param, &layer_res, inputs, &net_resource->constant_map);
-            net_resource->resource_map[layer_name] = std::shared_ptr<LayerResource>(layer_res);
->>>>>>> 689826b6
         }
 #endif
 
