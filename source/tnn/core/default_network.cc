// Tencent is pleased to support the open source community by making TNN available.
//
// Copyright (C) 2020 THL A29 Limited, a Tencent company. All rights reserved.
//
// Licensed under the BSD 3-Clause License (the "License"); you may not use this file except
// in compliance with the License. You may obtain a copy of the License at
//
// https://opensource.org/licenses/BSD-3-Clause
//
// Unless required by applicable law or agreed to in writing, software distributed
// under the License is distributed on an "AS IS" BASIS, WITHOUT WARRANTIES OR
// CONDITIONS OF ANY KIND, either express or implied. See the License for the
// specific language governing permissions and limitations under the License.

#include "tnn/core/default_network.h"

#include <string.h>

#include "tnn/core/blob_int8.h"
#include "tnn/core/profile.h"
#include "tnn/interpreter/default_model_interpreter.h"
#include "tnn/interpreter/layer_param.h"
#include "tnn/interpreter/layer_resource_generator.h"
#include "tnn/memory_manager/blob_memory_pool_factory.h"
#include "tnn/optimizer/net_optimizer_manager.h"
#include "tnn/utils/blob_dump_utils.h"
#include "tnn/utils/blob_transfer_utils.h"
#include "tnn/utils/cpu_utils.h"
#include "tnn/utils/data_flag_utils.h"
#include "tnn/utils/dims_vector_utils.h"

namespace TNN_NS {

NetworkImplFactoryRegister<NetworkImplFactory<DefaultNetwork>> g_network_impl_default_factory_register(
    NETWORK_TYPE_DEFAULT);

std::mutex DefaultNetwork::optimize_mtx_;

DefaultNetwork::DefaultNetwork()
    : device_(nullptr), context_(nullptr), blob_manager_(nullptr), net_structure_(nullptr) {}

DefaultNetwork::~DefaultNetwork() {
    DeInit();
}

Status DefaultNetwork::SetCpuNumThreads(int num_threads) {
    if (context_)
        return context_->SetNumThreads(num_threads);
    else
        return Status(TNNERR_CONTEXT_ERR, "context is nil");
}

/*
 * The Network holds blob, blobmanager, layers etc.
 * Those object is initialized in this function.
 */
Status DefaultNetwork::Init(NetworkConfig &net_config, ModelConfig &model_config, AbstractModelInterpreter *interpreter,
                            InputShapesMap inputs_shape) {
    config_                                      = net_config;
    Status ret                                   = TNN_OK;
    DefaultModelInterpreter *default_interpreter = dynamic_cast<DefaultModelInterpreter *>(interpreter);
    CHECK_PARAM_NULL(default_interpreter);

    NetStructure *net_structure = default_interpreter->GetNetStructure();
    NetResource *net_resource   = default_interpreter->GetNetResource();

    if (net_structure == NULL || net_resource == NULL) {
        LOGE("ERROR: network_ is nil, network_type may not support\n");
        return Status(TNNERR_NULL_PARAM, "network_ is nil, network_type may not support");
    }

    device_ = GetDevice(net_config.device_type);
    RETURN_VALUE_ON_NEQ(device_ != NULL, true, TNNERR_DEVICE_NOT_SUPPORT);

    context_ = device_->CreateContext(net_config.device_id);
    RETURN_VALUE_ON_NEQ(context_ != NULL, true, TNNERR_DEVICE_CONTEXT_CREATE);

    ret = context_->SetPrecision(net_config.precision);
    RETURN_ON_NEQ(ret, TNN_OK);

    ret = context_->LoadLibrary(net_config.library_path);
    RETURN_ON_NEQ(ret, TNN_OK);

    /*
     * The NetOptimizeManager holds a list of network optimization processes.
     * The optimization process may change the network structure accoundingly.
     * eg. fuse conv+bn, conv+relu.
     */
    {
        // use mutex to protect net_resource and net_structure in multi-thread
        std::unique_lock<std::mutex> lck(optimize_mtx_);
        ret = optimizer::NetOptimizerManager::Optimize(net_structure, net_resource, net_config);
        RETURN_ON_NEQ(ret, TNN_OK);
    }

    blob_manager_ = new BlobManager(device_);

    ret = blob_manager_->Init(net_config, net_structure, inputs_shape, GetNetResourceDataType(net_resource));
    RETURN_ON_NEQ(ret, TNN_OK);

    ret = InitLayers(net_structure, net_resource);
    RETURN_ON_NEQ(ret, TNN_OK);

    ret = AllocateBlobMemory();
    RETURN_ON_NEQ(ret, TNN_OK);

    net_structure_ = net_structure;
    net_resource_ = net_resource;
    
    InputShapesMap input_shape_map;
    return Reshape(input_shape_map);
}

/*
 * InitLayer funcion does the following things:
 *  1. Set Blob type accordingly.
 *  2. Set data_tyep accordingly.
 *  3. Infer the blob shapes.
 *  4. Check the weights required.
 */
Status DefaultNetwork::InitLayers(NetStructure *net_structure, NetResource *net_resource) {
    Status ret            = TNN_OK;
    bool is_quantized_net = GetQuantizedInfoFromNetStructure(net_structure);
<<<<<<< HEAD
    
    auto const_layers = net_resource->constant_layers;
    
    for (auto layer_info : net_structure->layers) {
        if (runtime_model_ == RUNTIME_MODE_NORMAL && const_layers.find(layer_info->name) != const_layers.end()) {
            continue;
        }
        
=======

    // update blob precision, alloc new blob required
    for (auto layer_info : net_structure->layers) {
        // set layer nodes
        std::vector<std::string> &input_names  = layer_info->inputs;
        std::vector<std::string> &output_names = layer_info->outputs;

        for (auto name : input_names) {
            auto blob = blob_manager_->GetBlob(name);
            auto ret  = UpdateBlobPrecision(layer_info, true, is_quantized_net, name, net_resource, &blob);
            RETURN_ON_NEQ(ret, TNN_OK);
        }

#ifdef BENCHMARK
>>>>>>> d60080d4
        LayerType type       = layer_info->type;
        BaseLayer *cur_layer = CreateLayer(type);
        if (cur_layer == NULL) {
            LOGE("Error: CreateLayer failed, type:%d\n", type);
            return Status(TNNERR_PARAM_ERR, "CreateLayer failed");
        }
        std::string layer_name = layer_info->name;
        cur_layer->SetLayerName(layer_name);

        std::vector<Blob *> inputs;
        std::vector<Blob *> outputs_for_shape;
        for (auto name : input_names) {
            inputs.push_back(blob_manager_->GetBlob(name));
        }

        for (auto name : output_names) {
            outputs_for_shape.push_back(blob_manager_->GetBlob(name));
        }

        // generate resource if null
        if (net_resource->resource_map.count(layer_name) == 0) {
            LayerParam *layer_param  = layer_info->param.get();
            LayerResource *layer_res = nullptr;
            GenerateRandomResource(type, layer_param, &layer_res, inputs);
            net_resource->resource_map[layer_name] = std::shared_ptr<LayerResource>(layer_res);
        }

        cur_layer->InferShapeAhead(inputs, outputs_for_shape, layer_info->param.get(),
                                   net_resource->resource_map[layer_name].get());

        delete cur_layer;
#endif

        for (auto name : output_names) {
            auto blob = blob_manager_->GetBlob(name);
            auto ret  = UpdateBlobPrecision(layer_info, false, is_quantized_net, name, net_resource, &blob);
            RETURN_ON_NEQ(ret, TNN_OK);
        }
    }

    // init layer
    for (auto layer_info : net_structure->layers) {
        LayerType type       = layer_info->type;
        BaseLayer *cur_layer = CreateLayer(type);
        if (cur_layer == NULL) {
            LOGE("Error: CreateLayer failed, type:%d\n", type);
            return Status(TNNERR_PARAM_ERR, "CreateLayer failed");
        }
        std::string layer_name = layer_info->name;
        cur_layer->SetLayerName(layer_name);
        // set layer nodes
        std::vector<Blob *> inputs;
        std::vector<std::string> &input_names = layer_info->inputs;

        for (auto name : input_names) {
            auto blob = blob_manager_->GetBlob(name);
            inputs.push_back(blob);
        }

        std::vector<Blob *> outputs;
        std::vector<std::string> &output_names = layer_info->outputs;

        for (auto name : output_names) {
            auto blob = blob_manager_->GetBlob(name);
            outputs.push_back(blob);
        }

        LayerResource *layer_resource = nullptr;
        if (net_resource->resource_map.count(layer_name) != 0) {
            layer_resource = net_resource->resource_map[layer_name].get();
        }
        
        cur_layer->SetRuntimeMode(runtime_model_);
        cur_layer->SetConstantResource(net_resource->constant_map);
        ret = cur_layer->Init(context_, layer_info->param.get(), layer_resource, inputs, outputs, device_);
        if (ret != TNN_OK) {
            LOGE("Error Init layer %s (err: %d or 0x%X)\n", cur_layer->GetLayerName().c_str(), (int)ret, (int)ret);
            // release layer if Init failed
            delete cur_layer;
            return ret;
        }
        cur_layer->SetRuntimeBlobMemoryPool(runtime_blob_pool_);

        layers_.push_back(cur_layer);
    }
    return ret;
}

Status DefaultNetwork::AllocateBlobMemory() {
    return blob_manager_->AllocateBlobMemory(DATA_FLAG_CHANGE_ALWAYS);
}

Status DefaultNetwork::GenerateInt8Blob(const std::string &name, NetResource *net_resource, Blob **blob) {
    auto new_blob = new BlobInt8((*blob)->GetBlobDesc(), (*blob)->GetHandle());
    CHECK_PARAM_NULL(new_blob);

    std::string blob_scale_name = name + "_scale_data_";
#ifdef BENCHMARK
    if (net_resource->resource_map.count(blob_scale_name) == 0) {
        LayerResource *layer_res  = nullptr;
        std::vector<Blob *> blobs = {*blob};
        GenerateRandomResource(LAYER_BLOB_SCALE, nullptr, &layer_res, blobs);
        net_resource->resource_map[blob_scale_name] = std::shared_ptr<LayerResource>(layer_res);
    }
#endif
    if (net_resource->resource_map.find(blob_scale_name) == net_resource->resource_map.end()) {
        LOGE("Error Init layer, can not get output blob scale %s \n", blob_scale_name.c_str());
        return TNNERR_NULL_PARAM;
    }

    new_blob->SetIntResource(reinterpret_cast<IntScaleResource *>(net_resource->resource_map[blob_scale_name].get()));
    blob_manager_->ReplaceBlob(name, new_blob);
    *blob = new_blob;

    return TNN_OK;
}

Status DefaultNetwork::UpdateBlobPrecision(std::shared_ptr<LayerInfo> layer_info, bool is_input, bool is_quantized_net,
                                           const std::string &name, NetResource *net_resource, Blob **blob) {
    if (device_->GetDeviceType() != DEVICE_ARM && device_->GetDeviceType() != DEVICE_NAIVE) {
        return TNN_OK;
    }
    static bool cpu_support_fp16 = CpuUtils::CpuSupportFp16();

    auto &desc      = (*blob)->GetBlobDesc();
    auto layer_type = layer_info->type;

    if (layer_type != LAYER_REFORMAT) {
        // update blob of quantized network by layer info
        if (is_quantized_net) {
            if (layer_info->param->quantized && desc.data_type != DATA_TYPE_INT8) {
                RETURN_ON_NEQ(GenerateInt8Blob(name, net_resource, blob), TNN_OK);
            }
        } else {
            bool layer_implemented_fp16 = device_->GetImplementedPrecision(layer_type)->fp16_implemented;
            // update blob of non-quantized network by config precision and enabled precision
            if (config_.precision == PRECISION_NORMAL || config_.precision == PRECISION_AUTO) {
                if (desc.data_type == DATA_TYPE_FLOAT || desc.data_type == DATA_TYPE_HALF ||
                    desc.data_type == DATA_TYPE_BFP16) {
                    desc.data_type = (cpu_support_fp16 && layer_implemented_fp16) ? DATA_TYPE_HALF : DATA_TYPE_FLOAT;
                }
            } else if (config_.precision == PRECISION_LOW) {
                desc.data_type = DATA_TYPE_BFP16;
            } else if (config_.precision == PRECISION_HIGH) {
                if (desc.data_type == DATA_TYPE_FLOAT || desc.data_type == DATA_TYPE_HALF ||
                    desc.data_type == DATA_TYPE_BFP16) {
                    desc.data_type = (cpu_support_fp16 && layer_implemented_fp16) ? DATA_TYPE_HALF : DATA_TYPE_FLOAT;
                }
            } else {
                return Status(TNNERR_PARAM_ERR, "invalid precision");
            }
        }
    } else if (!is_input) {
        // reformat layer cannot be the first layer
        // only need to deal with output blob of reformat layer
        auto dst_type = reinterpret_cast<ReformatLayerParam *>(layer_info->param.get())->dst_type;
        if (dst_type == DATA_TYPE_INT8) {
            RETURN_ON_NEQ(GenerateInt8Blob(name, net_resource, blob), TNN_OK);
        } else {
            desc.data_type = dst_type;
        }
    }

    return TNN_OK;
}

Status DefaultNetwork::GetForwardMemorySize(int &memory_size) {
    memory_size = blob_manager_->GetAllBlobMemorySize();
    return TNN_OK;
}

Status DefaultNetwork::SetForwardMemory(void *memory) {
    return blob_manager_->SetForwardMemory(memory);
}

Status DefaultNetwork::GetAllInputBlobs(BlobMap &blobs) {
    blob_manager_->GetAllInputBlobs(blobs);
    return TNN_OK;
}

/*
 * Returns the default output blobs in the network.
 * Additional output blob may be assigned with TNN::AddOutput function
 */
Status DefaultNetwork::GetAllOutputBlobs(BlobMap &blobs) {
    blob_manager_->GetAllOutputBlobs(blobs);
    return TNN_OK;
}

/*
 * Reshape function is called when the input shape changes.
 * Memory allocation may be involved in Reshape function.
 */
Status DefaultNetwork::Reshape(const InputShapesMap &inputs) {
    for (auto iter : inputs) {
        Blob *blob = blob_manager_->GetBlob(iter.first);
        if (blob == nullptr) {
            LOGE("DefaultNetwork reshape blob is empty\n");
            return Status(TNNERR_PARAM_ERR, "DefaultNetwork reshape blob is empty");
        }
        blob->GetBlobDesc().dims = iter.second;
    }

    Status ret = TNN_OK;
    for (auto cur_layer : layers_) {
        ret = cur_layer->Reshape();
        if (ret != TNN_OK) {
            return ret;
        }
    }
    return ret;
}

Status DefaultNetwork::DeInit() {
    for (int i = 0; i < layers_.size(); i++) {
        if (layers_[i] != NULL) {
            delete layers_[i];
        }
    }
    layers_.clear();

    if (blob_manager_ != NULL) {
        delete blob_manager_;
        blob_manager_ = NULL;
    }
    
    if (runtime_blob_pool_ != nullptr) {
        delete runtime_blob_pool_;
        runtime_blob_pool_ = nullptr;
    }

    if (context_ != NULL) {
        delete context_;
        context_ = NULL;
    }

    return TNN_OK;
}
/*
 * CommandQueue is an abstract object.
 * The actual object maybe:
 *  1. OpenCl commnadqueue.
 *  2. Metal command buffer.
 *  3. Cuda Stream
 *  ...
 */
Status DefaultNetwork::GetCommandQueue(void **command_queue) {
    if (context_ == NULL) {
        return TNNERR_DEVICE_CONTEXT_CREATE;
    }
    return context_->GetCommandQueue(command_queue);
}

Status DefaultNetwork::ShareCommandQueue(AbstractNetwork *network) {
    if (context_ == NULL) {
        return TNNERR_DEVICE_CONTEXT_CREATE;
    }

    auto network_target = dynamic_cast<DefaultNetwork *>(network);
    if (!network_target) {
        return Status(TNNERR_DEVICE_CONTEXT_CREATE, "inpute network is DefaultNetwork");
    }
    return context_->ShareCommandQueue(network_target->GetContext());
}

Context *DefaultNetwork::GetContext() {
    return context_;
}

Status DefaultNetwork::Forward() {
    auto status = blob_manager_->CheckBlobMemoryState();
    RETURN_ON_NEQ(status, TNN_OK);
    
    if (runtime_blob_pool_) {
        //当前acc在运行时每次都allocate blob，所以每次forward前清空避免内存泄漏
        runtime_blob_pool_->ClearBlobMemoryPool();
    }
    
    status = context_->OnInstanceForwardBegin();
    RETURN_ON_NEQ(status, TNN_OK);
    
    int cnt = 0;
    for (auto layer : layers_) {
        std::vector<Blob *> inputs  = layer->GetInputBlobs();
        std::vector<Blob *> outputs = layer->GetOutputBlobs();

//        if ((runtime_model_ == RUNTIME_MODE_NORMAL && !layer->IsOutputConstant()) ||
//            (runtime_model_ == RUNTIME_MODE_CONST_FOLD && layer->IsOutputConstant()))

        {
            
#if DUMP_INPUT_BLOB
            // InputBlob data in dumped into files in NCHW_FLOAT format as default
            std::string filename = layer->GetLayerName();
            std::replace(filename.begin(), filename.end(), '/', '_');
            for (int i = 0; i < inputs.size(); i++) {
                char ss[1000];
                if (g_tnn_dump_directory.length() > 0) {
                    snprintf(ss, 1000, "%s/%05d-%s-in-%d", g_tnn_dump_directory.c_str(), cnt, filename.c_str(), i);
                } else {
                    snprintf(ss, 1000, "%05d-%s-in-%d", cnt, filename.c_str(), i);
                }

                auto ret = DumpDeviceBlob(inputs[i], context_, std::string(ss));
                if (ret != TNN_OK) {
                    LOGE("dump blob failed\n");
                    return ret;
                }
            }
#endif  // DUMP_INPUT_BLOB
            
            status = layer->Forward();
            
            LOGD("layer name: %s, forward result: %d \n", layer->GetLayerName().c_str(), (int)status);
            if (status != TNN_OK) {
                LOGE("Forward error %s, exit\n", status.description().c_str());
                return status;
            }

#if DUMP_OUTPUT_BLOB
            // OutBlob data in dumped into files in NCHW_FLOAT format as default
            std::string out_file_name = layer->GetLayerName();
            std::replace(out_file_name.begin(), out_file_name.end(), '/', '_');
            for (int i = 0; i < outputs.size(); i++) {
                char ss[1000];
                if (g_tnn_dump_directory.length() > 0) {
                    snprintf(ss, 1000, "%s/%05d-%s-out-%d", g_tnn_dump_directory.c_str(), cnt, out_file_name.c_str(), i);
                } else {
                    snprintf(ss, 1000, "%05d-%s-out-%d", cnt, out_file_name.c_str(), i);
                }

                auto ret = DumpDeviceBlob(outputs[i], context_, std::string(ss));
                if (ret != TNN_OK) {
                    LOGE("dump blob failed\n");
                    return ret;
                }
            }
#endif  // DUMP_OUTPUT_BLOB
        }
        
        cnt++;
    }
    context_->OnInstanceForwardEnd();
    context_->Synchronize();
    return status;
}

#ifdef FORWARD_CALLBACK_ENABLE
Status DefaultNetwork::ForwardWithCallback(BlobStatisticCallback before, BlobStatisticCallback after) {
    Status result = TNN_OK;
    result        = blob_manager_->CheckBlobMemoryState();
    if (result != TNN_OK) {
        return result;
    }

    context_->OnInstanceForwardBegin();
    int cnt = 0;
    for (auto layer : layers_) {
        std::vector<Blob *> inputs  = layer->GetInputBlobs();
        std::vector<Blob *> outputs = layer->GetOutputBlobs();

        auto layer_info = GetLayerInfoFromName(net_structure_, layer->GetLayerName());
        if (before != nullptr)
            before(inputs, layer_info.get());

        result = layer->Forward();
        if (result != TNN_OK) {
            LOGE("Forward error %s, exit\n", result.description().c_str());
            return result;
        }
        context_->Synchronize();

        if (after != nullptr)
            after(outputs, layer_info.get());

        cnt++;
    }
    context_->OnInstanceForwardEnd();
    return result;
}
#endif  // end of FORWARD_CALLBACK_ENABLE

// @brief tnn instance network infer, it will not wait
// blob dump is not implement in this funciton.
Status DefaultNetwork::ForwardAsync(Callback call_back) {
    Status result = TNN_OK;
    result        = blob_manager_->CheckBlobMemoryState();
    if (result != TNN_OK) {
        return result;
    }

    context_->OnInstanceForwardBegin();
    for (auto layer : layers_) {
        result = layer->Forward();
        if (result != TNN_OK) {
            LOGE("Forward error %s, exit\n", result.description().c_str());
            return result;
        }
    }
    context_->OnInstanceForwardEnd();
    return result;
}

#if TNN_PROFILE
void DefaultNetwork::StartProfile() {
    context_->StartProfile();
}

std::shared_ptr<ProfileResult> DefaultNetwork::FinishProfile() {
    return context_->FinishProfile();
}
#endif

}  // namespace TNN_NS<|MERGE_RESOLUTION|>--- conflicted
+++ resolved
@@ -121,7 +121,6 @@
 Status DefaultNetwork::InitLayers(NetStructure *net_structure, NetResource *net_resource) {
     Status ret            = TNN_OK;
     bool is_quantized_net = GetQuantizedInfoFromNetStructure(net_structure);
-<<<<<<< HEAD
     
     auto const_layers = net_resource->constant_layers;
     
@@ -130,10 +129,6 @@
             continue;
         }
         
-=======
-
-    // update blob precision, alloc new blob required
-    for (auto layer_info : net_structure->layers) {
         // set layer nodes
         std::vector<std::string> &input_names  = layer_info->inputs;
         std::vector<std::string> &output_names = layer_info->outputs;
@@ -145,7 +140,6 @@
         }
 
 #ifdef BENCHMARK
->>>>>>> d60080d4
         LayerType type       = layer_info->type;
         BaseLayer *cur_layer = CreateLayer(type);
         if (cur_layer == NULL) {
