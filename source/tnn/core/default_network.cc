// Tencent is pleased to support the open source community by making TNN available.
//
// Copyright (C) 2020 THL A29 Limited, a Tencent company. All rights reserved.
//
// Licensed under the BSD 3-Clause License (the "License"); you may not use this file except
// in compliance with the License. You may obtain a copy of the License at
//
// https://opensource.org/licenses/BSD-3-Clause
//
// Unless required by applicable law or agreed to in writing, software distributed
// under the License is distributed on an "AS IS" BASIS, WITHOUT WARRANTIES OR
// CONDITIONS OF ANY KIND, either express or implied. See the License for the
// specific language governing permissions and limitations under the License.

#include "tnn/core/default_network.h"

#include <string.h>

#include "tnn/core/blob_int8.h"
#include "tnn/core/profile.h"
#include "tnn/interpreter/default_model_interpreter.h"
#include "tnn/interpreter/layer_param.h"
#include "tnn/interpreter/layer_resource_generator.h"
#include "tnn/optimizer/net_optimizer_manager.h"
#include "tnn/utils/blob_dump_utils.h"
#include "tnn/utils/blob_transfer_utils.h"
#include "tnn/utils/cpu_utils.h"
#include "tnn/utils/dims_vector_utils.h"
#include "tnn/utils/string_utils_inner.h"

namespace TNN_NS {

//reserved for uncompatible
const std::string CACHE_TAG = "d1";

NetworkImplFactoryRegister<NetworkImplFactory<DefaultNetwork>> g_network_impl_default_factory_register(
    NETWORK_TYPE_DEFAULT);

std::mutex DefaultNetwork::optimize_mtx_;

DefaultNetwork::DefaultNetwork()
    : device_(nullptr), context_(nullptr), blob_manager_(nullptr), net_structure_(nullptr) {}

DefaultNetwork::~DefaultNetwork() {
    DeInit();
}

Status DefaultNetwork::SetCpuNumThreads(int num_threads) {
    if (context_)
        return context_->SetNumThreads(num_threads);
    else
        return Status(TNNERR_CONTEXT_ERR, "context is nil");
}

/*
 * The Network holds blob, blobmanager, layers etc.
 * Those object is initialized in this function.
 */
Status DefaultNetwork::Init(NetworkConfig &net_config, ModelConfig &model_config, AbstractModelInterpreter *interpreter,
                            InputShapesMap inputs_shape) {
    config_                                      = net_config;
    Status ret                                   = TNN_OK;
    DefaultModelInterpreter *default_interpreter = dynamic_cast<DefaultModelInterpreter *>(interpreter);
    CHECK_PARAM_NULL(default_interpreter);

    NetStructure *net_structure = default_interpreter->GetNetStructure();
    NetResource *net_resource   = default_interpreter->GetNetResource();

    if (net_structure == NULL || net_resource == NULL) {
        LOGE("ERROR: network_ is nil, network_type may not support\n");
        return Status(TNNERR_NULL_PARAM, "network_ is nil, network_type may not support");
    }

    device_ = GetDevice(net_config.device_type);
    if (device_ == NULL) {
        return TNNERR_DEVICE_NOT_SUPPORT;
    }

    context_ = device_->CreateContext(net_config.device_id);
    if (context_ == NULL) {
        return TNNERR_DEVICE_CONTEXT_CREATE;
    }

    context_->SetPrecision(net_config.precision);
    context_->SetEnableTuneKernel(net_config.enable_tune_kernel);
<<<<<<< HEAD
    context_->SetEnableCacheProgram(net_config.enable_cache_program);
    if(!net_config.cache_path.empty()) {
        context_->SetCachePath(net_config.cache_path);
        context_->SetCacheFilePath(GenerateCacheFileName(model_config));
=======

    if(!net_config.cache_path.empty()) {
        auto params_md5 = default_interpreter->GetParamsMd5();
        if (params_md5.size() < 1) {
            return Status(TNNERR_PARAM_ERR, "model params md5 missing");
        }
        context_->SetCacheFilePath(GenerateCacheFileName(model_config, params_md5[0]));
>>>>>>> ed6f70b2
    }

    ret = context_->LoadLibrary(net_config.library_path);
    if (ret != TNN_OK) {
        return ret;
    }

    /*
     * The NetOptimizeManager holds a list of network optimization processes.
     * The optimization process may change the network structure accoundingly.
     * eg. fuse conv+bn, conv+relu.
     */
    {
        // use mutex to protect net_resource and net_structure in multi-thread
        std::unique_lock<std::mutex> lck(optimize_mtx_);
        ret = optimizer::NetOptimizerManager::Optimize(net_structure, net_resource, net_config);
        if (ret != TNN_OK) {
            return ret;
        }
    }

    blob_manager_ = new BlobManager(device_);

    ret = blob_manager_->Init(net_config, net_structure, inputs_shape, GetNetResourceDataType(net_resource));
    if (ret != TNN_OK) {
        return ret;
    }

    ret = InitLayers(net_structure, net_resource);
    if (ret != TNN_OK) {
        return ret;
    }

    ret = blob_manager_->AllocateBlobMemory();
    if (ret != TNN_OK) {
        return ret;
    }

    net_structure_ = net_structure;

    InputShapesMap input_shape_map;
    return Reshape(input_shape_map);
}

/*
 * InitLayer funcion does the following things:
 *  1. Set Blob type accordingly.
 *  2. Set data_type accordingly.
 *  3. Infer the blob shapes.
 *  4. Check the weights required.
 */
Status DefaultNetwork::InitLayers(NetStructure *net_structure, NetResource *net_resource) {
    Status ret            = TNN_OK;
    bool is_quantized_net = GetQuantizedInfoFromNetStructure(net_structure);

    // update blob precision, alloc new blob required
    for (auto layer_info : net_structure->layers) {
        // set layer nodes
        std::vector<std::string> &input_names  = layer_info->inputs;
        std::vector<std::string> &output_names = layer_info->outputs;

        for (auto name : input_names) {
            auto blob = blob_manager_->GetBlob(name);
            auto ret  = UpdateBlobPrecision(layer_info, true, is_quantized_net, name, net_resource, &blob);
            RETURN_ON_NEQ(ret, TNN_OK);
        }

#ifdef GENERATE_RESOURCE
        LayerType type       = layer_info->type;
        BaseLayer *cur_layer = CreateLayer(type);
        if (cur_layer == NULL) {
            LOGE("Error: CreateLayer failed, type:%d\n", type);
            return Status(TNNERR_PARAM_ERR, "CreateLayer failed");
        }
        std::string layer_name = layer_info->name;
        cur_layer->SetLayerName(layer_name);

        std::vector<Blob *> inputs;
        std::vector<Blob *> outputs_for_shape;
        for (auto name : input_names) {
            auto blob = blob_manager_->GetBlob(name);
            auto ret = UpdateBlobPrecision(layer_info, true, is_quantized_net, name, net_resource, &blob);
            if (ret != TNN_OK) {
                return ret;
            }
            inputs.push_back(blob);
        }

        for (auto name : output_names) {
            outputs_for_shape.push_back(blob_manager_->GetBlob(name));
        }

        // generate resource if null
        if (net_resource->resource_map.count(layer_name) == 0) {
            LayerParam *layer_param  = layer_info->param.get();
            LayerResource *layer_res = nullptr;
            GenerateRandomResource(type, layer_param, &layer_res, inputs);
            net_resource->resource_map[layer_name] = std::shared_ptr<LayerResource>(layer_res);
        }

        cur_layer->InferShapeAhead(inputs, outputs_for_shape, layer_info->param.get(),
                                   net_resource->resource_map[layer_name].get());

        delete cur_layer;
#endif

        for (auto name : output_names) {
            auto blob = blob_manager_->GetBlob(name);
            auto ret  = UpdateBlobPrecision(layer_info, false, is_quantized_net, name, net_resource, &blob);
            RETURN_ON_NEQ(ret, TNN_OK);
        }
    }

    // init layer
    for (auto layer_info : net_structure->layers) {
        LayerType type       = layer_info->type;
        BaseLayer *cur_layer = CreateLayer(type);
        if (cur_layer == NULL) {
            LOGE("Error: CreateLayer failed, type:%d\n", type);
            return Status(TNNERR_PARAM_ERR, "CreateLayer failed");
        }
        std::string layer_name = layer_info->name;
        cur_layer->SetLayerName(layer_name);
        // set layer nodes
        std::vector<Blob *> inputs;
        std::vector<std::string> &input_names = layer_info->inputs;

        for (auto name : input_names) {
            auto blob = blob_manager_->GetBlob(name);
            inputs.push_back(blob);
        }

        std::vector<Blob *> outputs;
        std::vector<std::string> &output_names = layer_info->outputs;

        for (auto name : output_names) {
            auto blob = blob_manager_->GetBlob(name);
            outputs.push_back(blob);
        }

        LayerResource *layer_resource = nullptr;
        if (net_resource->resource_map.count(layer_name) != 0) {
            layer_resource = net_resource->resource_map[layer_name].get();
        }

        ret = cur_layer->Init(context_, layer_info->param.get(), layer_resource, inputs, outputs, device_);
        if (ret != TNN_OK) {
            LOGE("Error Init layer %s (err: %d or 0x%X)\n", cur_layer->GetLayerName().c_str(), (int)ret, (int)ret);
            // release layer if Init failed
            delete cur_layer;
            return ret;
        }

        layers_.push_back(cur_layer);
    }
    return ret;
}

Status DefaultNetwork::GenerateInt8Blob(const std::string &name, NetResource *net_resource, Blob **blob) {
    auto new_blob = new BlobInt8((*blob)->GetBlobDesc(), (*blob)->GetHandle());
    CHECK_PARAM_NULL(new_blob);

    std::string blob_scale_name = name + "_scale_data_";
#ifdef GENERATE_RESOURCE
    if (net_resource->resource_map.count(blob_scale_name) == 0) {
        LayerResource *layer_res  = nullptr;
        std::vector<Blob *> blobs = {*blob};
        GenerateRandomResource(LAYER_BLOB_SCALE, nullptr, &layer_res, blobs);
        net_resource->resource_map[blob_scale_name] = std::shared_ptr<LayerResource>(layer_res);
    }
#endif
    if (net_resource->resource_map.find(blob_scale_name) == net_resource->resource_map.end()) {
        LOGE("Error Init layer, can not get output blob scale %s \n", blob_scale_name.c_str());
        return TNNERR_NULL_PARAM;
    }

    new_blob->SetIntResource(reinterpret_cast<IntScaleResource *>(net_resource->resource_map[blob_scale_name].get()));
    blob_manager_->ReplaceBlob(name, new_blob);
    *blob = new_blob;

    return TNN_OK;
}

Status DefaultNetwork::UpdateBlobPrecision(std::shared_ptr<LayerInfo> layer_info, bool is_input, bool is_quantized_net,
                                           const std::string &name, NetResource *net_resource, Blob **blob) {
    if (device_->GetDeviceType() != DEVICE_ARM && device_->GetDeviceType() != DEVICE_NAIVE) {
        return TNN_OK;
    }

    auto &desc      = (*blob)->GetBlobDesc();
    auto layer_type = layer_info->type;

    if (layer_type != LAYER_REFORMAT) {
        // update blob of quantized network by layer info
        if (is_quantized_net) {
            if (layer_info->param->quantized && desc.data_type != DATA_TYPE_INT8) {
                RETURN_ON_NEQ(GenerateInt8Blob(name, net_resource, blob), TNN_OK);
            }
        } else {
            // update blob of non-quantized network by config precision and enabled precision
            if (config_.precision == PRECISION_NORMAL || config_.precision == PRECISION_AUTO) {
                static bool cpu_support_fp16 = CpuUtils::CpuSupportFp16();
                bool layer_implemented_fp16  = device_->GetImplementedPrecision(layer_type)->fp16_implemented;
                desc.data_type = (cpu_support_fp16 && layer_implemented_fp16) ? DATA_TYPE_HALF : DATA_TYPE_FLOAT;
            } else if (config_.precision == PRECISION_LOW) {
                desc.data_type = DATA_TYPE_BFP16;
            } else if (config_.precision == PRECISION_HIGH) {
                desc.data_type = DATA_TYPE_FLOAT;
            } else {
                return Status(TNNERR_PARAM_ERR, "invalid precision");
            }
        }
    } else {
        if (is_input) {
            auto src_type = reinterpret_cast<ReformatLayerParam *>(layer_info->param.get())->src_type;
            if (src_type == DATA_TYPE_INT8) {
                RETURN_ON_NEQ(GenerateInt8Blob(name, net_resource, blob), TNN_OK);
            } else {
                desc.data_type = src_type;
            }
        } else {
            auto dst_type = reinterpret_cast<ReformatLayerParam *>(layer_info->param.get())->dst_type;
            if (dst_type == DATA_TYPE_INT8) {
                RETURN_ON_NEQ(GenerateInt8Blob(name, net_resource, blob), TNN_OK);
            } else {
                desc.data_type = dst_type;
            }
        }
    }

    return TNN_OK;
}

Status DefaultNetwork::GetForwardMemorySize(int &memory_size) {
    memory_size = blob_manager_->GetAllBlobMemorySize();
    return TNN_OK;
}

Status DefaultNetwork::SetForwardMemory(void *memory) {
    return blob_manager_->SetForwardMemory(memory);
}

Status DefaultNetwork::GetAllInputBlobs(BlobMap &blobs) {
    blob_manager_->GetAllInputBlobs(blobs);
    return TNN_OK;
}

/*
 * Returns the default output blobs in the network.
 * Additional output blob may be assigned with TNN::AddOutput function
 */
Status DefaultNetwork::GetAllOutputBlobs(BlobMap &blobs) {
    blob_manager_->GetAllOutputBlobs(blobs);
    return TNN_OK;
}

/*
 * Reshape function is called when the input shape changes.
 * Memory allocation may be involved in Reshape function.
 */
Status DefaultNetwork::Reshape(const InputShapesMap &inputs) {
    Status ret = TNN_OK;
    ret = context_->OnInstanceReshapeBegin();
    if (ret != TNN_OK) {
        return ret;
    }
    for (auto iter : inputs) {
        Blob *blob = blob_manager_->GetBlob(iter.first);
        if (blob == nullptr) {
            LOGE("DefaultNetwork reshape blob is empty\n");
            return Status(TNNERR_PARAM_ERR, "DefaultNetwork reshape blob is empty");
        }
        blob->GetBlobDesc().dims = iter.second;
    }

    for (auto cur_layer : layers_) {
        ret = cur_layer->Reshape();
        if (ret != TNN_OK) {
            return ret;
        }
    }

    ret = context_->OnInstanceReshapeEnd();

    return ret;
}

Status DefaultNetwork::DeInit() {
    for (size_t i = 0; i < layers_.size(); i++) {
        if (layers_[i] != NULL) {
            delete layers_[i];
        }
    }
    layers_.clear();

    if (blob_manager_ != NULL) {
        delete blob_manager_;
        blob_manager_ = NULL;
    }

    if (context_ != NULL) {
        delete context_;
        context_ = NULL;
    }

    return TNN_OK;
}
/*
 * CommandQueue is an abstract object.
 * The actual object maybe:
 *  1. OpenCl commnadqueue.
 *  2. Metal command buffer.
 *  3. Cuda Stream
 *  ...
 */
Status DefaultNetwork::GetCommandQueue(void **command_queue) {
    if (context_ == NULL) {
        return TNNERR_DEVICE_CONTEXT_CREATE;
    }
    return context_->GetCommandQueue(command_queue);
}

Status DefaultNetwork::ShareCommandQueue(AbstractNetwork *network) {
    if (context_ == NULL) {
        return TNNERR_DEVICE_CONTEXT_CREATE;
    }

    auto network_target = dynamic_cast<DefaultNetwork *>(network);
    if (!network_target) {
        return Status(TNNERR_DEVICE_CONTEXT_CREATE, "inpute network is DefaultNetwork");
    }
    return context_->ShareCommandQueue(network_target->GetContext());
}

Context *DefaultNetwork::GetContext() {
    return context_;
}

Status DefaultNetwork::Forward() {
    Status result = TNN_OK;
    result        = blob_manager_->CheckBlobMemoryState();
    if (result != TNN_OK) {
        return result;
    }

    context_->OnInstanceForwardBegin();
    int cnt = 0;
    for (auto layer : layers_) {
        std::vector<Blob *> inputs  = layer->GetInputBlobs();
        std::vector<Blob *> outputs = layer->GetOutputBlobs();

#if DUMP_INPUT_BLOB
        // InputBlob data in dumped into files in NCHW_FLOAT format as default
        std::string filename = layer->GetLayerName();
        std::replace(filename.begin(), filename.end(), '/', '_');
        for (int i = 0; i < inputs.size(); i++) {
            char ss[1000];
            if (g_tnn_dump_directory.length() > 0) {
                snprintf(ss, 1000, "%s/%05d-%s-in-%d", g_tnn_dump_directory.c_str(), cnt, filename.c_str(), i);
            } else {
                snprintf(ss, 1000, "%05d-%s-in-%d", cnt, filename.c_str(), i);
            }

            auto ret = DumpDeviceBlob(inputs[i], context_, std::string(ss));
            if (ret != TNN_OK) {
                LOGE("dump blob failed\n");
                return ret;
            }
        }
#endif  // DUMP_INPUT_BLOB

        result = layer->Forward();
        LOGD("layer name: %s, forward result: %d \n", layer->GetLayerName().c_str(), (int)result);
        if (result != TNN_OK) {
            LOGE("Forward error %s, exit\n", result.description().c_str());
            return result;
        }

#if DUMP_OUTPUT_BLOB
        // OutBlob data in dumped into files in NCHW_FLOAT format as default
        std::string out_file_name = layer->GetLayerName();
        std::replace(out_file_name.begin(), out_file_name.end(), '/', '_');
        for (int i = 0; i < outputs.size(); i++) {
            char ss[1000];
            if (g_tnn_dump_directory.length() > 0) {
                snprintf(ss, 1000, "%s/%05d-%s-out-%d", g_tnn_dump_directory.c_str(), cnt, out_file_name.c_str(), i);
            } else {
                snprintf(ss, 1000, "%05d-%s-out-%d", cnt, out_file_name.c_str(), i);
            }

            auto ret = DumpDeviceBlob(outputs[i], context_, std::string(ss));
            if (ret != TNN_OK) {
                LOGE("dump blob failed\n");
                return ret;
            }
        }
#endif  // DUMP_OUTPUT_BLOB

        cnt++;
    }
    context_->OnInstanceForwardEnd();
    context_->Synchronize();
    return result;
}

#ifdef FORWARD_CALLBACK_ENABLE
Status DefaultNetwork::ForwardWithCallback(BlobStatisticCallback before, BlobStatisticCallback after) {
    Status result = TNN_OK;
    result        = blob_manager_->CheckBlobMemoryState();
    if (result != TNN_OK) {
        return result;
    }

    context_->OnInstanceForwardBegin();
    int cnt = 0;
    for (auto layer : layers_) {
        std::vector<Blob *> inputs  = layer->GetInputBlobs();
        std::vector<Blob *> outputs = layer->GetOutputBlobs();

        auto layer_info = GetLayerInfoFromName(net_structure_, layer->GetLayerName());
        if (before != nullptr)
            before(inputs, layer_info.get());

        result = layer->Forward();
        if (result != TNN_OK) {
            LOGE("Forward error %s, exit\n", result.description().c_str());
            return result;
        }
        context_->Synchronize();

        if (after != nullptr)
            after(outputs, layer_info.get());

        cnt++;
    }
    context_->OnInstanceForwardEnd();
    return result;
}
#endif  // end of FORWARD_CALLBACK_ENABLE

// @brief tnn instance network infer, it will not wait
// blob dump is not implement in this funciton.
Status DefaultNetwork::ForwardAsync(Callback call_back) {
    Status result = TNN_OK;
    result        = blob_manager_->CheckBlobMemoryState();
    if (result != TNN_OK) {
        return result;
    }

    context_->OnInstanceForwardBegin();
    for (auto layer : layers_) {
        result = layer->Forward();
        if (result != TNN_OK) {
            LOGE("Forward error %s, exit\n", result.description().c_str());
            return result;
        }
    }
    context_->OnInstanceForwardEnd();
    return result;
}

#if TNN_PROFILE
void DefaultNetwork::StartProfile() {
    context_->StartProfile();
}

std::shared_ptr<ProfileResult> DefaultNetwork::FinishProfile() {
    return context_->FinishProfile();
}
#endif

std::string DefaultNetwork::GenerateCacheFileName(ModelConfig &model_config, std::string& md5_str) {
    return CACHE_TAG + "_" + ToString(config_.device_type) + "_" + ToString(config_.device_id)
        + "_" + ToString(config_.precision) + "_" + ToString(model_config.model_type) +
        "_" + md5_str;
}


}  // namespace TNN_NS<|MERGE_RESOLUTION|>--- conflicted
+++ resolved
@@ -83,20 +83,14 @@
 
     context_->SetPrecision(net_config.precision);
     context_->SetEnableTuneKernel(net_config.enable_tune_kernel);
-<<<<<<< HEAD
     context_->SetEnableCacheProgram(net_config.enable_cache_program);
-    if(!net_config.cache_path.empty()) {
-        context_->SetCachePath(net_config.cache_path);
-        context_->SetCacheFilePath(GenerateCacheFileName(model_config));
-=======
-
     if(!net_config.cache_path.empty()) {
         auto params_md5 = default_interpreter->GetParamsMd5();
         if (params_md5.size() < 1) {
             return Status(TNNERR_PARAM_ERR, "model params md5 missing");
         }
+        context_->SetCachePath(net_config.cache_path);
         context_->SetCacheFilePath(GenerateCacheFileName(model_config, params_md5[0]));
->>>>>>> ed6f70b2
     }
 
     ret = context_->LoadLibrary(net_config.library_path);
