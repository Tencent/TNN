#// Tencent is pleased to support the open source community by making TNN available.
//
// Copyright (C) 2020 THL A29 Limited, a Tencent company. All rights reserved.
//
// Licensed under the BSD 3-Clause License (the "License"); you may not use this file except
// in compliance with the License. You may obtain a copy of the License at
//
// https://opensource.org/licenses/BSD-3-Clause
//
// Unless required by applicable law or agreed to in writing, software distributed
// under the License is distributed on an "AS IS" BASIS, WITHOUT WARRANTIES OR
// CONDITIONS OF ANY KIND, either express or implied. See the License for the
// specific language governing permissions and limitations under the License.

#include "tnn/core/layer_type.h"

#include <map>
#include <string>

namespace TNN_NS {

static const std::string int8_prefix = "Int8";

static std::map<std::string, LayerType> global_layer_type_map = {
    // LAYER_Convolution, including depthwise convolution
    {"Convolution", LAYER_CONVOLUTION},
    {"Convolution3D", LAYER_CONVOLUTION_3D},
    {"BatchNormalization", LAYER_BATCH_NORM},
    {"BatchNormCxx", LAYER_BATCH_NORM},
    {"Softmax", LAYER_SOFTMAX},
    {"Pooling", LAYER_POOLING},
    {"Pooling3D", LAYER_POOLING_3D},
    {"Pooling_split_CC", LAYER_POOLING},
    {"ReLU", LAYER_RELU},
    {"Relu", LAYER_RELU},
    {"Split", LAYER_SPLITING},
    {"Concat", LAYER_CONCAT},
    {"Reshape", LAYER_RESHAPE},
    {"Flatten", LAYER_FLATTEN},
    {"Dropout", LAYER_DROPOUT},
    // LAYER_LRN
    {"LRN", LAYER_LRN},
    {"Proposal", LAYER_PROPOSAL},
    {"ROIPooling", LAYER_ROIPOOLING},
    {"Eltwise", LAYER_ELTWISE},
    {"Scale", LAYER_SCALE},
    {"ArbitraryDimensionSpp", LAYER_ARB_DIM_SPP},
    {"BatchNorm", LAYER_BATCH_NORM_EX},
    // LAYER_FC
    {"InnerProduct", LAYER_INNER_PRODUCT},
    {"ReshapeC", LAYER_RESHAPEC},
    {"SoftmaxCaffe", LAYER_SOFTMAX},
    {"Deconvolution", LAYER_DECONVOLUTION},
    {"Sigmoid", LAYER_SIGMOID},
    {"Convolution_nhwc", LAYER_CONVOLUTION},
    {"BatchNormCxx_nhwc", LAYER_BATCH_NORM},
    {"Pooling_nhwc", LAYER_POOLING},
    {"Softmax_nhwc", LAYER_SOFTMAX},
    {"Concat_nhwc", LAYER_CONCAT},
    {"Flatten_nhwc", LAYER_FLATTEN},
    {"Permute", LAYER_PERMUTE},
    // SSD related layer type
    {"PriorBox", LAYER_PRIOR_BOX},
    {"DetectionOutput", LAYER_DETECTION_OUTPUT},
    {"PReLU", LAYER_PRELU},
    {"InnerProduct_nhwc", LAYER_INNER_PRODUCT},
    {"PReLU_nhwc", LAYER_PRELU},
    {"Add", LAYER_ADD},
    {"Tanh", LAYER_TANH},
    {"LeakyRelu", LAYER_LEAKY_RELU},
    {"Abs", LAYER_ABS},
    {"Mul", LAYER_MUL},
    {"InstBatchNormCxx", LAYER_INST_BATCH_NORM},
    {"Pad", LAYER_PAD},
    {"Normalize", LAYER_NORMALIZE},
    {"QuantizeV2", LAYER_QUANTIZEV2},
    {"Lstm", LAYER_LSTM},
    {"QuantizedConvolution_nhwc", LAYER_CONVOLUTION},
    {"QuantizedPooling", LAYER_POOLING},
    // 50
    {"Dequantize", LAYER_DEQUANTIZE},
    {"QuantizedReshapeTensorflow", LAYER_RESHAPE},
    {"ConvolutionDepthwise", LAYER_CONVOLUTION_DEPTHWISE},
    {"QuantizedBiasAdd", LAYER_BIASADD},
    {"QuantizedSum", LAYER_BIASADD},
    {"BiasAdd", LAYER_BIASADD},
    {"ContinuationIndicator", LAYER_CONTINUATION_INDICATOR},
    {"QuantizedReLU", LAYER_RELU},
    {"QuantizedAdd", LAYER_ADD},
    {"StridedSlice", LAYER_STRIDED_SLICE},
    {"ReshapeTensorflow", LAYER_RESHAPE_TENSORFLOW},
    {"QuantizedInnerProduct", LAYER_INNER_PRODUCT},
    {"lstm_ctc", LAYER_LSTM_CTC},
    {"LabelsequenceAccuracy", LAYER_LABEL_SEQUENCE_ACCURACY},
    {"ShuffleChannel", LAYER_SHUFFLE_CHANNEL},
    {"Im2colTranspose", LAYER_IM2COL_TRANSPOSE},
    {"Im2col", LAYER_IM2COL},
    {"Transpose", LAYER_TRANSPOSE},
    {"FileInput", LAYER_FILEINPUT},
    {"Reverse", LAYER_REVERSE},
    {"Power", LAYER_POWER},
    {"Neg", LAYER_NEG},
    {"Tensordot", LAYER_TENSORDOT},
    {"Shape", LAYER_SHAPE},
    {"Prod", LAYER_PROD},
    // 100
    {"Const", LAYER_CONST},
    {"Identity", LAYER_IDENTITY},
    {"Slice", LAYER_SLICE},
    {"SliceCaffe", LAYER_SLICE},
    {"Cast", LAYER_CAST},
    {"Gather", LAYER_GATHER},
    {"MatMul", LAYER_MATMUL},
    {"Pack", LAYER_PACK},
    {"Placeholder", LAYER_PLACEHOLDER},
    {"Sub", LAYER_SUB},
    {"Add_tf", LAYER_ADD_TF},
    {"Mul_tf", LAYER_MUL_TF},
    {"Slice_tf", LAYER_SLICE_TF},
    {"StridedSlice_nhwc", LAYER_STRIDED_SLICE},
    {"Split_tf", LAYER_SPLIT_TF},
    {"NegReLUMul", LAYER_NEGRELUMUL},
    {"NCHW2NHWC", LAYER_NCHW2NHWC},
    {"NHWC2NCHW", LAYER_NHWC2NCHW},
    {"QuantizedConvolution", LAYER_CONVOLUTION},
    {"Squeeze", LAYER_SQUEEZE},
    {"PReLU_X", LAYER_PRELUX},
    {"Requantize", LAYER_REQUANTIZE},
    {"QuantizedBNGlobal", LAYER_BATCH_NORM_QUANTIZE},
    {"QuantizedMul", LAYER_BATCH_NORM_CXX_QUANTIZE},
    {"QuantizedBatchNormCxx", LAYER_BATCH_NORM_CXX_QUANTIZE},
    {"ReLU6", LAYER_RELU6},
    {"Relu6", LAYER_RELU6},
    {"QuantizedConcat", LAYER_CONCAT},
    {"QuantizeNCHWTONCHW4", LAYER_QUANTIZED_NCHW_TO_NCHW4},
    {"DequantizeNCHW4TONCHW", LAYER_DEQUANTIZED_NCHW4_TO_NCHW},
    {"Square", LAYER_SQUARE},
    {"Sqrt", LAYER_SQRT},
    {"Reorg", LAYER_REORG},
    {"Elu", LAYER_ELU},
    {"Reduce_Sum", LAYER_REDUCE_SUM},
    {"ReduceMean", LAYER_REDUCE_MEAN},
    {"ReduceMax", LAYER_REDUCE_MAX},
    {"RealDiv", LAYER_REALDIV},
    {"BN", LAYER_BN},
    {"Interp", LAYER_INTERP},
    {"Maximum", LAYER_MAXIMUM},
    {"Rsqrt", LAYER_RSQRT},
    {"DetectionOutputREF", LAYER_DETECTION_OUTPUT_REF},
    {"Minimum", LAYER_MINIMUM},
    {"Exp", LAYER_EXP},
    {"DequantizeNCHW4TONCHWByChannel", LAYER_DEQUANTIZE_NCHW4_TO_NCHW},
    {"QuantizedBatchNormCxxSignedInput", LAYER_QUANTIZED_BATCH_NORM_CXX_SIGNED_INPUT},
    {"QuantizedAddSignedInput", LAYER_QUANTIZED_ADD_SIGNED_INPUT},
    {"QuantizedConvolutionSignedInput", LAYER_QUANTIZED_CONVOLUTION_SIGNED_INPUT},
    {"QuantizedReluSignedInput", LAYER_QUANTIZED_RELU_SIGNED_INPUT},
    {"LogSigmoid", LAYER_LOGSIGMOID},
    {"Repeat", LAYER_REPEAT},
    {"Upsample", LAYER_UPSAMPLE},
    // 150
    {"Pooling_nchwc4", LAYER_POOLING_NCHWC4},
    {"QConv2DDequantizeMulAddQuantizeQRelu", LAYER_QUANTIZED_CONVOLUTION_DEQUANTIZE_BN_QUANTIZE_RELU},
    {"DequantizeBnAddBnQuantize", LAYER_DEQUANTIZE_BN_ADD_BN_QUANTIZE},
    {"SplitV", LAYER_SPLITV},
    {"BatchNormQuantizeV2", LAYER_BATCH_NORM_QUANTIZE_V2},
    {"QuantizeV2ByChannel", LAYER_QUANTIZE_BY_CHANNEL},
    {"DequantizeNCHW4TONCHWByChannel", LAYER_DEQUANTIZE_NCHW4_TO_NCHW_BY_CHANNEL},
    {"QuantizedConvolutionByChannel", LAYER_QUANTIZED_CONVOLUTION_BY_CHANNEL},
    {"QFusedCBRByChannel", LAYER_QUANTIZED_FUSED_CBR_BY_CHANNEL},
    {"Unpack", LAYER_UNPACK},
    {"Fill", LAYER_FILL},
    {"ResizeBicubic", LAYER_RESIZE_BICUBIC},
    {"FusedBatchNorm", LAYER_FUSED_BATCH_NORM},
    {"Unsqueeze", LAYER_UNSQUEEZE},
    {"Gru", LAYER_GRU},
    {"HardTanH", LAYER_HARDTANH},
    {"AdaptiveAvgPool2d", LAYER_ADAPTIVE_AVG_POOL},
    {"AdaptiveMaxPool2d", LAYER_ADAPTIVE_MAX_POOL},
    {"HDRGuide", LAYER_HDRGUIDE},
    {"BlobScale", LAYER_BLOB_SCALE},
    {"Reformat", LAYER_REFORMAT},
    {"Clip", LAYER_CLIP},
    {"HardSigmoid", LAYER_HARDSIGMOID},
    {"HardSwish", LAYER_HARDSWISH},
    {"Softplus", LAYER_SOFTPLUS},
    {"Div", LAYER_DIV},
    {"Sign", LAYER_SIGN},
    {"Cos", LAYER_COS},
    {"Acos", LAYER_ACOS},
    {"Sin", LAYER_SIN},
    {"Asin", LAYER_ASIN},
    {"Tan", LAYER_TAN},
    {"Atan", LAYER_ATAN},
    {"Log", LAYER_LOG},
    {"Reciprocal", LAYER_RECIPROCAL},
    {"Selu", LAYER_SELU},
    {"Floor", LAYER_FLOOR},
    {"Ceil", LAYER_CEIL},
    {"ReduceL1", LAYER_REDUCE_L1},
    {"ReduceL2", LAYER_REDUCE_L2},
    {"ReduceLogSum", LAYER_REDUCE_LOG_SUM},
    {"ReduceLogSumExp", LAYER_REDUCE_LOG_SUM_EXP},
    {"ReduceMin", LAYER_REDUCE_MIN},
    {"ReduceProd", LAYER_REDUCE_PROD},
    {"ReduceSum", LAYER_REDUCE_SUM},
    {"ReduceSumSquare", LAYER_REDUCE_SUM_SQUARE},
    // LAYER_INT8_RANGE
    // LAYER_TRT_ENGINE

    {"SignedMul", LAYER_SIGNED_MUL},
    {"DetectionPostProcess", LAYER_DETECTION_POST_PROCESS},
    {"SquaredDifference", LAYER_SQUARED_DIFFERENCE},
    {"ArgMaxOrMin", LAYER_ARG_MAX_OR_MIN},
    {"PixelShuffle", LAYER_PIXEL_SHUFFLE},
<<<<<<< HEAD
    {"Expand", LAYER_EXPAND},
    {"ScatterND", LAYER_SCATTER_ND},
    {"ConstantOfShape", LAYER_CONSTANT_OF_SHAPE},
    {"NonZero", LAYER_NONZERO},
    {"QuantizedSigmoid", LAYER_SIGMOID},
    {"StridedSliceV2", LAYER_STRIDED_SLICE_V2},
    {"Erf", LAYER_ERF},
=======

    {"CbamFusedReduce", LAYER_CBAM_FUSED_REDUCE}
>>>>>>> b8803623
};

LayerType GlobalConvertLayerType(std::string layer_type_str) {
    if (global_layer_type_map.count(layer_type_str) > 0) {
        return global_layer_type_map[layer_type_str];
    } else {
        return LAYER_NOT_SUPPORT;
    }
}

}  // namespace TNN_NS<|MERGE_RESOLUTION|>--- conflicted
+++ resolved
@@ -212,7 +212,6 @@
     {"SquaredDifference", LAYER_SQUARED_DIFFERENCE},
     {"ArgMaxOrMin", LAYER_ARG_MAX_OR_MIN},
     {"PixelShuffle", LAYER_PIXEL_SHUFFLE},
-<<<<<<< HEAD
     {"Expand", LAYER_EXPAND},
     {"ScatterND", LAYER_SCATTER_ND},
     {"ConstantOfShape", LAYER_CONSTANT_OF_SHAPE},
@@ -220,10 +219,8 @@
     {"QuantizedSigmoid", LAYER_SIGMOID},
     {"StridedSliceV2", LAYER_STRIDED_SLICE_V2},
     {"Erf", LAYER_ERF},
-=======
 
     {"CbamFusedReduce", LAYER_CBAM_FUSED_REDUCE}
->>>>>>> b8803623
 };
 
 LayerType GlobalConvertLayerType(std::string layer_type_str) {
