--- conflicted
+++ resolved
@@ -268,13 +268,7 @@
             // shape may be determined at rumtime
             status = const_folder->Reshape(max_inputs_shape);
             RETURN_ON_NEQ(status, TNN_OK);
-<<<<<<< HEAD
             
-=======
-            status = const_folder->Forward();
-            RETURN_ON_NEQ(status, TNN_OK);
-
->>>>>>> 6d318185
             default_interpreter->GetNetResource()->min_blob_shapes_map = min_blob_shapes_map;
         } else {
             auto max_constant_map = default_interpreter->GetNetResource()->blob_shapes_map;
@@ -310,15 +304,8 @@
 Status Instance::Reshape(const InputShapesMap& inputs) {
     Status status = TNN_OK;
     if (const_folder_) {
-<<<<<<< HEAD
         auto folder = dynamic_cast<ConstFolder*>(const_folder_.get());
         status = folder->Reshape(inputs);
-=======
-        status = const_folder_->Reshape(inputs);
-        RETURN_ON_NEQ(status, TNN_OK);
-
-        status = const_folder_->Forward();
->>>>>>> 6d318185
         RETURN_ON_NEQ(status, TNN_OK);
     }
     status = network_->Reshape(inputs);
