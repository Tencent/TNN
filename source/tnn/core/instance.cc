--- conflicted
+++ resolved
@@ -42,20 +42,6 @@
 }
 
 Status Instance::Init(std::shared_ptr<AbstractModelInterpreter> interpreter, InputShapesMap inputs_shape) {
-<<<<<<< HEAD
-    interpreter_ = interpreter;
-    
-    auto default_interpreter = dynamic_cast<DefaultModelInterpreter *>(interpreter.get());
-    if (default_interpreter && default_interpreter->GetNetStructure() &&
-        NeedDoConstantFolding(default_interpreter->GetNetStructure())) {
-        auto const_folder = std::make_shared<ConstFolder>();
-        auto status = const_folder->Init(net_config_, model_config_, interpreter.get(), inputs_shape);
-        RETURN_ON_NEQ(status, TNN_OK);
-        
-        status = const_folder->Forward();
-        RETURN_ON_NEQ(status, TNN_OK);
-        
-=======
     return Init(interpreter, inputs_shape, inputs_shape);
 }
 
@@ -95,7 +81,6 @@
             default_interpreter->GetNetResource()->min_blob_shapes_map = max_constant_map;
         }       
  
->>>>>>> 495d2186
         const_folder_ = const_folder;
     }
 
