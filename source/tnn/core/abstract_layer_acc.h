--- conflicted
+++ resolved
@@ -89,11 +89,7 @@
     void SetRuntimeBlobMemoryPool(BlobMemoryPool *runtime_blob_pool);
     
     // @brief set constant resource
-<<<<<<< HEAD
-    void SetConstantResource(ConstantResource consts);
-=======
     void SetConstantResource(ConstantResource* consts);
->>>>>>> 495d2186
     
     // @brief set runtime mode
     void SetRuntimeMode(RuntimeMode mode);
@@ -114,11 +110,7 @@
     
 protected:
     BlobMemoryPool *runtime_blob_pool_ = nullptr;
-<<<<<<< HEAD
-    ConstantResource const_resource_ = {};
-=======
     ConstantResource* const_resource_ = nullptr;
->>>>>>> 495d2186
     std::map<std::string, std::shared_ptr<Blob> > const_blob_map_ = {};
     RuntimeMode runtime_model_ = RUNTIME_MODE_NORMAL;
 };
