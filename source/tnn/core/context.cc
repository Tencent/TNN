--- conflicted
+++ resolved
@@ -54,7 +54,6 @@
     return precision_;
 }
 
-<<<<<<< HEAD
 Status Context::SetCommandBufferCommitDepth(int depth) {
     LOGE("Subclass of Context must implement this func SetCommandBufferCommitDepth\n");
     return Status(TNNERR_COMMON_ERROR, "Subclass of Context must implement this func");
@@ -63,7 +62,8 @@
 Status Context::GetCommandBufferCommitDepth(int *depth) {
     LOGE("Subclass of Context must implement this func GetCommandBufferCommitDepth\n");
     return Status(TNNERR_COMMON_ERROR, "Subclass of Context must implement this func");
-=======
+}
+
 void Context::SetEnableTuneKernel(bool enable_tune_kernel) {
     enable_tune_kernel_ = enable_tune_kernel;
 }
@@ -78,7 +78,6 @@
 
 std::string Context::GetCacheFilePath() {
     return cache_file_path_;
->>>>>>> 0e8beccd
 }
 
 #if TNN_PROFILE
