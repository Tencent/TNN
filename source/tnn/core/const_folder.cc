--- conflicted
+++ resolved
@@ -69,13 +69,6 @@
     auto status = DefaultNetwork::Forward();
     RETURN_ON_NEQ(status, TNN_OK);
     
-<<<<<<< HEAD
-    std::set<std::string> constant_layers;
-    std::set<std::string> shape_differ_layers;
-    //将计算好的常量放入NetResource中，保留模型原有的常量
-    ConstantResource constant_map = net_resource_->constant_map;
-=======
->>>>>>> 6d8a6c52
     BlobShapesMap shapes_map;
     //save all input and output blob shapes, better for cuda device
     for (auto layer : layers_){
@@ -209,51 +202,13 @@
                 }
             }
         }
-<<<<<<< HEAD
-    }
-    net_resource_->constant_layers = constant_layers;
-    net_resource_->shape_differ_layers = shape_differ_layers;
-    net_resource_->constant_map = constant_map;
-    net_resource_->blob_shapes_map = shapes_map;
-=======
         
         const_fold_resource->resource_map = optmized_resource_map;
         const_fold_resource->constant_map = optmized_constant_map;
     }
 
->>>>>>> 6d8a6c52
     
     return TNN_OK;
 }
 
-std::shared_ptr<NetStructure> ConstFolder::GetOptimizeNetStructure(int  flag) {
-    flag = DataFlagUtils::ChangeStatus(flag);
-    
-    auto net_structure = net_structure_;
-    
-    auto constant_layers = net_resource_->constant_layers;
-    auto shape_differ_layers = net_resource_->shape_differ_layers;
-    
-    auto const_fold_struct = std::make_shared<NetStructure>();
-    *const_fold_struct = *net_structure;
-    
-    std::vector<std::shared_ptr<LayerInfo>> layers;
-    for (auto iter : net_structure->layers) {
-        if (flag == DATA_FLAG_CHANGE_IF_SHAPE_DIFFER) {
-            //layers with output flag DATA_FLAG_CHANGE_NEVER or DATA_FLAG_CHANGE_IF_SHAPE_DIFFER will be removed
-            if (constant_layers.find(iter->name) == constant_layers.end()) {
-                layers.push_back(iter);
-            }
-        } else {
-            //only layers with output flag DATA_FLAG_CHANGE_NEVER will be removed
-            if (!(constant_layers.find(iter->name) != constant_layers.end() && shape_differ_layers.find(iter->name) == shape_differ_layers.end())) {
-                layers.push_back(iter);
-            }
-        }
-    }
-    const_fold_struct->layers = layers;
-    
-    return const_fold_struct;
-}
-
 }  // namespace TNN_NS