--- conflicted
+++ resolved
@@ -205,13 +205,9 @@
     LAYER_GATHERND                                          = 315,
     LAYER_PADV2                                             = 316,
     LAYER_ROIALIGN                                          = 317,
-<<<<<<< HEAD
-    LAYER_GROUP_NORM                                        = 318,
-    LAYER_EINSUM                                            = 320,
-=======
     LAYER_GROUP_NORM                                 = 318,
     LAYER_ONEHOT                                            = 319,
->>>>>>> c9c8b35f
+    LAYER_EINSUM                                            = 320,
 
     LAYER_BLOB_SCALE                                        = 600,
 
