--- conflicted
+++ resolved
@@ -68,11 +68,7 @@
     virtual Status GetAllOutputBlobs(BlobMap &blobs);
 
     // @brief AllocateBlobMemory for blob with flag
-<<<<<<< HEAD
-    Status AllocateBlobMemory(int flag = DATA_FLAG_CHANGE_ALWAYS);
-=======
     virtual Status AllocateBlobMemory(int flag = DATA_FLAG_CHANGE_ALWAYS);
->>>>>>> 495d2186
 
     // @brief OnSharedForwardMemoryChanged for share memory change observer
     virtual void OnSharedForwardMemoryChanged(void *memory);
