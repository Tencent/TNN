--- conflicted
+++ resolved
@@ -67,13 +67,8 @@
     // @param blobs blob map
     virtual Status GetAllOutputBlobs(BlobMap &blobs);
 
-<<<<<<< HEAD
-    // @brief AllocateBlobMemory
-    virtual Status AllocateBlobMemory();
-=======
     // @brief AllocateBlobMemory for blob with flag
-    Status AllocateBlobMemory(int flag = DATA_FLAG_CHANGE_ALWAYS);
->>>>>>> 0272ecc5
+    virtual Status AllocateBlobMemory(int flag = DATA_FLAG_CHANGE_ALWAYS);
 
     // @brief OnSharedForwardMemoryChanged for share memory change observer
     virtual void OnSharedForwardMemoryChanged(void *memory);
