--- conflicted
+++ resolved
@@ -25,11 +25,7 @@
 public:
     explicit Blob2DMemoryPool(AbstractDevice* device);
     virtual ~Blob2DMemoryPool();
-<<<<<<< HEAD
-    virtual void ClearBlobMemoryPool();
-=======
     virtual void ClearBlobMemoryPool() override;
->>>>>>> 495d2186
 
 private:
     virtual BlobMemory* CreateBlobMemory(int use_count, BlobMemorySizeInfo& size_info) override;
