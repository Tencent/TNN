--- conflicted
+++ resolved
@@ -185,14 +185,9 @@
  */
 template <typename Tin, typename Tw, typename Tacc, typename Tout>
 void NaiveConv(void *input_ptr, void *output_ptr, void *weight_ptr, void *bias, DimsVector dims_input,
-<<<<<<< HEAD
-                DimsVector dims_output, int stride_y, int stride_x, int kernel_size_y, int kernel_size_x, int pad_y,
-                    int pad_x, int group, int dilation, int activation_type, float *scale, int scale_len,
-                    int fusion_type, void *add_input, float *add_scale) {
-=======
                DimsVector dims_output, int stride_y, int stride_x, int kernel_size_y, int kernel_size_x, int pad_y,
-               int pad_x, int group, int dilation, int activation_type, float *scale, int scale_len) {
->>>>>>> 2057af6f
+               int pad_x, int group, int dilation, int activation_type, float *scale, int scale_len,
+               int fusion_type, void *add_input, float *add_scale) {
     Tin *input_data               = static_cast<Tin *>(input_ptr);
     Tw *weight_data               = static_cast<Tw *>(weight_ptr);
     Tout *output_data             = static_cast<Tout *>(output_ptr);
@@ -276,7 +271,6 @@
     }
 }
 
-<<<<<<< HEAD
 template void NaiveConv<float, float, float, float>(void *input_ptr, void *output_ptr, void *weight_ptr, 
                                                     void *bias, DimsVector dims_input, DimsVector dims_output, 
                                                     int stride_y, int stride_x, int kernel_size_y, 
@@ -297,26 +291,6 @@
                                                         int kernel_size_x, int pad_y, int pad_x, int group, 
                                                         int dilation, int activation_type, float *scale,
                                                         int scale_len, int fusion_type, void *add_input, float *add_scale);
-=======
-template void NaiveConv<float, float, float, float>(void *input_ptr, void *output_ptr, void *weight_ptr, void *bias,
-                                                    DimsVector dims_input, DimsVector dims_output, int stride_y,
-                                                    int stride_x, int kernel_size_y, int kernel_size_x, int pad_y,
-                                                    int pad_x, int group, int dilation, int activation_type,
-                                                    float *scale, int scale_len);
-
-template void NaiveConv<int8_t, int8_t, int32_t, int8_t>(void *input_ptr, void *output_ptr, void *weight_ptr,
-                                                         void *bias, DimsVector dims_input, DimsVector dims_output,
-                                                         int stride_y, int stride_x, int kernel_size_y,
-                                                         int kernel_size_x, int pad_y, int pad_x, int group,
-                                                         int dilation, int activation_type, float *scale,
-                                                         int scale_len);
-
-template void NaiveConv<bfp16_t, float, float, bfp16_t>(void *input_ptr, void *output_ptr, void *weight_ptr, void *bias,
-                                                        DimsVector dims_input, DimsVector dims_output, int stride_y,
-                                                        int stride_x, int kernel_size_y, int kernel_size_x, int pad_y,
-                                                        int pad_x, int group, int dilation, int activation_type,
-                                                        float *scale, int scale_len);
->>>>>>> 2057af6f
 
 template <typename T>
 void NaivePermute(const int count, T *bottom_data, const std::vector<int> &permute_order,
