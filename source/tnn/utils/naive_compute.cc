--- conflicted
+++ resolved
@@ -40,13 +40,8 @@
  * blob data format must be NCHW
  */
 template <typename T, typename Tacc>
-<<<<<<< HEAD
-void NaivePooling(T *input_ptr, T *output_ptr, DimsVector dims_input, DimsVector dims_output,
-                int stride_y, int stride_x, int kernel_y, int kernel_x, int pad_y, int pad_x, int pool_type) {
-=======
 void NaivePooling(T *input_ptr, T *output_ptr, DimsVector dims_input, DimsVector dims_output, int stride_y,
                   int stride_x, int kernel_y, int kernel_x, int pad_y, int pad_x, int pool_type) {
->>>>>>> 8a8e2f30
     auto input_width = dims_input[3], input_height = dims_input[2];
     auto output_width = dims_output[3], output_height = dims_output[2], output_channel = dims_output[1];
     for (int n = 0; n < dims_output[0]; n++) {
@@ -149,13 +144,8 @@
 
 // specialize for the case data_type=int8
 void NaiveFC(void *input_ptr, void *output_ptr, void *weight_data, float *scale, int scale_len, void *bias,
-<<<<<<< HEAD
             DimsVector dims_input, DimsVector dims_output) {
     int ip_dim_in = DimsVectorUtils::Count(dims_input, 1);
-=======
-             DimsVector dims_input, DimsVector dims_output) {
-    int ip_dim_in = dims_input[3] * dims_input[2] * dims_input[1];
->>>>>>> 8a8e2f30
     for (int n = 0; n < dims_output[0]; ++n) {
         int8_t *in_current_batch = static_cast<int8_t *>(input_ptr) + n * ip_dim_in;
         int8_t *ou_current_batch = static_cast<int8_t *>(output_ptr) + n * dims_output[1];
