--- conflicted
+++ resolved
@@ -105,8 +105,6 @@
     return output_dims;
 }
 
-<<<<<<< HEAD
-=======
 DimsVector DimsVectorUtils::Reshape(const DimsVector input_dims, const DimsVector shape,
                                     const int axis, const int num_axes, Status *status) {
 
@@ -164,7 +162,6 @@
     return output_dims;
 }
 
->>>>>>> 23af2801
 DimsVector DimsVectorUtils::NCHW2NHWC(DimsVector dims) {
     ASSERT(dims.size() == 4);
     const int n           = dims[0];
