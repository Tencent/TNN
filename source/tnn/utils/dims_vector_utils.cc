--- conflicted
+++ resolved
@@ -82,7 +82,6 @@
     return true;
 }
 
-<<<<<<< HEAD
 DimsVector DimsVectorUtils::Expand(DimsVector dims0, DimsVector dims1, Status *status) {
     DimsVector max_dims;
     DimsVector min_dims;
@@ -289,10 +288,7 @@
     return true;
 }
 
-DimsVector DimsVectorUtils::NCHW2NHWC(DimsVector dims) {
-=======
 DimsVector DimsVectorUtils::NCHW2NHWC(const DimsVector &dims) {
->>>>>>> 97fed1f9
     ASSERT(dims.size() == 4);
     const int n           = dims[0];
     const int c           = dims[1];
