// Tencent is pleased to support the open source community by making TNN available.
//
// Copyright (C) 2020 THL A29 Limited, a Tencent company. All rights reserved.
//
// Licensed under the BSD 3-Clause License (the "License"); you may not use this file except
// in compliance with the License. You may obtain a copy of the License at
//
// https://opensource.org/licenses/BSD-3-Clause
//
// Unless required by applicable law or agreed to in writing, software distributed
// under the License is distributed on an "AS IS" BASIS, WITHOUT WARRANTIES OR
// CONDITIONS OF ANY KIND, either express or implied. See the License for the
// specific language governing permissions and limitations under the License.

#include "tnn/utils/blob_memory_size_utils.h"

#include "tnn/core/common.h"
#include "tnn/core/macro.h"
#include "tnn/utils/dims_utils.h"

namespace TNN_NS {

BlobMemorySizeInfo Calculate1DMemorySize(BlobDesc& desc) {
    BlobMemorySizeInfo info;
    info.data_type = desc.data_type;
    int count      = 0;
    if (desc.data_format == DATA_FORMAT_NC4HW4) {
        count = desc.dims[0] * ROUND_UP(desc.dims[1], 4) * desc.dims[2] * desc.dims[3];
    } else if (desc.data_format == DATA_FORMAT_NHWC4) {
        count = desc.dims[0] * ROUND_UP(desc.dims[1], 4) * ROUND_UP(desc.dims[2] * desc.dims[3], 4);
    } else {
        count = DimsVectorUtils::Count(desc.dims);
    }
    info.dims.push_back(count);
    return info;
}

BlobMemorySizeInfo Calculate2DCLImageMemorySize(BlobDesc& desc) {
    BlobMemorySizeInfo info;
    info.data_type = desc.data_type;
    if (desc.data_format == DATA_FORMAT_NHC4W4 || desc.data_format == DATA_FORMAT_AUTO) {
        if (desc.dims.size() <= 4) {
            int batch, channel, height, width;
            auto dims        = desc.dims;
<<<<<<< HEAD
            batch            = DimsVectorUtils::GetDim(dims, 0);
            channel          = DimsVectorUtils::GetDim(dims, 1);
            height           = DimsVectorUtils::GetDim(dims, 2);
            width            = DimsVectorUtils::GetDim(dims, 3);
=======
            batch            = DimsFunctionUtils::GetDim(dims, 0);
            channel          = DimsFunctionUtils::GetDim(dims, 1);
            height           = DimsFunctionUtils::GetDim(dims, 2);
            width            = DimsFunctionUtils::GetDim(dims, 3);
>>>>>>> 8ea81962
            int image_width  = UP_DIV(channel, 4) * width;
            int image_height = batch * height;
            info.dims.push_back(image_width);
            info.dims.push_back(image_height);
        } else if (desc.dims.size() == 5) {
            int batch, channel, dim2, dim3, dim4;
            auto dims       = desc.dims;
<<<<<<< HEAD
            batch = DimsVectorUtils::GetDim(dims, 0);
            channel = DimsVectorUtils::GetDim(dims, 1);
            dim2 = DimsVectorUtils::GetDim(dims, 2);
            dim3 = DimsVectorUtils::GetDim(dims, 3);
            dim4 = DimsVectorUtils::GetDim(dims, 4);
=======
            batch = DimsFunctionUtils::GetDim(dims, 0);
            channel = DimsFunctionUtils::GetDim(dims, 1);
            dim2 = DimsFunctionUtils::GetDim(dims, 2);
            dim3 = DimsFunctionUtils::GetDim(dims, 3);
            dim4 = DimsFunctionUtils::GetDim(dims, 4);
>>>>>>> 8ea81962
            int image_width  = UP_DIV(channel, 4) * dim4;
            int image_height = batch * dim2 * dim3;
            info.dims.push_back(image_width);
            info.dims.push_back(image_height);
        } else if (desc.dims.size() == 6) {
            int batch, channel, dim2, dim3, dim4, dim5;
            auto dims       = desc.dims;
<<<<<<< HEAD
            batch = DimsVectorUtils::GetDim(dims, 0);
            channel = DimsVectorUtils::GetDim(dims, 1);
            dim2 = DimsVectorUtils::GetDim(dims, 2);
            dim3 = DimsVectorUtils::GetDim(dims, 3);
            dim4 = DimsVectorUtils::GetDim(dims, 4);
            dim5 = DimsVectorUtils::GetDim(dims, 5);
=======
            batch = DimsFunctionUtils::GetDim(dims, 0);
            channel = DimsFunctionUtils::GetDim(dims, 1);
            dim2 = DimsFunctionUtils::GetDim(dims, 2);
            dim3 = DimsFunctionUtils::GetDim(dims, 3);
            dim4 = DimsFunctionUtils::GetDim(dims, 4);
            dim5 = DimsFunctionUtils::GetDim(dims, 5);
>>>>>>> 8ea81962
            int image_width  = UP_DIV(channel, 4) * dim4 * dim5;
            int image_height = batch * dim2 * dim3;
            info.dims.push_back(image_width);
            info.dims.push_back(image_height);
        } else {
            LOGE("TNN Blob not support dims(%d)\n", (int)desc.dims.size());
            return info;
        }
    } else if (desc.data_format == DATA_FORMAT_CNH4) {
        int batch, channel, height;
        auto dims        = desc.dims;
<<<<<<< HEAD
        batch            = DimsVectorUtils::GetDim(dims, 0);
        channel          = DimsVectorUtils::GetDim(dims, 1);
        height           = DimsVectorUtils::GetDim(dims, 2);
=======
        batch            = DimsFunctionUtils::GetDim(dims, 0);
        channel          = DimsFunctionUtils::GetDim(dims, 1);
        height           = DimsFunctionUtils::GetDim(dims, 2);
>>>>>>> 8ea81962
        int image_width  = UP_DIV(height, 4);
        int image_height = channel * batch;
        info.dims.push_back(image_width);
        info.dims.push_back(image_height);
    } else {
        LOGE("TNN Blob format(%d) not support on CLImage\n", desc.data_format);
        return info;
    }
    return info;
}

}  // namespace TNN_NS<|MERGE_RESOLUTION|>--- conflicted
+++ resolved
@@ -42,17 +42,10 @@
         if (desc.dims.size() <= 4) {
             int batch, channel, height, width;
             auto dims        = desc.dims;
-<<<<<<< HEAD
-            batch            = DimsVectorUtils::GetDim(dims, 0);
-            channel          = DimsVectorUtils::GetDim(dims, 1);
-            height           = DimsVectorUtils::GetDim(dims, 2);
-            width            = DimsVectorUtils::GetDim(dims, 3);
-=======
             batch            = DimsFunctionUtils::GetDim(dims, 0);
             channel          = DimsFunctionUtils::GetDim(dims, 1);
             height           = DimsFunctionUtils::GetDim(dims, 2);
             width            = DimsFunctionUtils::GetDim(dims, 3);
->>>>>>> 8ea81962
             int image_width  = UP_DIV(channel, 4) * width;
             int image_height = batch * height;
             info.dims.push_back(image_width);
@@ -60,19 +53,11 @@
         } else if (desc.dims.size() == 5) {
             int batch, channel, dim2, dim3, dim4;
             auto dims       = desc.dims;
-<<<<<<< HEAD
-            batch = DimsVectorUtils::GetDim(dims, 0);
-            channel = DimsVectorUtils::GetDim(dims, 1);
-            dim2 = DimsVectorUtils::GetDim(dims, 2);
-            dim3 = DimsVectorUtils::GetDim(dims, 3);
-            dim4 = DimsVectorUtils::GetDim(dims, 4);
-=======
             batch = DimsFunctionUtils::GetDim(dims, 0);
             channel = DimsFunctionUtils::GetDim(dims, 1);
             dim2 = DimsFunctionUtils::GetDim(dims, 2);
             dim3 = DimsFunctionUtils::GetDim(dims, 3);
             dim4 = DimsFunctionUtils::GetDim(dims, 4);
->>>>>>> 8ea81962
             int image_width  = UP_DIV(channel, 4) * dim4;
             int image_height = batch * dim2 * dim3;
             info.dims.push_back(image_width);
@@ -80,21 +65,12 @@
         } else if (desc.dims.size() == 6) {
             int batch, channel, dim2, dim3, dim4, dim5;
             auto dims       = desc.dims;
-<<<<<<< HEAD
-            batch = DimsVectorUtils::GetDim(dims, 0);
-            channel = DimsVectorUtils::GetDim(dims, 1);
-            dim2 = DimsVectorUtils::GetDim(dims, 2);
-            dim3 = DimsVectorUtils::GetDim(dims, 3);
-            dim4 = DimsVectorUtils::GetDim(dims, 4);
-            dim5 = DimsVectorUtils::GetDim(dims, 5);
-=======
             batch = DimsFunctionUtils::GetDim(dims, 0);
             channel = DimsFunctionUtils::GetDim(dims, 1);
             dim2 = DimsFunctionUtils::GetDim(dims, 2);
             dim3 = DimsFunctionUtils::GetDim(dims, 3);
             dim4 = DimsFunctionUtils::GetDim(dims, 4);
             dim5 = DimsFunctionUtils::GetDim(dims, 5);
->>>>>>> 8ea81962
             int image_width  = UP_DIV(channel, 4) * dim4 * dim5;
             int image_height = batch * dim2 * dim3;
             info.dims.push_back(image_width);
@@ -106,15 +82,9 @@
     } else if (desc.data_format == DATA_FORMAT_CNH4) {
         int batch, channel, height;
         auto dims        = desc.dims;
-<<<<<<< HEAD
-        batch            = DimsVectorUtils::GetDim(dims, 0);
-        channel          = DimsVectorUtils::GetDim(dims, 1);
-        height           = DimsVectorUtils::GetDim(dims, 2);
-=======
         batch            = DimsFunctionUtils::GetDim(dims, 0);
         channel          = DimsFunctionUtils::GetDim(dims, 1);
         height           = DimsFunctionUtils::GetDim(dims, 2);
->>>>>>> 8ea81962
         int image_width  = UP_DIV(height, 4);
         int image_height = channel * batch;
         info.dims.push_back(image_width);
