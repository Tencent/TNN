--- conflicted
+++ resolved
@@ -39,18 +39,6 @@
     BlobMemorySizeInfo info;
     info.data_type = desc.data_type;
     if (desc.data_format == DATA_FORMAT_NHC4W4 || desc.data_format == DATA_FORMAT_AUTO) {
-<<<<<<< HEAD
-        int batch, channel, height, width;
-        auto dims        = desc.dims;
-        batch            = DimsVectorUtils::GetDim(dims, 0);
-        channel          = DimsVectorUtils::GetDim(dims, 1);
-        height           = DimsVectorUtils::GetDim(dims, 2);
-        width            = DimsVectorUtils::GetDim(dims, 3);
-        int image_width  = UP_DIV(channel, 4) * width;
-        int image_height = batch * height;
-        info.dims.push_back(image_width);
-        info.dims.push_back(image_height);
-=======
         if (desc.dims.size() <= 4) {
             int batch, channel, height, width;
             auto dims        = desc.dims;
@@ -91,7 +79,6 @@
             LOGE("TNN Blob not support dims(%d)\n", (int)desc.dims.size());
             return info;
         }
->>>>>>> 389a338f
     } else if (desc.data_format == DATA_FORMAT_CNH4) {
         int batch, channel, height;
         auto dims        = desc.dims;
@@ -104,10 +91,7 @@
         info.dims.push_back(image_height);
     } else {
         LOGE("TNN Blob format(%d) not support on CLImage\n", desc.data_format);
-<<<<<<< HEAD
-=======
         return info;
->>>>>>> 389a338f
     }
     return info;
 }
