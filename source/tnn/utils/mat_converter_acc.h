// Tencent is pleased to support the open source community by making TNN available.
//
// Copyright (C) 2020 THL A29 Limited, a Tencent company. All rights reserved.
//
// Licensed under the BSD 3-Clause License (the "License"); you may not use this file except
// in compliance with the License. You may obtain a copy of the License at
//
// https://opensource.org/licenses/BSD-3-Clause
//
// Unless required by applicable law or agreed to in writing, software distributed
// under the License is distributed on an "AS IS" BASIS, WITHOUT WARRANTIES OR
// CONDITIONS OF ANY KIND, either express or implied. See the License for the
// specific language governing permissions and limitations under the License.

#ifndef TNN_SOURCE_TNN_UTILS_MAT_CONVERTER_INTERNAL_H_
#define TNN_SOURCE_TNN_UTILS_MAT_CONVERTER_INTERNAL_H_

#include <map>
#include <memory>

#include "tnn/core/blob.h"
#include "tnn/core/common.h"
#include "tnn/utils/blob_converter.h"
#include "tnn/utils/mat_utils.h"

namespace TNN_NS {

class MatConverterAcc {
public:
    MatConverterAcc(){};
    virtual ~MatConverterAcc(){};
<<<<<<< HEAD
    virtual Status Copy(Mat& src, Mat& dst, void* command_queue = NULL)                               = 0;
    virtual Status Resize(Mat& src, Mat& dst, ResizeParam param, void* command_queue = NULL)          = 0;
    virtual Status Crop(Mat& src, Mat& dst, CropParam param, void* command_queue = NULL)              = 0;
    virtual Status WarpAffine(Mat& src, Mat& dst, WarpAffineParam param, void* command_queue = NULL)  = 0;
    virtual Status CvtColor(Mat& src, Mat& dst, ColorConversionType type, void* command_queue = NULL) = 0;
    virtual Status ResizeAndPaste(Mat& src, Mat& dst, ResizeParam param, PasteParam paste_param, void* command_queue = NULL) = 0;
    virtual Status ConcatMatWithBatch(std::vector<Mat>& src_vec, Mat& dst, void* command_queue = NULL) = 0;
=======
    virtual Status Copy(Mat& src, Mat& dst, void* command_queue = NULL)                                      = 0;
    virtual Status Resize(Mat& src, Mat& dst, ResizeParam param, void* command_queue = NULL)                 = 0;
    virtual Status Crop(Mat& src, Mat& dst, CropParam param, void* command_queue = NULL)                     = 0;
    virtual Status WarpAffine(Mat& src, Mat& dst, WarpAffineParam param, void* command_queue = NULL)         = 0;
    virtual Status CvtColor(Mat& src, Mat& dst, ColorConversionType type, void* command_queue = NULL)        = 0;
    virtual Status CopyMakeBorder(Mat& src, Mat& dst, CopyMakeBorderParam param, void* command_queue = NULL) = 0;
>>>>>>> 4b9ffbec
};

class MatConverterAccCreater {
public:
    virtual ~MatConverterAccCreater(){};
    virtual std::shared_ptr<MatConverterAcc> CreateMatConverterAcc() = 0;
};

class MatConverterManager {
public:
    static std::shared_ptr<MatConverterManager>& Shared();
    MatConverterManager();
    ~MatConverterManager();
    std::shared_ptr<MatConverterAcc> CreateMatConverterAcc(DeviceType device_type);
    int RegisterMatConverterAccCreater(DeviceType type, std::shared_ptr<MatConverterAccCreater> creater);

private:
    std::map<DeviceType, std::shared_ptr<MatConverterAccCreater>> converter_creater_map_;
};

template <typename T>
class MatConverterAccRegister {
public:
    explicit MatConverterAccRegister(DeviceType type) {
        auto creater  = std::make_shared<T>();
        auto& manager = MatConverterManager::Shared();
        manager->RegisterMatConverterAccCreater(type, creater);
    };
    ~MatConverterAccRegister(){};
};
}  // namespace TNN_NS

#define DECLARE_MAT_CONVERTER_CREATER(device)                                                                          \
    class device##MatConverterAccCreater : public MatConverterAccCreater {                                             \
    public:                                                                                                            \
        virtual ~device##MatConverterAccCreater(){};                                                                   \
        virtual std::shared_ptr<MatConverterAcc> CreateMatConverterAcc() {                                             \
            return std::make_shared<device##MatConverterAcc>();                                                        \
        };                                                                                                             \
    }

#define REGISTER_MAT_CONVERTER(device, device_type)                                                                    \
    MatConverterAccRegister<device##MatConverterAccCreater> g_mat_converter_##device(device_type)

#endif  // TNN_SOURCE_TNN_UTILS_MAT_CONVERTER_INTERNAL_H_<|MERGE_RESOLUTION|>--- conflicted
+++ resolved
@@ -29,22 +29,15 @@
 public:
     MatConverterAcc(){};
     virtual ~MatConverterAcc(){};
-<<<<<<< HEAD
-    virtual Status Copy(Mat& src, Mat& dst, void* command_queue = NULL)                               = 0;
-    virtual Status Resize(Mat& src, Mat& dst, ResizeParam param, void* command_queue = NULL)          = 0;
-    virtual Status Crop(Mat& src, Mat& dst, CropParam param, void* command_queue = NULL)              = 0;
-    virtual Status WarpAffine(Mat& src, Mat& dst, WarpAffineParam param, void* command_queue = NULL)  = 0;
-    virtual Status CvtColor(Mat& src, Mat& dst, ColorConversionType type, void* command_queue = NULL) = 0;
-    virtual Status ResizeAndPaste(Mat& src, Mat& dst, ResizeParam param, PasteParam paste_param, void* command_queue = NULL) = 0;
-    virtual Status ConcatMatWithBatch(std::vector<Mat>& src_vec, Mat& dst, void* command_queue = NULL) = 0;
-=======
     virtual Status Copy(Mat& src, Mat& dst, void* command_queue = NULL)                                      = 0;
     virtual Status Resize(Mat& src, Mat& dst, ResizeParam param, void* command_queue = NULL)                 = 0;
     virtual Status Crop(Mat& src, Mat& dst, CropParam param, void* command_queue = NULL)                     = 0;
     virtual Status WarpAffine(Mat& src, Mat& dst, WarpAffineParam param, void* command_queue = NULL)         = 0;
     virtual Status CvtColor(Mat& src, Mat& dst, ColorConversionType type, void* command_queue = NULL)        = 0;
+    virtual Status ResizeAndPaste(Mat& src, Mat& dst, ResizeParam param, PasteParam paste_param,
+                                  void* command_queue = NULL)                                                = 0;
+    virtual Status ConcatMatWithBatch(std::vector<Mat>& src_vec, Mat& dst, void* command_queue = NULL)       = 0;
     virtual Status CopyMakeBorder(Mat& src, Mat& dst, CopyMakeBorderParam param, void* command_queue = NULL) = 0;
->>>>>>> 4b9ffbec
 };
 
 class MatConverterAccCreater {
