// Tencent is pleased to support the open source community by making TNN available.
//
// Copyright (C) 2020 THL A29 Limited, a Tencent company. All rights reserved.
//
// Licensed under the BSD 3-Clause License (the "License"); you may not use this file except
// in compliance with the License. You may obtain a copy of the License at
//
// https://opensource.org/licenses/BSD-3-Clause
//
// Unless required by applicable law or agreed to in writing, software distributed
// under the License is distributed on an "AS IS" BASIS, WITHOUT WARRANTIES OR
// CONDITIONS OF ANY KIND, either express or implied. See the License for the
// specific language governing permissions and limitations under the License.

#ifndef TNN_INCLUDE_TNN_UTILS_DIMS_FUNCTION_UTILS_H_
#define TNN_INCLUDE_TNN_UTILS_DIMS_FUNCTION_UTILS_H_

#include <algorithm>

#include "tnn/core/common.h"
#include "tnn/core/macro.h"
#include "tnn/core/status.h"

namespace TNN_NS {

class PUBLIC DimsFunctionUtils {
public:
    // @brief like onnx expand. The broadcast rule is similar to numpy.array(input) * numpy.ones(shape): Dimensions are right alignment.
    // Example:
    // shape = [3, 4]
    // data = np.reshape(np.arange(1, np.prod(shape) + 1, dtype=np.float32), shape)
    // print(data)
    //    [[ 1.  2.  3.  4.]
    //     [ 5.  6.  7.  8.]
    //     [ 9. 10. 11. 12.]]
    // new_shape = [2,1,1, 4]
    // expanded = data * np.ones(new_shape, dtype=np.float32)
    // print("shape：",expanded.shape)
    // shape： (2, 1, 3, 4)
    // print(expanded)
    //    [[[[ 1.  2.  3.  4.]
    //       [ 5.  6.  7.  8.]
    //       [ 9. 10. 11. 12.]]]
    //
    //
    //     [[[ 1.  2.  3.  4.]
    //       [ 5.  6.  7.  8.]
    //       [ 9. 10. 11. 12.]]]]
    static DimsVector Expand(DimsVector dims0, DimsVector dims1, Status *status);
    
    // @brief reshape op to reshape input dims
    static DimsVector Reshape(const DimsVector input_dims, const DimsVector shape,
                              const int axis, const int num_axes, Status *status);
    
    // @brief strideslice op to slice input dims, it also rectify begins and ends in case value < 0 or = INT_MAX
    static DimsVector StrideSlice(const DimsVector input_dims,
                                  DimsVector& begins, DimsVector& ends, const DimsVector strides,
                                  const DimsVector axes, Status *status);
    
    // @brief upsample/resize op to resize input dims
    static DimsVector Upsample(const DimsVector input_dims,
                                  std::vector<float> scales, std::vector<int> sizes, int mode, Status *status);
    // @brief PadV2 to calc input dims index
    static DimsVector Pad(const DimsVector output_index, DimsVector input_dims, DimsVector pads,
                          int type, Status *status);
    
    // @brief range op to infer output dims
    static DimsVector Range(const RangeData start, const RangeData limit,
                            const RangeData delta, DataType type, Status *status);

    static bool IsInBox(const DimsVector index, const DimsVector box);
    
    // @brief Increase index by offset, bounded by shape
    // @param index
    static DimsVector IncreaseIndex(DimsVector index, const DimsVector shape, int offset = 1);
    
    // @brief compute stride of shape index by offset, bounded by shape
    // @param shape
    static DimsVector StrideOfShape(DimsVector shape);

    static DimsVector Tile(const DimsVector input_dims, const DimsVector reps);

    static DimsVector ModIndex(DimsVector index, const DimsVector shape);

    // @brief Get dim in dims vector, if index is larger than dims size, return 1
    static int GetDim(const DimsVector dims, const int index); 

<<<<<<< HEAD
    // @brief Get the product of dims between [start_index, end_index), return 1 if the range is invalid
    static int GetDimProduct(const DimsVector dims, const int start_index, const int end_index=-1);
=======
    // @brief step[i]: DimsVectorUtils::Count(dims, i + 1)
    static DimsVector GetDimsStep(const DimsVector& dims);

>>>>>>> 331b3af3
};

}  // namespace TNN_NS

#endif  // TNN_INCLUDE_TNN_UTILS_DIMS_FUNCTION_UTILS_H_<|MERGE_RESOLUTION|>--- conflicted
+++ resolved
@@ -85,14 +85,11 @@
     // @brief Get dim in dims vector, if index is larger than dims size, return 1
     static int GetDim(const DimsVector dims, const int index); 
 
-<<<<<<< HEAD
     // @brief Get the product of dims between [start_index, end_index), return 1 if the range is invalid
     static int GetDimProduct(const DimsVector dims, const int start_index, const int end_index=-1);
-=======
     // @brief step[i]: DimsVectorUtils::Count(dims, i + 1)
     static DimsVector GetDimsStep(const DimsVector& dims);
 
->>>>>>> 331b3af3
 };
 
 }  // namespace TNN_NS
