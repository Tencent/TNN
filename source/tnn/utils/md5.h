--- conflicted
+++ resolved
@@ -92,12 +92,9 @@
 };
  
 std::string md5(const std::string str);
-<<<<<<< HEAD
  
 void xor_encode(char * value, const size_t value_size, const char * key, const size_t key_size);
-=======
 
 } // namespace TNN_NS
->>>>>>> 09707fc2
 
 #endif