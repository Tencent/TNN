// Tencent is pleased to support the open source community by making TNN available.
//
// Copyright (C) 2020 THL A29 Limited, a Tencent company. All rights reserved.
//
// Licensed under the BSD 3-Clause License (the "License"); you may not use this file except
// in compliance with the License. You may obtain a copy of the License at
//
// https://opensource.org/licenses/BSD-3-Clause
//
// Unless required by applicable law or agreed to in writing, software distributed
// under the License is distributed on an "AS IS" BASIS, WITHOUT WARRANTIES OR
// CONDITIONS OF ANY KIND, either express or implied. See the License for the
// specific language governing permissions and limitations under the License.

#include "tnn/utils/dims_vector_utils.h"
#include "tnn/utils/mat_utils.h"
#include "tnn/utils/mat_converter_acc.h"
#include <math.h>

namespace TNN_NS {

#define MAT_CONVERTER_PREPARATION(device_type)                                          \
    if (dst.GetData() == nullptr) {                                                     \
        dst = Mat(dst.GetDeviceType(), dst.GetMatType(), dst.GetDims());                \
    }                                                                                   \
    auto converter = MatConverterManager::Shared()->CreateMatConverterAcc(device_type); \
    if (!converter) {                                                                   \
        return Status(TNNERR_INIT_LAYER, "image converter is nil, check device type");  \
    }

#define CHECK_DST_DATA_NULL                                                             \
    if (dst.GetData() != nullptr) {                                                     \
        return Status(TNNERR_PARAM_ERR, "Incompatible param and dst size.\n "           \
                      "\tSet compatible param and dst size, "                           \
                      "or set dst mat data to null and let tnn infer dst size.");       \
    }

static Status CheckSrcAndDstMat(Mat& src, Mat& dst, bool check_device_type, bool check_mat_type,
                                bool check_src_size) {
    if (check_device_type && (src.GetDeviceType() != dst.GetDeviceType())) {
        return Status(TNNERR_PARAM_ERR, "src and dst DeviceType not equal");
    }

    if (check_mat_type && (src.GetMatType() != dst.GetMatType())) {
        return Status(TNNERR_PARAM_ERR, "src and dst MatType not equal");
    }

    if (check_src_size && (src.GetWidth() <= 0 || src.GetHeight() <= 0)) {
        return Status(TNNERR_INVALID_INPUT, "src size is zero or negnative");
    }

    return TNN_OK;
}

static int GetCvtColorDstChannel(ColorConversionType type) {
    switch (type) {
        case COLOR_CONVERT_BGRTOGRAY:
        case COLOR_CONVERT_BGRATOGRAY:
            return 1;
        case COLOR_CONVERT_NV12TOBGR:
        case COLOR_CONVERT_NV21TOBGR:
            return 3;
        case COLOR_CONVERT_NV12TOBGRA:
        case COLOR_CONVERT_NV21TOBGRA:
            return 4;
        default:
            return Status(TNNERR_PARAM_ERR, "color conversion type not supported");
    }
}

Status MatUtils::Copy(Mat& src, Mat& dst, void* command_queue) {
    auto ret = CheckSrcAndDstMat(src, dst, false, true, true);
    if (ret != TNN_OK) {
        return ret;
    }

    DimsVector src_dims = src.GetDims();
    DimsVector dst_dims = dst.GetDims();
    if (DimsVectorUtils::Equal(src_dims, dst_dims)) {
        DeviceType device_type = DEVICE_NAIVE;
        // get device type
        DeviceType src_dt = src.GetDeviceType();
        DeviceType dst_dt = dst.GetDeviceType();
        if (src_dt == dst_dt) {
            device_type = src_dt;
        } else if (DEVICE_NAIVE == src_dt || DEVICE_ARM == src_dt) {
            device_type = dst_dt;
        } else if (DEVICE_NAIVE == dst_dt || DEVICE_ARM == dst_dt) {
            device_type = src_dt;
        } else {
            return Status(TNNERR_PARAM_ERR, "src and dst DeviceType need be equal or one is device cpu");
        }
<<<<<<< HEAD
        auto converter = MatConverterManager::Shared()->CreateMatConverterAcc(device_type);
        if (!converter) {
            return Status(TNNERR_INIT_LAYER, "image converter is nil, check device type");
        }
=======
        MAT_CONVERTER_PREPARATION(device_type);
>>>>>>> 09f21c3d
        return converter->Copy(src, dst, command_queue);
    } else {
        return Status(TNNERR_PARAM_ERR, "src and dst dims not equal");
    }
}

Status MatUtils::Resize(Mat& src, Mat& dst, ResizeParam param, void* command_queue) {
    auto ret = CheckSrcAndDstMat(src, dst, true, true, true);
    if (ret != TNN_OK) {
        return ret;
    }

    if (param.scale_w > 0 && param.scale_h > 0) {
        int new_h = int(round(param.scale_h * src.GetHeight()));
        int new_w = int(round(param.scale_w * src.GetWidth()));
        if (dst.GetWidth() != new_w || dst.GetHeight() != new_h) {
            CHECK_DST_DATA_NULL;
            // calculate dst size using param scale_h and scale_w
            DimsVector dims = {src.GetBatch(), src.GetChannel(), new_h, new_w};
            dst = Mat(dst.GetDeviceType(), dst.GetMatType(), dims);
        }
    } else {
        if (dst.GetWidth() <= 0 || dst.GetHeight() <= 0) {
            return Status(TNNERR_PARAM_ERR, "both dszie and param scale have zero or negnative value");
        } else {
            param.scale_w = dst.GetWidth() * 1.0 / src.GetWidth();
            param.scale_h = dst.GetHeight() * 1.0 / src.GetHeight();
        }
    }
<<<<<<< HEAD
    auto converter = MatConverterManager::Shared()->CreateMatConverterAcc(src.GetDeviceType());
    if (!converter) {
        return Status(TNNERR_INIT_LAYER, "image converter is nil, check device type");
    }
=======

    MAT_CONVERTER_PREPARATION(src.GetDeviceType());
>>>>>>> 09f21c3d
    return converter->Resize(src, dst, param, command_queue);
}

Status MatUtils::Crop(Mat& src, Mat& dst, CropParam param, void* command_queue) {
    auto ret = CheckSrcAndDstMat(src, dst, true, true, true);
    if (ret != TNN_OK) {
        return ret;
    }

    if (param.width > 0 && param.height > 0) {
        if (dst.GetWidth() != param.width || dst.GetHeight() != param.height) {
            CHECK_DST_DATA_NULL;
            // set dst size by param height and width
            DimsVector dims = {src.GetBatch(), src.GetChannel(), param.height, param.width};
            dst = Mat(dst.GetDeviceType(), dst.GetMatType(), dims);
        }
    } else {
        if (dst.GetWidth() <= 0 || dst.GetHeight() <= 0) {
            return Status(TNNERR_PARAM_ERR, "both dszie and param size have zero or negnative value");
        } else {
            param.width  = dst.GetWidth();
            param.height = dst.GetHeight();
        }
    }
<<<<<<< HEAD
    auto converter = MatConverterManager::Shared()->CreateMatConverterAcc(src.GetDeviceType());
    if (!converter) {
        return Status(TNNERR_INIT_LAYER, "image converter is nil, check device type");
    }
=======

    MAT_CONVERTER_PREPARATION(src.GetDeviceType());
>>>>>>> 09f21c3d
    return converter->Crop(src, dst, param, command_queue);
}

Status MatUtils::WarpAffine(Mat& src, Mat& dst, WarpAffineParam param, void* command_queue) {
    auto ret = CheckSrcAndDstMat(src, dst, true, true, true);
    if (ret != TNN_OK) {
        return ret;
    }

    if (dst.GetData() == nullptr) {
        // set dst size to src size
        dst = Mat(dst.GetDeviceType(), dst.GetMatType(), src.GetDims());
    }
<<<<<<< HEAD
    auto converter = MatConverterManager::Shared()->CreateMatConverterAcc(src.GetDeviceType());
    if (!converter) {
        return Status(TNNERR_INIT_LAYER, "image converter is nil, check device type");
    }
=======

    MAT_CONVERTER_PREPARATION(src.GetDeviceType());
>>>>>>> 09f21c3d
    return converter->WarpAffine(src, dst, param, command_queue);
}

Status MatUtils::CvtColor(Mat& src, Mat& dst, ColorConversionType type, void* command_queue) {
    auto ret = CheckSrcAndDstMat(src, dst, true, false, true);
    if (ret != TNN_OK) {
        return ret;
    }

    if (dst.GetData() == nullptr) {
        // set dst size by src size and cvt type
        DimsVector dims = src.GetDims();
        dims[1] = GetCvtColorDstChannel(type);
        dst = Mat(dst.GetDeviceType(), dst.GetMatType(), dims);
    } else {
        if (dst.GetWidth() < src.GetWidth() || dst.GetHeight() < src.GetHeight() ||
            dst.GetChannel() < GetCvtColorDstChannel(type)) {
            return Status(TNNERR_PARAM_ERR, "cvt color dst size too small");
        }
    }
<<<<<<< HEAD
    auto converter = MatConverterManager::Shared()->CreateMatConverterAcc(src.GetDeviceType());
    if (!converter) {
        return Status(TNNERR_INIT_LAYER, "image converter is nil, check device type");
    }
=======

    MAT_CONVERTER_PREPARATION(src.GetDeviceType());
>>>>>>> 09f21c3d
    return converter->CvtColor(src, dst, type, command_queue);
}

Status MatUtils::CopyMakeBorder(Mat& src, Mat& dst, CopyMakeBorderParam param, void* command_queue) {
    auto ret = CheckSrcAndDstMat(src, dst, true, true, true);
    if (ret != TNN_OK) {
        return ret;
    }

    if (param.top >= 0 && param.bottom >= 0 && param.left >= 0 && param.right >= 0) {
        int new_h = src.GetHeight() + param.top + param.bottom;
        int new_w = src.GetWidth() + param.left + param.right;
        if (dst.GetWidth() != new_w || dst.GetHeight() != new_h) {
            CHECK_DST_DATA_NULL;
            // calculate dst size using param top, bottom, left and right
            DimsVector dims = {src.GetBatch(), src.GetChannel(), new_h, new_w};
            dst = Mat(dst.GetDeviceType(), dst.GetMatType(), dims);
        }
    } else {
        return Status(TNNERR_PARAM_ERR, "border size is negnative");
    }

    MAT_CONVERTER_PREPARATION(src.GetDeviceType());
    return converter->CopyMakeBorder(src, dst, param, command_queue);
}

#undef CHECK_DST_DATA_NULL
#undef MAT_CONVERTER_PREPARATION

}  // namespace TNN_NS<|MERGE_RESOLUTION|>--- conflicted
+++ resolved
@@ -90,14 +90,7 @@
         } else {
             return Status(TNNERR_PARAM_ERR, "src and dst DeviceType need be equal or one is device cpu");
         }
-<<<<<<< HEAD
-        auto converter = MatConverterManager::Shared()->CreateMatConverterAcc(device_type);
-        if (!converter) {
-            return Status(TNNERR_INIT_LAYER, "image converter is nil, check device type");
-        }
-=======
         MAT_CONVERTER_PREPARATION(device_type);
->>>>>>> 09f21c3d
         return converter->Copy(src, dst, command_queue);
     } else {
         return Status(TNNERR_PARAM_ERR, "src and dst dims not equal");
@@ -127,15 +120,8 @@
             param.scale_h = dst.GetHeight() * 1.0 / src.GetHeight();
         }
     }
-<<<<<<< HEAD
-    auto converter = MatConverterManager::Shared()->CreateMatConverterAcc(src.GetDeviceType());
-    if (!converter) {
-        return Status(TNNERR_INIT_LAYER, "image converter is nil, check device type");
-    }
-=======
-
-    MAT_CONVERTER_PREPARATION(src.GetDeviceType());
->>>>>>> 09f21c3d
+
+    MAT_CONVERTER_PREPARATION(src.GetDeviceType());
     return converter->Resize(src, dst, param, command_queue);
 }
 
@@ -160,15 +146,8 @@
             param.height = dst.GetHeight();
         }
     }
-<<<<<<< HEAD
-    auto converter = MatConverterManager::Shared()->CreateMatConverterAcc(src.GetDeviceType());
-    if (!converter) {
-        return Status(TNNERR_INIT_LAYER, "image converter is nil, check device type");
-    }
-=======
-
-    MAT_CONVERTER_PREPARATION(src.GetDeviceType());
->>>>>>> 09f21c3d
+
+    MAT_CONVERTER_PREPARATION(src.GetDeviceType());
     return converter->Crop(src, dst, param, command_queue);
 }
 
@@ -182,15 +161,8 @@
         // set dst size to src size
         dst = Mat(dst.GetDeviceType(), dst.GetMatType(), src.GetDims());
     }
-<<<<<<< HEAD
-    auto converter = MatConverterManager::Shared()->CreateMatConverterAcc(src.GetDeviceType());
-    if (!converter) {
-        return Status(TNNERR_INIT_LAYER, "image converter is nil, check device type");
-    }
-=======
-
-    MAT_CONVERTER_PREPARATION(src.GetDeviceType());
->>>>>>> 09f21c3d
+
+    MAT_CONVERTER_PREPARATION(src.GetDeviceType());
     return converter->WarpAffine(src, dst, param, command_queue);
 }
 
@@ -211,15 +183,8 @@
             return Status(TNNERR_PARAM_ERR, "cvt color dst size too small");
         }
     }
-<<<<<<< HEAD
-    auto converter = MatConverterManager::Shared()->CreateMatConverterAcc(src.GetDeviceType());
-    if (!converter) {
-        return Status(TNNERR_INIT_LAYER, "image converter is nil, check device type");
-    }
-=======
-
-    MAT_CONVERTER_PREPARATION(src.GetDeviceType());
->>>>>>> 09f21c3d
+
+    MAT_CONVERTER_PREPARATION(src.GetDeviceType());
     return converter->CvtColor(src, dst, type, command_queue);
 }
 
