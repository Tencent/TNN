--- conflicted
+++ resolved
@@ -337,14 +337,10 @@
 bool CpuUtils::CpuSupportFp16() {
     bool fp16arith = false;
 
-<<<<<<< HEAD
-#if defined(__aarch64__) && TNN_ARM82 && !defined(TNN_ARM82_SIMU)
-=======
 #if !TNN_ARM82
     LOGD("CpuUtils::CpuSupportFp16, TNN_ARM82 is off, fp16arith = 0.\n");
     return false;
 #else
->>>>>>> c80ba72e
 
 // TNN_ARM82_SIMU
 #if defined(TNN_ARM82_SIMU)
@@ -357,14 +353,6 @@
     unsigned int cpu_family = 0;
     size_t len              = sizeof(cpu_family);
     sysctlbyname("hw.cpufamily", &cpu_family, &len, NULL, 0);
-<<<<<<< HEAD
-    fp16arith = cpu_family == CPUFAMILY_ARM_MONSOON_MISTRAL ||
-                cpu_family == CPUFAMILY_ARM_VORTEX_TEMPEST ||
-                cpu_family == CPUFAMILY_ARM_LIGHTNING_THUNDER;
-#endif  // __IOS__
-
-#elif defined(__aarch64__) && TNN_ARM82 && defined(TNN_ARM82_SIMU)
-=======
     fp16arith = cpu_family == CPUFAMILY_ARM_MONSOON_MISTRAL || cpu_family == CPUFAMILY_ARM_VORTEX_TEMPEST ||
                 cpu_family == CPUFAMILY_ARM_LIGHTNING_THUNDER || cpu_family == CPUFAMILY_ARM_FIRESTORM_ICESTORM;
     LOGD("CpuUtils::CpuSupportFp16, IOS and arm64, hw.cpufamily = %x, fp16arith = %d.\n", cpu_family, fp16arith);
@@ -373,7 +361,6 @@
     LOGD("CpuUtils::CpuSupportFp16, IOS and arm32, fp16arith = 0.\n");
     return false;
 #endif
->>>>>>> c80ba72e
 
 // ANDROID
 #elif defined(__ANDROID__)
