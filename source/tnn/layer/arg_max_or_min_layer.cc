--- conflicted
+++ resolved
@@ -21,13 +21,8 @@
     return BaseLayer::InferOutputDataType();
 }
 
-<<<<<<< HEAD
-Status ArgMaxOrMinLayer::InferOutputShape() {
-    BaseLayer::InferOutputShape();
-=======
 Status ArgMaxOrMinLayer::InferOutputShape(bool ignore_error) {
     BaseLayer::InferOutputShape(ignore_error);
->>>>>>> 495d2186
     
     auto param                      = dynamic_cast<ArgMaxOrMinLayerParam*>(param_);
     CHECK_PARAM_NULL(param);
