// Tencent is pleased to support the open source community by making TNN available.
//
// Copyright (C) 2020 THL A29 Limited, a Tencent company. All rights reserved.
//
// Licensed under the BSD 3-Clause License (the "License"); you may not use this file except
// in compliance with the License. You may obtain a copy of the License at
//
// https://opensource.org/licenses/BSD-3-Clause
//
// Unless required by applicable law or agreed to in writing, software distributed
// under the License is distributed on an "AS IS" BASIS, WITHOUT WARRANTIES OR
// CONDITIONS OF ANY KIND, either express or implied. See the License for the
// specific language governing permissions and limitations under the License.

#include <cmath>

#include "tnn/layer/base_layer.h"
#include "tnn/utils/dims_vector_utils.h"

namespace TNN_NS {
DECLARE_LAYER(InnerProduct, LAYER_INNER_PRODUCT);

Status InnerProductLayer::InferOutputDataType() {
    return BaseLayer::InferOutputDataType();
}

<<<<<<< HEAD
Status InnerProductLayer::InferOutputShape() {
    BaseLayer::InferOutputShape();
=======
Status InnerProductLayer::InferOutputShape(bool ignore_error) {
    BaseLayer::InferOutputShape(ignore_error);
>>>>>>> 495d2186
    
    InnerProductLayerParam* ip_param = dynamic_cast<InnerProductLayerParam*>(param_);
    CHECK_PARAM_NULL(ip_param);

    Blob* input_blob  = input_blobs_[0];
    Blob* output_blob = output_blobs_[0];

    int N    = ip_param->num_output;
    int axis = ip_param->axis;
    //    int M    = DimsVectorUtils::Count(input_blob->GetBlobDesc().dims, 0, axis);
    //    int K    = DimsVectorUtils::Count(input_blob->GetBlobDesc().dims, axis);

    output_blob->GetBlobDesc().dims = input_blob->GetBlobDesc().dims;

    output_blob->GetBlobDesc().dims[axis] = N;
    for (int i = axis + 1; i < output_blob->GetBlobDesc().dims.size(); i++) {
        output_blob->GetBlobDesc().dims[i] = 1;
    }

    return TNN_OK;
}

REGISTER_LAYER(InnerProduct, LAYER_INNER_PRODUCT);

}  // namespace TNN_NS<|MERGE_RESOLUTION|>--- conflicted
+++ resolved
@@ -24,13 +24,8 @@
     return BaseLayer::InferOutputDataType();
 }
 
-<<<<<<< HEAD
-Status InnerProductLayer::InferOutputShape() {
-    BaseLayer::InferOutputShape();
-=======
 Status InnerProductLayer::InferOutputShape(bool ignore_error) {
     BaseLayer::InferOutputShape(ignore_error);
->>>>>>> 495d2186
     
     InnerProductLayerParam* ip_param = dynamic_cast<InnerProductLayerParam*>(param_);
     CHECK_PARAM_NULL(ip_param);
