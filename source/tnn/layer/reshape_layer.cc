--- conflicted
+++ resolved
@@ -39,13 +39,8 @@
 Status ReshapeLayer::InferOutputShape() {
     BaseLayer::InferOutputShape();
     
-<<<<<<< HEAD
-    auto reshape_param = dynamic_cast<ReshapeLayerParam*>(param_);
-    CHECK_PARAM_NULL(reshape_param);
-=======
     auto layer_param = dynamic_cast<ReshapeLayerParam*>(param_);
     CHECK_PARAM_NULL(layer_param);
->>>>>>> 23af2801
     
     //根据const resource更新维度信息
     if (runtime_model_ == RUNTIME_MODE_NORMAL && input_blobs_.size() >=2) {
@@ -58,64 +53,13 @@
             for (int i=0; i<dim_count; i++) {
                 dims.push_back(dim_data[i]);
             }
-<<<<<<< HEAD
-            reshape_param->shape = dims;
-            reshape_param->num_axes = dim_count;
-=======
             layer_param->shape = dims;
             layer_param->num_axes = dim_count;
->>>>>>> 23af2801
         }
     }
 
     Blob* input_blob  = input_blobs_[0];
     Blob* output_blob = output_blobs_[0];
-<<<<<<< HEAD
-    if (!reshape_param->shape.empty()) {
-
-        auto input_dims = input_blob->GetBlobDesc().dims;
-
-        int output_size = reshape_param->shape.size() + reshape_param->axis;
-        DimsVector output_dims(output_size, 1);
-
-        for(int i = 0; i < reshape_param->axis; ++i) {
-            output_dims[i] = input_dims[i];
-        }
-
-        int infer_dim_count = 0;
-        int infer_dim_pos   = -1;
-        for (int i = reshape_param->axis, j = 0; i < reshape_param->num_axes; i++, j++) {
-            if (reshape_param->shape[j] == -1) {
-                infer_dim_count += 1;
-                infer_dim_pos  = i;
-                output_dims[i] = 1;
-            } else if (reshape_param->shape[j] == 0) {
-                output_dims[i] = input_blob->GetBlobDesc().dims[i];
-            } else {
-                output_dims[i] = reshape_param->shape[j];
-            }
-        }
-
-        output_blob->GetBlobDesc().dims = output_dims;
-        // temporary fix reshpae init error
-        if (infer_dim_count == 0 && infer_dim_pos == -1) {
-            return TNN_OK;
-        }
-
-        if (infer_dim_count != 1 || infer_dim_pos == -1) {
-            LOGE("reshape param size error\n");
-            return Status(TNNERR_PARAM_ERR, "reshape param size error");
-        }
-
-        int in_cnt  = DimsVectorUtils::Count(input_blob->GetBlobDesc().dims);
-        int out_cnt = DimsVectorUtils::Count(output_dims);
-        if (0 == out_cnt) {
-            LOGE("Error: blob count is zero\n");
-            return Status(TNNERR_COMMON_ERROR, "Error: blob count is zero");
-        }
-
-        output_dims[infer_dim_pos]      = in_cnt / out_cnt;
-=======
     if (!layer_param->shape.empty()) {
 
         auto input_dims = input_blob->GetBlobDesc().dims;
@@ -124,7 +68,6 @@
         auto output_dims = DimsVectorUtils::Reshape(input_dims, layer_param->shape, layer_param->axis, layer_param->num_axes, &status);
         RETURN_ON_NEQ(status, TNN_OK);
         
->>>>>>> 23af2801
         output_blob->GetBlobDesc().dims = output_dims;
         return TNN_OK;
     } else {
