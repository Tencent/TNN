// Tencent is pleased to support the open source community by making TNN available.
//
// Copyright (C) 2020 THL A29 Limited, a Tencent company. All rights reserved.
//
// Licensed under the BSD 3-Clause License (the "License"); you may not use this file except
// in compliance with the License. You may obtain a copy of the License at
//
// https://opensource.org/licenses/BSD-3-Clause
//
// Unless required by applicable law or agreed to in writing, software distributed
// under the License is distributed on an "AS IS" BASIS, WITHOUT WARRANTIES OR
// CONDITIONS OF ANY KIND, either express or implied. See the License for the
// specific language governing permissions and limitations under the License.

#ifndef TNN_SOURCE_TNN_LAYER_BASE_LAYER_H_
#define TNN_SOURCE_TNN_LAYER_BASE_LAYER_H_

#include <map>
#include <memory>
#include <string>
#include <vector>

#include "tnn/core/abstract_device.h"
#include "tnn/core/blob.h"
#include "tnn/core/context.h"
#include "tnn/core/layer_type.h"
#include "tnn/core/status.h"
#include "tnn/interpreter/layer_param.h"
#include "tnn/interpreter/layer_resource.h"

namespace TNN_NS {

//@brief BaseLaye define the layer interface
class BaseLayer {
public:
    explicit BaseLayer(LayerType type);

    // @brief virtual destructor
    virtual ~BaseLayer();

    // @brief layer init
    // @param ...
    virtual Status Init(Context* context, LayerParam* param, LayerResource* resource, std::vector<Blob*>& inputs,
                std::vector<Blob*>& outputs, AbstractDevice* device);

    //@brief Reshape recalculate the output tensor dims
    virtual Status Reshape();

    //@brief layer infer
    virtual Status Forward();

    //@brief get layer name
    std::string GetLayerName();

    //@brief set laye name
    void SetLayerName(std::string layer_name);

    //@brief get all input blobs
    virtual std::vector<Blob*> GetInputBlobs();

    //@brief get all output blobs
    virtual std::vector<Blob*> GetOutputBlobs();

    //@brief infer shape ahead for generate resource
    virtual Status InferShapeAhead(std::vector<Blob*>& input_blobs, std::vector<Blob*>& output_blobs, LayerParam* param,
                                   LayerResource* resource);
    
    // @brief set runtime bolob pool
    void SetRuntimeBlobMemoryPool(BlobMemoryPool *runtime_blob_pool);
    
    // @brief check if the layer's output is constant
    bool IsOutputConstant();
    
    // @brief set constant resource
<<<<<<< HEAD
    virtual void SetConstantResource(ConstantResource* consts);
=======
    void SetConstantResource(ConstantResource* consts);
>>>>>>> fd735fea
    
    // @brief set runtime mode
    void SetRuntimeMode(RuntimeMode mode);

protected:
    LayerType type_;

    std::string layer_name_;
    std::vector<Blob*> input_blobs_;
    std::vector<Blob*> output_blobs_;
    AbstractLayerAcc* layer_acc_;

    LayerParam* param_;
    LayerResource* resource_;
    ConstantResource* const_resource_ = nullptr;
    RuntimeMode runtime_model_ = RUNTIME_MODE_NORMAL;

    //@brief calculate the output tensor dims
    virtual Status InferOutputShape(bool ignore_error = false);
    //@brief infer the output data type, by default it is the same as input. Meanwhile, it will updata the daat flag of output blobs
    virtual Status InferOutputDataType();
    //@brief fill layer param with constant resource
    virtual Status FillLayerParamWithConstantResource();
};

//@brief LayerCreator define the create layer interface
class LayerCreator {
public:
    virtual BaseLayer* CreateLayer() = 0;
};

//@brief TypeLayerCreator create TypeLayer
template <typename T>
class TypeLayerCreator : public LayerCreator {
public:
    explicit TypeLayerCreator(LayerType type) {
        this->type_ = type;
    };
    virtual BaseLayer* CreateLayer() {
        auto layer = new T(type_);
        //        auto layer_base = dynamic_cast<BaseLayer*>(layer);
        return layer;
    }

protected:
    LayerType type_;
};

//@brief TypeLayerCreator register map
std::map<LayerType, std::shared_ptr<LayerCreator>>& GetGlobalLayerCreatorMap();

//@brief TypeLayerRegister register TypeLayerCreator
template <typename T>
class TypeLayerRegister {
public:
    explicit TypeLayerRegister(LayerType type) {
        GetGlobalLayerCreatorMap()[type] = shared_ptr<T>(new T(type));
    }
};

BaseLayer* CreateLayer(LayerType type);

#define DECLARE_LAYER_WITH_FUNC(type_string, layer_type, extra_funcs)    \
    class type_string##Layer : public BaseLayer {                                                     \
    public:                                                                                                                   \
        type_string##Layer(LayerType ignore) : BaseLayer(layer_type){};                  \
        virtual ~type_string##Layer(){};                                                                         \
                                                                                                                                  \
    protected:                                                                                                              \
        virtual Status InferOutputShape(bool ignore_error = false);                             \
        virtual Status InferOutputDataType();                                                               \
        extra_funcs \
    }

#define DECLARE_LAYER(type_string, layer_type)                                                 \
    class type_string##Layer : public BaseLayer {                                                      \
    public:                                                                                                                    \
        type_string##Layer(LayerType ignore) : BaseLayer(layer_type){};                   \
        virtual ~type_string##Layer(){};                                                                         \
                                                                                                                                   \
    protected:                                                                                                               \
        virtual Status InferOutputShape(bool ignore_error = false);                              \
        virtual Status InferOutputDataType();                                                                \
    }

#define REGISTER_LAYER(type_string, layer_type)                                                                        \
    TypeLayerRegister<TypeLayerCreator<type_string##Layer>> g_##layer_type##_register(layer_type);

}  // namespace TNN_NS

#endif  // TNN_SOURCE_TNN_LAYER_BASE_LAYER_H_<|MERGE_RESOLUTION|>--- conflicted
+++ resolved
@@ -72,11 +72,7 @@
     bool IsOutputConstant();
     
     // @brief set constant resource
-<<<<<<< HEAD
-    virtual void SetConstantResource(ConstantResource* consts);
-=======
     void SetConstantResource(ConstantResource* consts);
->>>>>>> fd735fea
     
     // @brief set runtime mode
     void SetRuntimeMode(RuntimeMode mode);
