// Tencent is pleased to support the open source community by making TNN available.
//
// Copyright (C) 2020 THL A29 Limited, a Tencent company. All rights reserved.
//
// Licensed under the BSD 3-Clause License (the "License"); you may not use this file except
// in compliance with the License. You may obtain a copy of the License at
//
// https://opensource.org/licenses/BSD-3-Clause
//
// Unless required by applicable law or agreed to in writing, software distributed
// under the License is distributed on an "AS IS" BASIS, WITHOUT WARRANTIES OR
// CONDITIONS OF ANY KIND, either express or implied. See the License for the
// specific language governing permissions and limitations under the License.

#include <algorithm>
#include <cmath>

#include "tnn/layer/base_layer.h"

namespace TNN_NS {

DECLARE_LAYER(Deconv, LAYER_DECONVOLUTION);

Status DeconvLayer::InferOutputDataType() {
    return BaseLayer::InferOutputDataType();
}

<<<<<<< HEAD
Status DeconvLayer::InferOutputShape() {
    BaseLayer::InferOutputShape();
=======
Status DeconvLayer::InferOutputShape(bool ignore_error) {
    BaseLayer::InferOutputShape(ignore_error);
>>>>>>> 495d2186
    
    Blob* input_blob             = input_blobs_[0];
    Blob* output_blob            = output_blobs_[0];
    ConvLayerParam* deconv_param = dynamic_cast<ConvLayerParam*>(param_);
    CHECK_PARAM_NULL(deconv_param);

    int num    = input_blob->GetBlobDesc().dims[0];
    int height = input_blob->GetBlobDesc().dims[2];
    int width  = input_blob->GetBlobDesc().dims[3];

    const int pad_w_begin = deconv_param->pads[0];
    const int pad_h_begin = deconv_param->pads[2];

    const int kernel_w = deconv_param->kernels[0];
    const int kernel_h = deconv_param->kernels[1];

    const int stride_w = deconv_param->strides[0];
    const int stride_h = deconv_param->strides[1];

    const int dilation_w = deconv_param->dialations[0];
    const int dilation_h = deconv_param->dialations[1];

    int height_out = 0;
    int width_out  = 0;

    const int pad_type = deconv_param->pad_type;

    // Refactored the code to support tensorflow models
    if (pad_type == -1)  // default padding following the proto setting
    {
        int kernel_extent_h = dilation_h * (kernel_h - 1) + 1;
        int kernel_extent_w = dilation_w * (kernel_w - 1) + 1;
        height_out          = stride_h * (height - 1) + kernel_extent_h - 2 * pad_h_begin;
        width_out           = stride_w * (width - 1) + kernel_extent_w - 2 * pad_w_begin;
    } else if (pad_type == 0 || pad_type == 1 || pad_type == 2 || pad_type == 3) {
        // The code below is based on the logic from tensorflow
        height_out = height * stride_h;
        width_out  = width * stride_w;
        if (pad_type == 0 || pad_type == 3)  // SAME type
        {
            height_out = height * stride_h;
            width_out  = width * stride_w;
        } else if (pad_type == 1)  // VALID type
        {
            height_out = height * stride_h + std::max(kernel_h - stride_h, 0);
            width_out  = width * stride_w + std::max(kernel_w - stride_w, 0);
        } else if (pad_type == 2)  // FULL type
        {
            height_out = height * stride_h - (stride_h + kernel_h - 2);
            width_out  = width * stride_w - (stride_w + kernel_w - 2);
        } else {
            LOGE_IF(!ignore_error, "Error: DeconvLayer dont support pad type: %d\n", pad_type);
            return Status(TNNERR_PARAM_ERR, "Error: DeconvLayer dont support pad type");
        }

        int pad_along_height = ((height - 1) * stride_h + kernel_h - height_out);
        int pad_along_width  = ((width - 1) * stride_w + kernel_w - width_out);
        if (pad_type == 3) {
            pad_along_height = std::max(pad_along_height, 0);
            pad_along_width  = std::max(pad_along_width, 0);
        }

        int pad_top  = pad_along_height / 2;
        int pad_left = pad_along_width / 2;

        int pad_down  = pad_along_height - pad_top;
        int pad_right = pad_along_width - pad_left;

        // reset pad_h and pad_w
        deconv_param->pads[0] = pad_left;
        deconv_param->pads[1] = pad_right;
        deconv_param->pads[2] = pad_top;
        deconv_param->pads[3] = pad_down;

        if (pad_type == 3) {
            // deconv exchange pad_right and pad_left because of output_padding
            deconv_param->pads[0] = pad_right;
            deconv_param->pads[1] = pad_left;
            deconv_param->pads[2] = pad_down;
            deconv_param->pads[3] = pad_top;
        }
        //        LOGE("DeconvLayerpads: %d %d %d %d\n", deconv_param->pads[0],
        //             deconv_param->pads[1],
        //             deconv_param->pads[2],
        //             deconv_param->pads[3]);
    } else {
        LOGE_IF(!ignore_error, "Error: DeconvLayer dont support pad type: %d\n", pad_type);
        return Status(TNNERR_PARAM_ERR, "Error: DeconvLayer dont support pad type");
    }

    int group = deconv_param->group;
    if (group == 0) {
        return Status(TNNERR_INVALID_GROUP, "Error: invalid group param");
    }

    if (height_out <= 0 || width_out <= 0) {
        LOGE_IF(!ignore_error, "Error: invalid deconv param, height_out(%d) or width_out(%d) is less than zero\n", height_out, width_out);
        return Status(TNNERR_PARAM_ERR, "Error: invalid deconv param, height_out or width_out is less than zero");
    }

    DimsVector output_dims;
    output_dims.push_back(num);
    output_dims.push_back(deconv_param->output_channel);
    output_dims.push_back(height_out);
    output_dims.push_back(width_out);
    output_blob->GetBlobDesc().dims = output_dims;

    return TNN_OK;
}

REGISTER_LAYER(Deconv, LAYER_DECONVOLUTION);

}  // namespace TNN_NS<|MERGE_RESOLUTION|>--- conflicted
+++ resolved
@@ -25,13 +25,8 @@
     return BaseLayer::InferOutputDataType();
 }
 
-<<<<<<< HEAD
-Status DeconvLayer::InferOutputShape() {
-    BaseLayer::InferOutputShape();
-=======
 Status DeconvLayer::InferOutputShape(bool ignore_error) {
     BaseLayer::InferOutputShape(ignore_error);
->>>>>>> 495d2186
     
     Blob* input_blob             = input_blobs_[0];
     Blob* output_blob            = output_blobs_[0];
