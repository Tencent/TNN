--- conflicted
+++ resolved
@@ -27,13 +27,8 @@
     return TNN_OK;
 }
 
-<<<<<<< HEAD
-Status ReformatLayer::InferOutputShape() {
-    BaseLayer::InferOutputShape();
-=======
 Status ReformatLayer::InferOutputShape(bool ignore_error) {
     BaseLayer::InferOutputShape(ignore_error);
->>>>>>> 495d2186
     
     for (int idx = 0; idx < input_blobs_.size(); idx++) {
         Blob* input_blob  = input_blobs_[idx];
