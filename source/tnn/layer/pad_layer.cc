--- conflicted
+++ resolved
@@ -24,13 +24,8 @@
     return BaseLayer::InferOutputDataType();
 }
 
-<<<<<<< HEAD
-Status PadLayer::InferOutputShape() {
-    BaseLayer::InferOutputShape();
-=======
 Status PadLayer::InferOutputShape(bool ignore_error) {
     BaseLayer::InferOutputShape(ignore_error);
->>>>>>> 495d2186
     
     auto layer_param = dynamic_cast<PadLayerParam*>(param_);
     if (!layer_param) {
