// Tencent is pleased to support the open source community by making TNN available.
//
// Copyright (C) 2020 THL A29 Limited, a Tencent company. All rights reserved.
//
// Licensed under the BSD 3-Clause License (the "License"); you may not use this file except
// in compliance with the License. You may obtain a copy of the License at
//
// https://opensource.org/licenses/BSD-3-Clause
//
// Unless required by applicable law or agreed to in writing, software distributed
// under the License is distributed on an "AS IS" BASIS, WITHOUT WARRANTIES OR
// CONDITIONS OF ANY KIND, either express or implied. See the License for the
// specific language governing permissions and limitations under the License.

#include <algorithm>
#include <cmath>

#include "tnn/layer/base_layer.h"

namespace TNN_NS {

DECLARE_LAYER(Pooling3D, LAYER_POOLING_3D);

inline int Pooling3DLayerRuntimeKernelHeight(PoolingLayerParam* pool_param, DimsVector input_dims) {
    int kernel_h = pool_param->kernels_params[1];
    // If the kernel_h and kernel_w are zero, it means the kernel size is
    // equal to the input height and width
    if (kernel_h == 0) {
        kernel_h = input_dims[3];  // NCDHW
    }

    if (pool_param->kernel_indexs[1] != -1) {
        kernel_h = input_dims[pool_param->kernel_indexs[1]];
    }
    pool_param->kernels[1] = kernel_h;
    return kernel_h;
}

inline int Pooling3DLayerRuntimeKernelWidth(PoolingLayerParam* pool_param, DimsVector input_dims) {
    int kernel_w = pool_param->kernels_params[0];
    // If the kernel_h and kernel_w are zero, it means the kernel size is
    // equal to the input height and width
    if (kernel_w == 0) {
        kernel_w = input_dims[4];  // NCDHW
    }

    if (pool_param->kernel_indexs[0] != -1) {
        kernel_w = input_dims[pool_param->kernel_indexs[0]];
    }
    pool_param->kernels[0] = kernel_w;
    return kernel_w;
}

inline int Pooling3DLayerRuntimeKernelDepth(PoolingLayerParam* pool_param, DimsVector input_dims) {
    int kernel_d = pool_param->kernels_params[2];
    // If the kernel_h and kernel_w are zero, it means the kernel size is
    // equal to the input height and width
    if (kernel_d == 0) {
        kernel_d = input_dims[2];  // NCDHW
    }

    if (pool_param->kernel_indexs[2] != -1) {
        kernel_d = input_dims[pool_param->kernel_indexs[2]];
    }
    pool_param->kernels[2] = kernel_d;
    return kernel_d;
}

Status Pooling3DLayer::InferOutputDataType() {
    return BaseLayer::InferOutputDataType();
}

<<<<<<< HEAD
Status Pooling3DLayer::InferOutputShape() {
    BaseLayer::InferOutputShape();
=======
Status Pooling3DLayer::InferOutputShape(bool ignore_error) {
    BaseLayer::InferOutputShape(ignore_error);
>>>>>>> 495d2186
    
    Blob* input_blob = input_blobs_[0];

    PoolingLayerParam* pool_param = dynamic_cast<PoolingLayerParam*>(param_);
    CHECK_PARAM_NULL(pool_param);

    auto dims_input = input_blob->GetBlobDesc().dims;
    int num         = input_blob->GetBlobDesc().dims[0];
    int channels    = input_blob->GetBlobDesc().dims[1];
    int depth       = input_blob->GetBlobDesc().dims[2];
    int height      = input_blob->GetBlobDesc().dims[3];
    int width       = input_blob->GetBlobDesc().dims[4];

    const int kernel_w = Pooling3DLayerRuntimeKernelWidth(pool_param, dims_input);
    const int kernel_h = Pooling3DLayerRuntimeKernelHeight(pool_param, dims_input);
    const int kernel_d = Pooling3DLayerRuntimeKernelDepth(pool_param, dims_input);

    int stride_w = pool_param->strides[0];
    int stride_h = pool_param->strides[1];
    int stride_d = pool_param->strides[2];

    int height_out = 0;
    int width_out  = 0;
    int depth_out  = 0;

    // default padding following the proto setting
    if (pool_param->pad_type == -1) {
        int pad_w = pool_param->pads[0];
        int pad_h = pool_param->pads[2];
        int pad_d = pool_param->pads[4];
        if (pool_param->ceil_mode == 1) {
            height_out = int(std::ceil(float(height + 2 * pad_h - kernel_h) / (float)stride_h + 1));
            width_out  = int(std::ceil(float(width + 2 * pad_w - kernel_w) / (float)stride_w + 1));
            depth_out  = int(std::ceil(float(depth + 2 * pad_d - kernel_d) / (float)stride_d + 1));
        } else {
            height_out = int(std::floor(float(height + 2 * pad_h - kernel_h) / (float)stride_h + 1));
            width_out  = int(std::floor(float(width + 2 * pad_w - kernel_w) / (float)stride_w + 1));
            depth_out  = int(std::floor(float(depth + 2 * pad_d - kernel_d) / (float)stride_d + 1));
        }

        int pad_along_height = ((height_out - 1) * stride_h + kernel_h - height);
        int pad_along_width  = ((width_out - 1) * stride_w + kernel_w - width);
        int pad_along_depth  = ((depth_out - 1) * stride_d + kernel_d - depth);
        int pad_down         = pad_along_height - pad_h;
        int pad_right        = pad_along_width - pad_w;
        int pad_back         = pad_along_depth - pad_d;
        if (pad_down < 0 || pad_right < 0 || pad_back < 0) {
            pad_down  = std::max(pad_down, 0);
            pad_right = std::max(pad_right, 0);
            pad_back  = std::max(pad_back, 0);

            // verify
            int rectify_height_out = 0;
            int rectify_width_out  = 0;
            int rectify_depth_out  = 0;
            if (pool_param->ceil_mode == 1) {
                rectify_height_out = int(std::ceil(float(height + pad_h + pad_down - kernel_h) / (float)stride_h + 1));
                rectify_width_out  = int(std::ceil(float(width + pad_w + pad_right - kernel_w) / (float)stride_w + 1));
                rectify_depth_out  = int(std::ceil(float(depth + pad_d + pad_back  - kernel_d) / (float)stride_d + 1));
            } else {
                rectify_height_out = int(std::floor(float(height + pad_h + pad_down - kernel_h) / (float)stride_h + 1));
                rectify_width_out  = int(std::floor(float(width + pad_w + pad_right - kernel_w) / (float)stride_w + 1));
                rectify_depth_out  = int(std::floor(float(depth + pad_d + pad_back  - kernel_d) / (float)stride_d + 1));
            }

            if (rectify_height_out != height_out || rectify_width_out != width_out || rectify_depth_out != depth_out) {
                LOGE_IF(!ignore_error, "Error: Pooling3DLayer, maybe it is the case for global pooling\n");
                return Status(TNNERR_PARAM_ERR, "Error: Pooling3DLayer, maybe it is the case for global pooling");
            }
        }

        pool_param->pads[1] = pad_right;
        pool_param->pads[3] = pad_down;
        pool_param->pads[5] = pad_back;
    } else {
        // The code below is based on the logic from
        // https://www.tensorflow.org/api_docs/python/nn/convolution
        if (pool_param->pad_type == 0)  // SAME type
        {
            if (pool_param->ceil_mode == 1) {
                height_out = int(std::ceil(float(height) / float(stride_h)));
                width_out  = int(std::ceil(float(width) / float(stride_w)));
                depth_out  = int(std::ceil(float(depth) / float(stride_d)));
            } else {
                height_out = int(std::floor(float(height) / float(stride_h)));
                width_out  = int(std::floor(float(width) / float(stride_w)));
                depth_out  = int(std::floor(float(depth) / float(stride_d)));
            }
        } else if (pool_param->pad_type == 1)  // VALID type
        {
            height_out = int(std::ceil(float(height - kernel_h + 1) / float(stride_h)));
            width_out  = int(std::ceil(float(width - kernel_w + 1) / float(stride_w)));
            depth_out  = int(std::ceil(float(depth - kernel_d + 1) / float(stride_d)));
        } else {
            LOGE_IF(!ignore_error, "Error: Pooling3DLayer, maybe it is the case for global pooling\n");
            return Status(TNNERR_PARAM_ERR, "Error: Pooling3DLayer, maybe it is the case for global pooling");
        }

        int pad_along_height = ((height_out - 1) * stride_h + kernel_h - height);
        int pad_along_width  = ((width_out - 1) * stride_w + kernel_w - width);
        int pad_along_depth  = ((depth_out - 1) * stride_d + kernel_d - depth);

        // align with pytorch in ceil mode.
        int pad_top   = int(std::ceil(float(pad_along_height) / float(stride_h)));
        int pad_left  = int(std::ceil(float(pad_along_width) / float(stride_h)));
        int pad_front = int(std::ceil(float(pad_along_depth) / float(stride_h)));

        int pad_down  = pad_along_height - pad_top;
        int pad_right = pad_along_width - pad_left;
        int pad_back  = pad_along_depth - pad_front;

        pool_param->pads[0] = pad_left;
        pool_param->pads[1] = pad_right;
        pool_param->pads[2] = pad_top;
        pool_param->pads[3] = pad_down;
        pool_param->pads[4] = pad_front;
        pool_param->pads[5] = pad_back;
    }

    DimsVector output_dims;
    output_dims.push_back(num);
    output_dims.push_back(channels);
    output_dims.push_back(depth_out);
    output_dims.push_back(height_out);
    output_dims.push_back(width_out);

    for (int i = 0; i < output_blobs_.size(); ++i) {
        output_blobs_[i]->GetBlobDesc().dims = output_dims;
    }
    return TNN_OK;
}

REGISTER_LAYER(Pooling3D, LAYER_POOLING_3D);

}  // namespace TNN_NS<|MERGE_RESOLUTION|>--- conflicted
+++ resolved
@@ -70,13 +70,8 @@
     return BaseLayer::InferOutputDataType();
 }
 
-<<<<<<< HEAD
-Status Pooling3DLayer::InferOutputShape() {
-    BaseLayer::InferOutputShape();
-=======
 Status Pooling3DLayer::InferOutputShape(bool ignore_error) {
     BaseLayer::InferOutputShape(ignore_error);
->>>>>>> 495d2186
     
     Blob* input_blob = input_blobs_[0];
 
