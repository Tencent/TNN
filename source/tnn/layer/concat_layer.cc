--- conflicted
+++ resolved
@@ -37,11 +37,7 @@
     }
 
     if (exclude_axis >= shape1.size()) {
-<<<<<<< HEAD
-        LOGE("exclude_axis:%d out of shape size:%d\n", exclude_axis, shape1.size());
-=======
         LOGE("exclude_axis:%d out of shape size:%d\n", exclude_axis, (int)shape1.size());
->>>>>>> 84c55eda
         return false;
     }
     return true;
