// Tencent is pleased to support the open source community by making TNN available.
//
// Copyright (C) 2020 THL A29 Limited, a Tencent company. All rights reserved.
//
// Licensed under the BSD 3-Clause License (the "License"); you may not use this file except
// in compliance with the License. You may obtain a copy of the License at
//
// https://opensource.org/licenses/BSD-3-Clause
//
// Unless required by applicable law or agreed to in writing, software distributed
// under the License is distributed on an "AS IS" BASIS, WITHOUT WARRANTIES OR
// CONDITIONS OF ANY KIND, either express or implied. See the License for the
// specific language governing permissions and limitations under the License.

#include "tnn/layer/base_layer.h"

namespace TNN_NS {

DECLARE_LAYER(DetectionOutput, LAYER_DETECTION_OUTPUT);

Status DetectionOutputLayer::InferOutputDataType() {
    return BaseLayer::InferOutputDataType();
}

<<<<<<< HEAD
Status DetectionOutputLayer::InferOutputShape() {
    BaseLayer::InferOutputShape();
=======
Status DetectionOutputLayer::InferOutputShape(bool ignore_error) {
    BaseLayer::InferOutputShape(ignore_error);
>>>>>>> 495d2186
    
    Blob* input_blob  = input_blobs_[0];
    Blob* output_blob = output_blobs_[0];

    DetectionOutputLayerParam* param = dynamic_cast<DetectionOutputLayerParam*>(param_);
    CHECK_PARAM_NULL(param);

    ASSERT(input_blobs_.size() > 2);
    //
    ASSERT(input_blobs_[0]->GetBlobDesc().dims[0] == input_blobs_[1]->GetBlobDesc().dims[0]);
    // get input node 2 height
    int num_priors      = input_blobs_[2]->GetBlobDesc().dims[2] / 4;
    int num_loc_classes = param->share_location ? 1 : param->num_classes;

    ASSERT(num_priors * num_loc_classes * 4 == input_blobs_[0]->GetBlobDesc().dims[1]);
    ASSERT(num_priors * param->num_classes == input_blobs_[1]->GetBlobDesc().dims[1]);

    // num() and channels() are 1.
    std::vector<int> output_dims(2, 1);
    // Since the number of bboxes to be kept is unknown before nms, we manually
    // set it to (fake) 1.
    output_dims.push_back(param->keep_top_k);
    // Each row is a 7 dimension vector, which stores
    // [image_id, label, confidence, xmin, ymin, xmax, ymax]
    output_dims.push_back(7);
    output_blob->GetBlobDesc().dims = output_dims;
    return TNN_OK;
}

REGISTER_LAYER(DetectionOutput, LAYER_DETECTION_OUTPUT);

}  // namespace TNN_NS<|MERGE_RESOLUTION|>--- conflicted
+++ resolved
@@ -22,13 +22,8 @@
     return BaseLayer::InferOutputDataType();
 }
 
-<<<<<<< HEAD
-Status DetectionOutputLayer::InferOutputShape() {
-    BaseLayer::InferOutputShape();
-=======
 Status DetectionOutputLayer::InferOutputShape(bool ignore_error) {
     BaseLayer::InferOutputShape(ignore_error);
->>>>>>> 495d2186
     
     Blob* input_blob  = input_blobs_[0];
     Blob* output_blob = output_blobs_[0];
