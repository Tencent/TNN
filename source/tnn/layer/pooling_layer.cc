--- conflicted
+++ resolved
@@ -55,13 +55,8 @@
     return BaseLayer::InferOutputDataType();
 }
 
-<<<<<<< HEAD
-Status PoolingLayer::InferOutputShape() {
-    BaseLayer::InferOutputShape();
-=======
 Status PoolingLayer::InferOutputShape(bool ignore_error) {
     BaseLayer::InferOutputShape(ignore_error);
->>>>>>> 495d2186
     
     Blob* input_blob = input_blobs_[0];
 
