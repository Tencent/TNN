--- conflicted
+++ resolved
@@ -24,13 +24,8 @@
     return BaseLayer::InferOutputDataType();
 }
 
-<<<<<<< HEAD
-Status SplitVLayer::InferOutputShape() {
-    BaseLayer::InferOutputShape();
-=======
 Status SplitVLayer::InferOutputShape(bool ignore_error) {
     BaseLayer::InferOutputShape(ignore_error);
->>>>>>> 495d2186
     
     auto layer_param = dynamic_cast<SplitVLayerParam*>(param_);
     if (!layer_param) {
