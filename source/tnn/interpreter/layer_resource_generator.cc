--- conflicted
+++ resolved
@@ -14,15 +14,9 @@
 
 #include "tnn/interpreter/layer_resource_generator.h"
 #include "tnn/utils/random_data_utils.h"
-<<<<<<< HEAD
-#include "tnn/utils/dims_vector_utils.h"
-#include "tnn/utils/bfp16.h"
-#include "tnn/utils/half_utils.h"
-=======
 #include "tnn/utils/dims_utils.h"
 #include "tnn/utils/bfp16.h"
 #include "tnn/utils/half_utils_inner.h"
->>>>>>> 84c55eda
 
 #include <mutex>
 
@@ -456,13 +450,10 @@
 
         return TNN_OK;
     }
-<<<<<<< HEAD
-
-    virtual Status ConvertHalfLayerResource(LayerResource* fp16_res, LayerResource** fp32_res) {
-        return TNN_OK;
-    }
-=======
->>>>>>> 84c55eda
+
+    virtual Status ConvertHalfLayerResource(LayerResource* fp16_res, LayerResource** fp32_res) {
+        return TNN_OK;
+    }
 };
 
 REGISTER_LAYER_RESOURCE(Convolution, LAYER_CONVOLUTION);
