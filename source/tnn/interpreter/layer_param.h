--- conflicted
+++ resolved
@@ -228,10 +228,6 @@
     PARAM_COPY(BitShiftLayerParam)
 };
 
-struct CastLayerParam : public LayerParam {
-    int to = 0;
-};
-
 struct ScaleLayerParam : public LayerParam {
     int axis      = 1;
     int num_axes  = 1;
@@ -331,13 +327,6 @@
     std::vector<int> strides;
 
     PARAM_COPY(StrideSliceV2LayerParam)
-};
-
-struct StrideSliceV2LayerParam : public LayerParam {
-    std::vector<int> begins;
-    std::vector<int> ends;
-    std::vector<int> axes;
-    std::vector<int> strides;
 };
 
 struct SliceLayerParam : public LayerParam {
@@ -368,15 +357,11 @@
     // broadcast width
     BroadcastTypeWidth = 5,
     // broadcast for any dim
-<<<<<<< HEAD
-    BroadcastTypeGeneral = 6
-=======
     BroadcastTypeGeneral = 6,
     // broadcast channel x height
     BroadcastTypeChannelHeight = 7,
     // broadcast channel x width
     BroadcastTypeChannelWidth = 8
->>>>>>> 495d2186
 } BroadcastType;
 
 struct MultidirBroadcastLayerParam : public ElementWiseLayerParam {
@@ -527,8 +512,6 @@
     PARAM_COPY(UnsqueezeLayerParam)
 };
 
-struct UnsqueezeLayerParam: public SqueezeLayerParam {};
-
 struct ArgMaxOrMinLayerParam : public LayerParam {
     int mode;
     int axis;
@@ -541,14 +524,6 @@
 struct PixelShuffleLayerParam : public LayerParam {
     int upscale_factor;
     int axis;
-<<<<<<< HEAD
-};
-
-struct GatherLayerParam : public LayerParam {
-    int axis                              = 0;
-    bool data_in_resource      = false;
-    bool indices_in_resource  = true;
-=======
 
     PARAM_COPY(PixelShuffleLayerParam)
 };
@@ -573,29 +548,21 @@
     int direction                        = 0;
 
     PARAM_COPY(LSTMONNXLayerParam)
->>>>>>> 495d2186
 };
 
 struct ExpandLayerParam : public LayerParam {
     std::vector<int> shape;
-<<<<<<< HEAD
-=======
 
     PARAM_COPY(ExpandLayerParam)
->>>>>>> 495d2186
 };
 
 struct MatMulLayerParam : public LayerParam {
     int weight_position = -1;
     DimsVector matrix_a_dims;
     DimsVector matrix_b_dims;
-<<<<<<< HEAD
-    int axis            = 0;
-=======
     int axis = 0;
 
     PARAM_COPY(MatMulLayerParam)
->>>>>>> 495d2186
 };
 
 }  // namespace TNN_NS
