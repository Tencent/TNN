--- conflicted
+++ resolved
@@ -659,19 +659,18 @@
     PARAM_COPY(TopKLayerParam)
 };
 
-<<<<<<< HEAD
 struct ScatterElementsLayerParam : public LayerParam {
     int axis = 0;
     // 0: eq, 1: add
     int op = 0;
 
     PARAM_COPY(ScatterElementsLayerParam);
-=======
+};
+
 struct LogSoftmaxLayerParam : public LayerParam {
     int axis = 1;
 
     PARAM_COPY(LogSoftmaxLayerParam)
->>>>>>> 4a21510c
 };
 
 };  // namespace TNN_NS
