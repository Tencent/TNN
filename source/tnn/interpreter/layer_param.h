// Tencent is pleased to support the open source community by making TNN available.
//
// Copyright (C) 2020 THL A29 Limited, a Tencent company. All rights reserved.
//
// Licensed under the BSD 3-Clause License (the "License"); you may not use this file except
// in compliance with the License. You may obtain a copy of the License at
//
// https://opensource.org/licenses/BSD-3-Clause
//
// Unless required by applicable law or agreed to in writing, software distributed
// under the License is distributed on an "AS IS" BASIS, WITHOUT WARRANTIES OR
// CONDITIONS OF ANY KIND, either express or implied. See the License for the
// specific language governing permissions and limitations under the License.

#ifndef TNN_SOURCE_TNN_INTERPRETER_LAYER_PARAM_H_
#define TNN_SOURCE_TNN_INTERPRETER_LAYER_PARAM_H_

#include <limits.h>

#include <cfloat>
#include <map>
#include <memory>
#include <string>
#include <vector>

#include "tnn/core/common.h"

namespace TNN_NS {

#define PARAM_COPY(param_type)                                                                                         \
public:                                                                                                                \
    virtual std::shared_ptr<LayerParam> Copy() {                                                                       \
        std::shared_ptr<LayerParam> param(new param_type());                                                           \
        param_type* param_ptr = dynamic_cast<param_type*>(param.get());                                                \
        if (nullptr == param_ptr) {                                                                                    \
            LOGE("dynamic cast to %s failed\n", #param_type);                                                          \
            return nullptr;                                                                                            \
        }                                                                                                              \
        *param_ptr = *this;                                                                                            \
        return param;                                                                                                  \
    }

struct LayerParam {
    virtual ~LayerParam() {}
    /**layer type*/
    std::string type;
    /**layer name*/
    std::string name;
    bool quantized = false;
    // weight data size for ncnn param
    size_t weight_data_size = 0;

    PARAM_COPY(LayerParam)
};

enum ActivationType {
    ActivationType_None        = 0x0000,
    ActivationType_ReLU        = 0x0001,
    ActivationType_ReLU6       = 0x0002,
    ActivationType_SIGMOID_MUL = 0x0100,
};

enum FusionType {
    FusionType_None                = 0x0000,
    FusionType_Conv_Add_Activation = 0x0001,
    FusionType_Conv_Activation_Add = 0x0002,
};

struct BatchNormLayerParam : public LayerParam {
    int channels = 0;
    float eps    = 1e-5f;

    PARAM_COPY(BatchNormLayerParam)
};
struct InstanceNormLayerParam : public LayerParam {
    int channels = 0;
    float eps    = 1e-5f;

    PARAM_COPY(InstanceNormLayerParam)
};

struct GroupNormLayerParam : public LayerParam {
    int group = 0;
    float eps = 1e-5f;

    PARAM_COPY(GroupNormLayerParam)
};

struct LayerNormLayerParam : public LayerParam {
    int reduce_dims_size = 0;
    float eps            = 1e-5f;

    PARAM_COPY(LayerNormLayerParam)
};

struct GridSampleLayerParam : public LayerParam {
    // 1: nereast 2: bilinear/linear 3: cubic
    int mode = 2;
    // 0:const 1:reflect 2:edge
    int pad_type      = 0;
    int align_corners = 0;

    PARAM_COPY(GridSampleLayerParam)
};

struct TileLayerParam : public LayerParam {
    // nchw order
    std::vector<int> reps;

    PARAM_COPY(TileLayerParam)
};

struct ConvLayerParam : public LayerParam {
    int pad_type = -1;
    // input channels of blob, devide by group
    int input_channel = 0;
    // the total output channels of blob, not devide by group
    int output_channel = 0;
    //[w_begin w_end h_begin h_end d_begin d_end]
    std::vector<int> pads;
    // order [w h d]
    std::vector<int> kernels;
    // order [w h d]
    std::vector<int> strides;
    // order [w h d]
    std::vector<int> dialations;
    int group           = 1;
    int bias            = 0;
    int activation_type = ActivationType_None;
    int fusion_type     = FusionType_None;

    PARAM_COPY(ConvLayerParam)
};

struct PadLayerParam : public LayerParam {
    // for old Pad the order is  [w_begin, w_end, h_begin, h_end, c_begin, c_end]
    // for PadV2 the order correspand to input dims, same as ONNX, like [x1_begin, x2_begin,...,x1_end, x2_end,...]
    std::vector<int> pads;
    // 0:const 1:reflect 2:edge
    int type    = 0;
    float value = 0.0f;

    PARAM_COPY(PadLayerParam)
};

struct PoolingLayerParam : public LayerParam {
    int pool_type = 0;
    //-1:caffe typy default 0:SAME 1:VALID
    int pad_type  = -1;
    int ceil_mode = 1;

    //[w_begin w_end h_begin h_end d_begin d_end]
    std::vector<int> pads;
    // order [w h d]
    std::vector<int> kernels;
    std::vector<int> kernels_params;
    // order [w h d]
    std::vector<int> strides;

    // order [w h d] for adaptive pool
    std::vector<int> kernel_indexs;

    int is_adaptive_pool = 0;
    int is_global_pool   = 0;
    // order [w h d]
    std::vector<int> output_shape;

    PARAM_COPY(PoolingLayerParam)
};

struct RoiPoolingLayerParam : public LayerParam {
    // pool type of roi pooling
    int pool_type = 0;

    // scale of the input image / roi
    float spatial_scale = 1.0f;

    // output spatial dimensions, [WHD]
    std::vector<int> pooled_dims;

    PARAM_COPY(RoiPoolingLayerParam)
};

struct UpsampleLayerParam : public LayerParam {
    // 1: nereast 2: bilinear/linear 3: cubic
    int mode          = 0;
    int align_corners = 0;

    // order [w h d]
    std::vector<float> scales;
    // order [w h d]
    std::vector<int> dims;

    PARAM_COPY(UpsampleLayerParam)
};

struct RangeLayerParam : public LayerParam {
    DataType data_type = DATA_TYPE_FLOAT;
    RangeData start    = {0};
    RangeData limit    = {0};

    // designated initializer may cause compile error in msvc
    RangeData delta = {1};
    // RangeData delta = { .i = 1};

    PARAM_COPY(RangeLayerParam)
};

struct SoftmaxLayerParam : public LayerParam {
    int axis = 1;

    PARAM_COPY(SoftmaxLayerParam)
};

struct PowLayerParam : public LayerParam {
    float exponent = 1.0f;
    float scale    = 1.0f;
    float shift    = 0.0f;

    PARAM_COPY(PowLayerParam)
};

struct NormalizeLayerParam : public LayerParam {
    float epsilon = 1e-12f;
    int axis      = 1;
    int p         = 2;

    int across_spatial = 0;
    int channel_shared = 1;

    PARAM_COPY(NormalizeLayerParam)
};

struct ReshapeLayerParam : public LayerParam {
    // reshape_type:
    // onnx caffe reshape(nchw): 0
    // Tensorflow TFLite reshape(nhwc): 1
    int reshape_type = 0;
    int axis         = 0;
    int num_axes     = 0;
    std::vector<int> shape;

    PARAM_COPY(ReshapeLayerParam)
};

struct PermuteLayerParam : public LayerParam {
    std::vector<int> orders;

    PARAM_COPY(PermuteLayerParam)
};

struct CastLayerParam : public LayerParam {
    int to   = 0;
    int from = 0;  // used for HUAWEI_NPU

    PARAM_COPY(CastLayerParam)
};

struct HistogramLayerParam : public LayerParam {
    int depth;
    PARAM_COPY(HistogramLayerParam)
};

struct OneHotLayerParam : public LayerParam {
    int axis        = -1;
    int depth       = -1;
    float value_off = 0;
    float value_on  = 1;

    PARAM_COPY(OneHotLayerParam)
};

struct BitShiftLayerParam : public LayerParam {
    // 0: rigth 1:left
    int direction = 0;
    int bits      = 0;
    PARAM_COPY(BitShiftLayerParam)
};

struct ScaleLayerParam : public LayerParam {
    int axis      = 1;
    int num_axes  = 1;
    int bias_term = 0;

    PARAM_COPY(ScaleLayerParam)
};

struct SplitVLayerParam : public LayerParam {
    int axis = 1;
    // size of each slice
    std::vector<int> slices;
    // judge whether slices is specified or calculated by equal sized parts
    bool is_split_specified = true;

    PARAM_COPY(SplitVLayerParam)
};

struct ReduceLayerParam : public LayerParam {
    int keep_dims = 0;
    std::vector<int> axis;
    // ignore axis, reduce all to one
    int all_reduce = 0;

    PARAM_COPY(ReduceLayerParam)
};

struct ReduceSumLayerParam : public ReduceLayerParam {
    PARAM_COPY(ReduceSumLayerParam)
};

struct ReduceMeanLayerParam : public ReduceLayerParam {
    PARAM_COPY(ReduceMeanLayerParam)
};

struct ReduceMaxLayerParam : public ReduceLayerParam {
    PARAM_COPY(ReduceMaxLayerParam)
};

struct InnerProductLayerParam : public LayerParam {
    int num_output = 0;
    int has_bias   = 0;
    int transpose  = 0;
    int axis       = 0;

    PARAM_COPY(InnerProductLayerParam)
};

struct ConcatLayerParam : public LayerParam {
    int axis = 1;

    PARAM_COPY(ConcatLayerParam)
};

struct PReluLayerParam : public LayerParam {
    int channel_shared = 0;
    int has_filler;

    PARAM_COPY(PReluLayerParam)
};

struct EluLayerParam : public LayerParam {
    float alpha = 1.0;

    PARAM_COPY(EluLayerParam)
};

struct ClipLayerParam : public LayerParam {
    float min = -FLT_MAX;
    float max = FLT_MAX;

    PARAM_COPY(ClipLayerParam)
};

struct SeluLayerParam : public LayerParam {
    float alpha;
    float gamma;

    PARAM_COPY(SeluLayerParam)
};

//前闭后开区间
struct StrideSliceLayerParam : public LayerParam {
    // order [w h d c n]
    std::vector<int> begins;
    // order [w h d c n]
    std::vector<int> ends;
    // order [w h d c n]
    std::vector<int> strides;

    PARAM_COPY(StrideSliceLayerParam)
};

struct StrideSliceV2LayerParam : public LayerParam {
    std::vector<int> begins;
    std::vector<int> ends;
    std::vector<int> axes;
    std::vector<int> strides;

    PARAM_COPY(StrideSliceV2LayerParam)
};

struct SliceLayerParam : public LayerParam {
    // size of each slice
    std::vector<int> slices;
    int axis;

    PARAM_COPY(SliceLayerParam)
};

struct ElementWiseLayerParam : public LayerParam {
    PARAM_COPY(ElementWiseLayerParam)
};

typedef enum {
    // unknown or decided by runtime
    BroadcastTypeUnknown = -1,
    // no broadcast
    BroadcastTypeNormal = 0,
    // broadcast single element
    BroadcastTypeSingle = 1,
    // broadcast channel
    BroadcastTypeChannel = 2,
    // broadcast channel x height x width
    BroadcastTypeElement = 3,
    // broadcast height x width
    BroadcastTypeHeightWidth = 4,
    // broadcast width
    BroadcastTypeWidth = 5,
    // broadcast for any dim
    BroadcastTypeGeneral = 6,
    // broadcast channel x height
    BroadcastTypeChannelHeight = 7,
    // broadcast channel x width
    BroadcastTypeChannelWidth = 8,
} BroadcastType;

struct MultidirBroadcastLayerParam : public ElementWiseLayerParam {
    int input0_broadcast_type = BroadcastTypeUnknown;
    int input1_broadcast_type = BroadcastTypeUnknown;
    int weight_input_index    = 1;

    PARAM_COPY(MultidirBroadcastLayerParam)
};

struct HardSwishLayerParam : public MultidirBroadcastLayerParam {
    float alpha = 1.0f;
    float beta  = 0.0f;

    PARAM_COPY(HardSwishLayerParam)
};

struct HardSigmoidLayerParam : public LayerParam {
    float alpha = 1.0f;
    float beta  = 0.0f;

    PARAM_COPY(HardSigmoidLayerParam)
};

typedef enum {
    // only data_type
    QUANT_ONLY   = 0,
    DEQUANT_ONLY = 1,
    // data_type + layout for arm
    QUANT_NCHW4_2_NHWC   = 2,
    DEQUANT_NHWC_2_NCHW4 = 3,
    // data_type + layout for half data type in armv8.2
    NC4HW4FP32_2_NC8HW8FP16 = 4,
    NC8HW8FP16_2_NC4HW4FP32 = 5,
    // nchw <-> nc4hw4 fp32
    NC4HW4FP32_2_NCHWFP32 = 6,
    NCHWFP32_2_NC4HW4FP32 = 7,
    // nchw <-> nc8hw8 fp16
    NC8HW8FP16_2_NCHWFP16 = 8,
    NCHWFP16_2_NC8HW8FP16 = 9,
    // to be continued
} ReformatType;

struct ReformatLayerParam : public LayerParam {
    DataType src_type     = DATA_TYPE_AUTO;
    DataType dst_type     = DATA_TYPE_AUTO;
    DataFormat src_format = DATA_FORMAT_AUTO;
    DataFormat dst_format = DATA_FORMAT_AUTO;
    ReformatType type;

    PARAM_COPY(ReformatLayerParam)
};

struct ShuffleLayerParam : public LayerParam {
    int group;

    PARAM_COPY(ShuffleLayerParam)
};

struct PriorBoxLayerParam : public LayerParam {
    std::vector<float> min_sizes;
    std::vector<float> max_sizes;
    bool clip = false;
    bool flip = true;

    std::vector<float> variances;
    std::vector<float> aspect_ratios;
    // order [img_h, img_w]
    int img_w;
    int img_h;
    // order [step_h, step_w]
    float step_w;
    float step_h;

    float offset = 0.5;

    PARAM_COPY(PriorBoxLayerParam)
};

struct DetectionOutputLayerParam : public LayerParam {
    int num_classes;
    bool share_location;
    int background_label_id;
    bool variance_encoded_in_target;
    int code_type;
    int keep_top_k;
    float confidence_threshold;

    struct nms_param {
        float nms_threshold;
        int top_k;
    } nms_param;
    float eta;

    PARAM_COPY(DetectionOutputLayerParam)
};

struct DetectionPostProcessLayerParam : public LayerParam {
    int max_detections;
    int max_classes_per_detection;
    int detections_per_class;
    bool use_regular_nms;
    float nms_score_threshold;
    float nms_iou_threshold;
    int num_classes;
    // y_scale, x_scale, h_scale, w_scale
    std::vector<float> center_size_encoding;
    bool has_anchors;
    int num_anchors;
    int anchors_coord_num;

    PARAM_COPY(DetectionPostProcessLayerParam)
};

struct LRNLayerParam : public LayerParam {
    float alpha;
    float beta;
    float bias;
    int size;

    PARAM_COPY(LRNLayerParam)
};

struct ReorgLayerParam : public LayerParam {
    int stride;
    bool forward;
    int mode;  // DCR: 0  CRD: 1

    PARAM_COPY(ReorgLayerParam)
};

struct ConstLayerParam : public LayerParam {
    std::vector<int> dims;

    PARAM_COPY(ConstLayerParam)
};

struct SignedMulLayerParam : public LayerParam {
    float alpha = 1.0f;
    float beta  = 1.0f;
    float gamma = 2.0f;

    PARAM_COPY(SignedMulLayerParam)
};

struct SqueezeLayerParam : public LayerParam {
    // Note the axes is ascending order,  see SqueezeLayer::InferOutputShape and UnsqueezeLayer::InferOutputShape
    std::vector<int> axes;
    bool data_in_resource = false;

    PARAM_COPY(SqueezeLayerParam)
};

struct UnsqueezeLayerParam : public SqueezeLayerParam {
    PARAM_COPY(UnsqueezeLayerParam)
};

struct ArgMaxOrMinLayerParam : public LayerParam {
    int mode;
    int axis;
    int keep_dims = 1;
    int select_last_index;

    PARAM_COPY(ArgMaxOrMinLayerParam)
};

struct PixelShuffleLayerParam : public LayerParam {
    int upscale_factor;
    int axis;

    PARAM_COPY(PixelShuffleLayerParam)
};

struct GatherLayerParam : public LayerParam {
    int axis                 = 0;
    bool data_in_resource    = false;
    bool indices_in_resource = true;

    PARAM_COPY(GatherLayerParam)
};

struct GatherNDLayerParam : public LayerParam {
    int batch_dims = 0;
    PARAM_COPY(GatherNDLayerParam)
};

struct LSTMONNXLayerParam : public LayerParam {
    float clip_threshold = 0;
    int hidden_size      = 0;
    // 0: forward 1:reverse 2:bidirection
    int direction = 0;

    PARAM_COPY(LSTMONNXLayerParam)
};

struct ExpandLayerParam : public LayerParam {
    std::vector<int> shape;

    PARAM_COPY(ExpandLayerParam)
};

struct MatMulLayerParam : public LayerParam {
    int weight_position = -1;
    DimsVector matrix_a_dims;
    DimsVector matrix_b_dims;
    int axis = 0;

    PARAM_COPY(MatMulLayerParam)
};

struct RoiAlignLayerParam : public LayerParam {
    // 0: max, 1: avg
    int mode = 1;
    int output_height;
    int output_width;
    int sampling_ratio;
    float spatial_scale;

    PARAM_COPY(RoiAlignLayerParam)
};

struct FlattenLayerParam : public LayerParam {
    int axis = 1;

    PARAM_COPY(FlattenLayerParam)
};

struct EinsumLayerParam : public LayerParam {
    std::string equation;
    int out_size;
    bool has_zero_size_dim = false;
    std::vector<std::vector<int>> perm_shapes;
    std::vector<std::size_t> dim_last_op;
    std::vector<DimsVector> operand_dims;

    PARAM_COPY(EinsumLayerParam)
};

struct TopKLayerParam : public LayerParam {
    int axis    = -1;
    int largest = 1;
    int sorted  = 1;
    int k;

    PARAM_COPY(TopKLayerParam)
};

<<<<<<< HEAD
struct NonMaxSuppressionLayerParam : public LayerParam {
    int center_point_box               = 0;
    int64_t max_output_boxes_per_class = 0;
    float iou_threshold                = 0.0f;
    float score_threshold              = 0.0f;

    PARAM_COPY(NonMaxSuppressionLayerParam)
};

struct ScatterLayerParam : public LayerParam {
    int axis = 0;

    PARAM_COPY(ScatterLayerParam)
=======
struct ScatterElementsLayerParam : public LayerParam {
    int axis = 0;
    // 0: eq, 1: add
    int op = 0;

    PARAM_COPY(ScatterElementsLayerParam);
};

struct LogSoftmaxLayerParam : public LayerParam {
    int axis = 1;

    PARAM_COPY(LogSoftmaxLayerParam)
>>>>>>> 70493059
};

};  // namespace TNN_NS

#endif  // TNN_SOURCE_TNN_INTERPRETER_LAYER_PARAM_H<|MERGE_RESOLUTION|>--- conflicted
+++ resolved
@@ -659,7 +659,6 @@
     PARAM_COPY(TopKLayerParam)
 };
 
-<<<<<<< HEAD
 struct NonMaxSuppressionLayerParam : public LayerParam {
     int center_point_box               = 0;
     int64_t max_output_boxes_per_class = 0;
@@ -673,7 +672,8 @@
     int axis = 0;
 
     PARAM_COPY(ScatterLayerParam)
-=======
+};
+
 struct ScatterElementsLayerParam : public LayerParam {
     int axis = 0;
     // 0: eq, 1: add
@@ -686,7 +686,6 @@
     int axis = 1;
 
     PARAM_COPY(LogSoftmaxLayerParam)
->>>>>>> 70493059
 };
 
 };  // namespace TNN_NS
