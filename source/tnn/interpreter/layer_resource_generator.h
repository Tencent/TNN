--- conflicted
+++ resolved
@@ -34,11 +34,7 @@
                                     std::vector<Blob*>& inputs) { return TNN_OK;}
     virtual Status GenLayerConstantResource(LayerParam* param, LayerResource** resource,
                                             std::vector<Blob*>& inputs, ConstantResource* consts) {return TNN_OK;}
-<<<<<<< HEAD
-    virtual Status ConvertHalfLayerResource(LayerResource* src_res, LayerResource** dst_res)                 = 0;
-=======
     virtual Status ConvertHalfLayerResource(LayerResource* src_res, LayerResource** dst_res) {return TNN_OK;};
->>>>>>> 84c55eda
 };
 
 std::map<LayerType, std::shared_ptr<LayerResourceGenerator>>& GetGlobalLayerResourceGeneratorMap();
@@ -71,13 +67,7 @@
 
 #define REGISTER_LAYER_CONSTANT_RESOURCE(type_string, layer_type)                                                               \
 TypeLayerConstantResourceRegister<type_string##LayerResourceGenerator> g_##layer_type##_constant_resource_register(layer_type);
-<<<<<<< HEAD
-
-}
-#endif
-=======
 
 }  // TNN_NS
 
-#endif // TNN_SOURCE_TNN_INTERPRETER_LAYER_RESOURCE_GENERATOR_H_
->>>>>>> 84c55eda
+#endif // TNN_SOURCE_TNN_INTERPRETER_LAYER_RESOURCE_GENERATOR_H_