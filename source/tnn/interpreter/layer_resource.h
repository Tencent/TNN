--- conflicted
+++ resolved
@@ -24,10 +24,7 @@
 
 namespace TNN_NS {
 
-<<<<<<< HEAD
-=======
 typedef std::map<std::string, DimsVector> BlobShapesMap;
->>>>>>> 495d2186
 typedef std::map<std::string, std::shared_ptr<RawBuffer> > ConstantResource;
 
 struct LayerResource {
@@ -148,14 +145,11 @@
     RawBuffer weight;
 };
 
-<<<<<<< HEAD
-=======
 struct BiasAddLayerResource : public LayerResource {
     RawBuffer bias_handle;
 };
 
 
->>>>>>> 495d2186
 }  // namespace TNN_NS
 
 #endif  // TNN_SOURCE_TNN_INTERPRETER_LAYER_RESOURCE_H_