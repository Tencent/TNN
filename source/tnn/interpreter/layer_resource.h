--- conflicted
+++ resolved
@@ -117,13 +117,8 @@
 };
 
 struct GatherLayerResource : public LayerResource {
-<<<<<<< HEAD
     //RawBuffer has dims
     RawBuffer data;
-    
-=======
-    RawBuffer data;
->>>>>>> a3df0d32
     RawBuffer indices;
 };
 
