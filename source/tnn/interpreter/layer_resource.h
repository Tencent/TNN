--- conflicted
+++ resolved
@@ -25,14 +25,9 @@
 namespace TNN_NS {
 
 typedef std::map<std::string, DimsVector> BlobShapesMap;
-<<<<<<< HEAD
-typedef std::map<std::string, std::shared_ptr<RawBuffer>> ConstantResource;
-typedef std::map<std::string, int> ConstantResourceFlag;
-=======
 typedef std::map<std::string, DataType> BlobDataTypeMap;
 typedef std::map<std::string, std::shared_ptr<RawBuffer> > ConstantResource;
 typedef std::map<std::string, int > ConstantResourceFlag;
->>>>>>> 56da812c
 
 // used to name scale obtained after dynamic range quantization constant weights
 const std::string DynamicRangeQuantScaleSuffix = "_dynamic_range_quant_scale";
@@ -69,13 +64,9 @@
 
     // extra scale handle for different precision
     RawBuffer scale_handle;
-<<<<<<< HEAD
-    RawBuffer scale_bias_handle;
+    RawBuffer zero_point_handle;
 
     TRAINABLE_BUFFER(&filter_handle, &bias_handle)
-=======
-    RawBuffer zero_point_handle;
->>>>>>> 56da812c
 };
 
 struct BatchNormLayerResource : public LayerResource {
@@ -195,13 +186,10 @@
 
 struct MatMulLayerResource : public LayerResource {
     RawBuffer weight;
-<<<<<<< HEAD
+    // extra scale handle for different precision
+    RawBuffer scale_handle;
 
     TRAINABLE_BUFFER(&weight)
-=======
-    // extra scale handle for different precision
-    RawBuffer scale_handle;
->>>>>>> 56da812c
 };
 
 struct BiasAddLayerResource : public LayerResource {
