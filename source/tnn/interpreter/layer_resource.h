// Tencent is pleased to support the open source community by making TNN available.
//
// Copyright (C) 2020 THL A29 Limited, a Tencent company. All rights reserved.
//
// Licensed under the BSD 3-Clause License (the "License"); you may not use this file except
// in compliance with the License. You may obtain a copy of the License at
//
// https://opensource.org/licenses/BSD-3-Clause
//
// Unless required by applicable law or agreed to in writing, software distributed
// under the License is distributed on an "AS IS" BASIS, WITHOUT WARRANTIES OR
// CONDITIONS OF ANY KIND, either express or implied. See the License for the
// specific language governing permissions and limitations under the License.

#ifndef TNN_SOURCE_TNN_INTERPRETER_LAYER_RESOURCE_H_
#define TNN_SOURCE_TNN_INTERPRETER_LAYER_RESOURCE_H_

#include <map>
#include <memory>
#include <string>

#include "tnn/core/layer_type.h"
#include "tnn/interpreter/raw_buffer.h"

namespace TNN_NS {

typedef std::map<std::string, DimsVector> BlobShapesMap;
typedef std::map<std::string, std::shared_ptr<RawBuffer> > ConstantResource;
typedef std::map<std::string, int > ConstantResourceFlag;

struct LayerResource {
    std::string name = "";
    // default virtual destructor
    virtual ~LayerResource(){};

    virtual void SetTrainable(bool trainable) {};
};

// @brief conv layer filter format
typedef enum { OIHW = 0, IHWO = 1, OIDHW = 2 } ConvLayerFilterFormat;

// @brief ConvLayerResource different device holds different handle
struct ConvLayerResource : public LayerResource {
    // conv layer filter format
    ConvLayerFilterFormat filter_format = OIHW;

    // conv layer handle
    // NOTE: for deconv, the weight's default format is [n][i][o][h][w]
    RawBuffer filter_handle;

    // bias handle
    RawBuffer bias_handle;

    // extra scale handle for different precision
    RawBuffer scale_handle;
<<<<<<< HEAD

    virtual void SetTrainable(bool trainable){
        bias_handle.SetTrainable(trainable);
        filter_handle.SetTrainable(trainable);
    };
=======
    RawBuffer scale_bias_handle;
>>>>>>> 3e104708
};

struct BatchNormLayerResource : public LayerResource {
    // bn k buffer
    RawBuffer scale_handle;

    // bn b buffer
    RawBuffer bias_handle;

    virtual void SetTrainable(bool trainable){
        bias_handle.SetTrainable(trainable); 
    };
};

struct InstanceNormLayerResource : public BatchNormLayerResource {};

struct EltwiseLayerResource : public LayerResource {
    // elements
    RawBuffer element_handle;

    std::vector<int> element_shape;

    virtual void SetTrainable(bool trainable){
        element_handle.SetTrainable(trainable);
    };
};

struct InnerProductLayerResource : public LayerResource {
    // weight buffer
    RawBuffer weight_handle;

    // bias buffer
    RawBuffer bias_handle;

    // extra scale handle for different precision
    RawBuffer scale_handle;
<<<<<<< HEAD

    virtual void SetTrainable(bool trainable){
        bias_handle.SetTrainable(trainable);
        weight_handle.SetTrainable(trainable);
    };
    
=======
    RawBuffer scale_bias_handle;

>>>>>>> 3e104708
};

struct PReluLayerResource : public LayerResource {
    // slope
    RawBuffer slope_handle;

    virtual void SetTrainable(bool trainable){
        slope_handle.SetTrainable(trainable);
    };
};

struct IntScaleResource : public LayerResource {
    // scale buffer
    RawBuffer scale_handle;
    RawBuffer scale_bias_handle;

    // bias buffer
    RawBuffer bias_handle;

    virtual void SetTrainable(bool trainable){
        bias_handle.SetTrainable(trainable);
        scale_handle.SetTrainable(trainable);
    };
};

// @brief HdrGuideLayerResource different device holds different handle
struct HdrGuideLayerResource : public LayerResource {
    // ccm weight
    RawBuffer ccm_weight_handle;
    // ccm bias
    RawBuffer ccm_bias_handle;
    // shifts
    RawBuffer shifts_handle;
    // slopes
    RawBuffer slopes_handle;
    // projection weights
    RawBuffer projection_weight_handle;
    // projection bias
    RawBuffer projection_bias_handle;

    virtual void SetTrainable(bool trainable){
        ccm_weight_handle.SetTrainable(trainable);
        ccm_bias_handle.SetTrainable(trainable);
        shifts_handle.SetTrainable(trainable);
        slopes_handle.SetTrainable(trainable);
        projection_weight_handle.SetTrainable(trainable);
        projection_bias_handle.SetTrainable(trainable);
    };
};

struct ConstLayerResource : public LayerResource {
    // const weights
    RawBuffer weight_handle;

    virtual void SetTrainable(bool trainable){
        weight_handle.SetTrainable(trainable);
    }
};

struct DetectionPostProcessLayerResource : public LayerResource {
    RawBuffer anchors_handle;
};

struct ScatterNDLayerResource : public LayerResource {
    RawBuffer indices;
    // optional
    RawBuffer updates;
};

struct ScatterLayerResource : public LayerResource {
    RawBuffer indices;
    RawBuffer updates;
};

struct ScatterElementsLayerResource : public LayerResource {
    RawBuffer data;
};

struct GatherLayerResource : public LayerResource {
    //RawBuffer has dims
    RawBuffer data;
    RawBuffer indices;
};

struct ConstantOfShapeLayerResource : public LayerResource {
    //RawBuffer has dims
    RawBuffer value;
};

struct SqueezeLayerResource : public LayerResource {
    std::vector<int> data_dims;
    RawBuffer data;
    virtual void SetTrainable(bool trainable){
        data.SetTrainable(trainable);
    }
};

struct UnsqueezeLayerResource : public SqueezeLayerResource {};

struct MatMulLayerResource : public LayerResource {
    RawBuffer weight;
    virtual void SetTrainable(bool trainable){
        weight.SetTrainable(trainable);
    }
};

struct BiasAddLayerResource : public LayerResource {
    RawBuffer bias_handle;
    virtual void SetTrainable(bool trainable){
        bias_handle.SetTrainable(trainable);
    }
};


}  // namespace TNN_NS

#endif  // TNN_SOURCE_TNN_INTERPRETER_LAYER_RESOURCE_H_<|MERGE_RESOLUTION|>--- conflicted
+++ resolved
@@ -53,15 +53,12 @@
 
     // extra scale handle for different precision
     RawBuffer scale_handle;
-<<<<<<< HEAD
+    RawBuffer scale_bias_handle;
 
     virtual void SetTrainable(bool trainable){
         bias_handle.SetTrainable(trainable);
         filter_handle.SetTrainable(trainable);
     };
-=======
-    RawBuffer scale_bias_handle;
->>>>>>> 3e104708
 };
 
 struct BatchNormLayerResource : public LayerResource {
@@ -98,17 +95,12 @@
 
     // extra scale handle for different precision
     RawBuffer scale_handle;
-<<<<<<< HEAD
+    RawBuffer scale_bias_handle;
 
     virtual void SetTrainable(bool trainable){
         bias_handle.SetTrainable(trainable);
         weight_handle.SetTrainable(trainable);
     };
-    
-=======
-    RawBuffer scale_bias_handle;
-
->>>>>>> 3e104708
 };
 
 struct PReluLayerResource : public LayerResource {
