--- conflicted
+++ resolved
@@ -41,10 +41,7 @@
     void buffer(char *buf, int bytes_size);
     void SetDataType(DataType data_type);
     void SetBufferDims(DimsVector shape);
-<<<<<<< HEAD
-=======
 
->>>>>>> 495d2186
 
 
     DataType GetDataType();
