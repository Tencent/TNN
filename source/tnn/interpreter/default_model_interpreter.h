// Tencent is pleased to support the open source community by making TNN available.
//
// Copyright (C) 2020 THL A29 Limited, a Tencent company. All rights reserved.
//
// Licensed under the BSD 3-Clause License (the "License"); you may not use this file except
// in compliance with the License. You may obtain a copy of the License at
//
// https://opensource.org/licenses/BSD-3-Clause
//
// Unless required by applicable law or agreed to in writing, software distributed
// under the License is distributed on an "AS IS" BASIS, WITHOUT WARRANTIES OR
// CONDITIONS OF ANY KIND, either express or implied. See the License for the
// specific language governing permissions and limitations under the License.

#ifndef TNN_SOURCE_TNN_INTERPRETER_DEFAULT_MODEL_INTERPRETER_H_
#define TNN_SOURCE_TNN_INTERPRETER_DEFAULT_MODEL_INTERPRETER_H_

#include "tnn/core/status.h"
#include "tnn/interpreter/abstract_model_interpreter.h"
#include "tnn/interpreter/net_resource.h"
#include "tnn/interpreter/net_structure.h"

namespace TNN_NS {

// @brief DefaultModelInterpreter define common interface for rpn model,
// different interpreter different style model.
class DefaultModelInterpreter : public AbstractModelInterpreter {
public:
    // @brief default constructor
    DefaultModelInterpreter();

    // @brief virtual destructor
    virtual ~DefaultModelInterpreter() = 0;

    // @brief different interpreter has different order param
    virtual Status Interpret(std::vector<std::string> &params) = 0;

    // @brief GetNetStruture return network build info
    virtual NetStructure *GetNetStructure();

    // @brief GetNetResource return network weights data
    virtual NetResource *GetNetResource();

<<<<<<< HEAD
protected:
    NetStructure *net_structure_ = nullptr;
    NetResource *net_resource_   = nullptr;
=======
    //@brief GetParamsMd5 return md5 string of params string
    std::vector<std::string> GetParamsMd5();

protected:
    std::vector<std::string> params_md5_;
private:
    NetStructure *net_structure_;
    NetResource *net_resource_;
>>>>>>> 74da943f
};

}  // namespace TNN_NS

#endif  // TNN_SOURCE_TNN_INTERPRETER_DEFAULT_MODEL_INTERPRETER_H_<|MERGE_RESOLUTION|>--- conflicted
+++ resolved
@@ -41,20 +41,13 @@
     // @brief GetNetResource return network weights data
     virtual NetResource *GetNetResource();
 
-<<<<<<< HEAD
-protected:
-    NetStructure *net_structure_ = nullptr;
-    NetResource *net_resource_   = nullptr;
-=======
     //@brief GetParamsMd5 return md5 string of params string
     std::vector<std::string> GetParamsMd5();
 
-protected:
+private:
     std::vector<std::string> params_md5_;
-private:
     NetStructure *net_structure_;
     NetResource *net_resource_;
->>>>>>> 74da943f
 };
 
 }  // namespace TNN_NS
