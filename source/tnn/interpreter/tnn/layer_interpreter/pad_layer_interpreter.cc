--- conflicted
+++ resolved
@@ -33,17 +33,10 @@
         int n2 = atoi(layer_cfg_arr[index++].c_str());
     }
 
-<<<<<<< HEAD
-    int pad_t   = INT_MIN;
-    int pad_b   = INT_MIN;
-    int pad_l   = INT_MIN;
-    int pad_r   = INT_MIN;
-=======
     int pad_t = INT_MIN;
     int pad_b = INT_MIN;
     int pad_l = INT_MIN;
     int pad_r = INT_MIN;
->>>>>>> e8c49464
     int pad_c_b = INT_MIN;
     int pad_c_e = INT_MIN;
     if (index < layer_cfg_arr.size()) {
