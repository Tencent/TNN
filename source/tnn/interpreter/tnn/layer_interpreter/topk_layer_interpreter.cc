--- conflicted
+++ resolved
@@ -36,12 +36,7 @@
     return TNN_OK;
 }
 
-<<<<<<< HEAD
 Status TopKLayerInterpreter::SaveProto(std::ostream& output_stream, LayerParam* param) {
-=======
-Status TopKLayerInterpreter::SaveProto(std::ofstream& output_stream, LayerParam* param) {
-
->>>>>>> 3e104708
     CAST_OR_RET_ERROR(layer_param, TopKLayerParam, "invalid topk param to save", param);
     output_stream << layer_param->axis << " " << layer_param->largest << " " << 
                      layer_param->sorted << " " << layer_param->k << " ";
