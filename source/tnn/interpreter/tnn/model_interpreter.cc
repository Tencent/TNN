// Tencent is pleased to support the open source community by making TNN available.
//
// Copyright (C) 2020 THL A29 Limited, a Tencent company. All rights reserved.
//
// Licensed under the BSD 3-Clause License (the "License"); you may not use this file except
// in compliance with the License. You may obtain a copy of the License at
//
// https://opensource.org/licenses/BSD-3-Clause
//
// Unless required by applicable law or agreed to in writing, software distributed
// under the License is distributed on an "AS IS" BASIS, WITHOUT WARRANTIES OR
// CONDITIONS OF ANY KIND, either express or implied. See the License for the
// specific language governing permissions and limitations under the License.

#include "tnn/interpreter/tnn/model_interpreter.h"
#include <stdlib.h>
#include <sstream>

#include "tnn/core/common.h"
#include "tnn/interpreter/tnn/layer_interpreter/abstract_layer_interpreter.h"
#include "tnn/interpreter/tnn/objseri.h"

namespace TNN_NS {

TypeModelInterpreterRegister<TypeModelInterpreterCreator<ModelInterpreter>> g_tnn_model_interpreter_register(
    MODEL_TYPE_TNN);

std::string ModelInterpreter::Transfer(std::string content) {
    return content;
}

// Check if the magic number is valid.
bool ModelInterpreter::IsValidVersionNumber(uint32_t number) {
    return number == g_version_magic_number || number == g_version_magic_number_v2;
}

std::shared_ptr<Deserializer> ModelInterpreter::GetDeserializer(std::istream &is) {
    return std::make_shared<Deserializer>(is);
}

ModelInterpreter::ModelInterpreter() {}

ModelInterpreter::ModelInterpreter(const ModelInterpreter &interp) {
    this->version_magic_number = interp.version_magic_number;

    if (nullptr != this->net_structure_) {
        delete this->net_structure_;
        this->net_structure_ = nullptr;
    }
    this->net_structure_ = interp.net_structure_->CreateNew();

    if (nullptr == this->net_resource_) {
        this->net_resource_ = new NetResource();
    }

    *(this->net_resource_) = *interp.net_resource_;
}

ModelInterpreter &ModelInterpreter::operator=(ModelInterpreter interp) {
    if (this == &interp) {
        return *this;
    }

    this->version_magic_number = interp.version_magic_number;

    if (nullptr != this->net_structure_) {
        delete this->net_structure_;
        this->net_structure_ = nullptr;
    }
    this->net_structure_ = interp.net_structure_->CreateNew();

    if (nullptr == this->net_resource_) {
        this->net_resource_ = new NetResource();
    }
    *(this->net_resource_) = *interp.net_resource_;

    return *this;
}

// Interpret the proto and model.
Status ModelInterpreter::Interpret(std::vector<std::string> &params) {
    std::string empty_content = "";

    auto &proto_content = params.size() > 0 ? params[0] : empty_content;
    Status status       = InterpretProto(proto_content);
    if (status != TNN_OK) {
        return status;
    }

    auto &model_content = params.size() > 1 ? params[1] : empty_content;
    status              = InterpretModel(model_content);
    return status;
}

// Copy Interpreter
std::shared_ptr<AbstractModelInterpreter> ModelInterpreter::Copy() {
    std::shared_ptr<AbstractModelInterpreter> interp(new ModelInterpreter(*this));
    return interp;
}

Status ModelInterpreter::InterpretProto(std::string &content) {
    Status ret              = TNN_OK;
    NetStructure *structure = GetNetStructure();
    // NOTE??????
    structure->source_model_type = MODEL_TYPE_TNN;

    /*
     * each line of tnn proto File is in this format :
     *  "xxxxxxxxx,"
     * Here we remove the leading and tailing " and \n
     */
    int size           = static_cast<int>(content.size());
    char *proto_buffer = new char[size + 1];
    size_t fill        = 0;
    for (size_t i = 0; i < size; ++i) {
        if (content[i] != '\"' && content[i] != '\n') {
            proto_buffer[fill++] = content[i];
        }
    }
    proto_buffer[fill] = '\0';

    str_arr cfg_arr;
    if (fill == 0) {
        delete[] proto_buffer;
        return Status(TNNERR_INVALID_NETCFG, "proto content is empty");
    }

    ret = SplitUtils::SplitStr(proto_buffer, cfg_arr, ",", true, false);
    delete[] proto_buffer;
    if (ret != TNN_OK) {
        return Status(TNNERR_INVALID_NETCFG, "split proto error");
    }
    if (cfg_arr.empty() || cfg_arr.size() <= 5) {
        return Status(TNNERR_INVALID_NETCFG, "content line <= 5");
    }

    {  // get magic number
        str_arr cfg_line0;
        ret = SplitUtils::SplitStr(cfg_arr[0].c_str(), cfg_line0, " ", true, false);
        if (ret != TNN_OK) {
            return ret;
        }
        if (cfg_line0.size() >= 4) {
            this->version_magic_number = atoll(cfg_line0[3].c_str());
        }
    }

    std::string inputs_content = cfg_arr[1];
    ret                        = InterpretInput(inputs_content);
    if (ret != TNN_OK) {
        return ret;
    }
    std::string outputs_content = cfg_arr[3];
    ret                         = InterpretOutput(outputs_content);
    if (ret != TNN_OK) {
        return ret;
    }

    for (int i = layer_cfg_start_id; i < cfg_arr.size(); i++) {
        std::string layer_str = cfg_arr.at(i);
        if (layer_str.empty()) {
            continue;
        }
        ret = InterpretLayer(layer_str);
        if (ret != TNN_OK) {
            return ret;
        }
    }

    return TNN_OK;
}

Status ModelInterpreter::InterpretInput(const std::string &inputs_content) {
    NetStructure *structure = GetNetStructure();
    str_arr inputs_cfg_vec;
    Status ret = SplitUtils::SplitStr(inputs_content.c_str(), inputs_cfg_vec, ":", true, false);
    if (ret != TNN_OK) {
        return Status(TNNERR_INVALID_NETCFG, "split input line error");
    }
    if (this->version_magic_number == g_version_magic_number) {
        /*
         * input list is separated by : symbol
         * eg:
         *  input0 1 3 384 128 : input1 1 3 64 64
         */
        for (int i = 0; i < inputs_cfg_vec.size(); i++) {
            str_arr input_cfg_vec;
            ret = SplitUtils::SplitStr(inputs_cfg_vec[i].c_str(), input_cfg_vec, " ", true, false);
            if (ret != TNN_OK || input_cfg_vec.size() < input_layer_cfg_count) {
                return Status(TNNERR_INVALID_NETCFG, "split input line error");
            }
            DimsVector &input_shape = structure->inputs_shape_map[input_cfg_vec[0]];
            // input_shape.set_name(input_cfg_vec[0]);
<<<<<<< HEAD
            for (int dim_i=1; dim_i<input_cfg_vec.size(); dim_i++) {
=======
            for (int dim_i = 1; dim_i < input_cfg_vec.size(); dim_i++) {
>>>>>>> 495d2186
                input_shape.push_back(atoi(input_cfg_vec[dim_i].c_str()));
            }
        }
    } else if (this->version_magic_number == g_version_magic_number_v2) {
        /* new tnn input format
         * input list is separated by : symbol
         * eg:
         *  input_name size n c h w date_type : input_name size n c h w data_type
         */
<<<<<<< HEAD
        for (const auto& config: inputs_cfg_vec) {
=======
        for (const auto &config : inputs_cfg_vec) {
>>>>>>> 495d2186
            str_arr input_cfg;
            ret = SplitUtils::SplitStr(config.c_str(), input_cfg, " ", true, false);
            if (ret != TNN_OK || input_cfg.size() < input_layer_cfg_count) {
                return Status(TNNERR_INVALID_NETCFG, "split input line error");
            }
            DimsVector &input_shape = structure->inputs_shape_map[input_cfg[0]];
<<<<<<< HEAD
            int dims_size = atoi(input_cfg[1].c_str());
=======
            int dims_size           = atoi(input_cfg[1].c_str());
>>>>>>> 495d2186
            for (int i = 2; i < dims_size + 2; ++i) {
                if (i >= input_cfg.size()) {
                    return Status(TNNERR_INVALID_NETCFG, "get input dims error");
                }
                input_shape.push_back(atoi(input_cfg[i].c_str()));
            }
<<<<<<< HEAD
            DataType data_type = (DataType)atoi(input_cfg[input_cfg.size()-1].c_str());
=======
            DataType data_type                           = (DataType)atoi(input_cfg[input_cfg.size() - 1].c_str());
>>>>>>> 495d2186
            structure->input_data_type_map[input_cfg[0]] = data_type;
        }
    } else {
        LOGE("Do not support tnn proto type\n");
        return Status(TNNERR_INVALID_MODEL, "Do not support tnn proto type");
    }

    return TNN_OK;
}

Status ModelInterpreter::InterpretOutput(const std::string &outputs_content) {
    NetStructure *structure = GetNetStructure();
    str_arr output_cfg_vec;
    Status ret = SplitUtils::SplitStr(outputs_content.c_str(), output_cfg_vec, " ", true, false);
    if (ret != TNN_OK || output_cfg_vec.size() <= 0) {
        return Status(TNNERR_INVALID_NETCFG, "split output line error");
    }
    for (auto iter : output_cfg_vec) {
        structure->outputs.insert(iter);
    }
    return TNN_OK;
}

Status ModelInterpreter::InterpretLayer(const std::string &layer_str) {
    NetStructure *structure     = GetNetStructure();
    auto &layer_interpreter_map = GetLayerInterpreterMap();
    str_arr layer_cfg_arr;
    Status ret = SplitUtils::SplitStr(layer_str.c_str(), layer_cfg_arr, " ", true, true);
    if (ret != TNN_OK || layer_cfg_arr.empty()) {
        return Status(TNNERR_INVALID_NETCFG, "split layer info error");
    }

    auto cur_layer = std::make_shared<LayerInfo>();
    // 0.LayerType;1.layer_name;2.input_count;3.output_count
    std::string type_str = layer_cfg_arr[0];
    type_str             = Transfer(type_str);
    LayerType type       = GlobalConvertLayerType(type_str);
    if (type == LAYER_NOT_SUPPORT) {
        LOGE("Error: layer type %s is not supported.\n", layer_cfg_arr[0].c_str());
        return Status(TNNERR_PARAM_ERR, "layer type is not supported");
    }
    cur_layer->type     = type;
    cur_layer->type_str = type_str;
    cur_layer->name     = Transfer(layer_cfg_arr[1]);

    int in_count = atoi(layer_cfg_arr[2].c_str());
    cur_layer->inputs.clear();
    int out_count = atoi(layer_cfg_arr[3].c_str());
    cur_layer->outputs.clear();
    int in_id  = layer_param_start_id;
    int in_end = in_id + in_count;

    cur_layer->inputs.reserve(std::max(in_end - in_id, 1));
    for (; in_id < in_end; in_id++) {
        auto blob_name = Transfer(layer_cfg_arr[in_id]);
        cur_layer->inputs.push_back(blob_name);
        structure->blobs.insert(blob_name);
    }

    int out_id  = in_end;
    int out_end = out_id + out_count;

    cur_layer->outputs.reserve(std::max(out_end - out_id, 1));
    for (; out_id < out_end; out_id++) {
        auto blob_name = Transfer(layer_cfg_arr[out_id]);
        cur_layer->outputs.push_back(blob_name);
        structure->blobs.insert(blob_name);
    }

    LayerParam *param      = NULL;
    auto layer_interpreter = layer_interpreter_map[type];
    if (layer_interpreter != NULL) {
        layer_interpreter->InterpretProto(layer_cfg_arr, out_end, &param);
    }

    if (!param) {
        param = new LayerParam();
    }
    // is quantized
    if (type_str.compare(0, 9, "Quantized") == 0) {
        param->quantized = true;
    }

    // type
    if (param && layer_cfg_arr.size() >= 1) {
        param->type = cur_layer->type_str;
    }

    // name
    if (param && layer_cfg_arr.size() >= 2) {
        param->name = cur_layer->name;
    }

    cur_layer->param = shared_ptr<LayerParam>(param);

    if (ret != TNN_OK) {
        return TNNERR_INVALID_NETCFG;
    }

    structure->layers.push_back(cur_layer);
    return TNN_OK;
}

Status ModelInterpreter::InterpretModel(std::string &model_content) {
    NetResource *net_resource = GetNetResource();

    const auto model_length = model_content.length();
    if (model_length <= 0) {
#ifdef GENERATE_RESOURCE
        LOGD("model content is empty, will generate random data\n");
        return TNN_OK;
#else
        return Status(TNNERR_LOAD_MODEL, "model content is invalid");
#endif
    }

    std::istringstream content_stream;
    content_stream.str(model_content);

    uint32_t magic_version_number = 0;
    content_stream.read(reinterpret_cast<char *>(&magic_version_number), sizeof(g_version_magic_number));
    if (!IsValidVersionNumber(magic_version_number)) {
        content_stream.seekg(0, std::ios::beg);
    }

    res_header header;
    auto deserializer = GetDeserializer(content_stream);
    header.deserialize(*deserializer);
    if (header.layer_cnt_ < 0 || header.layer_cnt_ >= 10000) {
        LOGE("tnnmodel is invalid, maybe you should upgrade TNN\n");
        return Status(TNNERR_INVALID_MODEL, "Error: model is illegal");
    }
    
    auto &layer_interpreter_map = GetLayerInterpreterMap();
    for (int index = 0; index < header.layer_cnt_; ++index) {
        layer_header ly_head;
        ly_head.deserialize(*deserializer);

        LayerResource *layer_resource = NULL;
        auto layer_interpreter        = layer_interpreter_map[ly_head.type_];
        // refactor later, layer_interpreter NULL return error_code.
        if (layer_interpreter != NULL) {
            Status result = layer_interpreter->InterpretResource(*deserializer, &layer_resource);
            if (result != TNN_OK) {
                return result;
            }
            net_resource->resource_map[ly_head.name_] = std::shared_ptr<LayerResource>(layer_resource);
        } else {
            LOGE(
                "Error: layer_interpreter nil name:%s type_from_str:%s "
                "type:%d\n",
                ly_head.name_.c_str(), ly_head.type_str_.c_str(), ly_head.type_);
            return Status(TNNERR_LOAD_MODEL, "Error: layer_interpreter is nil");
        }
    }
<<<<<<< HEAD
    
=======

>>>>>>> 495d2186
    //解析constant_map
    const auto pos_cur = content_stream.tellg();
    content_stream.seekg(0, std::ios::end);
    auto pos_diff = content_stream.tellg() - pos_cur;
    content_stream.seekg(pos_cur, std::ios::beg);
    if (pos_diff < 4) {
        return TNN_OK;
    }
<<<<<<< HEAD
    
    uint32_t magic_number_ignore = deserializer->GetInt();
    int const_map_size = deserializer->GetInt();
    ConstantResource const_map;
    for (int ii=0; ii<const_map_size; ii++) {
        auto key = deserializer->GetString();
        auto buffer = std::make_shared<RawBuffer>();
        deserializer->GetRaw(*(buffer.get()));
        
        const_map[key] = buffer;
    }
    net_resource->constant_map = const_map;
    
=======

    uint32_t magic_number_ignore = deserializer->GetInt();
    int const_map_size           = deserializer->GetInt();
    ConstantResource const_map;
    for (int ii = 0; ii < const_map_size; ii++) {
        auto key    = deserializer->GetString();
        auto buffer = std::make_shared<RawBuffer>();
        deserializer->GetRaw(*(buffer.get()));

        const_map[key] = buffer;
    }
    net_resource->constant_map = const_map;

>>>>>>> 495d2186
    return TNN_OK;
}

Status ModelInterpreter::RegisterLayerInterpreter(LayerType type, AbstractLayerInterpreter *interpreter) {
    std::map<LayerType, std::shared_ptr<AbstractLayerInterpreter>> &layer_interpreter_map = GetLayerInterpreterMap();
    layer_interpreter_map[type] = std::shared_ptr<AbstractLayerInterpreter>(interpreter);
    return TNN_OK;
}

std::map<LayerType, std::shared_ptr<AbstractLayerInterpreter>> &ModelInterpreter::GetLayerInterpreterMap() {
    static std::map<LayerType, std::shared_ptr<AbstractLayerInterpreter>> layer_interpreter_map;
    return layer_interpreter_map;
}

}  // namespace TNN_NS<|MERGE_RESOLUTION|>--- conflicted
+++ resolved
@@ -191,11 +191,7 @@
             }
             DimsVector &input_shape = structure->inputs_shape_map[input_cfg_vec[0]];
             // input_shape.set_name(input_cfg_vec[0]);
-<<<<<<< HEAD
-            for (int dim_i=1; dim_i<input_cfg_vec.size(); dim_i++) {
-=======
             for (int dim_i = 1; dim_i < input_cfg_vec.size(); dim_i++) {
->>>>>>> 495d2186
                 input_shape.push_back(atoi(input_cfg_vec[dim_i].c_str()));
             }
         }
@@ -205,33 +201,21 @@
          * eg:
          *  input_name size n c h w date_type : input_name size n c h w data_type
          */
-<<<<<<< HEAD
-        for (const auto& config: inputs_cfg_vec) {
-=======
         for (const auto &config : inputs_cfg_vec) {
->>>>>>> 495d2186
             str_arr input_cfg;
             ret = SplitUtils::SplitStr(config.c_str(), input_cfg, " ", true, false);
             if (ret != TNN_OK || input_cfg.size() < input_layer_cfg_count) {
                 return Status(TNNERR_INVALID_NETCFG, "split input line error");
             }
             DimsVector &input_shape = structure->inputs_shape_map[input_cfg[0]];
-<<<<<<< HEAD
-            int dims_size = atoi(input_cfg[1].c_str());
-=======
             int dims_size           = atoi(input_cfg[1].c_str());
->>>>>>> 495d2186
             for (int i = 2; i < dims_size + 2; ++i) {
                 if (i >= input_cfg.size()) {
                     return Status(TNNERR_INVALID_NETCFG, "get input dims error");
                 }
                 input_shape.push_back(atoi(input_cfg[i].c_str()));
             }
-<<<<<<< HEAD
-            DataType data_type = (DataType)atoi(input_cfg[input_cfg.size()-1].c_str());
-=======
             DataType data_type                           = (DataType)atoi(input_cfg[input_cfg.size() - 1].c_str());
->>>>>>> 495d2186
             structure->input_data_type_map[input_cfg[0]] = data_type;
         }
     } else {
@@ -387,11 +371,7 @@
             return Status(TNNERR_LOAD_MODEL, "Error: layer_interpreter is nil");
         }
     }
-<<<<<<< HEAD
-    
-=======
-
->>>>>>> 495d2186
+
     //解析constant_map
     const auto pos_cur = content_stream.tellg();
     content_stream.seekg(0, std::ios::end);
@@ -400,21 +380,6 @@
     if (pos_diff < 4) {
         return TNN_OK;
     }
-<<<<<<< HEAD
-    
-    uint32_t magic_number_ignore = deserializer->GetInt();
-    int const_map_size = deserializer->GetInt();
-    ConstantResource const_map;
-    for (int ii=0; ii<const_map_size; ii++) {
-        auto key = deserializer->GetString();
-        auto buffer = std::make_shared<RawBuffer>();
-        deserializer->GetRaw(*(buffer.get()));
-        
-        const_map[key] = buffer;
-    }
-    net_resource->constant_map = const_map;
-    
-=======
 
     uint32_t magic_number_ignore = deserializer->GetInt();
     int const_map_size           = deserializer->GetInt();
@@ -428,7 +393,6 @@
     }
     net_resource->constant_map = const_map;
 
->>>>>>> 495d2186
     return TNN_OK;
 }
 
