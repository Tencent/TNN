// Tencent is pleased to support the open source community by making TNN available.
//
// Copyright (C) 2020 THL A29 Limited, a Tencent company. All rights reserved.
//
// Licensed under the BSD 3-Clause License (the "License"); you may not use this file except
// in compliance with the License. You may obtain a copy of the License at
//
// https://opensource.org/licenses/BSD-3-Clause
//
// Unless required by applicable law or agreed to in writing, software distributed
// under the License is distributed on an "AS IS" BASIS, WITHOUT WARRANTIES OR
// CONDITIONS OF ANY KIND, either express or implied. See the License for the 
// specific language governing permissions and limitations under the License.

#ifndef TNN_SOURCE_TNN_INTERPRETER_TNN_OBJSERI_H_
#define TNN_SOURCE_TNN_INTERPRETER_TNN_OBJSERI_H_

#include <string>
#include <fstream>
#include <string>
#include <typeinfo>
#include "tnn/core/common.h"
#include "tnn/interpreter/raw_buffer.h"

#define BLOB_SCALE_SUFFIX "_scale_data_"


namespace TNN_NS {
    static const uint32_t g_version_magic_number = 0x0FABC0002;
<<<<<<< HEAD
    static const uint32_t g_version_magic_number_v2 = 0x0FABC0003;
=======
    static const uint32_t g_version_magic_number_v2 = 0x0FABC0004;
>>>>>>> 588d3b31

    class Serializer {
    public:
        explicit Serializer(std::ostream &os) : _ostream(os) {}

        void PutBool(bool value) {
            return put_basic_t<bool>(value);
        }
        void PutShort(short value) {
            return put_basic_t<short>(value);
        }
        void PutInt(int value) {
            return put_basic_t<int>(value);
        }
        void PutString(const std::string &value) {
            return PutString_t<std::string>(value);
        }

        virtual void PutRaw(TNN_NS::RawBuffer &value) {
            int length = value.GetBytesSize();
            auto data_type = (TNN_NS::DataType)value.GetDataType();
            DimsVector  dims  = value.GetBufferDims();
            char *buffer = value.force_to<char *>();
<<<<<<< HEAD
#ifdef TNN_V2
=======
            
>>>>>>> 588d3b31
            PutInt(g_version_magic_number_v2);
            PutInt(data_type);
            PutInt(static_cast<int>(length));
            if (length <= 0) {
                return;
            }
           
            PutInt((int)(dims.size()));
            if (dims.size() > 0) {
                _ostream.write(reinterpret_cast<char *>(dims.data()),
                               static_cast<std::streamsize>(dims.size() * sizeof(int32_t)));
            }
<<<<<<< HEAD
#else
            PutInt(g_version_magic_number);
            PutInt(data_type);
            PutInt(static_cast<int>(length));
#endif
=======

>>>>>>> 588d3b31
            if (_ostream.bad())
                return;
 
            _ostream.write(reinterpret_cast<char *>(buffer),
                           static_cast<std::streamsize>(length));
            return;
        }

    protected:
        std::ostream &_ostream;
        
        template <typename T>
        void put_basic_t(T value);
        template <typename T>
        void PutString_t(const T &value);

    private:
        Serializer &operator=(const Serializer &);
    };

    template <typename T>
    void Serializer::put_basic_t(T value) {
        _ostream.write(reinterpret_cast<char *>(&value), sizeof(T));
        if (_ostream.bad())
            return;
    }

    template <typename T>
    void Serializer::PutString_t(const T &value) {
        if (typeid(T) == typeid(std::string)) {
            int len = static_cast<int>(value.length() *
                                       sizeof(std::string::value_type));
            PutInt(len);
            _ostream.write(reinterpret_cast<const char *>(value.data()), len);
            if (_ostream.bad())
                return;
        } else
            return;
    }

    class Deserializer {
    public:
        explicit Deserializer(std::istream &is) : _istream(is) {}

        bool GetBool() {
            return get_basic_t<bool>();
        }
        short GetShort() {
            return get_basic_t<short>();
        }
        int GetInt() {
            return get_basic_t<int>();
        }
        std::string GetString() {
            return get_string_t<std::string>();
        }

        virtual void GetDims(std::vector<int>& dims) {
            auto magic_number = GetInt();
            auto data_type = (TNN_NS::DataType)GetInt();
            int size = GetInt();
            if (size <= 0) {
                return;
            }
            for (int i = 0; i < size; ++i) {
                dims.push_back(GetInt());
            }
        }

        virtual void GetRaw(TNN_NS::RawBuffer &value) {
            auto magic_number  = static_cast<uint32_t>(GetInt());
            auto data_type = (TNN_NS::DataType)GetInt();
            int length = GetInt();
            if (length <= 0) {
                return;
            }

            DimsVector dims;
            if(magic_number == g_version_magic_number_v2) {
                int size = GetInt();
                for (int i = 0; i < size; ++i) {
                    dims.push_back(GetInt());
                }
            }
 
            value = TNN_NS::RawBuffer(length);
            value.SetDataType(data_type);
            value.SetBufferDims(dims);

            char *buffer = value.force_to<char *>();
            if (_istream.eof())
                return;
            
            _istream.read(buffer, static_cast<std::streamsize>(length));
            return;
        }

    protected:
        std::istream &_istream;
        
        template <typename T>
        T get_basic_t();
        template <typename T>
        T get_string_t();

    private:
        Deserializer &operator=(const Deserializer &);
    };

    template <typename T>
    T Deserializer::get_basic_t() {
        T value = 0;
        if (_istream.eof())
            // throw std::exception("unexpected_eof");
            return value;
        // T value;
        _istream.read(reinterpret_cast<char *>(&value), sizeof(T));
        return value;
    }

    template <typename T>
    T Deserializer::get_string_t() {
        int len = GetInt();
        T value;
        if (typeid(T) == typeid(std::string)) {
            value.resize(len / sizeof(std::string::value_type));
            if (_istream.eof())
                return value;
            _istream.read(reinterpret_cast<char *>(&value[0]), len);
            // if (_istream.bad())
            // return value;
        }
        return value;
    }

    class Serializable {
    public:
        Serializable() {}
        virtual ~Serializable() {}

    public:
        virtual void serialize(Serializer &out)    = 0;
        virtual void deserialize(Deserializer &in) = 0;
    };

}  // namespace TNN_NS



#endif  // TNN_SOURCE_TNN_INTERPRETER_TNN_OBJSERI_H_<|MERGE_RESOLUTION|>--- conflicted
+++ resolved
@@ -27,11 +27,7 @@
 
 namespace TNN_NS {
     static const uint32_t g_version_magic_number = 0x0FABC0002;
-<<<<<<< HEAD
-    static const uint32_t g_version_magic_number_v2 = 0x0FABC0003;
-=======
     static const uint32_t g_version_magic_number_v2 = 0x0FABC0004;
->>>>>>> 588d3b31
 
     class Serializer {
     public:
@@ -55,11 +51,7 @@
             auto data_type = (TNN_NS::DataType)value.GetDataType();
             DimsVector  dims  = value.GetBufferDims();
             char *buffer = value.force_to<char *>();
-<<<<<<< HEAD
 #ifdef TNN_V2
-=======
-            
->>>>>>> 588d3b31
             PutInt(g_version_magic_number_v2);
             PutInt(data_type);
             PutInt(static_cast<int>(length));
@@ -72,15 +64,11 @@
                 _ostream.write(reinterpret_cast<char *>(dims.data()),
                                static_cast<std::streamsize>(dims.size() * sizeof(int32_t)));
             }
-<<<<<<< HEAD
 #else
             PutInt(g_version_magic_number);
             PutInt(data_type);
             PutInt(static_cast<int>(length));
 #endif
-=======
-
->>>>>>> 588d3b31
             if (_ostream.bad())
                 return;
  
