// Tencent is pleased to support the open source community by making TNN available.
//
// Copyright (C) 2020 THL A29 Limited, a Tencent company. All rights reserved.
//
// Licensed under the BSD 3-Clause License (the "License"); you may not use this file except
// in compliance with the License. You may obtain a copy of the License at
//
// https://opensource.org/licenses/BSD-3-Clause
//
// Unless required by applicable law or agreed to in writing, software distributed
// under the License is distributed on an "AS IS" BASIS, WITHOUT WARRANTIES OR
// CONDITIONS OF ANY KIND, either express or implied. See the License for the
// specific language governing permissions and limitations under the License.

#include "tnn/core/common.h"
#include "tnn/core/instance.h"
#include "tnn/core/tnn.h"

#include "calibration.h"
#include "calibration_common.h"
#include "file_reader.h"
#include "scale_calculator.h"
#include "tnn/utils/split_utils.h"

#include <dirent.h>
#include <getopt.h>
#include <stdio.h>
#include <stdlib.h>
#include <string.h>
#include <sys/time.h>
#include <algorithm>
#include <fstream>
#include <sstream>
#include <string>

using namespace TNN_NS;

bool CheckResult(std::string desc, int ret) {
    if (ret != 0) {
        printf("%s failed: ret %d or 0x%X\n", desc.c_str(), ret, ret);
        return false;
    } else {
        printf("%s success!\n", desc.c_str());
        return true;
    }
}

void ParseProtoFile(char* proto_buffer, size_t proto_buffer_length) {
    // remove all the " and \n character
    size_t fill = 0;
    for (size_t i = 0; i < proto_buffer_length; ++i) {
        if (proto_buffer[i] != '\"' && proto_buffer[i] != '\n') {
            proto_buffer[fill++] = proto_buffer[i];
        }
    }
    proto_buffer[fill] = '\0';
}

int InitModelConfig(ModelConfig& model_config, std::string proto_file, std::string model_file) {
    FILE* fp = fopen(proto_file.c_str(), "r");
    if (fp == NULL) {
        printf("invalid proto file\n");
        return -1;
    }

    fseek(fp, 0, SEEK_END);
    int size = ftell(fp);
    rewind(fp);
    char* buffer = new char[size + 1];
    memset(buffer, 0, size + 1);
    int ret = fread(buffer, 1, size, fp);
    if (ret != size) {
        printf("read proto_file failed!\n");
        return -1;
    }
    fclose(fp);

    ParseProtoFile(buffer, size);
    std::string buffer_str(buffer);

    model_config.params.push_back(buffer_str);
    delete[] buffer;

    {
        std::ifstream model_stream(model_file);
        if (!model_stream.is_open() || !model_stream.good()) {
            printf("read model_file failed!\n");
            return -1;
        }
        std::string model_content =
            std::string((std::istreambuf_iterator<char>(model_stream)), std::istreambuf_iterator<char>());

        model_config.params.push_back(model_content);
    }

    return 0;
}

bool GetInputType(std::string name, FileFormat& format) {
    int pos = name.rfind('.');
    if (pos == std::string::npos)
        return false;

    std::string suffix = name.substr(pos);
    std::transform(suffix.begin(), suffix.end(), suffix.begin(), tolower);
    if (suffix == ".txt") {
        format = TEXT;
    } else if (suffix == ".npy") {
        format = NPY;
    } else if (suffix == ".jpg") {
        format = IMAGE;
    } else if (suffix == ".jpeg") {
        format = IMAGE;
    } else if (suffix == ".png") {
        format = IMAGE;
    } else if (suffix == ".bmp") {
        format = IMAGE;
    } else {
        return false;
    }

    return true;
}

int ImportDataSet(DataSet& dataset, std::string folder_path) {
    dataset.file_list.clear();

    DIR* dp;
    struct dirent* dirp;
    if ((dp = opendir(folder_path.c_str())) == NULL) {
        printf("Can't open %s\n", folder_path.c_str());
        return -1;
    }
    while ((dirp = readdir(dp)) != NULL) {
        if (dirp->d_type == DT_REG) {
            std::string file_name = dirp->d_name;
            FileFormat format     = NOTSUPPORT;
            if (GetInputType(file_name, format)) {
                char full_name[256 + 1];
                snprintf(full_name, 256, "%s/%s", folder_path.c_str(), dirp->d_name);
                dataset.file_list.push_back(std::make_pair(full_name, format));
                printf("\timport: %s  type: %d\n", dirp->d_name, format);
            }
        }
    }
    closedir(dp);

    if (dataset.file_list.size() == 0) {
        printf("no valid input file found!\n");
        return -1;
    }
    printf("import total %lu files\n", dataset.file_list.size());
    return 0;
}

bool CheckNumberString(std::string num_str) {
    const char* num_char = num_str.c_str();

    for (int i = 0; i < num_str.length(); ++i) {
        if (!(num_char[i] >= '0' && num_char[i] <= '9') && num_char[i] != '.') {
            return false;
        }
    }
    return true;
}

bool CheckFileName(std::string name) {
    std::ofstream write_stream;
    write_stream.open(name);
    if (!write_stream || !write_stream.is_open() || !write_stream.good()) {
        write_stream.close();
        return false;
    }
    write_stream.close();
    return true;
}

void PrintConfig() {
    printf(
        "usage:\n./quantization_cmd [-h] [-p] <proto file> [-m] <model file> [-i] <input folder> [-b] <val> [-w] <val> "
<<<<<<< HEAD
        "[-n] <val> [-s] <val> [-c] [-o] <output_name> [-v]\n"
=======
        "[-n] <val> [-s] <val> [-t] <val> [-o] <output_name>\n"
>>>>>>> 59402fb8
        "\t-h, --help        \t show this message\n"
        "\t-p, --proto       \t(require) tnn proto file name\n"
        "\t-m, --model       \t(require) tnn model file name\n"
        "\t-i, --input_path  \t(require) the folder of input files\n"
        "\t-b, --blob_method \t(optional) the method to quantize blob\n"
        "\t\t0: MIN_MAX  (default)\n"
        "\t\t2: KL_DIVERGENCE\n"
        "\t-w, --weight_method\t(optional) the method to quantize weights\n"
        "\t\t0: MIN_MAX  (default)\n"
        "\t\t1: ADMM\n"
        "\t-n, --bias         \t(optional) bias val when preprocess image "
        "input, ie, "
        "0.0,0.0,0.0 \n"
        "\t-s, --scale        \t(optional) scale val when preprocess image "
        "input, ie, "
        "1.0,1.0,1.0 \n"
        "\t\tformula: y = (x - bias) * scale\n"
<<<<<<< HEAD
        "\t-c, --merge_channel\t(optional) merge blob channel when quantize blob\n"
        "\t-v, --version      \t(optional) the model versoin to save\n"
        "\t\t0: RapidnetV1\n"
        "\t\t1: TNN\n"
        "\t\t0: RapidnetV3 (default)\n");
=======
        "\t-t, --merge_type\t(optional) merge blob/weights channel when quantize blob/weights\n"
        "\t\t0: per-channel mode  (default)\n"
        "\t\t1: mix mode          weight: per-channel  blob: per-tensor\n"
        "\t\t2: per-tersor mode\n"
>>>>>>> 59402fb8
        "\t-o, --output       \t(optional) specify the name of output\n");
}

int main(int argc, char* argv[]) {
    // Init parameters
    std::string proto_file_name;
    std::string model_file_name;
    std::string input_path;
    rapidnetv3::ModelVersion model_version = rapidnetv3::MV_RPNV3;
    std::string output_name = "model";

    CalibrationParam cali_params;

    struct option long_options[] = {{"proto", required_argument, 0, 'p'},
                                    {"model", required_argument, 0, 'm'},
                                    {"input_path", required_argument, 0, 'i'},
                                    {"blob_method", required_argument, 0, 'b'},
                                    {"weight_method", required_argument, 0, 'w'},
                                    {"bias", required_argument, 0, 'n'},
                                    {"scale", required_argument, 0, 's'},
<<<<<<< HEAD
                                    {"merge_channel", no_argument, 0, 'c'},
                                    {"version", optional_argument, 0, 'v'},
=======
                                    {"merge_type", no_argument, 0, 't'},
>>>>>>> 59402fb8
                                    {"output", required_argument, 0, 'o'},
                                    {"help", no_argument, 0, 'h'},
                                    {0, 0, 0, 0}};

<<<<<<< HEAD
    const char* optstring = "p:m:i:b:w:n:s:c:v:o:h";
=======
    const char* optstring = "p:m:i:b:w:n:s:t:o:h";
>>>>>>> 59402fb8

    if (argc == 1) {
        PrintConfig();
        return 0;
    }

    while (1) {
        int c = getopt_long(argc, argv, optstring, long_options, nullptr);
        if (c == -1)
            break;

        switch (c) {
            case 'p':
                printf("proto: %s\n", optarg);
                proto_file_name = optarg;
                break;
            case 'm':
                printf("model: %s\n", optarg);
                model_file_name = optarg;
                break;
            case 'i':
                printf("input path: %s\n", optarg);
                input_path = optarg;
                break;
            case 'b':
                printf("blob quantize method: %s\n", optarg);
                cali_params.blob_quantize_method = (CalibrationMethod)atoi(optarg);
                break;
            case 'w':
                printf("weight quantize method: %s\n", optarg);
                cali_params.weights_quantize_method = (CalibrationMethod)atoi(optarg);
                break;
            case 'n': {
                printf("bias: %s\n", optarg);
                std::vector<std::string> array;
                SplitUtils::SplitStr(optarg, array, ",");
                cali_params.input_bias.clear();
                for (auto s : array) {
                    if (!CheckNumberString(s)) {
                        printf("invalid bias value: %s\n", s.c_str());
                        return -1;
                    }
                    cali_params.input_bias.push_back(atof(s.c_str()));
                }
            } break;
            case 's': {
                printf("scale: %s\n", optarg);
                std::vector<std::string> array;
                SplitUtils::SplitStr(optarg, array, ",");
                cali_params.input_scale.clear();
                for (auto s : array) {
                    if (!CheckNumberString(s)) {
                        printf("invalid scale value: %s\n", s.c_str());
                        return -1;
                    }
                    cali_params.input_scale.push_back(atof(s.c_str()));
                }
            } break;
<<<<<<< HEAD
            case 'c':
                printf("merge channel: true\n");
                cali_params.merge_blob_channel = true;
                break;
            case 'v':
                printf("model version: %s\n", optarg);
                model_version = (rapidnetv3::ModelVersion)atoi(optarg);
                break;
=======
            case 't': {
                printf("merge type: %s\n", optarg);
                int merge_type = atoi(optarg);
                if (0 == merge_type) {
                    cali_params.merge_blob_channel    = false;
                    cali_params.merge_weights_channel = false;
                } else if (1 == merge_type) {
                    cali_params.merge_blob_channel    = true;
                    cali_params.merge_weights_channel = false;
                } else if (2 == merge_type) {
                    cali_params.merge_blob_channel    = true;
                    cali_params.merge_weights_channel = true;
                } else {
                    cali_params.merge_blob_channel    = false;
                    cali_params.merge_weights_channel = false;
                }
            } break;
>>>>>>> 59402fb8
            case 'o':
                printf("output name: %s\n", optarg);
                output_name = optarg;
                if (!CheckFileName(output_name + ".quantized.tnnproto")) {
                    printf("invaild output name!\n");
                    return 0;
                }
                break;
            case 'h':
            case '?':
                PrintConfig();
                return 0;
            default:
                PrintConfig();
                break;
        }
    }

    ModelConfig model_config;
    model_config.model_type = MODEL_TYPE_RAPIDNET;
    int ret = InitModelConfig(model_config, proto_file_name, model_file_name);
    if (CheckResult("init model config", ret) != true)
        return -1;

    NetworkConfig net_config;
    net_config.device_type = DEVICE_NAIVE;
    DataSet dataset;
    ret = ImportDataSet(dataset, input_path);
    if (CheckResult("import data set", ret) != true)
        return -1;

    Calibration calibration;
    calibration.SetModelVersion(model_version);
    Status status = calibration.Init(net_config, model_config);
    if (status != TNN_OK) {
        printf("calibration init falied!\n");
        return -1;
    }

    ret = calibration.SetCalibrationParams(cali_params);
    if (ret != 0) {
        printf("set calibration params falied!\n");
        return -1;
    }

    status = calibration.RunCalibration(dataset);
    if (status != TNN_OK) {
        printf("calibration run falied!\n");
        return -1;
    }
    status = calibration.Serialize(output_name + ".quantized.tnnproto", output_name + ".quantized.tnnmodel");
    if (status != TNN_OK) {
        printf("calibration serialize falied! (%s)\n", status.description().c_str());
        return -1;
    }
    printf("quantize model success!\n");

    return 0;
}<|MERGE_RESOLUTION|>--- conflicted
+++ resolved
@@ -178,11 +178,7 @@
 void PrintConfig() {
     printf(
         "usage:\n./quantization_cmd [-h] [-p] <proto file> [-m] <model file> [-i] <input folder> [-b] <val> [-w] <val> "
-<<<<<<< HEAD
-        "[-n] <val> [-s] <val> [-c] [-o] <output_name> [-v]\n"
-=======
-        "[-n] <val> [-s] <val> [-t] <val> [-o] <output_name>\n"
->>>>>>> 59402fb8
+        "[-n] <val> [-s] <val> [-t] <val> [-o] <output_name> [-v]\n"
         "\t-h, --help        \t show this message\n"
         "\t-p, --proto       \t(require) tnn proto file name\n"
         "\t-m, --model       \t(require) tnn model file name\n"
@@ -200,18 +196,14 @@
         "input, ie, "
         "1.0,1.0,1.0 \n"
         "\t\tformula: y = (x - bias) * scale\n"
-<<<<<<< HEAD
-        "\t-c, --merge_channel\t(optional) merge blob channel when quantize blob\n"
-        "\t-v, --version      \t(optional) the model versoin to save\n"
-        "\t\t0: RapidnetV1\n"
-        "\t\t1: TNN\n"
-        "\t\t0: RapidnetV3 (default)\n");
-=======
         "\t-t, --merge_type\t(optional) merge blob/weights channel when quantize blob/weights\n"
         "\t\t0: per-channel mode  (default)\n"
         "\t\t1: mix mode          weight: per-channel  blob: per-tensor\n"
         "\t\t2: per-tersor mode\n"
->>>>>>> 59402fb8
+        "\t-v, --version      \t(optional) the model versoin to save\n"
+        "\t\t0: RapidnetV1\n"
+        "\t\t1: TNN\n"
+        "\t\t0: RapidnetV3 (default)\n"
         "\t-o, --output       \t(optional) specify the name of output\n");
 }
 
@@ -232,21 +224,13 @@
                                     {"weight_method", required_argument, 0, 'w'},
                                     {"bias", required_argument, 0, 'n'},
                                     {"scale", required_argument, 0, 's'},
-<<<<<<< HEAD
-                                    {"merge_channel", no_argument, 0, 'c'},
+                                    {"merge_type", no_argument, 0, 't'},
                                     {"version", optional_argument, 0, 'v'},
-=======
-                                    {"merge_type", no_argument, 0, 't'},
->>>>>>> 59402fb8
                                     {"output", required_argument, 0, 'o'},
                                     {"help", no_argument, 0, 'h'},
                                     {0, 0, 0, 0}};
 
-<<<<<<< HEAD
-    const char* optstring = "p:m:i:b:w:n:s:c:v:o:h";
-=======
-    const char* optstring = "p:m:i:b:w:n:s:t:o:h";
->>>>>>> 59402fb8
+    const char* optstring = "p:m:i:b:w:n:s:t:v:o:h";
 
     if (argc == 1) {
         PrintConfig();
@@ -305,16 +289,6 @@
                     cali_params.input_scale.push_back(atof(s.c_str()));
                 }
             } break;
-<<<<<<< HEAD
-            case 'c':
-                printf("merge channel: true\n");
-                cali_params.merge_blob_channel = true;
-                break;
-            case 'v':
-                printf("model version: %s\n", optarg);
-                model_version = (rapidnetv3::ModelVersion)atoi(optarg);
-                break;
-=======
             case 't': {
                 printf("merge type: %s\n", optarg);
                 int merge_type = atoi(optarg);
@@ -332,7 +306,10 @@
                     cali_params.merge_weights_channel = false;
                 }
             } break;
->>>>>>> 59402fb8
+            case 'v':
+                printf("model version: %s\n", optarg);
+                model_version = (rapidnetv3::ModelVersion)atoi(optarg);
+                break;
             case 'o':
                 printf("output name: %s\n", optarg);
                 output_name = optarg;
