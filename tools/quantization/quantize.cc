// Tencent is pleased to support the open source community by making TNN available.
//
// Copyright (C) 2020 THL A29 Limited, a Tencent company. All rights reserved.
//
// Licensed under the BSD 3-Clause License (the "License"); you may not use this file except
// in compliance with the License. You may obtain a copy of the License at
//
// https://opensource.org/licenses/BSD-3-Clause
//
// Unless required by applicable law or agreed to in writing, software distributed
// under the License is distributed on an "AS IS" BASIS, WITHOUT WARRANTIES OR
// CONDITIONS OF ANY KIND, either express or implied. See the License for the
// specific language governing permissions and limitations under the License.

#include "tnn/core/common.h"
#include "tnn/core/instance.h"
#include "tnn/core/tnn.h"

#include "calibration.h"
#include "calibration_common.h"
#include "file_reader.h"
#include "scale_calculator.h"
#include "tnn/utils/split_utils.h"

#include <dirent.h>
#include <getopt.h>
#include <stdio.h>
#include <stdlib.h>
#include <string.h>
#include <sys/time.h>
#include <algorithm>
#include <fstream>
#include <sstream>
#include <string>

using namespace TNN_NS;

bool CheckResult(std::string desc, int ret) {
    if (ret != 0) {
        printf("%s failed: ret %d or 0x%X\n", desc.c_str(), ret, ret);
        return false;
    } else {
        printf("%s success!\n", desc.c_str());
        return true;
    }
}

void ParseProtoFile(char* proto_buffer, size_t proto_buffer_length) {
    // remove all the " and \n character
    size_t fill = 0;
    for (size_t i = 0; i < proto_buffer_length; ++i) {
        if (proto_buffer[i] != '\"' && proto_buffer[i] != '\n') {
            proto_buffer[fill++] = proto_buffer[i];
        }
    }
    proto_buffer[fill] = '\0';
}

int InitModelConfig(ModelConfig& model_config, std::string proto_file, std::string model_file) {
    FILE* fp = fopen(proto_file.c_str(), "r");
    if (fp == NULL) {
        printf("invalid proto file\n");
        return -1;
    }

    fseek(fp, 0, SEEK_END);
    int size = ftell(fp);
    rewind(fp);
    char* buffer = new char[size + 1];
    memset(buffer, 0, size + 1);
    int ret = fread(buffer, 1, size, fp);
    if (ret != size) {
        printf("read proto_file failed!\n");
        return -1;
    }
    fclose(fp);

    ParseProtoFile(buffer, size);
    std::string buffer_str(buffer);

    model_config.params.push_back(buffer_str);
    delete[] buffer;

    {
        std::ifstream model_stream(model_file);
        if (!model_stream.is_open() || !model_stream.good()) {
            printf("read model_file failed!\n");
            return -1;
        }
        std::string model_content =
            std::string((std::istreambuf_iterator<char>(model_stream)), std::istreambuf_iterator<char>());

        model_config.params.push_back(model_content);
    }

    return 0;
}

bool GetInputType(std::string name, FileFormat& format) {
    int pos = name.rfind('.');
    if (pos == std::string::npos)
        return false;

    std::string suffix = name.substr(pos);
    std::transform(suffix.begin(), suffix.end(), suffix.begin(), tolower);
    if (suffix == ".txt") {
        format = TEXT;
    } else if (suffix == ".npy") {
        format = NPY;
    } else if (suffix == ".jpg") {
        format = IMAGE;
    } else if (suffix == ".jpeg") {
        format = IMAGE;
    } else if (suffix == ".png") {
        format = IMAGE;
    } else if (suffix == ".bmp") {
        format = IMAGE;
    } else {
        return false;
    }

    return true;
}

int ImportDataSet(DataSet& dataset, std::string folder_path) {
    dataset.file_list.clear();

    DIR* dp;
    struct dirent* dirp;
    if ((dp = opendir(folder_path.c_str())) == NULL) {
        printf("Can't open %s\n", folder_path.c_str());
        return -1;
    }
    while ((dirp = readdir(dp)) != NULL) {
        if (dirp->d_type == DT_REG) {
            std::string file_name = dirp->d_name;
            FileFormat format     = NOTSUPPORT;
            if (GetInputType(file_name, format)) {
                char full_name[256 + 1];
                snprintf(full_name, 256, "%s/%s", folder_path.c_str(), dirp->d_name);
                dataset.file_list.push_back(std::make_pair(full_name, format));
                printf("\timport: %s  type: %d\n", dirp->d_name, format);
            }
        }
    }
    closedir(dp);

    if (dataset.file_list.size() == 0) {
        printf("no valid input file found!\n");
        return -1;
    }
    printf("import total %lu files\n", dataset.file_list.size());
    return 0;
}

bool CheckNumberString(std::string num_str) {
    const char* num_char = num_str.c_str();

    for (int i = 0; i < num_str.length(); ++i) {
        if (!(num_char[i] >= '0' && num_char[i] <= '9') && num_char[i] != '.') {
            return false;
        }
    }
    return true;
}

bool CheckFileName(std::string name) {
    std::ofstream write_stream;
    write_stream.open(name);
    if (!write_stream || !write_stream.is_open() || !write_stream.good()) {
        write_stream.close();
        return false;
    }
    write_stream.close();
    return true;
}

void PrintConfig() {
    printf(
        "usage:\n./quantization_cmd [-h] [-p] <proto file> [-m] <model file> [-i] <input folder> [-b] <val> [-w] <val> "
        "[-n] <val> [-s] <val> [-t] <val> [-o] <output_name> [-v]\n"
        "\t-h, --help        \t show this message\n"
        "\t-p, --proto       \t(require) tnn proto file name\n"
        "\t-m, --model       \t(require) tnn model file name\n"
        "\t-i, --input_path  \t(require) the folder of input files\n"
        "\t-b, --blob_method \t(optional) the method to quantize blob\n"
        "\t\t0: MIN_MAX  (default)\n"
        "\t\t2: KL_DIVERGENCE\n"
        "\t-w, --weight_method\t(optional) the method to quantize weights\n"
        "\t\t0: MIN_MAX  (default)\n"
        "\t\t1: ADMM\n"
        "\t-r, --reverse_channel\t(optional) reverse B and R channel when preprocess image\n"
        "\t\t0: the network uses rgb order  (default)\n"
        "\t\t1: the network uses bgr order\n"
        "\t-n, --bias         \t(optional) bias val when preprocess image "
        "input, ie, "
        "0.0,0.0,0.0 \n"
        "\t-s, --scale        \t(optional) scale val when preprocess image "
        "input, ie, "
        "1.0,1.0,1.0 \n"
        "\t\tformula: y = (x - bias) * scale\n"
        "\t-t, --merge_type\t(optional) merge blob/weights channel when quantize blob/weights\n"
        "\t\t0: per-channel mode  (default)\n"
        "\t\t1: mix mode          weight: per-channel  blob: per-tensor\n"
        "\t\t2: per-tersor mode\n"
        "\t-v, --version      \t(optional) the model versoin to save\n"
        "\t\t0: RapidnetV1\n"
        "\t\t1: TNN\n"
        "\t\t0: RapidnetV3 (default)\n"
        "\t-o, --output       \t(optional) specify the name of output\n");
}

int main(int argc, char* argv[]) {
    // Init parameters
    std::string proto_file_name;
    std::string model_file_name;
    std::string input_path;
    rapidnetv3::ModelVersion model_version = rapidnetv3::MV_RPNV3;
    std::string output_name = "model";

    CalibrationParam cali_params;

    struct option long_options[] = {{"proto", required_argument, 0, 'p'},
                                    {"model", required_argument, 0, 'm'},
                                    {"input_path", required_argument, 0, 'i'},
                                    {"blob_method", required_argument, 0, 'b'},
                                    {"weight_method", required_argument, 0, 'w'},
                                    {"reverse_channel", required_argument, 0, 'r'},
                                    {"bias", required_argument, 0, 'n'},
                                    {"scale", required_argument, 0, 's'},
<<<<<<< HEAD
                                    {"merge_type", no_argument, 0, 't'},
                                    {"version", optional_argument, 0, 'v'},
=======
                                    {"merge_type", required_argument, 0, 't'},
>>>>>>> c8f98518
                                    {"output", required_argument, 0, 'o'},
                                    {"help", no_argument, 0, 'h'},
                                    {0, 0, 0, 0}};

<<<<<<< HEAD
    const char* optstring = "p:m:i:b:w:n:s:t:v:o:h";
=======
    const char* optstring = "p:m:i:b:w:r:n:s:t:o:h";
>>>>>>> c8f98518

    if (argc == 1) {
        PrintConfig();
        return 0;
    }

    while (1) {
        int c = getopt_long(argc, argv, optstring, long_options, nullptr);
        if (c == -1)
            break;

        switch (c) {
            case 'p':
                printf("proto: %s\n", optarg);
                proto_file_name = optarg;
                break;
            case 'm':
                printf("model: %s\n", optarg);
                model_file_name = optarg;
                break;
            case 'i':
                printf("input path: %s\n", optarg);
                input_path = optarg;
                break;
            case 'b':
                printf("blob quantize method: %s\n", optarg);
                cali_params.blob_quantize_method = (CalibrationMethod)atoi(optarg);
                break;
            case 'w':
                printf("weight quantize method: %s\n", optarg);
                cali_params.weights_quantize_method = (CalibrationMethod)atoi(optarg);
                break;
            case 'r': {
                printf("reverse channel: %s\n", optarg);
                int reverse_channel = atoi(optarg);
                if (1 == reverse_channel) {
                    cali_params.reverse_channel = true;
                } else {
                    cali_params.reverse_channel = false;
                }
            } break;
            case 'n': {
                printf("bias: %s\n", optarg);
                std::vector<std::string> array;
                SplitUtils::SplitStr(optarg, array, ",");
                cali_params.input_bias.clear();
                for (auto s : array) {
                    if (!CheckNumberString(s)) {
                        printf("invalid bias value: %s\n", s.c_str());
                        return -1;
                    }
                    cali_params.input_bias.push_back(atof(s.c_str()));
                }
            } break;
            case 's': {
                printf("scale: %s\n", optarg);
                std::vector<std::string> array;
                SplitUtils::SplitStr(optarg, array, ",");
                cali_params.input_scale.clear();
                for (auto s : array) {
                    if (!CheckNumberString(s)) {
                        printf("invalid scale value: %s\n", s.c_str());
                        return -1;
                    }
                    cali_params.input_scale.push_back(atof(s.c_str()));
                }
            } break;
            case 't': {
                printf("merge type: %s\n", optarg);
                int merge_type = atoi(optarg);
                if (0 == merge_type) {
                    cali_params.merge_blob_channel    = false;
                    cali_params.merge_weights_channel = false;
                } else if (1 == merge_type) {
                    cali_params.merge_blob_channel    = true;
                    cali_params.merge_weights_channel = false;
                } else if (2 == merge_type) {
                    cali_params.merge_blob_channel    = true;
                    cali_params.merge_weights_channel = true;
                } else {
                    cali_params.merge_blob_channel    = false;
                    cali_params.merge_weights_channel = false;
                }
            } break;
            case 'v':
                printf("model version: %s\n", optarg);
                model_version = (rapidnetv3::ModelVersion)atoi(optarg);
                break;
            case 'o':
                printf("output name: %s\n", optarg);
                output_name = optarg;
                if (!CheckFileName(output_name + ".quantized.tnnproto")) {
                    printf("invaild output name!\n");
                    return 0;
                }
                break;
            case 'h':
            case '?':
                PrintConfig();
                return 0;
            default:
                PrintConfig();
                break;
        }
    }

    ModelConfig model_config;
    model_config.model_type = MODEL_TYPE_RAPIDNET;
    int ret = InitModelConfig(model_config, proto_file_name, model_file_name);
    if (CheckResult("init model config", ret) != true)
        return -1;

    NetworkConfig net_config;
    net_config.device_type = DEVICE_NAIVE;
    DataSet dataset;
    ret = ImportDataSet(dataset, input_path);
    if (CheckResult("import data set", ret) != true)
        return -1;

    Calibration calibration;
    calibration.SetModelVersion(model_version);
    Status status = calibration.Init(net_config, model_config);
    if (status != TNN_OK) {
        printf("calibration init falied!\n");
        return -1;
    }

    ret = calibration.SetCalibrationParams(cali_params);
    if (ret != 0) {
        printf("set calibration params falied!\n");
        return -1;
    }

    status = calibration.RunCalibration(dataset);
    if (status != TNN_OK) {
        printf("calibration run falied!\n");
        return -1;
    }
    status = calibration.Serialize(output_name + ".quantized.tnnproto", output_name + ".quantized.tnnmodel");
    if (status != TNN_OK) {
        printf("calibration serialize falied! (%s)\n", status.description().c_str());
        return -1;
    }
    printf("quantize model success!\n");

    return 0;
}<|MERGE_RESOLUTION|>--- conflicted
+++ resolved
@@ -228,21 +228,13 @@
                                     {"reverse_channel", required_argument, 0, 'r'},
                                     {"bias", required_argument, 0, 'n'},
                                     {"scale", required_argument, 0, 's'},
-<<<<<<< HEAD
                                     {"merge_type", no_argument, 0, 't'},
                                     {"version", optional_argument, 0, 'v'},
-=======
-                                    {"merge_type", required_argument, 0, 't'},
->>>>>>> c8f98518
                                     {"output", required_argument, 0, 'o'},
                                     {"help", no_argument, 0, 'h'},
                                     {0, 0, 0, 0}};
 
-<<<<<<< HEAD
-    const char* optstring = "p:m:i:b:w:n:s:t:v:o:h";
-=======
-    const char* optstring = "p:m:i:b:w:r:n:s:t:o:h";
->>>>>>> c8f98518
+    const char* optstring = "p:m:i:b:w:r:n:s:t:v:o:h";
 
     if (argc == 1) {
         PrintConfig();
