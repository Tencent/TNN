--- conflicted
+++ resolved
@@ -10,11 +10,7 @@
 
 namespace parser{
     static const uint32_t g_version_magic_number_tnn = 0x0FABC0002;
-<<<<<<< HEAD
-    static const uint32_t g_version_magic_number_tnn_v2 = 0x0FABC0003;
-=======
     static const uint32_t g_version_magic_number_tnn_v2 = 0x0FABC0004;
->>>>>>> 588d3b31
 
     //keep same with tnn/common.h
     typedef enum {
