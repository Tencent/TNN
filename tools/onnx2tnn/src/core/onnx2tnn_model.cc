--- conflicted
+++ resolved
@@ -26,13 +26,8 @@
 
     std::ofstream file_model;
     file_model.open(tnn_model_path_, std::ios::binary);
-<<<<<<< HEAD
-    file_model.write((char *)(&g_version_magic_number_tnn_v2), sizeof(g_version_magic_number_tnn));
-    int model_pos = sizeof(g_version_magic_number_tnn_v2);
-=======
     file_model.write((char *)(&g_version_magic_number_v2), sizeof(g_version_magic_number_v2));
     int model_pos = sizeof(g_version_magic_number_v2);
->>>>>>> 495d2186
 
     do {
         if (!file_model || !file_model.is_open() || !file_model.good()) {
@@ -112,21 +107,12 @@
             }
             
             //写入版本号
-<<<<<<< HEAD
-            net_writer.put_int(g_version_magic_number_tnn_v2);
-            //写入个数
-            net_writer.put_int((int)const_id_set.size());
-            for (auto id : const_id_set) {
-                auto const_tensor = onnx_net_info_.weights_map[id];
-                net_writer.put_string(id);
-=======
             net_writer.PutInt(g_version_magic_number_v2);
             //写入个数
             net_writer.PutInt((int)const_id_set.size());
             for (auto id : const_id_set) {
                 auto const_tensor = onnx_net_info_.weights_map[id];
                 net_writer.PutString(id);
->>>>>>> 495d2186
                 OnnxOpConverter::WriteTensorData(const_tensor, &net_writer, DATA_TYPE_AUTO);
             }
         }
