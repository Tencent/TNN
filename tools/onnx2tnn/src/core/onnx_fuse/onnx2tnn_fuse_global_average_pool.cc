// Tencent is pleased to support the open source community by making TNN available.
//
// Copyright (C) 2020 THL A29 Limited, a Tencent company. All rights reserved.
//
// Licensed under the BSD 3-Clause License (the "License"); you may not use this file except
// in compliance with the License. You may obtain a copy of the License at
//
// https://opensource.org/licenses/BSD-3-Clause
//
// Unless required by applicable law or agreed to in writing, software distributed
// under the License is distributed on an "AS IS" BASIS, WITHOUT WARRANTIES OR
// CONDITIONS OF ANY KIND, either express or implied. See the License for the 
// specific language governing permissions and limitations under the License.

#include <math.h>

#include "objseri.h"
#include "onnx2tnn.h"
#include "onnx_utility.h"

int Onnx2TNN::FuseGlobalAveragePool(
    onnx::GraphProto* mutable_graph, std::vector<IndexNode>& index_nodes,
    std::map<std::string, onnx::TensorProto>& weights,
    std::map<std::string, int>& node_reference,
    std::set<std::string>& blob_names) {
    auto const node_count = index_nodes.size();

    // GlobalAveragePool <= Transpose + ReduceMean
    for (int i = 0; i < node_count; i++) {
        auto node = index_nodes[i].node;

        do {
            if (node->op_type() == "Transpose" && i + 1 < node_count) {
                auto node_trans = node;

                std::vector<int> next_indexes =
                    GetNextIndexNode(index_nodes, i);
      
                if (next_indexes.size() != 1) {
                    break;
                }
<<<<<<< HEAD
                if (node_trans->output_size() !=1){
                    break;
                }
=======
>>>>>>> 617612bd
                
                auto node_reduce_mean = index_nodes[i + 1].node;

                // check op
                if (!(node_reduce_mean->op_type() == "ReduceMean"))
                    break;
                // check transpose
                if (node_trans->output(0) != node_reduce_mean->input(0)) {
                    break;
                }
                // check transpose perm
                vector<int64_t> perm = get_node_attr_ai(*node_trans, "perm");
                if (perm.size() != 4 || perm[0] != 0 || perm[1] != 2 ||
                    perm[2] != 3 || perm[3] != 1) {
                    break;
                }
                // check reduce mean axes
                vector<int64_t> axes = get_node_attr_ai(*node_reduce_mean, "axes");
                if (axes.size() != 2 || axes[0] != 1 || axes[1] != 2) {
                    break;
                }


                node_reduce_mean->set_op_type(k_tnn_noop_type);
                node_trans->set_op_type("GlobalAveragePool");
                node_reference.erase(node_reference.find(node_trans->output(0)));
                blob_names.erase(node_trans->output(0));
                node_trans->set_output(0, node_reduce_mean->output(0));

                i += 1;
            }
            if(node->op_type() == "ReduceMean"){
                //check reduce mean axes
                auto node_reduce_mean =node;
                vector<int64_t> axes = get_node_attr_ai(*node_reduce_mean, "axes");
                if (axes.size() != 2 || axes[0] != 2 || axes[1] != 3) {
                    break;
                }
                node_reduce_mean->set_op_type("GlobalAveragePool");
                node_reference.erase(node_reference.find(node_reduce_mean->output(0)));
                blob_names.erase(node_reduce_mean->output(0));

            }
        } while (0);
    }

    ClearEmptyNode(index_nodes);
    return 0;
}<|MERGE_RESOLUTION|>--- conflicted
+++ resolved
@@ -39,13 +39,11 @@
                 if (next_indexes.size() != 1) {
                     break;
                 }
-<<<<<<< HEAD
+
                 if (node_trans->output_size() !=1){
                     break;
                 }
-=======
->>>>>>> 617612bd
-                
+
                 auto node_reduce_mean = index_nodes[i + 1].node;
 
                 // check op
