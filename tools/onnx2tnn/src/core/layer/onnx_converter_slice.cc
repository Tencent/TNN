// Tencent is pleased to support the open source community by making TNN available.
//
// Copyright (C) 2020 THL A29 Limited, a Tencent company. All rights reserved.
//
// Licensed under the BSD 3-Clause License (the "License"); you may not use this file except
// in compliance with the License. You may obtain a copy of the License at
//
// https://opensource.org/licenses/BSD-3-Clause
//
// Unless required by applicable law or agreed to in writing, software distributed
// under the License is distributed on an "AS IS" BASIS, WITHOUT WARRANTIES OR
// CONDITIONS OF ANY KIND, either express or implied. See the License for the
// specific language governing permissions and limitations under the License.

#include "onnx_op_converter.h"
#include "onnx_utility.h"

DECLARE_OP_CONVERTER(Slice);

string OnnxOpConverterSlice::TNNOpType(NodeProto &node, OnnxNetInfo &net_info) {
    return "StridedSliceV2";
}

string OnnxOpConverterSlice::TNNLayerParam(NodeProto &node, OnnxNetInfo &net_info) {
    const std::string &onnx_op = node.op_type();
    ostringstream layer_param;

    std::vector<int64_t> starts = get_node_attr_ai(node, "starts", net_info, 1);
    std::vector<int64_t> ends   = get_node_attr_ai(node, "ends", net_info, 2);
    std::vector<int64_t> axes   = get_node_attr_ai(node, "axes", net_info, 3);
    std::vector<int64_t> steps;
    if (net_info.opset >= 10) {
        steps = get_node_attr_ai(node, "steps", net_info, 4);
    }
    layer_param << starts.size() << " ";
    for (const auto &start : starts) {
        layer_param << start << " ";
    }
    layer_param << ends.size() << " ";
    for (const auto &end : ends) {
        if (end == LLONG_MAX) {
            layer_param << INT_MAX << " ";
        } else if (end == LLONG_MAX) {
            layer_param << INT_MIN << " ";
        } else {
            layer_param << end << " ";
        }
    }
    // pad axes size to starts.size
    if (axes.empty()) {
        for (int i = 0; i < starts.size(); ++i) {
            axes.push_back(i);
        }
    }
    layer_param << axes.size() << " ";
    for (const auto &axis : axes) {
        layer_param << axis << " ";
    }
    // Pad steps
    if (steps.empty()) {
        steps = std::vector<int64_t>(starts.size(), 1);
    }
    layer_param << steps.size() << " ";
    for (const auto &step : steps) {
        layer_param << step << " ";
    }
    return layer_param.str();
}

<<<<<<< HEAD
=======
bool OnnxOpConverterSlice::HasLayerResource(NodeProto &node, OnnxNetInfo &net_info) {
    return false;
}

>>>>>>> 23af2801
int OnnxOpConverterSlice::WriteTNNModel(serializer *net_writer, NodeProto &node, OnnxNetInfo &net_info) {
    //有权值写入的返回1， 没有的返回0
    return 0;
}

REGISTER_OP_CONVERTER(Slice, Slice);<|MERGE_RESOLUTION|>--- conflicted
+++ resolved
@@ -67,13 +67,10 @@
     return layer_param.str();
 }
 
-<<<<<<< HEAD
-=======
 bool OnnxOpConverterSlice::HasLayerResource(NodeProto &node, OnnxNetInfo &net_info) {
     return false;
 }
 
->>>>>>> 23af2801
 int OnnxOpConverterSlice::WriteTNNModel(serializer *net_writer, NodeProto &node, OnnxNetInfo &net_info) {
     //有权值写入的返回1， 没有的返回0
     return 0;
