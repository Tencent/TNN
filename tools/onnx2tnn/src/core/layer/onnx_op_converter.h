--- conflicted
+++ resolved
@@ -68,9 +68,6 @@
         // do nothing
         return;
     };
-<<<<<<< HEAD
-
-=======
     
     //TNN是否有固定的layerresource去解析，有的话输入为const的就无需写到constant_map里面，如conv；
     //而concat之前没有，所以其输入日过为const就写到constant_map里面。
@@ -78,7 +75,6 @@
         return false;
     };
     
->>>>>>> 23af2801
     //有权值写入的返回1， 没有的返回0
     virtual int WriteTNNModel(serializer *writer, NodeProto &node,
                                    OnnxNetInfo &net_info) {
@@ -86,18 +82,6 @@
     };
     
     //write will write the shape and data of tensor
-<<<<<<< HEAD
-    int WriteTensorData(const onnx::TensorProto &tensor, serializer *writer,
-                        DataType dst_data_type);
-    
-    int WriteRawData(const void *raw_data, int data_count, int src_data_type, serializer *writer,
-                     DataType dst_data_type, std::vector<int32_t> dims);
-    //depreceted
-    int WriteRawData(const float *raw_data, int data_count, serializer *writer,
-                     DataType dst_data_type, std::vector<int32_t> dims);
-
-    int WriteIntTensorData(const onnx::TensorProto& tensor, serializer* writer);
-=======
     static int WriteTensorData(const onnx::TensorProto &tensor, serializer *writer,
                         DataType dst_data_type);
     
@@ -108,7 +92,6 @@
                      DataType dst_data_type, std::vector<int32_t> dims);
 
     static int WriteIntTensorData(const onnx::TensorProto& tensor, serializer* writer);
->>>>>>> 23af2801
 
 protected:
     string onnx_op_type_;
