// Tencent is pleased to support the open source community by making TNN available.
//
// Copyright (C) 2020 THL A29 Limited, a Tencent company. All rights reserved.
//
// Licensed under the BSD 3-Clause License (the "License"); you may not use this file except
// in compliance with the License. You may obtain a copy of the License at
//
// https://opensource.org/licenses/BSD-3-Clause
//
// Unless required by applicable law or agreed to in writing, software distributed
// under the License is distributed on an "AS IS" BASIS, WITHOUT WARRANTIES OR
// CONDITIONS OF ANY KIND, either express or implied. See the License for the 
// specific language governing permissions and limitations under the License.

#ifndef onnx_op_converter_hpp
#define onnx_op_converter_hpp

#include <fstream>
#include <iostream>
#include <map>
#include <sstream>
#include <memory>
#include <string>
#include <vector>

#include "tnn/interpreter/tnn/objseri.h"
#include "onnx.pb.h"
#include "onnx2tnn_prefix.h"

using namespace std;
using namespace onnx;
using namespace TNN_NS;

#ifdef __fp16
typedef __fp16 float16;
#else
typedef uint16_t float16;
#endif

typedef std::map<std::string, onnx::TensorProto> TensorProtoMap;
typedef std::map<std::string, onnx::TensorShapeProto> TensorShapeMap;
struct OnnxNetInfo {
    DataType data_type = DATA_TYPE_FLOAT;
    // onnx weight node and weight reshape node
    TensorProtoMap weights_map;
    TensorShapeMap weights_shape_map;
    std::set<std::string > used_const_node;
    std::map<std::string, onnx::NodeProto> proxy_node_map;
    bool is_3D_model = false;
    int opset = 0;
};

class OnnxOpConverter {
public:
    OnnxOpConverter(string onnx_op_type) {
        onnx_op_type_ = onnx_op_type;
    };
    virtual ~OnnxOpConverter(){};
    string OnnxOpType() {
        return onnx_op_type_;
    };
    virtual string TNNOpType(NodeProto &node, OnnxNetInfo &net_info) = 0;
    std::vector<std::string> GetAllInputNames(NodeProto &node, OnnxNetInfo &net_info);
    virtual std::vector<std::string> GetValidInputNames(NodeProto &node, OnnxNetInfo &net_info);
    virtual std::vector<std::string> GetValidOutputNames(NodeProto &node, OnnxNetInfo &net_info);
    string TNNLayerProto(NodeProto &node, OnnxNetInfo &net_info);
    virtual string TNNLayerParam(NodeProto &node, OnnxNetInfo &net_info) {
        return "";
    };
    virtual void ProcessConstantNode(NodeProto &node ,OnnxNetInfo &net_info) {
        // do nothing
        return;
    };
    
    //TNN是否有固定的layerresource去解析，有的话输入为const的就无需写到constant_map里面，如conv；
    //而concat之前没有，所以其输入日过为const就写到constant_map里面。
    virtual bool HasLayerResource(NodeProto &node, OnnxNetInfo &net_info) {
        return false;
    };
    
    //有权值写入的返回1， 没有的返回0
    virtual int WriteTNNModel(Serializer *writer, NodeProto &node,
                                   OnnxNetInfo &net_info) {
        return 0;
    };
    
    //write will write the shape and data of tensor
<<<<<<< HEAD
    static int WriteTensorData(const onnx::TensorProto &tensor, serializer *writer,
                        DataType dst_data_type);
    
    static int WriteRawData(const void *raw_data, int data_count, int src_data_type, serializer *writer,
                     DataType dst_data_type, std::vector<int32_t> dims);
    //depreceted
    static int WriteRawData(const float *raw_data, int data_count, serializer *writer,
                     DataType dst_data_type, std::vector<int32_t> dims);

    static int WriteIntTensorData(const onnx::TensorProto& tensor, serializer* writer);
=======
    static int WriteTensorData(const onnx::TensorProto &tensor, Serializer *writer,
                        DataType dst_data_type);
    
    static int WriteRawData(const void *raw_data, int data_count, int src_data_type, Serializer *writer,
                     DataType dst_data_type, std::vector<int32_t> dims);
    //depreceted
    static int WriteRawData(const float *raw_data, int data_count, Serializer *writer,
                     DataType dst_data_type, std::vector<int32_t> dims);

    static int WriteIntTensorData(const onnx::TensorProto& tensor, Serializer* writer);
>>>>>>> 495d2186

protected:
    string onnx_op_type_;
};

class OnnxOpConverterManager {
public:
    static std::shared_ptr<OnnxOpConverterManager> &Shared();
    OnnxOpConverterManager();
    ~OnnxOpConverterManager();
    std::shared_ptr<OnnxOpConverter> GetOnnxOpConverter(string onnx_type);
    int SetOnnxOpConverter(string onnx_type,
                           std::shared_ptr<OnnxOpConverter> converter);

private:
    std::map<string, std::shared_ptr<OnnxOpConverter>> converter_map_;
};

template <typename T>
class OnnxOpConverterRegister {
public:
    OnnxOpConverterRegister(string onnx_op_type) {
        auto converter = std::make_shared<T>(onnx_op_type);
        auto &manager  = OnnxOpConverterManager::Shared();
        manager->SetOnnxOpConverter(onnx_op_type, converter);
    };
    OnnxOpConverterRegister(string raidnet_op_type, string onnx_op_type) {
        auto converter = std::make_shared<T>(raidnet_op_type, onnx_op_type);
        auto &manager  = OnnxOpConverterManager::Shared();
        manager->SetOnnxOpConverter(onnx_op_type, converter);
    };
    ~OnnxOpConverterRegister(){};

private:
    OnnxOpConverterRegister();
};

#define DECLARE_OP_CONVERTER(onnx_type)                                        \
    class OnnxOpConverter##onnx_type : public OnnxOpConverter {                \
    public:                                                                    \
        OnnxOpConverter##onnx_type(string ignore) : OnnxOpConverter(ignore){}; \
        virtual ~OnnxOpConverter##onnx_type(){};                               \
        virtual string TNNOpType(NodeProto &, OnnxNetInfo &net_info);     \
        virtual string TNNLayerParam(NodeProto &, OnnxNetInfo &);         \
        virtual bool HasLayerResource(NodeProto &node, OnnxNetInfo &net_info);  \
<<<<<<< HEAD
        virtual int WriteTNNModel(serializer *, NodeProto &,              \
                                       OnnxNetInfo &);                         \
    }

=======
        virtual int WriteTNNModel(Serializer *, NodeProto &,              \
                                       OnnxNetInfo &);                         \
    }

#define DECLARE_OP_CONVERTER_WITH_FUNC(onnx_type, extra_func)                                        \
    class OnnxOpConverter##onnx_type : public OnnxOpConverter {                \
    public:                                                                    \
        OnnxOpConverter##onnx_type(string ignore) : OnnxOpConverter(ignore){}; \
        virtual ~OnnxOpConverter##onnx_type(){};                               \
        virtual string TNNOpType(NodeProto &, OnnxNetInfo &net_info);     \
        virtual string TNNLayerParam(NodeProto &, OnnxNetInfo &);         \
        virtual bool HasLayerResource(NodeProto &node, OnnxNetInfo &net_info);  \
        virtual int WriteTNNModel(Serializer *, NodeProto &,              \
                                       OnnxNetInfo &);                         \
        extra_func \
    }

>>>>>>> 495d2186
#define DECLARE_OP_CONVERTER_WITH_PROCESS(onnx_type)                                                                   \
    class OnnxOpConverter##onnx_type : public OnnxOpConverter {                                                        \
    public:                                                                                                            \
        OnnxOpConverter##onnx_type(string ignore) : OnnxOpConverter(ignore){};                                         \
        virtual ~OnnxOpConverter##onnx_type(){};                                                                       \
        virtual string TNNOpType(NodeProto &, OnnxNetInfo &net_info);                                                  \
        virtual string TNNLayerParam(NodeProto &, OnnxNetInfo &);                                                      \
<<<<<<< HEAD
        virtual int WriteTNNModel(serializer *, NodeProto &, OnnxNetInfo &);                                           \
=======
        virtual int WriteTNNModel(Serializer *, NodeProto &, OnnxNetInfo &);                                           \
>>>>>>> 495d2186
        virtual void ProcessConstantNode(NodeProto &node, OnnxNetInfo &net_info);                                      \
    }

#define REGISTER_OP_CONVERTER(converter_suffix, onnx_type)                     \
    OnnxOpConverterRegister<OnnxOpConverter##converter_suffix>                 \
        g_converter_##onnx_type(#onnx_type)



class OnnxOpConverterNoParamNoWeight : public OnnxOpConverter {
public:
    OnnxOpConverterNoParamNoWeight(string tnn_type, string onnx_type)
        : OnnxOpConverter(onnx_type) {
        tnn_type_ = tnn_type;
    };
    virtual ~OnnxOpConverterNoParamNoWeight(){};
    virtual string TNNOpType(NodeProto &, OnnxNetInfo &) {
        return tnn_type_;
    };
    virtual string TNNLayerParam(NodeProto &, OnnxNetInfo &) {
        return "";
    };
    virtual int WriteTNNModel(Serializer *, NodeProto &, OnnxNetInfo &) {
        return 0;
    };

private:
    string tnn_type_;
};

#define REGISTER_OP_CONVERTER_NoParamNoWeight(tnn_type, onnx_type)        \
    OnnxOpConverterRegister<OnnxOpConverterNoParamNoWeight>                    \
        g_converter_##tnn_type_##onnx_type(#tnn_type, #onnx_type)

#endif /* onnx_op_converter_hpp */<|MERGE_RESOLUTION|>--- conflicted
+++ resolved
@@ -85,18 +85,6 @@
     };
     
     //write will write the shape and data of tensor
-<<<<<<< HEAD
-    static int WriteTensorData(const onnx::TensorProto &tensor, serializer *writer,
-                        DataType dst_data_type);
-    
-    static int WriteRawData(const void *raw_data, int data_count, int src_data_type, serializer *writer,
-                     DataType dst_data_type, std::vector<int32_t> dims);
-    //depreceted
-    static int WriteRawData(const float *raw_data, int data_count, serializer *writer,
-                     DataType dst_data_type, std::vector<int32_t> dims);
-
-    static int WriteIntTensorData(const onnx::TensorProto& tensor, serializer* writer);
-=======
     static int WriteTensorData(const onnx::TensorProto &tensor, Serializer *writer,
                         DataType dst_data_type);
     
@@ -107,7 +95,6 @@
                      DataType dst_data_type, std::vector<int32_t> dims);
 
     static int WriteIntTensorData(const onnx::TensorProto& tensor, Serializer* writer);
->>>>>>> 495d2186
 
 protected:
     string onnx_op_type_;
@@ -153,12 +140,6 @@
         virtual string TNNOpType(NodeProto &, OnnxNetInfo &net_info);     \
         virtual string TNNLayerParam(NodeProto &, OnnxNetInfo &);         \
         virtual bool HasLayerResource(NodeProto &node, OnnxNetInfo &net_info);  \
-<<<<<<< HEAD
-        virtual int WriteTNNModel(serializer *, NodeProto &,              \
-                                       OnnxNetInfo &);                         \
-    }
-
-=======
         virtual int WriteTNNModel(Serializer *, NodeProto &,              \
                                        OnnxNetInfo &);                         \
     }
@@ -176,7 +157,6 @@
         extra_func \
     }
 
->>>>>>> 495d2186
 #define DECLARE_OP_CONVERTER_WITH_PROCESS(onnx_type)                                                                   \
     class OnnxOpConverter##onnx_type : public OnnxOpConverter {                                                        \
     public:                                                                                                            \
@@ -184,11 +164,7 @@
         virtual ~OnnxOpConverter##onnx_type(){};                                                                       \
         virtual string TNNOpType(NodeProto &, OnnxNetInfo &net_info);                                                  \
         virtual string TNNLayerParam(NodeProto &, OnnxNetInfo &);                                                      \
-<<<<<<< HEAD
-        virtual int WriteTNNModel(serializer *, NodeProto &, OnnxNetInfo &);                                           \
-=======
         virtual int WriteTNNModel(Serializer *, NodeProto &, OnnxNetInfo &);                                           \
->>>>>>> 495d2186
         virtual void ProcessConstantNode(NodeProto &node, OnnxNetInfo &net_info);                                      \
     }
 
