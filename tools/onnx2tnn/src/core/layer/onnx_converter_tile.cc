--- conflicted
+++ resolved
@@ -49,11 +49,7 @@
     return false;
 }
 
-<<<<<<< HEAD
-int OnnxOpConverterTile::WriteTNNModel(serializer *net_writer,
-=======
 int OnnxOpConverterTile::WriteTNNModel(Serializer *net_writer,
->>>>>>> 495d2186
                                             NodeProto &node,
                                             OnnxNetInfo &net_info) {
     //有权值写入的返回1， 没有的返回0
