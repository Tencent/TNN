// Tencent is pleased to support the open source community by making TNN available.
//
// Copyright (C) 2020 THL A29 Limited, a Tencent company. All rights reserved.
//
// Licensed under the BSD 3-Clause License (the "License"); you may not use this file except
// in compliance with the License. You may obtain a copy of the License at
//
// https://opensource.org/licenses/BSD-3-Clause
//
// Unless required by applicable law or agreed to in writing, software distributed
// under the License is distributed on an "AS IS" BASIS, WITHOUT WARRANTIES OR
// CONDITIONS OF ANY KIND, either express or implied. See the License for the
// specific language governing permissions and limitations under the License.

#include "onnx_op_converter.h"
#include "onnx_utility.h"

DECLARE_OP_CONVERTER(Expand);

string OnnxOpConverterExpand::TNNOpType(NodeProto &node, OnnxNetInfo &net_info) {
    return "Expand";
}

string OnnxOpConverterExpand::TNNLayerParam(NodeProto &node, OnnxNetInfo &net_info) {
    const std::string &input_name = node.input(0);
    // skip weight reshape
    if (net_info.weights_map.find(input_name) != net_info.weights_map.end()) {
        DLog("reshape of weights is not supported, input0:%s out_node:%s\n", node.input(0).c_str(),
             node.output(0).c_str());
        assert(0);
    }

<<<<<<< HEAD
    //shape信息有可能是计算出来的，不是固定的
    if (net_info.weights_map.find(node.input(1)) != net_info.weights_map.end()) {
        ostringstream layer_param;
        
=======
    const std::string &onnx_op = node.op_type();
    ostringstream layer_param;
    const auto &shape_name = node.input(1);
    if (net_info.weights_shape_map.find(shape_name) != net_info.weights_shape_map.end()) {
>>>>>>> a3df0d32
        const onnx::TensorProto &shape_tp = net_info.weights_map[node.input(1)];
        auto shape_data                   = (const int64_t *)get_tensor_proto_data(shape_tp);
        int shape_dim_size                = get_tensor_proto_data_size(shape_tp);
        layer_param << shape_dim_size << " ";
        for (int i = 0; i < shape_dim_size; ++i) {
            layer_param << shape_data[i] << " ";
        }
<<<<<<< HEAD
        return layer_param.str();
    } else {
        return "";
    }
=======
    } else {
        int shape_dim_size = 0;
        layer_param << shape_dim_size << " ";
    }
    return layer_param.str();
>>>>>>> a3df0d32
}

int OnnxOpConverterExpand::WriteTNNModel(serializer *net_writer, NodeProto &node, OnnxNetInfo &net_info) {
    //有权值写入的返回1， 没有的返回0
    return 0;
}

REGISTER_OP_CONVERTER(Expand, Expand);<|MERGE_RESOLUTION|>--- conflicted
+++ resolved
@@ -30,17 +30,10 @@
         assert(0);
     }
 
-<<<<<<< HEAD
-    //shape信息有可能是计算出来的，不是固定的
-    if (net_info.weights_map.find(node.input(1)) != net_info.weights_map.end()) {
-        ostringstream layer_param;
-        
-=======
     const std::string &onnx_op = node.op_type();
     ostringstream layer_param;
     const auto &shape_name = node.input(1);
     if (net_info.weights_shape_map.find(shape_name) != net_info.weights_shape_map.end()) {
->>>>>>> a3df0d32
         const onnx::TensorProto &shape_tp = net_info.weights_map[node.input(1)];
         auto shape_data                   = (const int64_t *)get_tensor_proto_data(shape_tp);
         int shape_dim_size                = get_tensor_proto_data_size(shape_tp);
@@ -48,18 +41,11 @@
         for (int i = 0; i < shape_dim_size; ++i) {
             layer_param << shape_data[i] << " ";
         }
-<<<<<<< HEAD
-        return layer_param.str();
-    } else {
-        return "";
-    }
-=======
     } else {
         int shape_dim_size = 0;
         layer_param << shape_dim_size << " ";
     }
     return layer_param.str();
->>>>>>> a3df0d32
 }
 
 int OnnxOpConverterExpand::WriteTNNModel(serializer *net_writer, NodeProto &node, OnnxNetInfo &net_info) {
