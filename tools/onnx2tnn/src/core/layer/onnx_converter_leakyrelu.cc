--- conflicted
+++ resolved
@@ -34,11 +34,7 @@
     return true;
 };
 
-<<<<<<< HEAD
-int OnnxOpConverterLeakyRelu::WriteTNNModel(serializer *net_writer,
-=======
 int OnnxOpConverterLeakyRelu::WriteTNNModel(Serializer *net_writer,
->>>>>>> 495d2186
                                             NodeProto &node,
                                             OnnxNetInfo &net_info) {
     const std::string &onnx_op = node.op_type();
@@ -53,11 +49,7 @@
     //写数据
     float slope = get_node_attr_f(node, "alpha", 0.01f);
 
-<<<<<<< HEAD
-    net_writer->put_string(name);
-=======
     net_writer->PutString(name);
->>>>>>> 495d2186
     WriteRawData(&slope, 1, net_writer, DATA_TYPE_FLOAT, {1});
     
     //有权值写入的返回1， 没有的返回0
