// Tencent is pleased to support the open source community by making TNN available.
//
// Copyright (C) 2020 THL A29 Limited, a Tencent company. All rights reserved.
//
// Licensed under the BSD 3-Clause License (the "License"); you may not use this file except
// in compliance with the License. You may obtain a copy of the License at
//
// https://opensource.org/licenses/BSD-3-Clause
//
// Unless required by applicable law or agreed to in writing, software distributed
// under the License is distributed on an "AS IS" BASIS, WITHOUT WARRANTIES OR
// CONDITIONS OF ANY KIND, either express or implied. See the License for the 
// specific language governing permissions and limitations under the License.

#include "onnx_op_converter.h"
#include "onnx_utility.h"

DECLARE_OP_CONVERTER_WITH_FUNC(Unsqueeze,
                               virtual std::vector<std::string> GetValidInputNames(NodeProto &node, OnnxNetInfo &net_info););

string OnnxOpConverterUnsqueeze::TNNOpType(NodeProto &node,
                                           OnnxNetInfo &net_info) {
    return "Unsqueeze";
}

std::vector<std::string> OnnxOpConverterUnsqueeze::GetValidInputNames(NodeProto &node, OnnxNetInfo &net_info) {
    return {node.input(0)};
}

string OnnxOpConverterUnsqueeze::TNNLayerParam(NodeProto &node,
                                               OnnxNetInfo &net_info) {
    const std::string &onnx_op = node.op_type();
    ostringstream layer_param;

    auto axes          = get_node_attr_ai(node, "axes");
    layer_param << axes.size() << " ";
    for (auto item : axes) {
        layer_param << item << " ";
    }

    return layer_param.str();
}

bool OnnxOpConverterUnsqueeze::HasLayerResource(NodeProto &node, OnnxNetInfo &net_info) {
    return false;
}

<<<<<<< HEAD
int OnnxOpConverterUnsqueeze::WriteTNNModel(serializer *net_writer,
=======
int OnnxOpConverterUnsqueeze::WriteTNNModel(Serializer *net_writer,
>>>>>>> 495d2186
                                            NodeProto &node,
                                            OnnxNetInfo &net_info) {
    //有权值写入的返回1， 没有的返回0
    return 0;
}

REGISTER_OP_CONVERTER(Unsqueeze, Unsqueeze);<|MERGE_RESOLUTION|>--- conflicted
+++ resolved
@@ -45,11 +45,7 @@
     return false;
 }
 
-<<<<<<< HEAD
-int OnnxOpConverterUnsqueeze::WriteTNNModel(serializer *net_writer,
-=======
 int OnnxOpConverterUnsqueeze::WriteTNNModel(Serializer *net_writer,
->>>>>>> 495d2186
                                             NodeProto &node,
                                             OnnxNetInfo &net_info) {
     //有权值写入的返回1， 没有的返回0
