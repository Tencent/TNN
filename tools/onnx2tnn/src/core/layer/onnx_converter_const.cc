// Tencent is pleased to support the open source community by making TNN available.
//
// Copyright (C) 2020 THL A29 Limited, a Tencent company. All rights reserved.
//
// Licensed under the BSD 3-Clause License (the "License"); you may not use this file except
// in compliance with the License. You may obtain a copy of the License at
//
// https://opensource.org/licenses/BSD-3-Clause
//
// Unless required by applicable law or agreed to in writing, software distributed
// under the License is distributed on an "AS IS" BASIS, WITHOUT WARRANTIES OR
// CONDITIONS OF ANY KIND, either express or implied. See the License for the
// specific language governing permissions and limitations under the License.

#include "onnx_op_converter.h"
#include "onnx_utility.h"

DECLARE_OP_CONVERTER(Const);

string OnnxOpConverterConst::TNNOpType(NodeProto &node, OnnxNetInfo &net_info) {
    return "Const";
}

string OnnxOpConverterConst::TNNLayerParam(NodeProto &node, OnnxNetInfo &net_info) {
    onnx::TensorProto tensor = get_node_attr_tensor(node, "value");
    std::vector<int> dims = CreateDimsVectorFromTensor(tensor);
    ostringstream layer_param;
    layer_param << dims.size() << " ";
    for (const auto& dim: dims) {
        layer_param << dim << " ";
    }
    return layer_param.str();
}

<<<<<<< HEAD
=======
bool OnnxOpConverterConst::HasLayerResource(NodeProto &node, OnnxNetInfo &net_info) {
    return true;
}

>>>>>>> 23af2801
int OnnxOpConverterConst::WriteTNNModel(serializer *net_writer, NodeProto &node, OnnxNetInfo &net_info) {
    const std::string &onnx_op        = node.op_type();
    std::string name                  = !node.name().empty() ? node.name() : node.output(0);
    const std::string &tnn_layer_type = TNNOpType(node, net_info);

    net_writer->put_int(0);  //触发type from string
    net_writer->put_string(tnn_layer_type);
    net_writer->put_string(name);

    onnx::TensorProto tensor = get_node_attr_tensor(node, "value");
    WriteTensorData(tensor, net_writer, net_info.data_type);
    return 1;
}

REGISTER_OP_CONVERTER(Const, Constant);<|MERGE_RESOLUTION|>--- conflicted
+++ resolved
@@ -32,13 +32,10 @@
     return layer_param.str();
 }
 
-<<<<<<< HEAD
-=======
 bool OnnxOpConverterConst::HasLayerResource(NodeProto &node, OnnxNetInfo &net_info) {
     return true;
 }
 
->>>>>>> 23af2801
 int OnnxOpConverterConst::WriteTNNModel(serializer *net_writer, NodeProto &node, OnnxNetInfo &net_info) {
     const std::string &onnx_op        = node.op_type();
     std::string name                  = !node.name().empty() ? node.name() : node.output(0);
