--- conflicted
+++ resolved
@@ -36,24 +36,14 @@
     return true;
 }
 
-<<<<<<< HEAD
-int OnnxOpConverterConst::WriteTNNModel(serializer *net_writer, NodeProto &node, OnnxNetInfo &net_info) {
-=======
 int OnnxOpConverterConst::WriteTNNModel(Serializer *net_writer, NodeProto &node, OnnxNetInfo &net_info) {
->>>>>>> 495d2186
     const std::string &onnx_op        = node.op_type();
     std::string name                  = !node.name().empty() ? node.name() : node.output(0);
     const std::string &tnn_layer_type = TNNOpType(node, net_info);
 
-<<<<<<< HEAD
-    net_writer->put_int(0);  //触发type from string
-    net_writer->put_string(tnn_layer_type);
-    net_writer->put_string(name);
-=======
     net_writer->PutInt(0);  //触发type from string
     net_writer->PutString(tnn_layer_type);
     net_writer->PutString(name);
->>>>>>> 495d2186
 
     onnx::TensorProto tensor = get_node_attr_tensor(node, "value");
     WriteTensorData(tensor, net_writer, net_info.data_type);
