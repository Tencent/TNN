--- conflicted
+++ resolved
@@ -64,11 +64,7 @@
     return true;
 }
 
-<<<<<<< HEAD
-int OnnxOpConverterMultiBrodcast::WriteTNNModel(serializer *net_writer, NodeProto &node, OnnxNetInfo &net_info) {
-=======
 int OnnxOpConverterMultiBrodcast::WriteTNNModel(Serializer *net_writer, NodeProto &node, OnnxNetInfo &net_info) {
->>>>>>> 495d2186
     const std::string &onnx_op        = node.op_type();
     std::string name                  = !node.name().empty() ? node.name() : node.output(0);
     const std::string &tnn_layer_type = TNNOpType(node, net_info);
