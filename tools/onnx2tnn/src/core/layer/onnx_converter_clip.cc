// Tencent is pleased to support the open source community by making TNN available.
//
// Copyright (C) 2020 THL A29 Limited, a Tencent company. All rights reserved.
//
// Licensed under the BSD 3-Clause License (the "License"); you may not use this file except
// in compliance with the License. You may obtain a copy of the License at
//
// https://opensource.org/licenses/BSD-3-Clause
//
// Unless required by applicable law or agreed to in writing, software distributed
// under the License is distributed on an "AS IS" BASIS, WITHOUT WARRANTIES OR
// CONDITIONS OF ANY KIND, either express or implied. See the License for the 
// specific language governing permissions and limitations under the License.

#include <cmath>
#include <cstdlib>
#include "onnx_op_converter.h"
#include "onnx_utility.h"

DECLARE_OP_CONVERTER(Clip);

string OnnxOpConverterClip::TNNOpType(NodeProto &node,
                                           OnnxNetInfo &net_info) {
    double min = get_node_attr_f(node, "min", net_info, 1, -DBL_MAX);
    double max = get_node_attr_f(node, "max", net_info, 2, DBL_MAX);
    if (std::fabs(min) <= DBL_EPSILON && std::fabs(max - 6) <= DBL_EPSILON) {
        return "ReLU6";
    } else {
        return "Clip";
    }
}

string OnnxOpConverterClip::TNNLayerParam(NodeProto &node,
                                               OnnxNetInfo &net_info) {
    
    double min = get_node_attr_f(node, "min", net_info, 1, -DBL_MAX);
    double max = get_node_attr_f(node, "max", net_info, 2, DBL_MAX);
    if (std::fabs(min) <= DBL_EPSILON && std::fabs(max - 6) <= DBL_EPSILON) {
        return "";
    } else {
        ostringstream layer_param;
        layer_param << min << " " << max << " ";
        return layer_param.str();
    }
}

bool OnnxOpConverterClip::HasLayerResource(NodeProto &node, OnnxNetInfo &net_info) {
    return false;
}

<<<<<<< HEAD
int OnnxOpConverterClip::WriteTNNModel(serializer *net_writer,
=======
int OnnxOpConverterClip::WriteTNNModel(Serializer *net_writer,
>>>>>>> 495d2186
                                            NodeProto &node,
                                            OnnxNetInfo &net_info) {
    return 0;
}

REGISTER_OP_CONVERTER(Clip, Clip);<|MERGE_RESOLUTION|>--- conflicted
+++ resolved
@@ -48,11 +48,7 @@
     return false;
 }
 
-<<<<<<< HEAD
-int OnnxOpConverterClip::WriteTNNModel(serializer *net_writer,
-=======
 int OnnxOpConverterClip::WriteTNNModel(Serializer *net_writer,
->>>>>>> 495d2186
                                             NodeProto &node,
                                             OnnxNetInfo &net_info) {
     return 0;
