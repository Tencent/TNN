--- conflicted
+++ resolved
@@ -65,12 +65,8 @@
             break;
         case 12:
         case 13:
-<<<<<<< HEAD
-            data_type = DATA_TYPE_UINT32;
-=======
             //trt has no uint32, so cast to int32, BitShit op may overflow, Be careful
             data_type = DATA_TYPE_INT32;
->>>>>>> 6d8a6c52
             break;
         case 16:
             data_type = DATA_TYPE_BFP16;
