--- conflicted
+++ resolved
@@ -52,10 +52,7 @@
         case 1:
             data_type = DATA_TYPE_FLOAT;
             break;
-<<<<<<< HEAD
-=======
         case 9://INT8 BOOL(sizeof(bool) == sizeof(char))
->>>>>>> 495d2186
         case 3:
             data_type = DATA_TYPE_INT8;
             break;
@@ -66,14 +63,11 @@
         case 10:
             data_type = DATA_TYPE_HALF;
             break;
-<<<<<<< HEAD
-=======
         case 12:
         case 13:
             //trt has no uint32, so cast to int32, BitShit op may overflow, Be careful
             data_type = DATA_TYPE_INT32;
             break;
->>>>>>> 495d2186
         case 16:
             data_type = DATA_TYPE_BFP16;
             break;
@@ -91,11 +85,7 @@
     return false;
 }
 
-<<<<<<< HEAD
-int OnnxOpConverterCast::WriteTNNModel(serializer *net_writer,
-=======
 int OnnxOpConverterCast::WriteTNNModel(Serializer *net_writer,
->>>>>>> 495d2186
                                             NodeProto &node,
                                             OnnxNetInfo &net_info) {
     //有权值写入的返回1， 没有的返回0
