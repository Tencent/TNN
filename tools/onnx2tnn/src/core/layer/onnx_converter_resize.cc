// Tencent is pleased to support the open source community by making TNN available.
//
// Copyright (C) 2020 THL A29 Limited, a Tencent company. All rights reserved.
//
// Licensed under the BSD 3-Clause License (the "License"); you may not use this file except
// in compliance with the License. You may obtain a copy of the License at
//
// https://opensource.org/licenses/BSD-3-Clause
//
// Unless required by applicable law or agreed to in writing, software distributed
// under the License is distributed on an "AS IS" BASIS, WITHOUT WARRANTIES OR
// CONDITIONS OF ANY KIND, either express or implied. See the License for the
// specific language governing permissions and limitations under the License.

#include "onnx_op_converter.h"
#include "onnx_utility.h"

DECLARE_OP_CONVERTER(Resize);

string OnnxOpConverterResize::TNNOpType(NodeProto &node, OnnxNetInfo &net_info) {
    return "Upsample";
}

string OnnxOpConverterResize::TNNLayerParam(NodeProto &node, OnnxNetInfo &net_info) {
    ostringstream layer_param;

    std::string coordinate_transformation_mode = get_node_attr_s(node, "coordinate_transformation_mode", "half_pexel");
    std::string mode                           = get_node_attr_s(node, "mode");

    std::vector<float> scales;
    std::vector<int64_t> sizes;
    string scales_name = "";
    string sizes_name = "";
    if (net_info.opset >= 11) {
<<<<<<< HEAD
        scales = get_node_attr_af(node, "scales", net_info, 2);
        sizes  = get_node_attr_ai(node, "sizes", net_info, 3);
=======
        if (node.input_size() > 2) {
            scales_name = node.input(2);
            scales = get_node_attr_af(node, "scales", net_info, 2);
        }

        if (node.input_size() > 3) {
            sizes_name = node.input(3);
            sizes  = get_node_attr_ai(node, "sizes", net_info, 3);
        }
>>>>>>> 495d2186
    } else {
        scales_name = node.input(1);
        scales = get_node_attr_af(node, "scales", net_info, 1);
    }
    float h_scale = 0;
    float w_scale = 0;

    int resize_type = 0;
    if (mode == "nearest") {
        resize_type = 1;
    } else if (mode == "bilinear" || mode == "linear") {
        resize_type = 2;
    } else if (mode == "trilinear") {
        DLog("not implement\n");
        assert(0);
    }

    int align_corners = 0;
    if (coordinate_transformation_mode == "half_pixel") {
        align_corners = 0;
    } else if (coordinate_transformation_mode == "align_corners") {
        align_corners = 1;
    } else {
        DLog("resize: coordinate_transformation_mode(%s) is not supported, result may be different.\n",
             coordinate_transformation_mode.c_str());
    }
<<<<<<< HEAD

    if (sizes.size() <= 0) {
=======
    
    
    if (sizes_name.length() > 0) {
        if (net_info.weights_map.find(sizes_name) == net_info.weights_map.end()) {
            //sizes is input blob(not constant)
            layer_param << resize_type << " " << h_scale << " " << w_scale << " " << align_corners << " " << 0
                            << " " << 0 << " ";
        } else {
            h_scale = 0.0;
            w_scale = 0.0;

            int target_height = 0;
            int target_width  = 0;

            if (sizes.size() == 4) {
                target_height = (int)sizes[2];
                target_width  = (int)sizes[3];
            }

            if (target_height <= 0 || target_width <= 0) {
                DLog("resize to smaller hw not implemented.\n");
                assert(0);
            }
            layer_param << resize_type << " " << h_scale << " " << w_scale << " " << align_corners << " " << target_height
                        << " " << target_width << " ";
        }
    } else {
>>>>>>> 495d2186
        if (scales.size() == 2) {
            w_scale = scales[1];
        } else if (scales.size() == 3) {
            h_scale = scales[1];
            w_scale = scales[2];
        } else if (scales.size() == 4) {
            h_scale = scales[2];
            w_scale = scales[3];

            if (scales[1] != 1.f) {
                DLog("not implement\n");
                assert(0);
            }
        } else {
            h_scale = get_node_attr_f(node, "height_scale", -1.0f);
            w_scale = get_node_attr_f(node, "width_scale", -1.0f);

            if (h_scale <= 0 || w_scale <= 0) {
                DLog("resize invalid scale\n");
                assert(0);
            }
        }
<<<<<<< HEAD

        //        if (h_scale <= 1.f || w_scale <= 1.f) {
        //            DLog("resize to smaller hw not implemented.\n");
        //            assert(0);
        //        }

        layer_param << resize_type << " " << h_scale << " " << w_scale << " " << align_corners << " ";
    } else {
        h_scale = 0.0;
        w_scale = 0.0;

        int target_height = 0;
        int target_width  = 0;

        if (sizes.size() == 4) {
            target_height = (int)sizes[2];
            target_width  = (int)sizes[3];
        }

        if (target_height <= 0 || target_width <= 0) {
            DLog("resize to smaller hw not implemented.\n");
            assert(0);
        }
        layer_param << resize_type << " " << h_scale << " " << w_scale << " " << align_corners << " " << target_height
                    << " " << target_width << " ";
=======
        layer_param << resize_type << " " << h_scale << " " << w_scale << " " << align_corners << " ";
>>>>>>> 495d2186
    }

    return layer_param.str();
}

bool OnnxOpConverterResize::HasLayerResource(NodeProto &node, OnnxNetInfo &net_info) {
    return false;
}

<<<<<<< HEAD
int OnnxOpConverterResize::WriteTNNModel(serializer *net_writer, NodeProto &node, OnnxNetInfo &net_info) {
=======
int OnnxOpConverterResize::WriteTNNModel(Serializer *net_writer, NodeProto &node, OnnxNetInfo &net_info) {
>>>>>>> 495d2186
    //有权值写入的返回1， 没有的返回0
    return 0;
}

REGISTER_OP_CONVERTER(Resize, Resize);<|MERGE_RESOLUTION|>--- conflicted
+++ resolved
@@ -32,10 +32,6 @@
     string scales_name = "";
     string sizes_name = "";
     if (net_info.opset >= 11) {
-<<<<<<< HEAD
-        scales = get_node_attr_af(node, "scales", net_info, 2);
-        sizes  = get_node_attr_ai(node, "sizes", net_info, 3);
-=======
         if (node.input_size() > 2) {
             scales_name = node.input(2);
             scales = get_node_attr_af(node, "scales", net_info, 2);
@@ -45,7 +41,6 @@
             sizes_name = node.input(3);
             sizes  = get_node_attr_ai(node, "sizes", net_info, 3);
         }
->>>>>>> 495d2186
     } else {
         scales_name = node.input(1);
         scales = get_node_attr_af(node, "scales", net_info, 1);
@@ -72,10 +67,6 @@
         DLog("resize: coordinate_transformation_mode(%s) is not supported, result may be different.\n",
              coordinate_transformation_mode.c_str());
     }
-<<<<<<< HEAD
-
-    if (sizes.size() <= 0) {
-=======
     
     
     if (sizes_name.length() > 0) {
@@ -103,7 +94,6 @@
                         << " " << target_width << " ";
         }
     } else {
->>>>>>> 495d2186
         if (scales.size() == 2) {
             w_scale = scales[1];
         } else if (scales.size() == 3) {
@@ -126,35 +116,7 @@
                 assert(0);
             }
         }
-<<<<<<< HEAD
-
-        //        if (h_scale <= 1.f || w_scale <= 1.f) {
-        //            DLog("resize to smaller hw not implemented.\n");
-        //            assert(0);
-        //        }
-
         layer_param << resize_type << " " << h_scale << " " << w_scale << " " << align_corners << " ";
-    } else {
-        h_scale = 0.0;
-        w_scale = 0.0;
-
-        int target_height = 0;
-        int target_width  = 0;
-
-        if (sizes.size() == 4) {
-            target_height = (int)sizes[2];
-            target_width  = (int)sizes[3];
-        }
-
-        if (target_height <= 0 || target_width <= 0) {
-            DLog("resize to smaller hw not implemented.\n");
-            assert(0);
-        }
-        layer_param << resize_type << " " << h_scale << " " << w_scale << " " << align_corners << " " << target_height
-                    << " " << target_width << " ";
-=======
-        layer_param << resize_type << " " << h_scale << " " << w_scale << " " << align_corners << " ";
->>>>>>> 495d2186
     }
 
     return layer_param.str();
@@ -164,11 +126,7 @@
     return false;
 }
 
-<<<<<<< HEAD
-int OnnxOpConverterResize::WriteTNNModel(serializer *net_writer, NodeProto &node, OnnxNetInfo &net_info) {
-=======
 int OnnxOpConverterResize::WriteTNNModel(Serializer *net_writer, NodeProto &node, OnnxNetInfo &net_info) {
->>>>>>> 495d2186
     //有权值写入的返回1， 没有的返回0
     return 0;
 }
