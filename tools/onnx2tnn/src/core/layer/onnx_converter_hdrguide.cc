// Tencent is pleased to support the open source community by making TNN available.
//
// Copyright (C) 2020 THL A29 Limited, a Tencent company. All rights reserved.
//
// Licensed under the BSD 3-Clause License (the "License"); you may not use this file except
// in compliance with the License. You may obtain a copy of the License at
//
// https://opensource.org/licenses/BSD-3-Clause
//
// Unless required by applicable law or agreed to in writing, software distributed
// under the License is distributed on an "AS IS" BASIS, WITHOUT WARRANTIES OR
// CONDITIONS OF ANY KIND, either express or implied. See the License for the 
// specific language governing permissions and limitations under the License.

#include <fstream>
#include <iostream>
#include <sstream>
#include "onnx_op_converter.h"
#include "onnx_utility.h"



DECLARE_OP_CONVERTER(HDRGuide);

string OnnxOpConverterHDRGuide::TNNOpType(NodeProto& node,
                                                OnnxNetInfo &net_info) {
    return "HDRGuide";
}

string OnnxOpConverterHDRGuide::TNNLayerParam(NodeProto& node,
                                                    OnnxNetInfo& net_info) {
    return "";
}

bool OnnxOpConverterHDRGuide::HasLayerResource(NodeProto &node, OnnxNetInfo &net_info) {
    return true;
}

<<<<<<< HEAD
int OnnxOpConverterHDRGuide::WriteTNNModel(serializer* net_writer,
=======
int OnnxOpConverterHDRGuide::WriteTNNModel(Serializer* net_writer,
>>>>>>> 495d2186
                                                 NodeProto& node,
                                                 OnnxNetInfo& net_info) {
    const std::string& onnx_op = node.op_type();
    std::string name = !node.name().empty() ? node.name() : node.output(0);
    const std::string& tnn_layer_type = TNNOpType(node, net_info);

    //写头信息
    net_writer->PutInt(0);  //触发type from string
    net_writer->PutString(tnn_layer_type);
    net_writer->PutString(name);

    //写数据
    float epsilon = get_node_attr_f(node, "epsilon", 1e-5f);

    const onnx::TensorProto& ccm_weight = net_info.weights_map[node.input(1)];
    const onnx::TensorProto& ccm_bias  = net_info.weights_map[node.input(2)];
    const onnx::TensorProto& shifts  = net_info.weights_map[node.input(3)];
    const onnx::TensorProto& slopes   = net_info.weights_map[node.input(4)];
    const onnx::TensorProto& projection_weight = net_info.weights_map[node.input(5)];
    const onnx::TensorProto& projection_bias  = net_info.weights_map[node.input(6)];
    
    WriteTensorData(ccm_weight, net_writer, net_info.data_type);
    WriteTensorData(ccm_bias, net_writer, net_info.data_type);
    WriteTensorData(shifts, net_writer, net_info.data_type);
    WriteTensorData(slopes, net_writer, net_info.data_type);
    WriteTensorData(projection_weight, net_writer, net_info.data_type);
    WriteTensorData(projection_bias, net_writer, net_info.data_type);
    //有权值写入的返回1， 没有的返回0
    return 1;
}

REGISTER_OP_CONVERTER(HDRGuide, HDRGuide);<|MERGE_RESOLUTION|>--- conflicted
+++ resolved
@@ -36,11 +36,7 @@
     return true;
 }
 
-<<<<<<< HEAD
-int OnnxOpConverterHDRGuide::WriteTNNModel(serializer* net_writer,
-=======
 int OnnxOpConverterHDRGuide::WriteTNNModel(Serializer* net_writer,
->>>>>>> 495d2186
                                                  NodeProto& node,
                                                  OnnxNetInfo& net_info) {
     const std::string& onnx_op = node.op_type();
