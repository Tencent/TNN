// Tencent is pleased to support the open source community by making TNN available.
//
// Copyright (C) 2020 THL A29 Limited, a Tencent company. All rights reserved.
//
// Licensed under the BSD 3-Clause License (the "License"); you may not use this file except
// in compliance with the License. You may obtain a copy of the License at
//
// https://opensource.org/licenses/BSD-3-Clause
//
// Unless required by applicable law or agreed to in writing, software distributed
// under the License is distributed on an "AS IS" BASIS, WITHOUT WARRANTIES OR
// CONDITIONS OF ANY KIND, either express or implied. See the License for the 
// specific language governing permissions and limitations under the License.

#include "onnx_op_converter.h"
#include "onnx_utility.h"

DECLARE_OP_CONVERTER(Transpose);

string OnnxOpConverterTranspose::TNNOpType(NodeProto &node,
                                                OnnxNetInfo &net_info) {
//    const std::string &onnx_op = node.op_type();
//
//    std::vector<int64_t> perm = get_node_attr_ai(node, "perm");
//    if (perm.size() > 4) {
//        return "Transpose";
//    } else {
//        return "Transpose3D";
//    }
    return "Permute";
}

string OnnxOpConverterTranspose::TNNLayerParam(NodeProto &node,
                                                OnnxNetInfo &net_info) {
    ostringstream layer_param;

    std::vector<int64_t> perm = get_node_attr_ai(node, "perm");
    layer_param << perm.size() << " ";
    for (int ii = 0; ii < perm.size(); ii++) {
        layer_param << perm[ii] << " ";
    }

    return layer_param.str();
}

bool OnnxOpConverterTranspose::HasLayerResource(NodeProto &node, OnnxNetInfo &net_info) {
    return false;
}

<<<<<<< HEAD
int OnnxOpConverterTranspose::WriteTNNModel(serializer *net_writer,
=======
int OnnxOpConverterTranspose::WriteTNNModel(Serializer *net_writer,
>>>>>>> 495d2186
                                             NodeProto &node,
                                             OnnxNetInfo &net_info) {
    //有权值写入的返回1， 没有的返回0
    return 0;
}

REGISTER_OP_CONVERTER(Transpose, Transpose);<|MERGE_RESOLUTION|>--- conflicted
+++ resolved
@@ -47,11 +47,7 @@
     return false;
 }
 
-<<<<<<< HEAD
-int OnnxOpConverterTranspose::WriteTNNModel(serializer *net_writer,
-=======
 int OnnxOpConverterTranspose::WriteTNNModel(Serializer *net_writer,
->>>>>>> 495d2186
                                              NodeProto &node,
                                              OnnxNetInfo &net_info) {
     //有权值写入的返回1， 没有的返回0
