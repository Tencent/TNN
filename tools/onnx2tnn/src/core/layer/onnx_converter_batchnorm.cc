--- conflicted
+++ resolved
@@ -37,11 +37,7 @@
     return true;
 }
 
-<<<<<<< HEAD
-int OnnxOpConverterBatchNorm::WriteTNNModel(serializer* net_writer,
-=======
 int OnnxOpConverterBatchNorm::WriteTNNModel(Serializer* net_writer,
->>>>>>> 495d2186
                                                  NodeProto& node,
                                                  OnnxNetInfo& net_info) {
     const std::string& onnx_op = node.op_type();
