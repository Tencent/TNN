// Tencent is pleased to support the open source community by making TNN available.
//
// Copyright (C) 2020 THL A29 Limited, a Tencent company. All rights reserved.
//
// Licensed under the BSD 3-Clause License (the "License"); you may not use this file except
// in compliance with the License. You may obtain a copy of the License at
//
// https://opensource.org/licenses/BSD-3-Clause
//
// Unless required by applicable law or agreed to in writing, software distributed
// under the License is distributed on an "AS IS" BASIS, WITHOUT WARRANTIES OR
// CONDITIONS OF ANY KIND, either express or implied. See the License for the 
// specific language governing permissions and limitations under the License.

#include <fstream>
#include <iostream>
#include <sstream>
#include "onnx_converter_multidir_broadcast.h"
#include "onnx_utility.h"



DECLARE_MULTI_BROADCASR_OP_CONVERTER(Mul);


string OnnxOpConverterMul::TNNOpType(NodeProto& node, OnnxNetInfo &net_info) {
    return "Mul";
}

string OnnxOpConverterMul::TNNLayerParam(NodeProto& node,
                                                    OnnxNetInfo& net_info) {
    return OnnxOpConverterMultiBrodcast::TNNLayerParam(node, net_info);
}

bool OnnxOpConverterMul::HasLayerResource(NodeProto &node, OnnxNetInfo &net_info) {
    return OnnxOpConverterMultiBrodcast::HasLayerResource(node, net_info);
}

<<<<<<< HEAD
int OnnxOpConverterMul::WriteTNNModel(serializer* net_writer,
=======
int OnnxOpConverterMul::WriteTNNModel(Serializer* net_writer,
>>>>>>> 495d2186
                                                 NodeProto& node,
                                                 OnnxNetInfo& net_info) {
    return OnnxOpConverterMultiBrodcast::WriteTNNModel(net_writer, node, net_info);
}

REGISTER_MULTI_BROADCASR_OP_CONVERTER(Mul, Mul);<|MERGE_RESOLUTION|>--- conflicted
+++ resolved
@@ -36,11 +36,7 @@
     return OnnxOpConverterMultiBrodcast::HasLayerResource(node, net_info);
 }
 
-<<<<<<< HEAD
-int OnnxOpConverterMul::WriteTNNModel(serializer* net_writer,
-=======
 int OnnxOpConverterMul::WriteTNNModel(Serializer* net_writer,
->>>>>>> 495d2186
                                                  NodeProto& node,
                                                  OnnxNetInfo& net_info) {
     return OnnxOpConverterMultiBrodcast::WriteTNNModel(net_writer, node, net_info);
