--- conflicted
+++ resolved
@@ -51,11 +51,7 @@
     }
 };
 
-<<<<<<< HEAD
-int OnnxOpConverterNormalize::WriteTNNModel(serializer* net_writer,
-=======
 int OnnxOpConverterNormalize::WriteTNNModel(Serializer* net_writer,
->>>>>>> 495d2186
                                                  NodeProto& node,
                                                  OnnxNetInfo& net_info) {
     bool convert_for_old_model = false;
