--- conflicted
+++ resolved
@@ -39,11 +39,7 @@
     return false;
 }
 
-<<<<<<< HEAD
-int OnnxOpConverterConcat::WriteTNNModel(serializer *net_writer,
-=======
 int OnnxOpConverterConcat::WriteTNNModel(Serializer *net_writer,
->>>>>>> 495d2186
                                               NodeProto &node,
                                               OnnxNetInfo &net_info) {
     //有权值写入的返回1， 没有的返回0
