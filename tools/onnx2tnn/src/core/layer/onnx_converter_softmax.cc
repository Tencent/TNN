--- conflicted
+++ resolved
@@ -34,11 +34,7 @@
     return false;
 }
 
-<<<<<<< HEAD
-int OnnxOpConverterSoftmax::WriteTNNModel(serializer *net_writer,
-=======
 int OnnxOpConverterSoftmax::WriteTNNModel(Serializer *net_writer,
->>>>>>> 495d2186
                                                NodeProto &node,
                                                OnnxNetInfo &net_info) {
     //有权值写入的返回1， 没有的返回0
