// Tencent is pleased to support the open source community by making TNN available.
//
// Copyright (C) 2020 THL A29 Limited, a Tencent company. All rights reserved.
//
// Licensed under the BSD 3-Clause License (the "License"); you may not use this file except
// in compliance with the License. You may obtain a copy of the License at
//
// https://opensource.org/licenses/BSD-3-Clause
//
// Unless required by applicable law or agreed to in writing, software distributed
// under the License is distributed on an "AS IS" BASIS, WITHOUT WARRANTIES OR
// CONDITIONS OF ANY KIND, either express or implied. See the License for the 
// specific language governing permissions and limitations under the License.

#include <fstream>
#include <iostream>
#include <sstream>
#include "onnx_op_converter.h"
#include "onnx_utility.h"



DECLARE_OP_CONVERTER(Conv);

string OnnxOpConverterConv::TNNOpType(NodeProto& node,
                                           OnnxNetInfo &net_info) {
    const std::string& onnx_op = node.op_type();

    std::vector<int64_t> kernel_shape = get_node_attr_ai(node, "kernel_shape");

    if (onnx_op == "Conv") {
        return kernel_shape.size() == 3 ? "Convolution3D" : "Convolution";
    } else if (onnx_op == "ConvTranspose") {
        return kernel_shape.size() == 3 ? "Deconvolution3D" : "Deconvolution";
    }

    return "";
}

string OnnxOpConverterConv::TNNLayerParam(NodeProto& node,
                                               OnnxNetInfo& net_info) {
    ostringstream layer_param;

    const std::string& onnx_op = node.op_type();

    const onnx::TensorProto& weight = net_info.weights_map[node.input(1)];
    int channel_output              = 0;
    int channel_input               = 0;

    int group = (int)get_node_attr_i(node, "group", 1);

    if (onnx_op == "Conv") {
        channel_output = (int)weight.dims(0);
        channel_input  = (int)weight.dims(1);
    } else if (onnx_op == "ConvTranspose") {
        channel_input = (int)weight.dims(0) / group;
        channel_output  = (int)weight.dims(1) * group;
    }
    int has_bias = node.input_size() == 3 ? 1 : 0;
    //        has_bias = 0;

    std::string auto_pad = get_node_attr_s(node, "auto_pad");  // TODO
    std::vector<int64_t> kernel_shape = get_node_attr_ai(node, "kernel_shape");
    std::vector<int64_t> dilations    = get_node_attr_ai(node, "dilations");
    std::vector<int64_t> strides      = get_node_attr_ai(node, "strides");
    std::vector<int64_t> pads         = get_node_attr_ai(node, "pads");
    std::vector<int64_t> output_pads = get_node_attr_ai(node, "output_padding");

    int pad_type = -1;
    if (auto_pad == "SAME_UPPER") {
        pad_type = 0;
    } else if (auto_pad == "VALID") {
        pad_type = 1;
    } else if (auto_pad == "SAME_LOWER") {
        pad_type = 0;
        //can be conbine with ceil mode
        DLog("SAME_LOWER is unsuported, change toSAME_UPPER \n");
        assert(0);
    }
    
    if (output_pads.size()>0 && output_pads[0] != 0) {
        // output padding conver to pad_type 3 for deconvolution
        pad_type = 3;
    }

    layer_param << group << " " << channel_input << " " << channel_output
                << " ";
    
    //kernel size
    if (kernel_shape.size() == 1) {
        layer_param << kernel_shape[0] << " " << kernel_shape[0] << " ";
    } else if (kernel_shape.size() == 2) {
        layer_param << kernel_shape[0] << " " << kernel_shape[1] << " ";
    } else if (kernel_shape.size() == 3) {
        layer_param << kernel_shape[0] << " " << kernel_shape[1] << " "
                    << kernel_shape[2] << " ";
    }
    
    //stride
    if (strides.size() == 1) {
        layer_param << strides[0] << " " << strides[0] << " ";
    } else if (strides.size() == 2) {
        layer_param << strides[0] << " " << strides[1] << " ";
    } else if (strides.size() == 3) {
        layer_param << strides[0] << " " << strides[1] << " " << strides[2]
                    << " ";
    }
    
    //pad
    if (pads.size() == 1) {
        layer_param << pads[0] << " " << pads[0] << " ";
    } else if (pads.size() == 2) {
        layer_param << pads[0] << " " << pads[1] << " ";
    } else if (pads.size() == 4) {
        if (pads[0] == pads[2] && pads[1] == pads[3]) {
            layer_param << pads[0] << " " << pads[1] << " ";
        } else if (pads[0] < pads[2] || pads[1] < pads[3]) {
            pad_type = 0;//SAME UPPER
            layer_param << pads[0] << " " << pads[1] << " ";
        } else {
            DLog("SAME_LOWER is unsuported, change toSAME_UPPER \n");
            assert(0);
        }
    } else if (pads.size() == 6) {
        if (pads[0] == pads[3] && pads[1] == pads[4] && pads[2] == pads[5]) {
            layer_param << pads[0] << " " << pads[1] << " " << pads[2] << " ";
        } else if (pads[0] < pads[3] && pads[1] < pads[4] && pads[2] < pads[5]) {
            pad_type = 0;//SAME UPPER
            layer_param << pads[0] << " " << pads[1] << " " << pads[2] << " ";
        } else {
            DLog("SAME_LOWER is unsuported, change toSAME_UPPER \n");
            assert(0);
        }
    } else {
        if (auto_pad == "SAME_LOWER" || auto_pad == "SAME_UPPER" ||
            auto_pad == "VALID" || auto_pad == "") {
            if (kernel_shape.size() == 3) {
                layer_param << 0 << " " << 0 << " " << 0 << " ";
            } else {
                layer_param << 0 << " " << 0 << " ";
            }
        } else {
            DLog("not implement\n");
            assert(0);
        }
    }

    layer_param << has_bias << " " << pad_type << " ";

    if (dilations.size() == 1) {
        layer_param << dilations[0] << " " << dilations[0] << " ";
    } else if (dilations.size() == 2) {
        layer_param << dilations[0] << " " << dilations[1] << " ";
    } else if (dilations.size() == 3) {
        layer_param << dilations[0] << " " << dilations[1] << " "
                    << dilations[2] << " ";
    }

    return layer_param.str();
}

bool OnnxOpConverterConv::HasLayerResource(NodeProto &node, OnnxNetInfo &net_info) {
    return true;
}

<<<<<<< HEAD
int OnnxOpConverterConv::WriteTNNModel(serializer* net_writer,
=======
int OnnxOpConverterConv::WriteTNNModel(Serializer* net_writer,
>>>>>>> 495d2186
                                            NodeProto& node,
                                            OnnxNetInfo& net_info) {
    const std::string& onnx_op = node.op_type();
    std::string name = !node.name().empty() ? node.name() : node.output(0);
    const std::string& tnn_layer_type = TNNOpType(node, net_info);

    //写头信息
    net_writer->PutInt(0);  //触发type from string
    net_writer->PutString(tnn_layer_type);
    net_writer->PutString(name);

    //写数据
    //对应conv_layer_datad的反序列化
    net_writer->PutString(name);

    int has_bias = node.input_size() == 3 ? 1 : 0;
    //                has_bias = 0;
    net_writer->PutInt(has_bias);

    const onnx::TensorProto& weights = net_info.weights_map[node.input(1)];
    WriteTensorData(weights, net_writer, net_info.data_type);

    if (has_bias) {
        const onnx::TensorProto& bias = net_info.weights_map[node.input(2)];
        WriteTensorData(bias, net_writer, net_info.data_type);
    }

    //有权值写入的返回1， 没有的返回0
    return 1;
}

REGISTER_OP_CONVERTER(Conv, Conv);
REGISTER_OP_CONVERTER(Conv, ConvTranspose);<|MERGE_RESOLUTION|>--- conflicted
+++ resolved
@@ -163,11 +163,7 @@
     return true;
 }
 
-<<<<<<< HEAD
-int OnnxOpConverterConv::WriteTNNModel(serializer* net_writer,
-=======
 int OnnxOpConverterConv::WriteTNNModel(Serializer* net_writer,
->>>>>>> 495d2186
                                             NodeProto& node,
                                             OnnxNetInfo& net_info) {
     const std::string& onnx_op = node.op_type();
