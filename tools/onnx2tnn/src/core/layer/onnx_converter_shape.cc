--- conflicted
+++ resolved
@@ -31,11 +31,7 @@
     return false;
 }
 
-<<<<<<< HEAD
-int OnnxOpConverterShape::WriteTNNModel(serializer *net_writer,
-=======
 int OnnxOpConverterShape::WriteTNNModel(Serializer *net_writer,
->>>>>>> 495d2186
                                             NodeProto &node,
                                             OnnxNetInfo &net_info) {
     //有权值写入的返回1， 没有的返回0
