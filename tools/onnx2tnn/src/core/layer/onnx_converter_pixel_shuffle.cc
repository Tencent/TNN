// Tencent is pleased to support the open source community by making TNN available.
//
// Copyright (C) 2020 THL A29 Limited, a Tencent company. All rights reserved.
//
// Licensed under the BSD 3-Clause License (the "License"); you may not use this file except
// in compliance with the License. You may obtain a copy of the License at
//
// https://opensource.org/licenses/BSD-3-Clause
//
// Unless required by applicable law or agreed to in writing, software distributed
// under the License is distributed on an "AS IS" BASIS, WITHOUT WARRANTIES OR
// CONDITIONS OF ANY KIND, either express or implied. See the License for the
// specific language governing permissions and limitations under the License.

#include "onnx_op_converter.h"
#include "onnx_utility.h"

DECLARE_OP_CONVERTER(PixelShuffle);

string OnnxOpConverterPixelShuffle::TNNOpType(NodeProto &, OnnxNetInfo &net_info) {
    return "PixelShuffle";
}

string OnnxOpConverterPixelShuffle::TNNLayerParam(NodeProto &node, OnnxNetInfo &net_info) {
    int upscale_factor = get_node_attr_i(node, "upscale_factor");
    ostringstream layer_param;
    layer_param << upscale_factor << " ";
    return layer_param.str();
}

bool OnnxOpConverterPixelShuffle::HasLayerResource(NodeProto &node, OnnxNetInfo &net_info) {
    return false;
}

<<<<<<< HEAD
int OnnxOpConverterPixelShuffle::WriteTNNModel(serializer *, NodeProto &, OnnxNetInfo &) {
=======
int OnnxOpConverterPixelShuffle::WriteTNNModel(Serializer *, NodeProto &, OnnxNetInfo &) {
>>>>>>> 495d2186
    return 0;
}

REGISTER_OP_CONVERTER(PixelShuffle, PixelShuffle);<|MERGE_RESOLUTION|>--- conflicted
+++ resolved
@@ -32,11 +32,7 @@
     return false;
 }
 
-<<<<<<< HEAD
-int OnnxOpConverterPixelShuffle::WriteTNNModel(serializer *, NodeProto &, OnnxNetInfo &) {
-=======
 int OnnxOpConverterPixelShuffle::WriteTNNModel(Serializer *, NodeProto &, OnnxNetInfo &) {
->>>>>>> 495d2186
     return 0;
 }
 
