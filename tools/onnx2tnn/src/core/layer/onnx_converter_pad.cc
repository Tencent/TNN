--- conflicted
+++ resolved
@@ -103,11 +103,7 @@
     return false;
 };
 
-<<<<<<< HEAD
-int OnnxOpConverterPad::WriteTNNModel(serializer *net_writer, NodeProto &node, OnnxNetInfo &net_info) {
-=======
 int OnnxOpConverterPad::WriteTNNModel(Serializer *net_writer, NodeProto &node, OnnxNetInfo &net_info) {
->>>>>>> 495d2186
     //有权值写入的返回1， 没有的返回0
     return 0;
 }
