// Tencent is pleased to support the open source community by making TNN available.
//
// Copyright (C) 2020 THL A29 Limited, a Tencent company. All rights reserved.
//
// Licensed under the BSD 3-Clause License (the "License"); you may not use this file except
// in compliance with the License. You may obtain a copy of the License at
//
// https://opensource.org/licenses/BSD-3-Clause
//
// Unless required by applicable law or agreed to in writing, software distributed
// under the License is distributed on an "AS IS" BASIS, WITHOUT WARRANTIES OR
// CONDITIONS OF ANY KIND, either express or implied. See the License for the
// specific language governing permissions and limitations under the License.

#include "onnx_op_converter.h"
#include "onnx_utility.h"

DECLARE_OP_CONVERTER_WITH_FUNC(Reshape,
                               virtual std::vector<std::string> GetValidInputNames(NodeProto &node, OnnxNetInfo &net_info););

string OnnxOpConverterReshape::TNNOpType(NodeProto &node, OnnxNetInfo &net_info) {
    return "Reshape";
}

<<<<<<< HEAD
=======
std::vector<std::string> OnnxOpConverterReshape::GetValidInputNames(NodeProto &node, OnnxNetInfo &net_info) {
    std::vector<std::string> inputs = {node.input(0)};
    if (node.input_size() == 2 && net_info.weights_map.find(node.input(1)) == net_info.weights_map.end()) {
        inputs.push_back(node.input(1));
    }
    return inputs;
}

>>>>>>> 495d2186
string OnnxOpConverterReshape::TNNLayerParam(NodeProto &node, OnnxNetInfo &net_info) {
    const std::string &onnx_op = node.op_type();
    ostringstream layer_param;
    const auto &weight_name = node.input(1);
    auto iter               = net_info.weights_map.find(weight_name);
    if (iter != net_info.weights_map.end()) {
        const auto &shape_tp = net_info.weights_map[weight_name];
        auto shape_data      = (const int64_t *)get_tensor_proto_data(shape_tp);
        int data_size        = get_tensor_proto_data_size(shape_tp);
        int start_axis       = 0;
<<<<<<< HEAD
        int end_axis         = data_size < 4 ? 4 : data_size;
        int shape_size       = data_size < 4 ? 4 : data_size;

//        int end_axis = data_size;
//        int shape_size = data_size;

=======
//        int end_axis         = data_size < 4 ? 4 : data_size;
//        int shape_size       = data_size < 4 ? 4 : data_size;

        int end_axis = data_size;
        int shape_size = data_size;

>>>>>>> 495d2186
        layer_param << start_axis << " ";
        layer_param << end_axis << " ";
        layer_param << shape_size << " ";
        for (int i = 0; i < shape_size; ++i) {
            if (i < data_size) {
                layer_param << shape_data[i] << " ";
            } else {
                layer_param << 1 << " ";
            }
        }
    } else {
        int start_axis = 0;
        int end_axis   = 0;
        int shape_size = 0;
        layer_param << start_axis << " ";
        layer_param << end_axis << " ";
        layer_param << shape_size << " ";
    }
    int reshape_type = 0;
    layer_param << reshape_type << " ";

    return layer_param.str();
}

bool OnnxOpConverterReshape::HasLayerResource(NodeProto &node, OnnxNetInfo &net_info) {
    return false;
}

<<<<<<< HEAD
int OnnxOpConverterReshape::WriteTNNModel(serializer *net_writer, NodeProto &node, OnnxNetInfo &net_info) {
=======
int OnnxOpConverterReshape::WriteTNNModel(Serializer *net_writer, NodeProto &node, OnnxNetInfo &net_info) {
>>>>>>> 495d2186
    //有权值写入的返回1， 没有的返回0
    return 0;
}

REGISTER_OP_CONVERTER(Reshape, Reshape);<|MERGE_RESOLUTION|>--- conflicted
+++ resolved
@@ -22,8 +22,6 @@
     return "Reshape";
 }
 
-<<<<<<< HEAD
-=======
 std::vector<std::string> OnnxOpConverterReshape::GetValidInputNames(NodeProto &node, OnnxNetInfo &net_info) {
     std::vector<std::string> inputs = {node.input(0)};
     if (node.input_size() == 2 && net_info.weights_map.find(node.input(1)) == net_info.weights_map.end()) {
@@ -32,7 +30,6 @@
     return inputs;
 }
 
->>>>>>> 495d2186
 string OnnxOpConverterReshape::TNNLayerParam(NodeProto &node, OnnxNetInfo &net_info) {
     const std::string &onnx_op = node.op_type();
     ostringstream layer_param;
@@ -43,21 +40,12 @@
         auto shape_data      = (const int64_t *)get_tensor_proto_data(shape_tp);
         int data_size        = get_tensor_proto_data_size(shape_tp);
         int start_axis       = 0;
-<<<<<<< HEAD
         int end_axis         = data_size < 4 ? 4 : data_size;
         int shape_size       = data_size < 4 ? 4 : data_size;
 
 //        int end_axis = data_size;
 //        int shape_size = data_size;
 
-=======
-//        int end_axis         = data_size < 4 ? 4 : data_size;
-//        int shape_size       = data_size < 4 ? 4 : data_size;
-
-        int end_axis = data_size;
-        int shape_size = data_size;
-
->>>>>>> 495d2186
         layer_param << start_axis << " ";
         layer_param << end_axis << " ";
         layer_param << shape_size << " ";
@@ -86,11 +74,7 @@
     return false;
 }
 
-<<<<<<< HEAD
-int OnnxOpConverterReshape::WriteTNNModel(serializer *net_writer, NodeProto &node, OnnxNetInfo &net_info) {
-=======
 int OnnxOpConverterReshape::WriteTNNModel(Serializer *net_writer, NodeProto &node, OnnxNetInfo &net_info) {
->>>>>>> 495d2186
     //有权值写入的返回1， 没有的返回0
     return 0;
 }
