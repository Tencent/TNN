// Tencent is pleased to support the open source community by making TNN available.
//
// Copyright (C) 2020 THL A29 Limited, a Tencent company. All rights reserved.
//
// Licensed under the BSD 3-Clause License (the "License"); you may not use this file except
// in compliance with the License. You may obtain a copy of the License at
//
// https://opensource.org/licenses/BSD-3-Clause
//
// Unless required by applicable law or agreed to in writing, software distributed
// under the License is distributed on an "AS IS" BASIS, WITHOUT WARRANTIES OR
// CONDITIONS OF ANY KIND, either express or implied. See the License for the
// specific language governing permissions and limitations under the License.
#ifndef onnx_converter_multidir_broadcast_hpp_
#define onnx_converter_multidir_broadcast_hpp_
#include <memory>
#include <tuple>

#include "onnx_op_converter.h"
#include "onnx_utility.h"

class OnnxOpConverterMultiBrodcast : public OnnxOpConverter {
public:
    OnnxOpConverterMultiBrodcast(string ignore) : OnnxOpConverter(ignore){};
    virtual ~OnnxOpConverterMultiBrodcast(){};
    virtual string TNNOpType(NodeProto &, OnnxNetInfo &) = 0;
    virtual string TNNLayerParam(NodeProto &, OnnxNetInfo &);
    virtual bool HasLayerResource(NodeProto &node, OnnxNetInfo &net_info);
<<<<<<< HEAD
    virtual int WriteTNNModel(serializer *, NodeProto &, OnnxNetInfo &);
=======
    virtual int WriteTNNModel(Serializer *, NodeProto &, OnnxNetInfo &);
>>>>>>> 495d2186

protected:
    std::tuple<int, std::string> GetWeightInputIndexName(NodeProto &, OnnxNetInfo &);
};

#define DECLARE_MULTI_BROADCASR_OP_CONVERTER(onnx_type)                                                                \
    class OnnxOpConverter##onnx_type : public OnnxOpConverterMultiBrodcast {                                           \
    public:                                                                                                            \
        OnnxOpConverter##onnx_type(string ignore) : OnnxOpConverterMultiBrodcast(ignore){};                            \
        virtual ~OnnxOpConverter##onnx_type(){};                                                                       \
        virtual string TNNOpType(NodeProto &, OnnxNetInfo &net_info);                                                  \
        virtual string TNNLayerParam(NodeProto &, OnnxNetInfo &);                                                      \
        virtual bool HasLayerResource(NodeProto &, OnnxNetInfo &); \
<<<<<<< HEAD
        virtual int WriteTNNModel(serializer *, NodeProto &, OnnxNetInfo &);                                           \
=======
        virtual int WriteTNNModel(Serializer *, NodeProto &, OnnxNetInfo &);                                           \
>>>>>>> 495d2186
    }

#define REGISTER_MULTI_BROADCASR_OP_CONVERTER(converter_suffix, onnx_type)                                             \
    REGISTER_OP_CONVERTER(converter_suffix, onnx_type)

#endif<|MERGE_RESOLUTION|>--- conflicted
+++ resolved
@@ -26,11 +26,7 @@
     virtual string TNNOpType(NodeProto &, OnnxNetInfo &) = 0;
     virtual string TNNLayerParam(NodeProto &, OnnxNetInfo &);
     virtual bool HasLayerResource(NodeProto &node, OnnxNetInfo &net_info);
-<<<<<<< HEAD
-    virtual int WriteTNNModel(serializer *, NodeProto &, OnnxNetInfo &);
-=======
     virtual int WriteTNNModel(Serializer *, NodeProto &, OnnxNetInfo &);
->>>>>>> 495d2186
 
 protected:
     std::tuple<int, std::string> GetWeightInputIndexName(NodeProto &, OnnxNetInfo &);
@@ -44,11 +40,7 @@
         virtual string TNNOpType(NodeProto &, OnnxNetInfo &net_info);                                                  \
         virtual string TNNLayerParam(NodeProto &, OnnxNetInfo &);                                                      \
         virtual bool HasLayerResource(NodeProto &, OnnxNetInfo &); \
-<<<<<<< HEAD
-        virtual int WriteTNNModel(serializer *, NodeProto &, OnnxNetInfo &);                                           \
-=======
         virtual int WriteTNNModel(Serializer *, NodeProto &, OnnxNetInfo &);                                           \
->>>>>>> 495d2186
     }
 
 #define REGISTER_MULTI_BROADCASR_OP_CONVERTER(converter_suffix, onnx_type)                                             \
