--- conflicted
+++ resolved
@@ -521,11 +521,7 @@
                 break;
             }
             default: {
-<<<<<<< HEAD
-                LOGE("Onnx Converter: do not support tensor proto data type\n");
-=======
                 DLog("Onnx Converter: do not support tensor proto data type\n");
->>>>>>> 495d2186
                 size = -1;
             }
         }
@@ -548,11 +544,7 @@
                 break;
             }
             default: {
-<<<<<<< HEAD
-                LOGE("Onnx Converter: do not support tensor proto data type\n");
-=======
                 DLog("Onnx Converter: do not support tensor proto data type\n");
->>>>>>> 495d2186
                 size = -1;
             }
         }
@@ -649,10 +641,6 @@
     return dims;
 }
 
-<<<<<<< HEAD
-DataType GetTnnDataTypeFromOnnx(const onnx::TypeProto& onnx_type) {
-
-=======
 std::vector<int> GetDimsFromTensorShape(const onnx::TensorShapeProto& shape) {
     std::vector<int> dims = {};
     for (const auto &item : shape.dim()) {
@@ -663,7 +651,6 @@
 
 DataType GetTnnDataTypeFromOnnx(const onnx::TypeProto& onnx_type) {
     //keep the same as cast op
->>>>>>> 495d2186
     switch (onnx_type.tensor_type().elem_type()) {
         case onnx::TensorProto_DataType_FLOAT:{
             return DATA_TYPE_FLOAT;
@@ -671,32 +658,21 @@
         case onnx::TensorProto_DataType_FLOAT16: {
             return DATA_TYPE_HALF;
         }
-<<<<<<< HEAD
-=======
         case onnx::TensorProto_DataType_UINT8:
->>>>>>> 495d2186
         case onnx::TensorProto_DataType_INT8: {
             return DATA_TYPE_INT8;
         }
         case onnx::TensorProto_DataType_INT64:
-<<<<<<< HEAD
-        case onnx::TensorProto_DataType_INT32: {
-=======
         case onnx::TensorProto_DataType_INT32:
         case onnx::TensorProto_DataType_UINT32:
         case onnx::TensorProto_DataType_UINT64: {
->>>>>>> 495d2186
             return DATA_TYPE_INT32;
         }
         case onnx::TensorProto_DataType_BFLOAT16: {
             return DATA_TYPE_BFP16;
         }
         default:{
-<<<<<<< HEAD
-            LOGE("Not support onnx TypeProto type");
-=======
             DLog("Not support onnx TypeProto type: %d", onnx_type.tensor_type().elem_type());
->>>>>>> 495d2186
             assert(0);
         }
     }
@@ -709,11 +685,7 @@
         return dims;
     }
     for (int i = 0; i < tensor_dims.size(); i++) {
-<<<<<<< HEAD
-        dims.push_back((int)tensor_dims.at(i));
-=======
         dims.push_back((int)tensor_dims[i]);
->>>>>>> 495d2186
     }
     return dims;
 }