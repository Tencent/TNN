// Tencent is pleased to support the open source community by making TNN available.
//
// Copyright (C) 2020 THL A29 Limited, a Tencent company. All rights reserved.
//
// Licensed under the BSD 3-Clause License (the "License"); you may not use this file except
// in compliance with the License. You may obtain a copy of the License at
//
// https://opensource.org/licenses/BSD-3-Clause
//
// Unless required by applicable law or agreed to in writing, software distributed
// under the License is distributed on an "AS IS" BASIS, WITHOUT WARRANTIES OR
// CONDITIONS OF ANY KIND, either express or implied. See the License for the
// specific language governing permissions and limitations under the License.

#include "onnx2tnn.h"

#include <math.h>
#include <stdio.h>
#include <execinfo.h>

#include <set>
#include <exception>

#include "onnx2tnn_prefix.h"

using namespace std;

std::vector<int> GetNextIndexNode(std::vector<IndexNode>& index_nodes, int index) {
    auto node = index_nodes[index].node;
    std::vector<int> next_indexes;

    for (int ii = index + 1; ii < index_nodes.size(); ii++) {
        auto item    = index_nodes[ii].node;
        bool is_next = false;
        for (auto output : node->output()) {
            for (auto input : item->input()) {
                if (output == input) {
                    next_indexes.push_back(ii);
                    is_next = true;
                    break;
                }
            }
            if (is_next) {
                break;
            }
        }
    }
    return next_indexes;
}

int RemoveIndexNode(std::vector<IndexNode>& index_nodes, int index) {
    auto node                     = index_nodes[index].node;
    auto node_input               = node->input(0);
    auto node_output              = node->output(0);
    std::vector<int> next_indexes = GetNextIndexNode(index_nodes, index);
    for (auto index : next_indexes) {
        auto next_node = index_nodes[index].node;
        for (int ii = 0; ii < next_node->input_size(); ii++) {
            if (node_output == next_node->input(ii)) {
                next_node->set_input(ii, node_input);
            }
        }
    }
    return 0;
}

Onnx2TNN::Onnx2TNN(std::string onnx_model_path, std::string tnn_proto_path, std::string tnn_model_path) {
    tnn_proto_path_ = tnn_proto_path;
    tnn_model_path_ = tnn_model_path;

    onnx_model_path_ = onnx_model_path;
}

Onnx2TNN::~Onnx2TNN() {
    if (!onnx_model_) {
        delete onnx_model_;
    }
}

bool Onnx2TNN::CheckIs3DModel() {
    const onnx::GraphProto& graph = onnx_model_->graph();
    //写入每层的权值
    for (int i = 0; i < graph.node_size(); i++) {
        const onnx::NodeProto& node = graph.node(i);
        const std::string& onnx_op  = node.op_type();
        if (onnx_op == "Conv") {
            std::vector<int64_t> kernel_shape = get_node_attr_ai(node, "kernel_shape");
            return kernel_shape.size() == 3;
        }
    }
    return false;
}

int Onnx2TNN::Convert(DataType dataType) {
    int ret = 0;

    //加载onnx模型
    if (!onnx_model_) {
        onnx::ModelProto* onnx_model = new onnx::ModelProto();
        ret                          = read_proto_from_binary(onnx_model_path_.c_str(), onnx_model);

        if (ret != 0) {
            delete onnx_model;

            LOGE("read_proto_from_binary failed, path:%s\n", onnx_model_path_.c_str());
            return ret;
        }

        onnx_model_ = onnx_model;
    }

    //提取onnx的blob和weights信息
    ret = OnnxExtractBlobWeights();
    if (ret != 0) {
        LOGE("OnnxExtractBlobWeights failed");
        return ret;
    }

    onnx_net_info_.data_type   = dataType;
    onnx_net_info_.is_3D_model = CheckIs3DModel();
    onnx_net_info_.opset       = onnx_model_->opset_import(0).version();

    ret = TNNWriteProto();
    if (ret != 0) {
        LOGE("TNNWriteProto failed");
        return ret;
    }

    ret = TNNWriteModel();
    if (ret != 0) {
        LOGE("TNNWriteModel failed");
        return ret;
    }

    return ret;
}

int Onnx2TNN::TNNWriteProto() {
    int ret          = 0;
    FILE* file_proto = nullptr;

    do {
        file_proto = fopen(tnn_proto_path_.c_str(), "w");
        if (!file_proto) {
            LOGE("fopen proto file failed, path:%s\n", tnn_proto_path_.c_str());
            break;
        }

        const onnx::GraphProto& graph = onnx_model_->graph();

        ostringstream proto_net_info;
        {
            // line 1
            proto_net_info << "\"1 " << (int)onnx_blob_names_.size() << " 1 " << g_version_magic_number_tnn << " ,\""
                           << endl;

            // line 2, 输入blob
            {
                int intput_blob_count                          = 0;
                std::vector<onnx::ValueInfoProto*> input_blobs = std::vector<onnx::ValueInfoProto*>();
                for (int j = 0; j < graph.input_size(); j++) {
                    const std::string& input_name = graph.input(j).name();

                    // check weight
                    if (onnx_net_info_.weights_map.find(input_name) != onnx_net_info_.weights_map.end())
                        continue;

                    // split the input
                    if (onnx_node_reference_.size() > 0) {
                        if (onnx_node_reference_.find(input_name) != onnx_node_reference_.end()) {
                            int refcount = onnx_node_reference_[input_name];
                            if (refcount < 1) {
                                continue;
                            }
                        }
                    }

                    // check is unused input
                    bool is_used_input = false;
                    for (int iz = 0; iz < graph.node_size() && !is_used_input; iz++) {
                        const onnx::NodeProto& node = graph.node(iz);
                        for (int nz = 0; nz < node.input_size(); nz++) {
                            if (input_name == node.input(nz)) {
                                is_used_input = true;
                                break;
                            }
                        }
                    }

                    if (!is_used_input) {
                        continue;
                    }

                    intput_blob_count++;
                    input_blobs.push_back((onnx::ValueInfoProto*)(&(graph.input(j))));
                }

                if (intput_blob_count == 0) {
                    LOGE("invalid input blob count(must >= 1): %d\n", intput_blob_count);
                    assert(0);
                    break;
                }

                proto_net_info << "\"";
                for (int ii = 0; ii < intput_blob_count; ii++) {
                    onnx::ValueInfoProto* input_blob = input_blobs[ii];
                    int shape_n = 0, shape_c = 0, shape_d = 0, shape_h = 0, shape_w = 0;
                    const ::onnx::TensorShapeProto& input_blob_shape = input_blob->type().tensor_type().shape();
                    if (input_blob_shape.dim_size() == 4) {
                        shape_n = (int)input_blob_shape.dim(0).dim_value();
                        shape_c = (int)input_blob_shape.dim(1).dim_value();
                        shape_h = (int)input_blob_shape.dim(2).dim_value();
                        shape_w = (int)input_blob_shape.dim(3).dim_value();
                        shape_n = std::max(shape_n, 1);

                        LOGD(
                            "input_blob %d(%s) channel order:%d(%s) %d(%s) "
                            "%d(%s) %d(%s)\n",
                            ii, input_blob->name().c_str(), shape_n, input_blob_shape.dim(0).denotation().c_str(),
                            shape_c, input_blob_shape.dim(1).denotation().c_str(), shape_h,
                            input_blob_shape.dim(2).denotation().c_str(), shape_w,
                            input_blob_shape.dim(3).denotation().c_str());

                        if (shape_c <= 0 || shape_h <= 0 || shape_w <= 0) {
                            LOGE("intput shape is invalid\n");
                            assert(0);
                        }

                        proto_net_info << input_blob->name() << " " << shape_n << " " << shape_c << " " << shape_h
                                       << " " << shape_w << " ";
                    } else if (input_blob_shape.dim_size() == 5) {
                        shape_n = (int)input_blob_shape.dim(0).dim_value();
                        shape_c = (int)input_blob_shape.dim(1).dim_value();
                        shape_d = (int)input_blob_shape.dim(2).dim_value();
                        shape_h = (int)input_blob_shape.dim(3).dim_value();
                        shape_w = (int)input_blob_shape.dim(4).dim_value();
                        LOGD(
                            "input_blob %d(%s) channel order:%d(%s) %d(%s) "
                            "%d(%s) %d(%s) %d(%s)\n",
                            ii, input_blob->name().c_str(), shape_n, input_blob_shape.dim(0).denotation().c_str(),
                            shape_c, input_blob_shape.dim(1).denotation().c_str(), shape_d,
                            input_blob_shape.dim(2).denotation().c_str(), shape_h,
                            input_blob_shape.dim(3).denotation().c_str(), shape_w,
                            input_blob_shape.dim(4).denotation().c_str());

                        proto_net_info << input_blob->name() << " " << shape_n << " " << shape_c << " " << shape_d
                                       << " " << shape_h << " " << shape_w << " ";
                    } else {
                        LOGE("input_blob_shape invalid\n");
                        assert(0);
                        break;
                    }

                    if (intput_blob_count > 1 && ii != intput_blob_count - 1) {
                        proto_net_info << ": ";
                    }
                }
                proto_net_info << ",\"" << endl;
            }

            // line 3, 所有blob
            {
                proto_net_info << "\" ";
                for (auto item = onnx_blob_names_.begin(); item != onnx_blob_names_.end(); item++) {
                    proto_net_info << *item << " ";
                }
                proto_net_info << ",\"" << endl;
            }

            // line 4, 输出blob
            {
                int output_blob_count             = 0;
                onnx::ValueInfoProto* output_blob = nullptr;

                proto_net_info << "\"";
                for (int j = 0; j < graph.output_size(); j++) {
                    const std::string& output_name = graph.output(j).name();

                    // check weight
                    if (onnx_net_info_.weights_map.find(output_name) != onnx_net_info_.weights_map.end())
                        continue;

                    output_blob_count++;
                    output_blob = (onnx::ValueInfoProto*)(&(graph.output(j)));
                    proto_net_info << output_blob->name() << " ";
                }
                proto_net_info << ",\"" << endl;

                if (output_blob_count <= 0) {
                    LOGE("invalid output blob count(must = 1): %d\n", output_blob_count);
                    assert(0);
                    break;
                }
            }
        }

        int layer_count = 0;
        ostringstream proto_layers;
        {
            for (int i = 0; i < graph.node_size(); i++) {
                onnx::NodeProto& node      = (onnx::NodeProto&)graph.node(i);
                const std::string& onnx_op = node.op_type();

                if (onnx_op == k_tnn_noop_type || onnx_op == "Constant") {
                    continue;
                }

                auto op_converter = OnnxOpConverterManager::Shared()->GetOnnxOpConverter(onnx_op);
                if (!op_converter) {
                    LOGE("error::op convert failed onnx:%s\n", onnx_op.c_str());
                    assert(0);
                } else {
                    LOGD("node:%s onnx:%s -> tnn:%s\n", node.output(0).c_str(), onnx_op.c_str(),
                         op_converter->TNNOpType(node, onnx_net_info_).c_str());
                }

                auto op_proto = op_converter->TNNLayerProto(node, onnx_net_info_);
                proto_layers << op_proto << endl;
                layer_count++;
            }
        }

        fprintf(file_proto, "%s", proto_net_info.str().c_str());
        // line 5, 层数 TODO
        fprintf(file_proto, "\" %d ,\"\n", layer_count);
        fprintf(file_proto, "%s", proto_layers.str().c_str());

        // LOGE("%s", proto_net_info.str().c_str());
        // // line 5, 层数 TODO
        // LOGE("\" %d ,\"\n", layer_count);
        // LOGE("%s", proto_layers.str().c_str());

    } while (0);

    if (file_proto) {
        fclose(file_proto);
    }
    return ret;
}

int Onnx2TNN::OnnxExtractBlobWeights() {
    if (!onnx_model_) {
        LOGE("onnx_model is nil");
        return -1;
    }

    const onnx::GraphProto& graph   = onnx_model_->graph();
    onnx::GraphProto* mutable_graph = onnx_model_->mutable_graph();
    TransferInputName(mutable_graph);

    int node_count = graph.node_size();

    // node reference
    std::map<std::string, int> node_reference;
    std::map<std::string, std::vector<int>> follow_up_node_ids;
    std::map<std::string, int> node_name_to_node_id;

    //去除常量node，便于fuse判断pattern
    std::vector<IndexNode> index_nodes;
    for (int i = 0; i < node_count; i++) {
        auto node = mutable_graph->mutable_node(i);
        index_nodes.push_back(IndexNode(i, node));
    }
    ClearEmptyNode(index_nodes);

    // weight node and weight reshape node
    TensorProtoMap weights;
    TensorShapeMap weight_shapes;

    for (int j = 0; j < graph.initializer_size(); j++) {
        const onnx::TensorProto& initializer = graph.initializer(j);

        // fprintf(stderr, "weight = %s\n", initializer.name().c_str());
        LOGD("weight = %s\n", initializer.name().c_str());

        weights[initializer.name()] = initializer;
    }

    for (int j = 0; j < graph.value_info_size(); j++) {
        const onnx::TensorShapeProto& shape_info = graph.value_info(j).type().tensor_type().shape();

        // fprintf(stderr, "value_info dim_size = %d\n", shape_info.dim_size());
        LOGD("value_info dim_size = %d\n", shape_info.dim_size());

        weight_shapes[graph.value_info(j).name()] = shape_info;
    }

    // global definition line
    // [layer count] [blob count]
    std::set<std::string> blob_names;
    for (int i = 0; i < node_count; i++) {
        const onnx::NodeProto& node = graph.node(i);

        const std::string& onnx_op = node.op_type();

        std::string name = node.name();
        if (name.empty()) {
            name = node.output(0);
        }

        if (onnx_op == "Constant") {
            onnx::TensorProto tensor = get_node_attr_tensor(node, "value");
            weights[node.output(0)]  = tensor;
            fprintf(stderr, "const node = %s\n", name.c_str());
            continue;
        } else if (onnx_op == "Cast") {
        } else if (onnx_op == "Reshape") {
            if (node.input_size() == 1) {
                const std::string& input_name = node.input(0);

                // check weight
                if (weights.find(input_name) != weights.end()) {
                    weights[node.output(0)] = weights[input_name];
                    continue;
                }
            } else if (node.input_size() == 2) {
                // opset 5
                const std::string& input_name     = node.input(1);
                const onnx::TensorProto& shape_tp = weights[node.input(1)];
                const int64_t* shape_data         = shape_tp.int64_data().data();

                // check weight
                if (weights.find(input_name) != weights.end()) {
                    /*
                    weights[node.output(0)] = weights[input_name];

                    // set weight shape directly
                    const onnx::TensorProto& shape_tp = weights[node.input(1)];
                    const int64_t* shape_data = shape_tp.int64_data().data();

                    weights[node.output(0)].clear_dims();
                    for (int j = 0; j < shape_tp.int64_data_size(); j++) {
                        weights[node.output(0)].add_dims(shape_data[j]);
                    }
                    */

                } else {
                    assert(0);
                    // DLog("Reshape %s can't find input 0 weights. set shape as const values\n",
                    // node.input(1).c_str()); onnx::TensorProto tensor_shape; tensor_shape.set_data_type(7);
                    // tensor_shape.add_int64_data(0);
                    // tensor_shape.add_int64_data(-1);
                    // tensor_shape.add_int64_data(1);
                    // tensor_shape.add_int64_data(1);
                    // weights[node.input(1)] = tensor_shape;
                    // for(int i=0;i<4;i++) {
                    // weights[node.output(0)].add_dims(4);
                    // }
                }
            }
        }

        for (int j = 0; j < (int)node.input_size(); j++) {
            const std::string& input_name = node.input(j);

            // check weight
            if (weights.find(input_name) != weights.end()) {
                continue;
            }

            blob_names.insert(input_name);

            if (node_reference.find(input_name) == node_reference.end()) {
                node_reference[input_name] = 1;
            } else {
                node_reference[input_name] = node_reference[input_name] + 1;
            }

            // 记录依赖 node name 的节点列表
            {
                std::vector<int> node_list;
                if (follow_up_node_ids.find(input_name) != follow_up_node_ids.end()) {
                    node_list = follow_up_node_ids[input_name];
                }
                node_list.push_back(i);
                follow_up_node_ids[input_name] = node_list;
            }
        }

        for (int j = 0; j < (int)node.output_size(); j++) {
            const std::string& output_name = node.output(j);

            blob_names.insert(output_name);

            // 记录node name 对应的node id
            {
                // 每个node name只应该出现一次
                if (node_name_to_node_id.find(output_name) != node_name_to_node_id.end()) {
                    assert(0);
                }
                node_name_to_node_id[output_name] = i;
            }

            // 简化代码逻辑， Dropout 只取0号output，原因暂不清楚
            if (onnx_op == "Dropout") {
                break;
            }
        }
    }

    // include Input node
    int input_node_count = 0;
    for (int j = 0; j < graph.input_size(); j++) {
        const std::string& input_name = graph.input(j).name();

        // check weight
        if (weights.find(input_name) != weights.end())
            continue;

        blob_names.insert(input_name);

        input_node_count++;
    }
    onnx_net_info_.weights_map       = weights;
    onnx_net_info_.weights_shape_map = weight_shapes;

    // onnx_op remove
    RemovePad(mutable_graph, index_nodes, weights, node_reference, blob_names);
    RemoveExpand(mutable_graph, index_nodes, weights, node_reference, blob_names);
    RemovePool(mutable_graph, index_nodes, weights, node_reference, blob_names);
    RemoveConcat(mutable_graph, index_nodes, weights, node_reference, blob_names);
    RemoveConsecutiveReshape(mutable_graph, index_nodes, weights, node_reference, blob_names);
    // RemoveReshape(mutable_graph, index_nodes, weights, node_reference, blob_names);
    FuseShuffleChannel(mutable_graph, index_nodes, weights, node_reference, blob_names);
    RemoveSplitUnsqueezeConcat(mutable_graph, index_nodes, weights, node_reference, blob_names);
    RemoveUnsqueeze(mutable_graph, index_nodes, weights, node_reference, blob_names);
    RemoveImageScaler(mutable_graph, index_nodes, weights, node_reference, blob_names);
    FuseHDRGuide(mutable_graph, index_nodes, weights, node_reference, blob_names);

    for (int i = 0; i < node_count; i++) {
        onnx::NodeProto* node = mutable_graph->mutable_node(i);

        std::set<std::string> op_types_to_remove = {"Squeeze", "Unsqueeze"};

        // remove unused layer
        do {
            auto next_op_type = mutable_graph->mutable_node(i)->op_type();
            if (op_types_to_remove.find(next_op_type) != op_types_to_remove.end() && i < node_count) {
                if (node->input_size() != 1 || (node->output_size() != 1 && i != node_count - 1)) {
                    LOGE("remove %s layer failed\n", next_op_type.c_str());
                    assert(0);
                }

                std::string node_name = node->output(0);

                // 删除节点
                node->set_op_type(k_tnn_noop_type);
                if (node_reference.find(node_name) != node_reference.end()) {
                    node_reference.erase(node_reference.find(node_name));
                }

                // 找到输入输出节点
                int input_node_id = node_name_to_node_id[node->input(0)];
                LOGD("op %s[%s] input node id:%d\n", next_op_type.c_str(), node_name.c_str(), input_node_id);
                onnx::NodeProto* node_input = mutable_graph->mutable_node(input_node_id);

                std::vector<int> output_node_ids = follow_up_node_ids[node_name];

                // 将Squeeze 后续节点 输入替换为Squeeze的输入
                for (int out_id = 0; out_id < output_node_ids.size(); out_id++) {
                    LOGD("%s[%s] out node id:%d\n", next_op_type.c_str(), node_name.c_str(), output_node_ids[out_id]);
                    onnx::NodeProto* node_follow_up = mutable_graph->mutable_node(output_node_ids[out_id]);

                    int k;
                    for (k = 0; k < node_follow_up->input_size(); k++) {
                        if (node_follow_up->input(k) == node_name) {
                            node_follow_up->set_input(k, node_input->output(0));
                            break;
                        }
                    }
                    if (k == node_follow_up->input_size()) {
                        LOGE("%s follow up nodes does not has a corresponding input\n", next_op_type.c_str());
                        assert(0);
                    }
                }
            }
        } while (0);

        // remove Dropout layer, Dropout has 2 output nodes
        do {
            auto next_op_type = mutable_graph->mutable_node(i)->op_type();
            if (next_op_type == "Dropout" && i + 1 < node_count) {
                node = mutable_graph->mutable_node(i);
                if (node->input_size() != 1) {
                    printf("remove Dropout layer failed\n");
                    assert(0);
                }

                std::string node_name = node->output(0);

                // 删除Dropout节点
                node->set_op_type(k_tnn_noop_type);
                node_reference.erase(node_reference.find(node_name));

                // 找到输入输出节点
                int input_node_id           = node_name_to_node_id[node->input(0)];
                onnx::NodeProto* node_input = mutable_graph->mutable_node(input_node_id);

                std::vector<int> output_node_ids = follow_up_node_ids[node_name];

                // 将后续节点 输入替换为Dropout的输入
                for (int out_id = 0; out_id < output_node_ids.size(); out_id++) {
                    printf("Dropout %s out node id:%d\n", node_name.c_str(), output_node_ids[out_id]);
                    onnx::NodeProto* node_follow_up = mutable_graph->mutable_node(output_node_ids[out_id]);

                    int k;
                    for (k = 0; k < node_follow_up->input_size(); k++) {
                        if (node_follow_up->input(k) == node_name) {
                            node_follow_up->set_input(k, node_input->output(0));
                            break;
                        }
                    }
                    if (k == node_follow_up->input_size()) {
                        printf("Dropout follow up nodes does not has a corresponding input\n");
                        assert(0);
                    }
                }
                //                    reduced_node_count += 1;
            }
        } while (0);
    }

    // op transfer
    TransferReduceMax(mutable_graph, index_nodes, weights, node_reference, blob_names);

    // onnx_op chain fusion
    FuseMatMul(mutable_graph, index_nodes, weights, node_reference, blob_names);
    // FuseShuffleChannel(mutable_graph, index_nodes, weights, node_reference, blob_names);
    FuseLogSigmoid(mutable_graph, index_nodes, weights, node_reference, blob_names);
    FuseSoftmax(mutable_graph, index_nodes, weights, node_reference, blob_names);
    FuseHardSigmoid(mutable_graph, index_nodes, weights, node_reference, blob_names);
    FuseHardSwish(mutable_graph, index_nodes, weights, node_reference, blob_names);
    FuseBatchNorm(mutable_graph, index_nodes, weights, node_reference, blob_names);
    FusePRelu(mutable_graph, index_nodes, weights, node_reference, blob_names);
    FuseNormalize(mutable_graph, index_nodes, weights, node_reference, blob_names);
    FuseFlatten(mutable_graph, index_nodes, weights, node_reference, blob_names);

    FuseSignedMul(mutable_graph, index_nodes, weights, node_reference, blob_names);

    FuseGEMM(mutable_graph, index_nodes, weights, node_reference, blob_names);
    FuseDeconv(mutable_graph, index_nodes, weights, node_reference, blob_names);
    FuseConv(mutable_graph, index_nodes, weights, node_reference, blob_names);

    FuseDepthToSpace(mutable_graph, index_nodes, weights, node_reference, blob_names);
    FuseGlobalAveragePool(mutable_graph, index_nodes, weights, node_reference, blob_names);
    FuseInstanceNormalization(mutable_graph, index_nodes, weights, node_reference, blob_names);
    FusePooling(mutable_graph, index_nodes, weights, node_reference, blob_names);
<<<<<<< HEAD
=======
    FuseRelu6(mutable_graph, index_nodes, weights, node_reference, blob_names);
>>>>>>> 7ee25cf6

#ifdef PROCESS_TF
    TransferSplit(mutable_graph, index_nodes, weights, node_reference, blob_names);
    TransferConcat(mutable_graph, index_nodes, weights, node_reference, blob_names);
    RemoveTranspose(mutable_graph, index_nodes, weights, node_reference, blob_names);
#endif
    //    //onnx_op split
    //    for (int i = 0; i < node_count; i++) {
    //        onnx::NodeProto* node = mutable_graph->mutable_node(i);
    //
    //        // ConvTranspose => ConvTranspose - Pad
    //        do {
    //            if (node->op_type() == "ConvTranspose") {
    //                onnx::NodeProto* node_deconv = node;
    //                std::vector<int64_t> output_pads = get_node_attr_ai(*node_deconv, "output_padding");
    //
    //                bool all_zero = true;
    //                for (auto iter : output_pads) {
    //                    if (iter != 0) {
    //                        all_zero = false;
    //                        break;
    //                    }
    //                }
    //                BREAK_IF(all_zero);
    //
    //                reduced_node_count -= 1;
    //                i += 1;
    //            }
    //        } while (0);
    //    }

    // remove node_reference entry with reference equals to one
    int splitncnn_blob_count                = 0;
    std::map<std::string, int>::iterator it = node_reference.begin();
    while (it != node_reference.end()) {
        if (it->second == 1) {
            node_reference.erase(it++);
        } else {
            splitncnn_blob_count += it->second;
            //             fprintf(stderr, "%s %d\n", it->first.c_str(),
            //             it->second);
            ++it;
        }
    }

    onnx_blob_names_                 = blob_names;
    onnx_node_reference_             = node_reference;
    onnx_net_info_.weights_map       = weights;
    onnx_net_info_.weights_shape_map = weight_shapes;
    return 0;
}

int Onnx2TNN::ClearEmptyNode(std::vector<IndexNode>& index_nodes) {
    std::vector<IndexNode> nodes;
    for (auto item : index_nodes) {
        if (item.node->op_type() == "Constant") {
            continue;
        } else if (item.node->op_type() == k_tnn_noop_type) {
            continue;
        }
        nodes.push_back(item);
    }
    index_nodes = nodes;
    return 0;
}

std::string get_backtrack() {
    const int MAX_SIZE = 10;
    std::string backtrace_str;
    char **strings = nullptr;
    void *array[MAX_SIZE] = {0};
    size_t size = backtrace(array, MAX_SIZE);
    strings = backtrace_symbols(array, size);
    for (size_t i = 0; i < size; i++)
        backtrace_str += std::string(strings[i]) + std::string("\n");
    free(strings);
    return backtrace_str;
}<|MERGE_RESOLUTION|>--- conflicted
+++ resolved
@@ -645,10 +645,7 @@
     FuseGlobalAveragePool(mutable_graph, index_nodes, weights, node_reference, blob_names);
     FuseInstanceNormalization(mutable_graph, index_nodes, weights, node_reference, blob_names);
     FusePooling(mutable_graph, index_nodes, weights, node_reference, blob_names);
-<<<<<<< HEAD
-=======
     FuseRelu6(mutable_graph, index_nodes, weights, node_reference, blob_names);
->>>>>>> 7ee25cf6
 
 #ifdef PROCESS_TF
     TransferSplit(mutable_graph, index_nodes, weights, node_reference, blob_names);
