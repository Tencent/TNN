--- conflicted
+++ resolved
@@ -154,11 +154,7 @@
         ostringstream proto_net_info;
         {
             // line 1
-<<<<<<< HEAD
-            proto_net_info << "\"1 " << (int)onnx_blob_names_.size() << " 1 " << g_version_magic_number_tnn_v2 << " ,\""
-=======
             proto_net_info << "\"1 " << (int)onnx_blob_names_.size() << " 1 " << g_version_magic_number_v2 << " ,\""
->>>>>>> 495d2186
                            << endl;
 
             // line 2, 输入blob
@@ -211,56 +207,6 @@
                 proto_net_info << "\"";
                 for (int ii = 0; ii < intput_blob_count; ii++) {
                     onnx::ValueInfoProto* input_blob = input_blobs[ii];
-<<<<<<< HEAD
-                    int shape_n = 0, shape_c = 0, shape_d = 0, shape_h = 0, shape_w = 0;
-                    const ::onnx::TensorShapeProto& input_blob_shape = input_blob->type().tensor_type().shape();
-                    if (input_blob_shape.dim_size() == 4) {
-                        shape_n = (int)input_blob_shape.dim(0).dim_value();
-                        shape_c = (int)input_blob_shape.dim(1).dim_value();
-                        shape_h = (int)input_blob_shape.dim(2).dim_value();
-                        shape_w = (int)input_blob_shape.dim(3).dim_value();
-                        shape_n = std::max(shape_n, 1);
-
-                        LOGD(
-                            "input_blob %d(%s) channel order:%d(%s) %d(%s) "
-                            "%d(%s) %d(%s)\n",
-                            ii, input_blob->name().c_str(), shape_n, input_blob_shape.dim(0).denotation().c_str(),
-                            shape_c, input_blob_shape.dim(1).denotation().c_str(), shape_h,
-                            input_blob_shape.dim(2).denotation().c_str(), shape_w,
-                            input_blob_shape.dim(3).denotation().c_str());
-
-                        if (shape_c <= 0 || shape_h <= 0 || shape_w <= 0) {
-                            LOGE("intput shape is invalid\n");
-                            assert(0);
-                        }
-
-                        proto_net_info << input_blob->name() << " " << "4" << " " << shape_n << " " << shape_c << " " << shape_h
-                                       << " " << shape_w << " ";
-                    } else if (input_blob_shape.dim_size() == 5) {
-                        shape_n = (int)input_blob_shape.dim(0).dim_value();
-                        shape_c = (int)input_blob_shape.dim(1).dim_value();
-                        shape_d = (int)input_blob_shape.dim(2).dim_value();
-                        shape_h = (int)input_blob_shape.dim(3).dim_value();
-                        shape_w = (int)input_blob_shape.dim(4).dim_value();
-                        LOGD(
-                            "input_blob %d(%s) channel order:%d(%s) %d(%s) "
-                            "%d(%s) %d(%s) %d(%s)\n",
-                            ii, input_blob->name().c_str(), shape_n, input_blob_shape.dim(0).denotation().c_str(),
-                            shape_c, input_blob_shape.dim(1).denotation().c_str(), shape_d,
-                            input_blob_shape.dim(2).denotation().c_str(), shape_h,
-                            input_blob_shape.dim(3).denotation().c_str(), shape_w,
-                            input_blob_shape.dim(4).denotation().c_str());
-
-                        proto_net_info << input_blob->name() << " " << "5" << " " << shape_n << " " << shape_c << " " << shape_d
-                                       << " " << shape_h << " " << shape_w << " ";
-                    } else {
-                        proto_net_info << input_blob->name() << " " << input_blob_shape.dim().size() << " ";
-                        for (const auto& dim : input_blob_shape.dim()) {
-                            proto_net_info << dim.dim_value() << " ";
-                        }
-                        LOGD("input_blob_shape dim_size: %d\n", input_blob_shape.dim_size());
-                    }
-=======
                     auto shape = GetDimsFromTensorShape(input_blob->type().tensor_type().shape());
                     
                     if (target_inputs_shape_map_.find(input_blob->name()) != target_inputs_shape_map_.end()) {
@@ -277,7 +223,6 @@
                     }
                     LOGD("input_blob_shape dim_size: %d\n", (int)shape.size());
                         
->>>>>>> 495d2186
                     DataType input_data_type = GetTnnDataTypeFromOnnx(input_blob->type());
                     proto_net_info << input_data_type << " ";
                     if (intput_blob_count > 1 && ii != intput_blob_count - 1) {
@@ -416,11 +361,7 @@
         onnx_net_info_.proxy_node_map[node.output(0)] = node;
     }
 
-<<<<<<< HEAD
-    std::set<std::string> need_constant_node = {"Concat"};
-=======
     std::set<std::string> need_constant_node = {};
->>>>>>> 495d2186
     // process constant node
     for (int i = 0; i < graph.node_size(); ++i) {
         const auto& node    = graph.node(i);
