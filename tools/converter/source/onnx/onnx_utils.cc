// Tencent is pleased to support the open source community by making TNN available.
//
// Copyright (C) 2020 THL A29 Limited, a Tencent company. All rights reserved.
//
// Licensed under the BSD 3-Clause License (the "License"); you may not use this file except
// in compliance with the License. You may obtain a copy of the License at
//
// https://opensource.org/licenses/BSD-3-Clause
//
// Unless required by applicable law or agreed to in writing, software distributed
// under the License is distributed on an "AS IS" BASIS, WITHOUT WARRANTIES OR
// CONDITIONS OF ANY KIND, either express or implied. See the License for the
// specific language governing permissions and limitations under the License.

#include "onnx_utils.h"

#include <algorithm>

#include "tnn/utils/dims_vector_utils.h"

namespace TNN_CONVERTER {

TNN_NS::DimsVector ConvertTensorShapeProtoToDimsVector(onnx::TensorShapeProto tensor_shape_proto) {
    TNN_NS::DimsVector dims_vector;
    int dim_size = tensor_shape_proto.dim_size();
    for (int i = 0; i < dim_size; ++i) {
        int dim = std::max(1, (int)tensor_shape_proto.dim(i).dim_value());
        dims_vector.push_back(dim);
    }
    return dims_vector;
}

onnx::AttributeProto_AttributeType GetAttributeType(const char *type_name) {
    if (type_name == typeid(int64_t).name()) {
        return onnx::AttributeProto_AttributeType_INT;
    } else if (type_name == typeid(int64_t[]).name()) {
        return onnx::AttributeProto_AttributeType_INTS;
    } else if (type_name == typeid(float).name()) {
        return onnx::AttributeProto_AttributeType_FLOAT;
    } else if (type_name == typeid(float[]).name()) {
        return onnx::AttributeProto_AttributeType_FLOATS;
    } else if (type_name == typeid(std::string).name()) {
        return onnx::AttributeProto_AttributeType_STRING;
    } else if (type_name == typeid(std::string[]).name()) {
        return onnx::AttributeProto_AttributeType_STRINGS;
    } else if (type_name == typeid(onnx::TensorProto).name()) {
        return onnx::AttributeProto_AttributeType_TENSOR;
    } else if (type_name == typeid(onnx::TensorProto[]).name()) {
        return onnx::AttributeProto_AttributeType_TENSORS;
    } else if (type_name == typeid(onnx::GraphProto).name()) {
        return onnx::AttributeProto_AttributeType_GRAPH;
    } else if (type_name == typeid(onnx::GraphProto[]).name()) {
        return onnx::AttributeProto_AttributeType_GRAPHS;
    } else {
        return onnx::AttributeProto_AttributeType_UNDEFINED;
    }
}
int GetAttributeInt(const onnx::NodeProto &node, const std::string &name, int default_value) {
    for (const auto &iter : node.attribute()) {
        if (iter.name() != name) {
            continue;
        }
        assert(iter.type() == onnx::AttributeProto_AttributeType_INT);
        return iter.i();
    }
    return default_value;
}

std::vector<int32_t> GetAttributeIntVector(const onnx::NodeProto &node, const std::string &name) {
    std::vector<int32_t> attributes;
    for (const auto &iter : node.attribute()) {
        if (iter.name() != name) {
            continue;
        }
        assert(iter.type() == onnx::AttributeProto_AttributeType_INTS);
        for (const auto &value : iter.ints()) {
            attributes.push_back(value);
        }
    }
    return attributes;
}

std::vector<int64_t> GetAttributeInt64Vector(const onnx::NodeProto &node, const std::string &name) {
    std::vector<int64_t> attributes;
    for (const auto &iter : node.attribute()) {
        if (iter.name() != name) {
            continue;
        }
        assert(iter.type() == onnx::AttributeProto_AttributeType_INTS);
        for (const auto &value : iter.ints()) {
            attributes.push_back(value);
        }
    }
    return attributes;
}

float GetAttributeFloat(const onnx::NodeProto &node, const std::string &name, float default_value) {
    for (const auto &iter : node.attribute()) {
        if (iter.name() != name) {
            continue;
        }
        assert(iter.type() == onnx::AttributeProto_AttributeType_FLOAT);
        return iter.f();
    }
    return default_value;
}

std::string GetAttributeString(const onnx::NodeProto &node, const std::string &name, std::string def) {
    for (const auto &iter : node.attribute()) {
        if (iter.name() == name) {
            assert(iter.type() == onnx::AttributeProto_AttributeType_STRING);
            return iter.s();
        }
    }
    return def;
}

std::vector<std::string> GetAttributeStringVector(const onnx::NodeProto &node, const std::string &name) {
    std::vector<std::string> attributes;
    for (const auto &iter : node.attribute()) {
        if (iter.name() != name) {
            continue;
        }
        assert(iter.type() == onnx::AttributeProto_AttributeType_STRINGS);
        for (const auto &value : iter.strings()) {
            attributes.push_back(value);
        }
    }
    return attributes;
}

std::vector<std::string> SplitString(std::string &s, const std::string &c) {
    std::vector<std::string> res;
    std::string::size_type pos1, pos2;
    pos2 = s.find(c);
    pos1 = 0;
    while (std::string::npos != pos2) {
        res.push_back(s.substr(pos1, pos2 - pos1));

        pos1 = pos2 + c.size();
        pos2 = s.find(c, pos1);
    }
    if (pos1 != s.length()) {
        res.push_back(s.substr(pos1));
    }
    return res;
}

std::vector<uint8_t> GetAttributeUInt8Vector(const onnx::NodeProto &node, const std::string &name) {
    std::vector<uint8_t> attribute;
    for (const auto &iter : node.attribute()) {
        if (iter.name() == name) {
            assert(iter.type() == onnx::AttributeProto_AttributeType_STRING);
            const auto &raw_data = iter.s();
            int size             = raw_data.size();
            for (int i = 0; i < size; ++i) {
                attribute.push_back(*((uint8_t *)raw_data.data() + i));
            }
        }
    }
    return attribute;
}

std::vector<int8_t> Asymmetric2Symmetric(std::vector<uint8_t> &raw_value, uint8_t zero_point) {
    std::vector<int8_t> res;
    for (const auto &value : raw_value) {
        res.push_back(value - zero_point);
    }
    return res;
}

onnx::TensorProto GetAttributeTensor(const onnx::NodeProto &node, const char *key) {
    for (int i = 0; i < node.attribute_size(); i++) {
        const onnx::AttributeProto &attr = node.attribute(i);
        if (attr.name() == key) {
            return attr.t();
        }
    }

    return onnx::TensorProto();
}

const float *GetTensorProtoData(const onnx::TensorProto &tp) {
    if (tp.has_raw_data()) {
        return (const float *)tp.raw_data().data();
    } else if (tp.data_type() == 1) {
        return tp.float_data().data();
    } else if (tp.data_type() == 6) {
        return (const float *)tp.int32_data().data();
    } else if (tp.data_type() == 7) {
        return (const float *)tp.int64_data().data();
    } else if (tp.data_type() == 11) {
        return (const float *)tp.double_data().data();
    } else {
        assert(0);
        return nullptr;
    }
}

int GetTensorProtoDataSize(const onnx::TensorProto &tp) {
    int size = 0;
    if (tp.has_raw_data()) {
        const std::string &raw_data = tp.raw_data();
        switch (tp.data_type()) {
            case onnx::TensorProto_DataType_FLOAT: {
                size = int(raw_data.size() / sizeof(float));
                break;
            }
            case onnx::TensorProto_DataType_UINT8: {
                size = int(raw_data.size() / sizeof(uint8_t));
                break;
            }
            case onnx::TensorProto_DataType_INT8: {
                size = int(raw_data.size() / sizeof(int8_t));
                break;
            }
            case onnx::TensorProto_DataType_UINT16: {
                size = int(raw_data.size() / sizeof(uint16_t));
                break;
            }
            case onnx::TensorProto_DataType_INT16: {
                size = int(raw_data.size() / sizeof(int16_t));
                break;
            }
            case onnx::TensorProto_DataType_INT32: {
                size = int(raw_data.size() / sizeof(int32_t));
                break;
            }
            case onnx::TensorProto_DataType_INT64: {
                size = int(raw_data.size() / sizeof(int64_t));
                break;
            }
            case onnx::TensorProto_DataType_BOOL: {
                size = int(raw_data.size() / sizeof(bool));
                break;
            }
            case onnx::TensorProto_DataType_FLOAT16: {
                size = int(raw_data.size() / (sizeof(float) / 2));
                break;
            }
            case onnx::TensorProto_DataType_DOUBLE: {
                size = int(raw_data.size() / sizeof(double));
                break;
            }
            case onnx::TensorProto_DataType_UINT32: {
                size = int(raw_data.size() / sizeof(uint32_t));
                break;
            }
            case onnx::TensorProto_DataType_UINT64: {
                size = int(raw_data.size() / sizeof(uint64_t));
                break;
            }
            default: {
                LOGE("Onnx Converter: do not support tensor proto data type\n");
                size = -1;
            }
        }
    } else {
        switch (tp.data_type()) {
            case onnx::TensorProto_DataType_FLOAT: {
                size = tp.float_data_size();
                break;
            }
            case onnx::TensorProto_DataType_INT32: {
                size = tp.int32_data_size();
                break;
            }
            case onnx::TensorProto_DataType_INT64: {
                size = tp.int64_data_size();
                break;
            }
            case onnx::TensorProto_DataType_DOUBLE: {
                size = tp.double_data_size();
                break;
            }
            default: {
                LOGE("Onnx Converter: do not support tensor proto data type\n");
                size = -1;
            }
        }
    }
    return size;
}

void *GetDataFromTensor(const onnx::TensorProto &tensor, onnx::TensorProto_DataType data_type) {
    void *data_ptr = nullptr;
    if (tensor.data_type() == data_type) {
        if (tensor.has_raw_data()) {
            data_ptr = (void *)tensor.raw_data().data();
        }
    }
    return data_ptr;
}

const onnx::TensorProto *GetTensorFromConstantNode(const onnx::NodeProto &constant_node) {
    for (int i = 0; i < constant_node.attribute_size(); ++i) {
        const auto &attribute_proto = constant_node.attribute(i);
        const auto &attribute_name  = attribute_proto.name();
        if (attribute_name == "value") {
            return &attribute_proto.t();
        }
    }
    return nullptr;
}

<<<<<<< HEAD
void CreateRawBufferFromTensor(const onnx::TensorProto &constant_tensor, TNN_NS::RawBuffer **raw_buffer,
                               std::vector<int> &data_dims) {
    switch (constant_tensor.data_type()) {
        case onnx::TensorProto_DataType_INT64: {
            data_dims.push_back(1);
            auto data_count             = 1;
            const void *tensor_data_ptr = constant_tensor.raw_data().data();
            // raw_buffer = std::make_shared<TNN_NS::RawBuffer>(data_count * sizeof(int32_t)).get();
            *raw_buffer = new TNN_NS::RawBuffer(data_count * sizeof(int32_t));
=======
void CreateRawBufferFromTensor(const onnx::TensorProto &constant_tensor, TNN_NS::RawBuffer **raw_buffer) {
    switch (constant_tensor.data_type()) {
        case onnx::TensorProto_DataType_INT64: {
            auto data_count             = 1;
            const void *tensor_data_ptr = constant_tensor.raw_data().data();
            // raw_buffer = std::make_shared<TNN_NS::RawBuffer>(data_count * sizeof(int32_t)).get();
            *raw_buffer = new TNN_NS::RawBuffer(data_count * sizeof(int32_t), TNN_NS::DimsVector{1});
>>>>>>> 7d164eed
            (*raw_buffer)->SetDataType(TNN_NS::DATA_TYPE_INT32);
            int value = *((int64_t *)tensor_data_ptr);
            memcpy((*raw_buffer)->force_to<int32_t *>(), &value, data_count * sizeof(int32_t));
            break;
        }
        default: {
            LOGE("Converter: do not support onnx tensor type\n");
        }
    }
}

<<<<<<< HEAD
void CreateRawBufferFromConstant(const onnx::NodeProto &constant_node, TNN_NS::RawBuffer **raw_buffer,
                                 std::vector<int> &data_dims) {
=======
void CreateRawBufferFromConstant(const onnx::NodeProto &constant_node, TNN_NS::RawBuffer **raw_buffer) {
>>>>>>> 7d164eed
    ASSERT(constant_node.op_type() == "Constant");
    onnx::TensorProto constant_tensor;
    for (int i = 0; i < constant_node.attribute_size(); ++i) {
        const auto &attribute_proto = constant_node.attribute(i);
        const auto &attribute_name  = attribute_proto.name();
        if (attribute_name == "value") {
            constant_tensor = attribute_proto.t();
            break;
        }
    }
    switch (constant_tensor.data_type()) {
        case onnx::TensorProto_DataType_INT64: {
<<<<<<< HEAD
            data_dims.push_back(1);
            auto data_count             = 1;
            const void *tensor_data_ptr = constant_tensor.raw_data().data();
            // raw_buffer = std::make_shared<TNN_NS::RawBuffer>(data_count * sizeof(int32_t)).get();
            *raw_buffer = new TNN_NS::RawBuffer(data_count * sizeof(int32_t));
=======
            auto data_count             = 1;
            const void *tensor_data_ptr = constant_tensor.raw_data().data();
            // raw_buffer = std::make_shared<TNN_NS::RawBuffer>(data_count * sizeof(int32_t)).get();
            *raw_buffer = new TNN_NS::RawBuffer(data_count * sizeof(int32_t), TNN_NS::DimsVector({1}));
>>>>>>> 7d164eed
            (*raw_buffer)->SetDataType(TNN_NS::DATA_TYPE_INT32);
            int value = *((int64_t *)tensor_data_ptr);
            memcpy((*raw_buffer)->force_to<int32_t *>(), &value, data_count * sizeof(int32_t));
            break;
        }
        default: {
            LOGE("Converter: do not support onnx tensor type\n");
        }
    }
}
}  // namespace TNN_CONVERTER<|MERGE_RESOLUTION|>--- conflicted
+++ resolved
@@ -303,17 +303,6 @@
     return nullptr;
 }
 
-<<<<<<< HEAD
-void CreateRawBufferFromTensor(const onnx::TensorProto &constant_tensor, TNN_NS::RawBuffer **raw_buffer,
-                               std::vector<int> &data_dims) {
-    switch (constant_tensor.data_type()) {
-        case onnx::TensorProto_DataType_INT64: {
-            data_dims.push_back(1);
-            auto data_count             = 1;
-            const void *tensor_data_ptr = constant_tensor.raw_data().data();
-            // raw_buffer = std::make_shared<TNN_NS::RawBuffer>(data_count * sizeof(int32_t)).get();
-            *raw_buffer = new TNN_NS::RawBuffer(data_count * sizeof(int32_t));
-=======
 void CreateRawBufferFromTensor(const onnx::TensorProto &constant_tensor, TNN_NS::RawBuffer **raw_buffer) {
     switch (constant_tensor.data_type()) {
         case onnx::TensorProto_DataType_INT64: {
@@ -321,7 +310,6 @@
             const void *tensor_data_ptr = constant_tensor.raw_data().data();
             // raw_buffer = std::make_shared<TNN_NS::RawBuffer>(data_count * sizeof(int32_t)).get();
             *raw_buffer = new TNN_NS::RawBuffer(data_count * sizeof(int32_t), TNN_NS::DimsVector{1});
->>>>>>> 7d164eed
             (*raw_buffer)->SetDataType(TNN_NS::DATA_TYPE_INT32);
             int value = *((int64_t *)tensor_data_ptr);
             memcpy((*raw_buffer)->force_to<int32_t *>(), &value, data_count * sizeof(int32_t));
@@ -333,12 +321,7 @@
     }
 }
 
-<<<<<<< HEAD
-void CreateRawBufferFromConstant(const onnx::NodeProto &constant_node, TNN_NS::RawBuffer **raw_buffer,
-                                 std::vector<int> &data_dims) {
-=======
 void CreateRawBufferFromConstant(const onnx::NodeProto &constant_node, TNN_NS::RawBuffer **raw_buffer) {
->>>>>>> 7d164eed
     ASSERT(constant_node.op_type() == "Constant");
     onnx::TensorProto constant_tensor;
     for (int i = 0; i < constant_node.attribute_size(); ++i) {
@@ -351,18 +334,10 @@
     }
     switch (constant_tensor.data_type()) {
         case onnx::TensorProto_DataType_INT64: {
-<<<<<<< HEAD
-            data_dims.push_back(1);
-            auto data_count             = 1;
-            const void *tensor_data_ptr = constant_tensor.raw_data().data();
-            // raw_buffer = std::make_shared<TNN_NS::RawBuffer>(data_count * sizeof(int32_t)).get();
-            *raw_buffer = new TNN_NS::RawBuffer(data_count * sizeof(int32_t));
-=======
             auto data_count             = 1;
             const void *tensor_data_ptr = constant_tensor.raw_data().data();
             // raw_buffer = std::make_shared<TNN_NS::RawBuffer>(data_count * sizeof(int32_t)).get();
             *raw_buffer = new TNN_NS::RawBuffer(data_count * sizeof(int32_t), TNN_NS::DimsVector({1}));
->>>>>>> 7d164eed
             (*raw_buffer)->SetDataType(TNN_NS::DATA_TYPE_INT32);
             int value = *((int64_t *)tensor_data_ptr);
             memcpy((*raw_buffer)->force_to<int32_t *>(), &value, data_count * sizeof(int32_t));
