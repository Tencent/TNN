// Tencent is pleased to support the open source community by making TNN available.
//
// Copyright (C) 2020 THL A29 Limited, a Tencent company. All rights reserved.
//
// Licensed under the BSD 3-Clause License (the "License"); you may not use this file except
// in compliance with the License. You may obtain a copy of the License at
//
// https://opensource.org/licenses/BSD-3-Clause
//
// Unless required by applicable law or agreed to in writing, software distributed
// under the License is distributed on an "AS IS" BASIS, WITHOUT WARRANTIES OR
// CONDITIONS OF ANY KIND, either express or implied. See the License for the
// specific language governing permissions and limitations under the License.

#include "onnx_utils.h"

#include <algorithm>

#include "tnn/utils/dims_vector_utils.h"

namespace TNN_CONVERTER {

TNN_NS::DimsVector ConvertTensorShapeProtoToDimsVector(onnx::TensorShapeProto tensor_shape_proto) {
    TNN_NS::DimsVector dims_vector;
    int dim_size = tensor_shape_proto.dim_size();
    for (int i = 0; i < dim_size; ++i) {
        int dim = std::max(1, (int)tensor_shape_proto.dim(i).dim_value());
        dims_vector.push_back(dim);
    }
    return dims_vector;
}

onnx::AttributeProto_AttributeType GetAttributeType(const char *type_name) {
    if (type_name == typeid(int64_t).name()) {
        return onnx::AttributeProto_AttributeType_INT;
    } else if (type_name == typeid(int64_t[]).name()) {
        return onnx::AttributeProto_AttributeType_INTS;
    } else if (type_name == typeid(float).name()) {
        return onnx::AttributeProto_AttributeType_FLOAT;
    } else if (type_name == typeid(float[]).name()) {
        return onnx::AttributeProto_AttributeType_FLOATS;
    } else if (type_name == typeid(std::string).name()) {
        return onnx::AttributeProto_AttributeType_STRING;
    } else if (type_name == typeid(std::string[]).name()) {
        return onnx::AttributeProto_AttributeType_STRINGS;
    } else if (type_name == typeid(onnx::TensorProto).name()) {
        return onnx::AttributeProto_AttributeType_TENSOR;
    } else if (type_name == typeid(onnx::TensorProto[]).name()) {
        return onnx::AttributeProto_AttributeType_TENSORS;
    } else if (type_name == typeid(onnx::GraphProto).name()) {
        return onnx::AttributeProto_AttributeType_GRAPH;
    } else if (type_name == typeid(onnx::GraphProto[]).name()) {
        return onnx::AttributeProto_AttributeType_GRAPHS;
    } else {
        return onnx::AttributeProto_AttributeType_UNDEFINED;
    }
}
int GetAttributeInt(const onnx::NodeProto &node, const std::string &name, int default_value) {
    for (const auto &iter : node.attribute()) {
        if (iter.name() != name) {
            continue;
        }
        assert(iter.type() == onnx::AttributeProto_AttributeType_INT);
        return iter.i();
    }
    return default_value;
}

std::vector<int32_t> GetAttributeIntVector(const onnx::NodeProto &node, const std::string &name) {
    std::vector<int32_t> attributes;
    for (const auto &iter : node.attribute()) {
        if (iter.name() != name) {
            continue;
        }
        assert(iter.type() == onnx::AttributeProto_AttributeType_INTS);
        for (const auto &value : iter.ints()) {
            attributes.push_back(value);
        }
    }
    return attributes;
}

std::vector<int64_t> GetAttributeInt64Vector(const onnx::NodeProto &node, const std::string &name) {
    std::vector<int64_t> attributes;
    for (const auto &iter : node.attribute()) {
        if (iter.name() != name) {
            continue;
        }
        assert(iter.type() == onnx::AttributeProto_AttributeType_INTS);
        for (const auto &value : iter.ints()) {
            attributes.push_back(value);
        }
    }
    return attributes;
}

float GetAttributeFloat(const onnx::NodeProto &node, const std::string &name, float default_value) {
    for (const auto &iter : node.attribute()) {
        if (iter.name() != name) {
            continue;
        }
        assert(iter.type() == onnx::AttributeProto_AttributeType_FLOAT);
        return iter.f();
    }
    return default_value;
}

std::string GetAttributeString(const onnx::NodeProto &node, const std::string &name, std::string def) {
    for (const auto &iter : node.attribute()) {
        if (iter.name() == name) {
            assert(iter.type() == onnx::AttributeProto_AttributeType_STRING);
            return iter.s();
        }
    }
    return def;
}

std::vector<std::string> GetAttributeStringVector(const onnx::NodeProto &node, const std::string &name) {
    std::vector<std::string> attributes;
    for (const auto &iter : node.attribute()) {
        if (iter.name() != name) {
            continue;
        }
        assert(iter.type() == onnx::AttributeProto_AttributeType_STRINGS);
        for (const auto &value : iter.strings()) {
            attributes.push_back(value);
        }
    }
    return attributes;
}

std::vector<std::string> SplitString(std::string &s, const std::string &c) {
    std::vector<std::string> res;
    std::string::size_type pos1, pos2;
    pos2 = s.find(c);
    pos1 = 0;
    while (std::string::npos != pos2) {
        res.push_back(s.substr(pos1, pos2 - pos1));

        pos1 = pos2 + c.size();
        pos2 = s.find(c, pos1);
    }
    if (pos1 != s.length()) {
        res.push_back(s.substr(pos1));
    }
    return res;
}

std::vector<uint8_t> GetAttributeUInt8Vector(const onnx::NodeProto &node, const std::string &name) {
    std::vector<uint8_t> attribute;
    for (const auto &iter : node.attribute()) {
        if (iter.name() == name) {
            assert(iter.type() == onnx::AttributeProto_AttributeType_STRING);
            const auto &raw_data = iter.s();
            int size             = raw_data.size();
            for (int i = 0; i < size; ++i) {
                attribute.push_back(*((uint8_t *)raw_data.data() + i));
            }
        }
    }
    return attribute;
}

std::vector<int8_t> Asymmetric2Symmetric(std::vector<uint8_t> &raw_value, uint8_t zero_point) {
    std::vector<int8_t> res;
    for (const auto &value : raw_value) {
        res.push_back(value - zero_point);
    }
    return res;
}

onnx::TensorProto GetAttributeTensor(const onnx::NodeProto &node, const char *key) {
    for (int i = 0; i < node.attribute_size(); i++) {
        const onnx::AttributeProto &attr = node.attribute(i);
        if (attr.name() == key) {
            return attr.t();
        }
    }

    return onnx::TensorProto();
}

const float *GetTensorProtoData(const onnx::TensorProto &tp) {
    if (tp.has_raw_data()) {
        return (const float *)tp.raw_data().data();
    } else if (tp.data_type() == 1) {
        return tp.float_data().data();
    } else if (tp.data_type() == 6) {
        return (const float *)tp.int32_data().data();
    } else if (tp.data_type() == 7) {
        return (const float *)tp.int64_data().data();
    } else if (tp.data_type() == 11) {
        return (const float *)tp.double_data().data();
    } else {
        assert(0);
        return nullptr;
    }
}

int GetTensorProtoDataSize(const onnx::TensorProto &tp) {
    int size = 0;
    if (tp.has_raw_data()) {
        const std::string &raw_data = tp.raw_data();
        switch (tp.data_type()) {
            case onnx::TensorProto_DataType_FLOAT: {
                size = int(raw_data.size() / sizeof(float));
                break;
            }
            case onnx::TensorProto_DataType_UINT8: {
                size = int(raw_data.size() / sizeof(uint8_t));
                break;
            }
            case onnx::TensorProto_DataType_INT8: {
                size = int(raw_data.size() / sizeof(int8_t));
                break;
            }
            case onnx::TensorProto_DataType_UINT16: {
                size = int(raw_data.size() / sizeof(uint16_t));
                break;
            }
            case onnx::TensorProto_DataType_INT16: {
                size = int(raw_data.size() / sizeof(int16_t));
                break;
            }
            case onnx::TensorProto_DataType_INT32: {
                size = int(raw_data.size() / sizeof(int32_t));
                break;
            }
            case onnx::TensorProto_DataType_INT64: {
                size = int(raw_data.size() / sizeof(int64_t));
                break;
            }
            case onnx::TensorProto_DataType_BOOL: {
                size = int(raw_data.size() / sizeof(bool));
                break;
            }
            case onnx::TensorProto_DataType_FLOAT16: {
                size = int(raw_data.size() / (sizeof(float) / 2));
                break;
            }
            case onnx::TensorProto_DataType_DOUBLE: {
                size = int(raw_data.size() / sizeof(double));
                break;
            }
            case onnx::TensorProto_DataType_UINT32: {
                size = int(raw_data.size() / sizeof(uint32_t));
                break;
            }
            case onnx::TensorProto_DataType_UINT64: {
                size = int(raw_data.size() / sizeof(uint64_t));
                break;
            }
            default: {
                LOGE("Onnx Converter: do not support tensor proto data type\n");
                size = -1;
            }
        }
    } else {
        switch (tp.data_type()) {
            case onnx::TensorProto_DataType_FLOAT: {
                size = tp.float_data_size();
                break;
            }
            case onnx::TensorProto_DataType_INT32: {
                size = tp.int32_data_size();
                break;
            }
            case onnx::TensorProto_DataType_INT64: {
                size = tp.int64_data_size();
                break;
            }
            case onnx::TensorProto_DataType_DOUBLE: {
                size = tp.double_data_size();
                break;
            }
            default: {
                LOGE("Onnx Converter: do not support tensor proto data type\n");
                size = -1;
            }
        }
    }
<<<<<<< HEAD
    return 0;
=======
    return size;
>>>>>>> 0272ecc5
}

void *GetDataFromTensor(const onnx::TensorProto &tensor, onnx::TensorProto_DataType data_type) {
    void *data_ptr = nullptr;
    if (tensor.data_type() == data_type) {
        if (tensor.has_raw_data()) {
            data_ptr = (void *)tensor.raw_data().data();
        }
    }
    return data_ptr;
}

const onnx::TensorProto *GetTensorFromConstantNode(const onnx::NodeProto &constant_node) {
    for (int i = 0; i < constant_node.attribute_size(); ++i) {
        const auto &attribute_proto = constant_node.attribute(i);
        const auto &attribute_name  = attribute_proto.name();
        if (attribute_name == "value") {
            return &attribute_proto.t();
        }
    }
    return nullptr;
}

void CreateRawBufferFromTensor(const onnx::TensorProto &constant_tensor, TNN_NS::RawBuffer **raw_buffer) {
    switch (constant_tensor.data_type()) {
        case onnx::TensorProto_DataType_INT64: {
            auto data_count             = 1;
            const void *tensor_data_ptr = constant_tensor.raw_data().data();
            // raw_buffer = std::make_shared<TNN_NS::RawBuffer>(data_count * sizeof(int32_t)).get();
            *raw_buffer = new TNN_NS::RawBuffer(data_count * sizeof(int32_t), TNN_NS::DimsVector{1});
            (*raw_buffer)->SetDataType(TNN_NS::DATA_TYPE_INT32);
            int value = *((int64_t *)tensor_data_ptr);
            memcpy((*raw_buffer)->force_to<int32_t *>(), &value, data_count * sizeof(int32_t));
            break;
        }
        default: {
            LOGE("Converter: do not support onnx tensor type\n");
        }
    }
}

void CreateRawBufferFromConstant(const onnx::NodeProto &constant_node, TNN_NS::RawBuffer **raw_buffer) {
    ASSERT(constant_node.op_type() == "Constant");
    onnx::TensorProto constant_tensor;
    for (int i = 0; i < constant_node.attribute_size(); ++i) {
        const auto &attribute_proto = constant_node.attribute(i);
        const auto &attribute_name  = attribute_proto.name();
        if (attribute_name == "value") {
            constant_tensor = attribute_proto.t();
            break;
        }
    }
    switch (constant_tensor.data_type()) {
        case onnx::TensorProto_DataType_INT64: {
            auto data_count             = 1;
            const void *tensor_data_ptr = constant_tensor.raw_data().data();
            // raw_buffer = std::make_shared<TNN_NS::RawBuffer>(data_count * sizeof(int32_t)).get();
            *raw_buffer = new TNN_NS::RawBuffer(data_count * sizeof(int32_t), TNN_NS::DimsVector({1}));
            (*raw_buffer)->SetDataType(TNN_NS::DATA_TYPE_INT32);
            int value = *((int64_t *)tensor_data_ptr);
            memcpy((*raw_buffer)->force_to<int32_t *>(), &value, data_count * sizeof(int32_t));
            break;
        }
        default: {
            LOGE("Converter: do not support onnx tensor type\n");
        }
    }
}
}  // namespace TNN_CONVERTER<|MERGE_RESOLUTION|>--- conflicted
+++ resolved
@@ -279,11 +279,7 @@
             }
         }
     }
-<<<<<<< HEAD
-    return 0;
-=======
     return size;
->>>>>>> 0272ecc5
 }
 
 void *GetDataFromTensor(const onnx::TensorProto &tensor, onnx::TensorProto_DataType data_type) {
