--- conflicted
+++ resolved
@@ -32,44 +32,6 @@
                                          std::map<std::string, const onnx::TensorProto *> &proxy_initializers_map,
                                          std::map<std::string, std::shared_ptr<OnnxProxyNode>> &proxy_nodes,
                                          bool &quantized_model) {
-<<<<<<< HEAD
-    const std::string &onnx_op = node.op_type();
-    auto param                 = new TNN_NS::MultidirBroadcastLayerParam;
-    auto cur_layer             = net_structure.layers.back();
-    cur_layer->param           = std::shared_ptr<TNN_NS::LayerParam>(param);
-    param->type                = cur_layer->type_str;
-    param->name                = cur_layer->name;
-    param->quantized           = false;
-
-    param->weight_input_index = -1;
-    const auto &matrix_a_name = node.input(0);
-    const auto &matrix_b_name = node.input(1);
-    if (proxy_initializers_map.find(matrix_a_name) != proxy_initializers_map.end()) {
-        param->weight_input_index        = 0;
-        auto layer_resource              = new TNN_NS::EltwiseLayerResource;
-        layer_resource->name             = cur_layer->name;
-        const auto &tensor_proto         = proxy_initializers_map[matrix_a_name];
-        TNN_NS::RawBuffer *weight_handle = nullptr;
-        CreateRawBufferFromTensor(*tensor_proto, &weight_handle);
-        layer_resource->element_handle             = *weight_handle;
-        net_resource.resource_map[cur_layer->name] = std::shared_ptr<TNN_NS::LayerResource>(layer_resource);
-        cur_layer->inputs.resize(1);
-        cur_layer->inputs[0] = node.input(1);
-    } else if (proxy_initializers_map.find(matrix_b_name) != proxy_initializers_map.end()) {
-        param->weight_input_index        = 1;
-        auto layer_resource              = new TNN_NS::EltwiseLayerResource;
-        layer_resource->name             = cur_layer->name;
-        const auto &tensor_proto         = proxy_initializers_map[matrix_b_name];
-        TNN_NS::RawBuffer *weight_handle = nullptr;
-        CreateRawBufferFromTensor(*tensor_proto, &weight_handle);
-        layer_resource->element_handle             = *weight_handle;
-        net_resource.resource_map[cur_layer->name] = std::shared_ptr<TNN_NS::LayerResource>(layer_resource);
-        cur_layer->inputs.resize(1);
-        cur_layer->inputs[0] = node.input(0);
-    } else {
-        cur_layer->inputs[0] = node.input(0);
-        cur_layer->inputs[1] = node.input(1);
-=======
     auto param       = new TNN_NS::MultidirBroadcastLayerParam;
     auto cur_layer   = net_structure.layers.back();
     cur_layer->param = std::shared_ptr<TNN_NS::LayerParam>(param);
@@ -109,7 +71,6 @@
         cur_layer->inputs[0] = node.input(1);
     } else {
         cur_layer->inputs[0] = node.input(0);
->>>>>>> 09a5c3f1
     }
 
     return TNN_NS::TNN_CONVERT_OK;
