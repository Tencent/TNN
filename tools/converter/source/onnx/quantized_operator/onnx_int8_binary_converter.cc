--- conflicted
+++ resolved
@@ -33,13 +33,8 @@
 
 TNN_NS::Status OnnxInt8BinaryConverter::exec(TNN_NS::NetStructure &net_structure, TNN_NS::NetResource &net_resource,
                                              const onnx::NodeProto &node,
-<<<<<<< HEAD
-                                             std::map<std::string, const onnx::TensorProto *> &proxy_initializers_map,
-                                             std::map<std::string, std::shared_ptr<OnnxProxyNode>> &proxy_nodes,
-=======
                                              std::map<std::string, const onnx::TensorProto *>& proxy_initializers_map,
                                              std::map<std::string, std::shared_ptr<OnnxProxyNode>>& proxy_nodes,
->>>>>>> 7d164eed
                                              bool &quantized_model) {
     auto param                = new TNN_NS::MultidirBroadcastLayerParam;
     auto cur_layer            = net_structure.layers.back();
