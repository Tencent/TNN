--- conflicted
+++ resolved
@@ -69,13 +69,10 @@
 
 void CreateRawBufferFromTensor(const onnx::TensorProto& tensor, TNN_NS::RawBuffer** raw_buffer);
 
-<<<<<<< HEAD
 TNN_NS::DimsVector CreateDimsVectorFromTensor(const onnx::TensorProto& tensor);
 
 int TensorProtoDataType2TnnDataType(int data_type);
 
-=======
->>>>>>> 09a5c3f1
 template <typename T>
 bool OHWI2OIHW(T* src, T* dst, int CO, int KH, int KW, int CI) {
     ASSERT(CO > 0);
