--- conflicted
+++ resolved
@@ -13,10 +13,6 @@
 // specific language governing permissions and limitations under the License.
 
 #include "onnx_proxy_graph.h"
-<<<<<<< HEAD
-
-=======
->>>>>>> 7d164eed
 #include "onnx_utils.h"
 namespace TNN_CONVERTER {
 
