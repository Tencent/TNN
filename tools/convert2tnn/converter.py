--- conflicted
+++ resolved
@@ -39,12 +39,8 @@
         version = args.version
         optimize = args.optimize
         half = args.half
-<<<<<<< HEAD
         align = args.align.lower()
-=======
-        align = args.align
         align_batch = args.align_batch
->>>>>>> ded99aca
         input_file = args.input_file_path
         ref_file = args.refer_file_path
         onnx_path = parse_path.parse_path(onnx_path)
