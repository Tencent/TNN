--- conflicted
+++ resolved
@@ -11,7 +11,6 @@
 
 make -j4
 
-<<<<<<< HEAD
 if [ -f "model_check" ]; then
 	rm -rf CMake*
 	rm -rf cmake*
@@ -19,19 +18,9 @@
 	rm -rf source
 	rm -rf tools
 	
-	#cd ../onnx2tnn/onnx-converter
-	#./build.sh
-
-=======
-if [ $? -eq 0 ]; then
-	mv model_check ../bin/
-	cd ..
-	rm -rf temp
-	
 	cd ../onnx2tnn/onnx-converter
 	./build.sh
-	
->>>>>>> f836624c
+
 	echo "Compiled successfully !"
 else
 	cd ..
