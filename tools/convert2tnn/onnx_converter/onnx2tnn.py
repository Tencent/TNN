# Tencent is pleased to support the open source community by making TNN available.
#
# Copyright (C) 2020 THL A29 Limited, a Tencent company. All rights reserved.
#
# Licensed under the BSD 3-Clause License (the "License"); you may not use this file except
# in compliance with the License. You may obtain a copy of the License at
#
# https://opensource.org/licenses/BSD-3-Clause
#
# Unless required by applicable law or agreed to in writing, software distributed
# under the License is distributed on an "AS IS" BASIS, WITHOUT WARRANTIES OR
# CONDITIONS OF ANY KIND, either express or implied. See the License for the
# specific language governing permissions and limitations under the License.

from utils import cmd
from utils import checker
from utils import return_code
from utils import align_model

from converter import logging

import os
import sys

import align_tool


def throw_exception(current_shape):
    message = "Current shape: "
    for name, shape in current_shape.items():
        message += str(name) + ": " + str(shape) + "   "

    logging.error("You should use -in to specify input's name and shape. e.g.: -in name:1,3,32,32")
    logging.error(message)

    sys.exit(return_code.CONVERT_FAILED)


def check_input_names(input_names: str, onnx_input_info: dict):
    input_names = input_names.strip()

    input_shapes_ = {}
    for x in input_names.split(" "):
        if ':' not in x:
            input_shapes_[None] = list(map(int, x.split(',')))
        else:
            pieces = x.split(':')
            # for the input name like input:0
            name, shape = ':'.join(
                pieces[:-1]), list(map(int, pieces[-1].split(',')))
            input_shapes_[name] = shape

    if len(input_shapes_) != len(onnx_input_info):
        logging.error("The specified input does not match the input of the ONNX model.")
        logging.error("Specified: ", list(input_shapes_.keys()))
        logging.error("ONNX: ", list(onnx_input_info.keys()))
        sys.exit(return_code.CONVERT_FAILED)


<<<<<<< HEAD
def convert(onnx_path, output_dir=None, version="v1.0", optimize=True, half=False, align='',
=======
def convert(onnx_path, output_dir=None, version="v1.0", optimize=True, half=False, align=False, align_batch=False,
>>>>>>> ded99aca
            input_path=None, refer_path=None, input_names: str = None, is_ssd=False, debug_mode: bool = False):
    """
    执行 onnx 转换为 tnn 的转换指令
    :parameter:
          onnx_path:    需要转换的 onnx 文件的路径
          output_path:  生成的 tnn 文件的路径
          version:      转换模型的版本号
          optimize:     是否需要对模型进行优化,默认是需要进行优化
          half:         是否需要转为 FP16 的模型,减小模型的大小
    :return return_code
    :exception 执行超时
    """
    logging.info("Converter ONNX to TNN Model...\n")

    checker.check_file_exist(onnx_path)
    if not is_ssd:
        ret, current_shape = checker.check_onnx_dim(onnx_path)
        if ret is False and current_shape is not None:
            if input_names is None:
                throw_exception(current_shape)
        if input_names is not None:
            input_names = input_names.strip()
            if ":" not in input_names and " " not in input_names:
                input_names = list(current_shape.keys())[0] + ":" + input_names
            check_input_names(input_names, current_shape)

    proto_suffix = '.tnnproto'
    model_suffix = '.tnnmodel'
    command = "python3 onnx2tnn.py " + onnx_path
    command = command + " -version=" + version
    checker.check_file_exist(onnx_path)
    if optimize is True:
        command = command + " -optimize=1"
    else:
        command = command + " -optimize=0"
    if half is True:
        command = command + " -half=1"
    else:
        command = command + " -half=0"

    if output_dir is None:
        output_dir = os.path.dirname(onnx_path)
    checker.check_file_exist(output_dir)
    command = command + " -o " + output_dir

    if input_names is not None:
        command = command + " -input_shape " + input_names
    logging.debug("The onnx2tnn command:" + command + "\n")

    work_dir = "../onnx2tnn/onnx-converter/"
    result = cmd.run(command, work_dir=work_dir)

    if result == 0:
        logging.info("Converter ONNX to TNN model succeed!\n")
    else:
        logging.error("Converter ONNX to TNN model failed!\n")
        sys.exit(return_code.CONVERT_FAILED)
    onnx_base_name = os.path.basename(onnx_path)

<<<<<<< HEAD
    if align == 'output':
=======
    if align is True or align_batch is True:
>>>>>>> ded99aca
        if optimize is True:
            tnn_proto_name = onnx_base_name[:-len('.onnx')] + '.opt' + proto_suffix
            tnn_model_name = onnx_base_name[:-len('.onnx')] + '.opt' + model_suffix
        else:
            tnn_proto_name = onnx_base_name[:-len('.onnx')] + proto_suffix
            tnn_model_name = onnx_base_name[:-len('.onnx')] + model_suffix
        tnn_proto_path = os.path.join(output_dir, tnn_proto_name)
        tnn_model_path = os.path.join(output_dir, tnn_model_name)

        if input_names is None:
            align_model.align_model(onnx_path, tnn_proto_path, tnn_model_path, input_path, refer_path,
                                    debug_mode=debug_mode, align_batch=align_batch)
        else:
            align_model.align_model(onnx_path, tnn_proto_path, tnn_model_path, input_path, refer_path, input_names,
<<<<<<< HEAD
                                    debug_mode=debug_mode)
    elif align == 'all':
        is_opt = '.opt' if optimize else ''
        src_model_name = onnx_base_name[:-len('.onnx')] + is_opt + '.onnx'
        tnn_proto_name = onnx_base_name[:-len('.onnx')] + is_opt + proto_suffix
        src_model_path = os.path.join(output_dir, src_model_name)
        tnn_proto_path = os.path.join(output_dir, tnn_proto_name)
        is_align_all = (align == 'all')
        align_tool.align_model.align_tool(src_model_path, tnn_proto_path,
                                          is_align_all, input_names, input_path, refer_path)
=======
                                    debug_mode=debug_mode, align_batch=align_batch)
>>>>>>> ded99aca
<|MERGE_RESOLUTION|>--- conflicted
+++ resolved
@@ -57,11 +57,7 @@
         sys.exit(return_code.CONVERT_FAILED)
 
 
-<<<<<<< HEAD
-def convert(onnx_path, output_dir=None, version="v1.0", optimize=True, half=False, align='',
-=======
-def convert(onnx_path, output_dir=None, version="v1.0", optimize=True, half=False, align=False, align_batch=False,
->>>>>>> ded99aca
+def convert(onnx_path, output_dir=None, version="v1.0", optimize=True, half=False, align='', align_batch=False,
             input_path=None, refer_path=None, input_names: str = None, is_ssd=False, debug_mode: bool = False):
     """
     执行 onnx 转换为 tnn 的转换指令
@@ -121,11 +117,7 @@
         sys.exit(return_code.CONVERT_FAILED)
     onnx_base_name = os.path.basename(onnx_path)
 
-<<<<<<< HEAD
-    if align == 'output':
-=======
-    if align is True or align_batch is True:
->>>>>>> ded99aca
+    if align == 'output' or align_batch is True:
         if optimize is True:
             tnn_proto_name = onnx_base_name[:-len('.onnx')] + '.opt' + proto_suffix
             tnn_model_name = onnx_base_name[:-len('.onnx')] + '.opt' + model_suffix
@@ -140,8 +132,7 @@
                                     debug_mode=debug_mode, align_batch=align_batch)
         else:
             align_model.align_model(onnx_path, tnn_proto_path, tnn_model_path, input_path, refer_path, input_names,
-<<<<<<< HEAD
-                                    debug_mode=debug_mode)
+                                    debug_mode=debug_mode, align_batch=align_batch)
     elif align == 'all':
         is_opt = '.opt' if optimize else ''
         src_model_name = onnx_base_name[:-len('.onnx')] + is_opt + '.onnx'
@@ -150,7 +141,4 @@
         tnn_proto_path = os.path.join(output_dir, tnn_proto_name)
         is_align_all = (align == 'all')
         align_tool.align_model.align_tool(src_model_path, tnn_proto_path,
-                                          is_align_all, input_names, input_path, refer_path)
-=======
-                                    debug_mode=debug_mode, align_batch=align_batch)
->>>>>>> ded99aca
+                                          is_align_all, input_names, input_path, refer_path)