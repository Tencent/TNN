# Tencent is pleased to support the open source community by making TNN available.
#
# Copyright (C) 2020 THL A29 Limited, a Tencent company. All rights reserved.
#
# Licensed under the BSD 3-Clause License (the "License"); you may not use this file except
# in compliance with the License. You may obtain a copy of the License at
#
# https://opensource.org/licenses/BSD-3-Clause
#
# Unless required by applicable law or agreed to in writing, software distributed
# under the License is distributed on an "AS IS" BASIS, WITHOUT WARRANTIES OR
# CONDITIONS OF ANY KIND, either express or implied. See the License for the
# specific language governing permissions and limitations under the License.
from utils import checker
from utils import parse_path
from utils import cmd
from utils import data
from utils import convert_name
from utils import return_code
from types import *
from converter import logging
from functools import reduce


import linecache
import math
import os
import onnxruntime
import sys

import numpy as np


def run_tnn_model_check(proto_path, model_path, input_path, reference_output_path, is_tflite=False):
    cmd.run("pwd")
    relative_path = "bin/model_check"
    model_check_path = parse_path.parse_path(relative_path)
    checker.check_file_exist(model_check_path)
    # 注意参数-e只比较模型输出，不比较每层的输出
    command = model_check_path + " -e -p  " + proto_path + " -m " + \
        model_path + " -i " + input_path + " -f " + reference_output_path + " -d NAIVE"

    logging.debug(command)
    ret = cmd.run(command)

    if ret == 0:
        print_align_message(is_tflite)
    else:
        print_not_align_message(None, is_tflite)
<<<<<<< HEAD

=======
>>>>>>> ee6f5554
    return


def get_input_from_file(path: str) -> dict:
    input_dict: dict = {}
    f = open(path, 'r')
    size = f.readline().strip('\n')
    for i in range(int(size)):
        input_info = f.readline().strip('\n').split(' ')
        input_name = input_info[0]
        dims_size = int(input_info[1])
        data_type = int(input_info[-1])
        dims = list(map(int, input_info[2:-1]))
        count = reduce(lambda x,y:x * y,dims)
        data: list = []
        if data_type == 0:
            #float
            for j in range(count):
                data.append(float(f.readline().strip('\n')))
            np_data = np.reshape(np.array(data).astype(np.float32), dims)
            input_dict.update({input_name: np_data})
        elif data_type == 3:
            #int32
            for j in range(count):
                data.append(int(f.readline().strip('\n')))
            np_data = np.array(data).astype(np.int64).reshape(dims)
            input_dict.update({input_name: np_data})
    return input_dict


def run_onnx(model_path: str, input_path: str, input_info: dict) -> str:
    session = onnxruntime.InferenceSession(model_path)

    output_path = input_path
    deli = "/"
    if output_path[-1] == "/":
        output_path = output_path[:-1]
    output_path = deli.join(output_path.split("/")[:-1])
    output_path += "/output-onnx.txt"

    input_name, input_shape = list(input_info.items())[0]

    input_info_list = session.get_inputs()
    input_data_dict: dict = get_input_from_file(input_path)

    # if type(input_shape[0]) is not int:
    #     input_shape[0] = 1
    # input_data = np.loadtxt(input_path)
    # input_data = input_data.astype(np.float32)
    # input_data = np.reshape(input_data, input_shape)

    output_info = session.get_outputs()
    pred = session.run([], input_data_dict)
    with open(output_path, "w") as f:
        f.write("{}\n" .format(len(output_info)))
        cnt = 0
        for item in output_info:
            output_name = item.name
            output_shape = pred[cnt].shape
            type_str = item.type
            data_type = 0
            if type_str == "tensor(float)":
                data_type = 0
            elif type_str == "tensor(int64)":
                data_type = 3
            description = "{} {} ".format(output_name, len(output_shape))
            for dim in output_shape:
                description += "{} " .format(dim)
            description += "{}".format(str(data_type))
            f.write(description + "\n")
            np.savetxt(f, pred[cnt].reshape(-1), fmt="%0.6f")
            cnt += 1

    return output_path

def run_tflite(model_path: str, input_path: str, input_info: dict) -> str:
    import tensorflow as tf

    output_path = input_path
    deli = "/"
    if output_path[-1] == "":
        output_path = output_path[:-1]
    output_path = deli.join(output_path.split("/")[:-1])
    output_path += "/output-onnx.txt"
    input_name, input_shape = list(input_info.items())[0]
    if type(input_shape[0]) is not int:
        input_shape[0] = 1
    nchw = [1,1,1,1]
    nchw[0] = input_shape[0]
    nchw[1] = input_shape[3]
    nchw[2] = input_shape[1]
    nchw[3] = input_shape[2]
    input_data = np.loadtxt(input_path)
    input_data = input_data.astype(np.float32)
    input_data = np.reshape(input_data, nchw) # input_shape is nchw
    input_data = np.transpose(input_data, (0, 2, 3, 1)) # transpose to nhwc
    interpreter = tf.lite.Interpreter(model_path)
    interpreter.allocate_tensors()
    # Get input and output tensors.
    input_details = interpreter.get_input_details()
    output_details = interpreter.get_output_details()

    interpreter.set_tensor(input_details[0]['index'], input_data)
    interpreter.invoke()

    with open(output_path, "w") as f:
        f.write("{}\n" .format(len(output_details)))
        for item in output_details:
           output_name = item["name"]
           index = item["index"]
           output_data = interpreter.get_tensor(index)

           shape = list(output_data.shape)
           while len(shape) < 4:
               shape.insert(-1, 1)
               output_data = output_data.reshape(*shape)

           output_data = np.transpose(output_data, (0, 3, 1, 2)) # transpose result from nhwc to nchw
           output_shape = output_data.shape
           description = "{} {} " .format(output_name, len(output_shape))
           for dim in output_shape:
             description += "{} " .format(dim)
           f.write(description + "\n")
           np.savetxt(f, output_data.reshape(-1), fmt="%0.18f")
    return output_path


def get_input_shape_from_onnx(onnx_path) -> dict:
    # onnx_input_info: list = {  "input name":{
    #                                           {"shape": [n, c,...]},
    #                                           {"data_type": 0}
    #                                       }
    #                           ,
    #                           "input name": {
    #                                           {"shape": [n, c,...]},
    #                                           {"data_type": 0}
    #                                       }
    #                         }
    onnxruntime.set_default_logger_severity(3)
    session = onnxruntime.InferenceSession(onnx_path)
    input_info: dict = {}
    for ip in session.get_inputs():
        name = ip.name
        shape = ip.shape
        data_type = 0
        if ip.type == 'tensor(float)':
            data_type = 0
        elif ip.type == 'tensor(int64)':
            data_type = 3
        else:
            logging.error("Do not support input date type")
        if type(shape[0]) is not int:
            shape[0] = 1
        shape_information = {'shape': shape,
                             'data_type': data_type}
        input_info.update({name: shape_information})
    return input_info

def get_input_shape_from_tflite(tflite_path)->dict:
    import tensorflow as tf
    input_info: dict={}
    interpreter = tf.lite.Interpreter(tflite_path)
    interpreter.allocate_tensors()
    input_details = interpreter.get_input_details()
    input_details = interpreter.get_input_details()
    for item in input_details:
       name = item["name"]
       n,c,h,w = item["shape"]
       input_info.update({name: [int(n), int(c), int(h), int(w)]})
    return input_info


TNN_MAGIC_NUMBER = 0x0FABC0002
TNN_MAGIC_NUMBER_V2 = 0x0FABC0004
def get_input_shape_from_tnn(tnn_proto_path):
    input_info: dict = {}
    magic_number = linecache.getline(tnn_proto_path, 1).strip('\n').strip('\"').strip(',').strip(' ').split(" ")[-1]
    magic_number = int(magic_number)
    if magic_number == TNN_MAGIC_NUMBER:
        line = linecache.getline(tnn_proto_path, 2).strip('\n').strip('\"').strip(',')
        input_list = line.split(':')
        for tnn_input in input_list:
            name, n, c, h, w = tnn_input.strip(' ').split(' ')
            size = 4
            shape = [int(n), int(c), int(h), int(w)]
            data_type = 0
            input_shape_info = {'shape':shape, 'data_type': data_type }
            input_info.update({name: input_shape_info})
    elif magic_number == TNN_MAGIC_NUMBER_V2:
        line = linecache.getline(tnn_proto_path, 2).strip('\n').strip('\"').strip(',')
        input_list = line.split(':')
        for tnn_input in input_list:
            # information: name size shape1 shape2... data_type
            information = tnn_input.strip(' ').split(' ')
            name = information[0]
            size = int(information[1])
            data_type = int(information[-1])
            shape: list = list(map(int, information[2:-1]))
            input_shape_info = {'shape': shape, 'data_type': data_type}
            input_info.update({name: input_shape_info})
    else:
        logging.error("Unspport TNN model version\n")
        sys.exit(-1)
    return input_info


def print_not_align_message(reason=None, is_tflite=False):
    logging.error("{}   Unfortunately   {}" .format("-" * 10, "-" * 10))
    if is_tflite == True:
       logging.error("The tflite model is not aligned with tnn model\n")
    else:
       logging.error("The onnx model is not aligned with tnn model\n")
    sys.exit(return_code.ALIGN_FAILED)


def print_align_message(is_tflite = False):
    logging.info("{}  Congratulations!   {}" .format("-" * 10, "-" * 10))
    if is_tflite == True:
       logging.info("The tflite model is aligned with tnn model\n")
    else:
        logging.info("The onnx model is aligned with tnn model\n")


def check_shape_info(onnx_info: dict, tnn_info: dict) -> bool:
    onnx_shape = onnx_info['shape']
    onnx_data_type = onnx_info['data_type']
    tnn_shape = tnn_info['shape']
    tnn_data_type = onnx_info['data_type']
    if type(onnx_shape[0]) is not int:
        onnx_shape[0] = 1
    if onnx_data_type == tnn_data_type and onnx_shape == tnn_shape:
        return True
    else:
        return False


def check_input_info(onnx_input_info: dict, tnn_input_info: dict):
    if len(onnx_input_info) != len(tnn_input_info):
        logging.info("input is not algin 186\n")
        print_not_align_message("onnx input size != tnn input size")
    for name, onnx_info in onnx_input_info.items():
        tnn_name = convert_name.onnx_name2tnn_name(name)
        tnn_info = tnn_input_info[tnn_name]
        if check_shape_info(onnx_info, tnn_info) == True:
            logging.info("Input shape of onnx and tnn is aligned!\n")
        else:
            logging.error("input is not algin 194\n")
            print_not_align_message(
                "The {}'s shape not equal! the onnx shape:{}, tnn shape: {}\n".format(name, str(onnx_info),
                                                                                      str(tnn_info)))


def check_input_lite_info(onnx_input_info: dict, tnn_input_info: dict):
    if len(onnx_input_info) != len(tnn_input_info):
        print_not_align_message("tflite input size != tnn input size")
    for name, onnx_shape in onnx_input_info.items():
        tnn_name = convert_name.onnx_name2tnn_name(name)
        tnn_shape = tnn_input_info[tnn_name]
        if type(onnx_shape[0]) is not int:
            onnx_shape[0] = 1
        nchw = [1, 1, 1, 1]
        nchw[0] = onnx_shape[0]
        nchw[1] = onnx_shape[3]
        nchw[2] = onnx_shape[1]
        nchw[3] = onnx_shape[2]
        if tnn_shape != nchw:
            logging.info("input is not algin 216\n")
            print_not_align_message(
                "The {}'s shape not equal! the onnx shape:{}, tnn shape: {}\n".format(name, str(onnx_shape),
                                                                                      str(tnn_shape)))
    logging.info("Check tflite input shape and tnn input shape align!\n")

def parse_input_names(input_names: str) -> dict:
    input_info = {}
    for x in input_names.split(" "):
        if ':' not in x:
            input_info[None] = list(map(int, x.split(',')))
        else:
            pieces = x.split(':')
            # for the input name like input:0
            name, shape = ':'.join(
                pieces[:-1]), list(map(int, pieces[-1].split(',')))
            input_info[name] = shape

    return input_info


def replace_tnn_input_name(input_info: dict):
    new_input_info = {}
    for name, shape in input_info.items():
        new_name = name.replace(":", "_")
        new_input_info[new_name] = shape

    return new_input_info


def align_model(onnx_path: str, tnn_proto_path: str, tnn_model_path: str, input_file_path: str=None,
                refer_path: str = None, input_names: str = None, is_tflite: bool=False ) -> bool:
    """
    对 onnx 模型和 tnn 模型进行对齐.
    当前支持模型: 单输入,单输出;单输入,多输出;
    :param onnx_path:
    :param tnn_proto_path:
    :param tnn_model_path:
    :return:
    """
    logging.info("{}  align model (tflite or ONNX vs TNN),please wait a moment {}\n" .format("-" * 10, "-" * 10))

    checker.check_file_exist(tnn_proto_path)
    checker.check_file_exist(tnn_model_path)

    # check input
    if input_names is not None:
        input_info = parse_input_names(input_names)
        tnn_input_info = replace_tnn_input_name(input_info)
        onnx_input_info = input_info
    else:
        # tnn_input_info: list = {  "input name":{
        #                                           {"shape": [n, c,...]},
        #                                           {"data_type": 0}
        #                                       }
        #                           ,
        #                           "input name": {
        #                                           {"shape": [n, c,...]},
        #                                           {"data_type": 0}
        #                                       }
        #                         }
        tnn_input_info = get_input_shape_from_tnn(tnn_proto_path)
        if is_tflite == True:
            onnx_input_info = get_input_shape_from_tflite(onnx_path)
        else:
            onnx_input_info = get_input_shape_from_onnx(onnx_path)
    if is_tflite == True:
        check_input_lite_info(onnx_input_info, tnn_input_info)
    else:
       check_input_info(onnx_input_info, tnn_input_info)
    if input_file_path is None:
        # generate data
        input_path = data.gene_random_data(onnx_input_info)
    else:
        if os.path.exists(input_file_path):
            input_path = input_file_path
        else:
            logging.error("Invalid input_file_path")
            sys.exit(return_code.ALIGN_FAILED)
    if refer_path is None:
        if is_tflite == True:
            reference_output_path = run_tflite(onnx_path, input_path, onnx_input_info)
        else:
            reference_output_path = run_onnx(onnx_path, input_path, onnx_input_info)
    else:
        if os.path.exists(refer_path):
            reference_output_path = refer_path
        else:
            logging.error("Invalid refer_path")
            sys.exit(return_code.ALIGN_FAILED)

    logging.info("Run tnn model_check...")
    run_tnn_model_check(tnn_proto_path, tnn_model_path, input_path, reference_output_path, is_tflite)
    if input_file_path is None and os.path.exists(input_path):
        data.clean_temp_data(os.path.dirname(input_path))
    if refer_path is None and os.path.exists(reference_output_path):
        data.clean_temp_data(reference_output_path)

    return True<|MERGE_RESOLUTION|>--- conflicted
+++ resolved
@@ -47,10 +47,6 @@
         print_align_message(is_tflite)
     else:
         print_not_align_message(None, is_tflite)
-<<<<<<< HEAD
-
-=======
->>>>>>> ee6f5554
     return
 
 
