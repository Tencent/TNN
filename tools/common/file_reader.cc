// Tencent is pleased to support the open source community by making TNN available.
//
// Copyright (C) 2020 THL A29 Limited, a Tencent company. All rights reserved.
//
// Licensed under the BSD 3-Clause License (the "License"); you may not use this file except
// in compliance with the License. You may obtain a copy of the License at
//
// https://opensource.org/licenses/BSD-3-Clause
//
// Unless required by applicable law or agreed to in writing, software distributed
// under the License is distributed on an "AS IS" BASIS, WITHOUT WARRANTIES OR
// CONDITIONS OF ANY KIND, either express or implied. See the License for the
// specific language governing permissions and limitations under the License.

#include "file_reader.h"
#include <fstream>
#include "tnn/utils/dims_vector_utils.h"

#define STB_IMAGE_IMPLEMENTATION
#include "stb_image.h"
#define STB_IMAGE_RESIZE_IMPLEMENTATION
#include "stb_image_resize.h"

namespace TNN_NS {

<<<<<<< HEAD
static void ProcessNHWC2NCHW(unsigned char* img_data, float* blob_data,
                             int channel, int height, int width,
                             std::vector<float> bias,
                             std::vector<float> scale,
                             bool reverse_channel) {
=======
static void ProcessNHWC2NCHW(unsigned char* img_data, float* blob_data, int channel, int height, int width,
                             std::vector<float> bias, std::vector<float> scale) {
>>>>>>> e62dddf7
    ASSERT(bias.size() >= channel)
    ASSERT(scale.size() >= channel)
    // only reverse B and R channel for color images
    bool need_do_reverse = false;
    if (reverse_channel) {
        if (channel == 3 || channel == 4) {
            need_do_reverse = true;
        }
    }
    for (int h = 0; h < height; ++h) {
        for (int w = 0; w < width; ++w) {
            for (int c = 0; c < channel; ++c) {
<<<<<<< HEAD
                int c_src  = c;
                if (need_do_reverse) {
                    c_src = (c < 3) ? (2 - c) : c;
                }
                int idx_src = h * width * channel + w * channel + c_src;
                int idx_dst = c * height * width + h * width + w;
                blob_data[idx_dst] =
                    ((float)img_data[idx_src] - bias[c]) * scale[c];
=======
                int idx_src        = h * width * channel + w * channel + c;
                int idx_dst        = c * height * width + h * width + w;
                blob_data[idx_dst] = ((float)img_data[idx_src] - bias[c]) * scale[c];
>>>>>>> e62dddf7
            }
        }
    }
}

FileReader::FileReader() {
    bias_            = {0.0f, 0.0f, 0.0f, 0.0f};
    scale_           = {1.0f, 1.0f, 1.0f, 1.0f};
    reverse_channel_ = false;
}

FileReader::~FileReader() {}

Status FileReader::Read(Blob* output_blob, const std::string file_path, const FileFormat format) {
    if (output_blob->GetBlobDesc().data_type != DATA_TYPE_FLOAT) {
        LOGE("The blob data type is not support yet!\n");
        return TNNERR_INVALID_INPUT;
    }

    Status ret = TNN_OK;
    if (format == TEXT) {
        std::ifstream f_stream(file_path);
        int count       = DimsVectorUtils::Count(output_blob->GetBlobDesc().dims);
        float* data_ptr = static_cast<float*>(output_blob->GetHandle().base);
        for (int i = 0; i < count; ++i) {
            f_stream >> data_ptr[i];
        }
        f_stream.close();

    } else if (format == IMAGE) {
        int blob_c = 0;
        if (output_blob->GetBlobDesc().data_format == DATA_FORMAT_NCHW) {
            blob_c = output_blob->GetBlobDesc().dims[1];
        } else {
            LOGE("The blob data format is not support yet!\n");
            return TNNERR_INVALID_INPUT;
        }

        int w                   = 0;
        int h                   = 0;
        int c                   = 0;
        unsigned char* img_data = stbi_load(file_path.c_str(), &w, &h, &c, blob_c);
        if (img_data == nullptr) {
            LOGE("load image data falied!\n");
            return TNNERR_INVALID_INPUT;
        }
        ret = PreProcessImage(img_data, output_blob, w, h, blob_c);
        stbi_image_free(img_data);

    } else {
        LOGE("The input format is not support yet!\n");
        return TNNERR_INVALID_INPUT;
    }

    return ret;
}

Status FileReader::Read(std::map<std::string, std::shared_ptr<Mat>>& mat_map, const std::string file_path,
                        const FileFormat format) {
    Status ret = TNN_OK;

    if (format == TEXT) {
        std::ifstream f_stream(file_path);

        int blob_count = 1;
        f_stream >> blob_count;

        for (int i = 0; i < blob_count; ++i) {
            std::string blob_name;
            uint32_t dims_size;
            DimsVector dims;

            f_stream >> blob_name;
            f_stream >> dims_size;
            for (int j = 0; j < dims_size; ++j) {
                uint32_t dim_value;
                f_stream >> dim_value;
                dims.push_back(dim_value);
            }

            int data_type;
            f_stream >> data_type;

            MatType mat_type = INVALID;
            if (DATA_TYPE_FLOAT == data_type) {
                mat_type = NCHW_FLOAT;
            //} else if (DATA_TYPE_INT32 == data_type) {
            //    mat_type = NC_INT32;
            } else {
                f_stream.close();
                return Status(TNNERR_INVALID_INPUT, "the data type is not support in txt in file reader");
            }

            std::shared_ptr<Mat> mat(new Mat(DEVICE_NAIVE, mat_type, dims));

            int count = DimsVectorUtils::Count(dims);
            if (DATA_TYPE_FLOAT == data_type) {
                float* data_ptr = static_cast<float*>(mat->GetData());
                for (int i = 0; i < count; ++i) {
                    f_stream >> data_ptr[i];
                }
            } else if (DATA_TYPE_INT32 == data_type) {
                int* data_ptr = static_cast<int*>(mat->GetData());
                for (int i = 0; i < count; ++i) {
                    f_stream >> data_ptr[i];
                }
            }

            mat_map[blob_name] = mat;
        }
        f_stream.close();

    } else if (format == IMAGE) {
        // TO-DO: support image input
        LOGE("The input format is not support yet!\n");
        return TNNERR_INVALID_INPUT;
    } else {
        LOGE("The input format is not support yet!\n");
        return TNNERR_INVALID_INPUT;
    }

    return TNN_OK;
}

void FileReader::SetBiasValue(std::vector<float> bias) {
    bias_ = bias;
}

void FileReader::SetScaleValue(std::vector<float> scale) {
    scale_ = scale;
}

<<<<<<< HEAD
void FileReader::SetReverseChannel(bool reverse_channel) {
    reverse_channel_ = reverse_channel;
}

Status FileReader::PreProcessImage(unsigned char* img_data, Blob* blob,
                                   int width, int height, int channel) {
=======
Status FileReader::PreProcessImage(unsigned char* img_data, Blob* blob, int width, int height, int channel) {
>>>>>>> e62dddf7
    float* data_ptr = static_cast<float*>(blob->GetHandle().base);
    if (blob->GetBlobDesc().data_format == DATA_FORMAT_NCHW) {
        int blob_c = blob->GetBlobDesc().dims[1];
        int blob_h = blob->GetBlobDesc().dims[2];
        int blob_w = blob->GetBlobDesc().dims[3];

        if (blob_c != channel) {
            LOGE("input channel not match!\n");
            return TNNERR_INVALID_INPUT;
        }

        if (blob_h != height || blob_w != width) {
            // resize img_data
            printf("\t\tresize from %dx%dx%d to %dx%dx%d\n", height, width, channel, blob_h, blob_w, blob_c);
            unsigned char* img_resized = (unsigned char*)malloc(blob_w * blob_h * blob_c);
            int ret = stbir_resize_uint8(img_data, width, height, 0, img_resized, blob_w, blob_h, 0, channel);
            if (ret == 0) {
                free(img_resized);
                LOGE("resize image falied!\n");
                return TNNERR_INVALID_INPUT;
            }
<<<<<<< HEAD
            ProcessNHWC2NCHW(img_resized, data_ptr, blob_c, blob_h, blob_w,
                             bias_, scale_, reverse_channel_);
            free(img_resized);
        } else {
            ProcessNHWC2NCHW(img_data, data_ptr, blob_c, blob_h, blob_w, bias_,
                             scale_, reverse_channel_);
=======
            ProcessNHWC2NCHW(img_resized, data_ptr, blob_c, blob_h, blob_w, bias_, scale_);
            free(img_resized);
        } else {
            ProcessNHWC2NCHW(img_data, data_ptr, blob_c, blob_h, blob_w, bias_, scale_);
>>>>>>> e62dddf7
        }

    } else {
        LOGE("The blob data format is not support yet!\n");
        return TNNERR_INVALID_INPUT;
    }

    return TNN_OK;
}

}  // namespace TNN_NS<|MERGE_RESOLUTION|>--- conflicted
+++ resolved
@@ -23,16 +23,9 @@
 
 namespace TNN_NS {
 
-<<<<<<< HEAD
-static void ProcessNHWC2NCHW(unsigned char* img_data, float* blob_data,
-                             int channel, int height, int width,
-                             std::vector<float> bias,
-                             std::vector<float> scale,
-                             bool reverse_channel) {
-=======
+
 static void ProcessNHWC2NCHW(unsigned char* img_data, float* blob_data, int channel, int height, int width,
-                             std::vector<float> bias, std::vector<float> scale) {
->>>>>>> e62dddf7
+                             std::vector<float> bias, std::vector<float> scale, bool reverse_channel) {
     ASSERT(bias.size() >= channel)
     ASSERT(scale.size() >= channel)
     // only reverse B and R channel for color images
@@ -45,20 +38,13 @@
     for (int h = 0; h < height; ++h) {
         for (int w = 0; w < width; ++w) {
             for (int c = 0; c < channel; ++c) {
-<<<<<<< HEAD
-                int c_src  = c;
+                int c_src = c;
                 if (need_do_reverse) {
                     c_src = (c < 3) ? (2 - c) : c;
                 }
-                int idx_src = h * width * channel + w * channel + c_src;
-                int idx_dst = c * height * width + h * width + w;
-                blob_data[idx_dst] =
-                    ((float)img_data[idx_src] - bias[c]) * scale[c];
-=======
-                int idx_src        = h * width * channel + w * channel + c;
+                int idx_src        = h * width * channel + w * channel + c_src;
                 int idx_dst        = c * height * width + h * width + w;
                 blob_data[idx_dst] = ((float)img_data[idx_src] - bias[c]) * scale[c];
->>>>>>> e62dddf7
             }
         }
     }
@@ -191,16 +177,11 @@
     scale_ = scale;
 }
 
-<<<<<<< HEAD
 void FileReader::SetReverseChannel(bool reverse_channel) {
     reverse_channel_ = reverse_channel;
 }
 
-Status FileReader::PreProcessImage(unsigned char* img_data, Blob* blob,
-                                   int width, int height, int channel) {
-=======
 Status FileReader::PreProcessImage(unsigned char* img_data, Blob* blob, int width, int height, int channel) {
->>>>>>> e62dddf7
     float* data_ptr = static_cast<float*>(blob->GetHandle().base);
     if (blob->GetBlobDesc().data_format == DATA_FORMAT_NCHW) {
         int blob_c = blob->GetBlobDesc().dims[1];
@@ -222,19 +203,10 @@
                 LOGE("resize image falied!\n");
                 return TNNERR_INVALID_INPUT;
             }
-<<<<<<< HEAD
-            ProcessNHWC2NCHW(img_resized, data_ptr, blob_c, blob_h, blob_w,
-                             bias_, scale_, reverse_channel_);
+            ProcessNHWC2NCHW(img_resized, data_ptr, blob_c, blob_h, blob_w, bias_, scale_, reverse_channel_);
             free(img_resized);
         } else {
-            ProcessNHWC2NCHW(img_data, data_ptr, blob_c, blob_h, blob_w, bias_,
-                             scale_, reverse_channel_);
-=======
-            ProcessNHWC2NCHW(img_resized, data_ptr, blob_c, blob_h, blob_w, bias_, scale_);
-            free(img_resized);
-        } else {
-            ProcessNHWC2NCHW(img_data, data_ptr, blob_c, blob_h, blob_w, bias_, scale_);
->>>>>>> e62dddf7
+            ProcessNHWC2NCHW(img_data, data_ptr, blob_c, blob_h, blob_w, bias_, scale_, reverse_channel_);
         }
 
     } else {
