--- conflicted
+++ resolved
@@ -23,14 +23,8 @@
 
 namespace TNN_NS {
 
-<<<<<<< HEAD
-static void ProcessNHWC2NCHW(unsigned char* img_data, float* blob_data, int channel, int height, int width,
-                             std::vector<float> bias, std::vector<float> scale) {
-=======
-
 static void ProcessNHWC2NCHW(unsigned char* img_data, float* blob_data, int channel, int height, int width,
                              std::vector<float> bias, std::vector<float> scale, bool reverse_channel) {
->>>>>>> 97fed1f9
     ASSERT(bias.size() >= channel)
     ASSERT(scale.size() >= channel)
     // only reverse B and R channel for color images
@@ -43,15 +37,11 @@
     for (int h = 0; h < height; ++h) {
         for (int w = 0; w < width; ++w) {
             for (int c = 0; c < channel; ++c) {
-<<<<<<< HEAD
-                int idx_src        = h * width * channel + w * channel + c;
-=======
                 int c_src = c;
                 if (need_do_reverse) {
                     c_src = (c < 3) ? (2 - c) : c;
                 }
                 int idx_src        = h * width * channel + w * channel + c_src;
->>>>>>> 97fed1f9
                 int idx_dst        = c * height * width + h * width + w;
                 blob_data[idx_dst] = ((float)img_data[idx_src] - bias[c]) * scale[c];
             }
@@ -140,13 +130,8 @@
             MatType mat_type = INVALID;
             if (DATA_TYPE_FLOAT == data_type) {
                 mat_type = NCHW_FLOAT;
-<<<<<<< HEAD
             } else if (DATA_TYPE_INT32 == data_type) {
                 mat_type = NC_INT32;
-=======
-            //} else if (DATA_TYPE_INT32 == data_type) {
-            //    mat_type = NC_INT32;
->>>>>>> 97fed1f9
             } else {
                 f_stream.close();
                 return Status(TNNERR_INVALID_INPUT, "the data type is not support in txt in file reader");
@@ -191,13 +176,10 @@
     scale_ = scale;
 }
 
-<<<<<<< HEAD
-=======
 void FileReader::SetReverseChannel(bool reverse_channel) {
     reverse_channel_ = reverse_channel;
 }
 
->>>>>>> 97fed1f9
 Status FileReader::PreProcessImage(unsigned char* img_data, Blob* blob, int width, int height, int channel) {
     float* data_ptr = static_cast<float*>(blob->GetHandle().base);
     if (blob->GetBlobDesc().data_format == DATA_FORMAT_NCHW) {
@@ -220,17 +202,10 @@
                 LOGE("resize image falied!\n");
                 return TNNERR_INVALID_INPUT;
             }
-<<<<<<< HEAD
-            ProcessNHWC2NCHW(img_resized, data_ptr, blob_c, blob_h, blob_w, bias_, scale_);
-            free(img_resized);
-        } else {
-            ProcessNHWC2NCHW(img_data, data_ptr, blob_c, blob_h, blob_w, bias_, scale_);
-=======
             ProcessNHWC2NCHW(img_resized, data_ptr, blob_c, blob_h, blob_w, bias_, scale_, reverse_channel_);
             free(img_resized);
         } else {
             ProcessNHWC2NCHW(img_data, data_ptr, blob_c, blob_h, blob_w, bias_, scale_, reverse_channel_);
->>>>>>> 97fed1f9
         }
 
     } else {
