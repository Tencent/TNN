// Tencent is pleased to support the open source community by making TNN available.
//
// Copyright (C) 2020 THL A29 Limited, a Tencent company. All rights reserved.
//
// Licensed under the BSD 3-Clause License (the "License"); you may not use this file except
// in compliance with the License. You may obtain a copy of the License at
//
// https://opensource.org/licenses/BSD-3-Clause
//
// Unless required by applicable law or agreed to in writing, software distributed
// under the License is distributed on an "AS IS" BASIS, WITHOUT WARRANTIES OR
// CONDITIONS OF ANY KIND, either express or implied. See the License for the
// specific language governing permissions and limitations under the License.

#include "dynamic_range_quantization.h"

#include "tnn/utils/half_utils_inner.h"
#include "utils.h"

namespace TNN_NS {

template <typename T>
T GetAbsMax(T* data, int data_size) {
    T max_value = fabs(data[0]);
    for (int i = 1; i < data_size; i++) {
        float value = fabs(data[i]);
        if (value > max_value) {
            max_value = value;
        }
    }
    return max_value;
}

DynamicRangeQuantizer::DynamicRangeQuantizer(const std::shared_ptr<NetStructure>& net_structure,
                                             const std::shared_ptr<NetResource>& net_resource) {
    net_structure_ = net_structure;
    net_resource_  = net_resource;
}

Status DynamicRangeQuantizer::GetDynamicRangeQuantModel(std::shared_ptr<NetStructure>& net_structure,
                                                        std::shared_ptr<NetResource>& net_resource) {
    net_structure  = std::make_shared<NetStructure>();
    *net_structure = *net_structure_;
    net_resource   = std::make_shared<NetResource>();
    *net_resource  = *net_resource_;

    std::set<LayerType> support_layer = {LAYER_CONVOLUTION, LAYER_LSTM, LAYER_MATMUL};

    auto& net_layers   = net_structure->layers;
    auto& resource_map = net_resource->resource_map;
    auto& constant_map = net_resource->constant_map;
    for (auto& layer : net_layers) {
        const auto type = layer->type;
        switch (type) {
            case LAYER_CONVOLUTION:
                QuantConvolution(layer, resource_map, constant_map);
                break;
            case LAYER_LSTMONNX:
                QuantLSTM(layer, resource_map, constant_map);
                break;
            case LAYER_MATMUL:
                QuantMatMul(layer, resource_map, constant_map);
                break;
            case LAYER_INNER_PRODUCT:
                QuantInnerProduct(layer, resource_map, constant_map);
                break;
            default:
                break;
        }
    }

    return TNN_OK;
}

Status DynamicRangeQuantizer::QuantConvolution(std::shared_ptr<LayerInfo>& layer,
                                               std::map<std::string, std::shared_ptr<LayerResource>>& resource_map,
                                               std::map<std::string, std::shared_ptr<RawBuffer>>& constant_map) {
    auto conv_param                               = std::dynamic_pointer_cast<ConvLayerParam>(layer->param);
    std::shared_ptr<LayerResource> layer_resource = nullptr;
    if (resource_map.find(layer->name) != resource_map.end()) {
        layer_resource = resource_map[layer->name];
    }
    auto conv_resource = std::dynamic_pointer_cast<ConvLayerResource>(layer_resource);
    if (!NeedPerChannelQuantize(conv_resource->filter_handle, conv_param->output_channel)) {
        LOGE("The %s layer does need quantized.\n", layer->name.c_str());
        return TNN_OK;
    }
    RawBuffer quant_buf;
    RawBuffer scale_buf;
    PerChannelQuant(conv_resource->filter_handle, quant_buf, scale_buf, conv_param->output_channel);

    conv_param->dynamic_range_quantized = true;
    conv_resource->filter_handle        = quant_buf;
    conv_resource->scale_handle         = scale_buf;
    return TNN_OK;
}

Status DynamicRangeQuantizer::QuantLSTM(std::shared_ptr<LayerInfo>& layer,
                                        std::map<std::string, std::shared_ptr<LayerResource>>& resource_map,
                                        std::map<std::string, std::shared_ptr<RawBuffer>>& constant_map) {
    layer->param->dynamic_range_quantized = true;

    RawBuffer weight_buf;
    RawBuffer recurrence_buf;
    auto weight_name     = layer->inputs.at(1);
    auto recurrence_name = layer->inputs.at(2);
    if (constant_map.find(weight_name) != constant_map.end()) {
        weight_buf = *constant_map[weight_name];
    }
    if (constant_map.find(recurrence_name) != constant_map.end()) {
        recurrence_buf = *constant_map[recurrence_name];
    }

    std::shared_ptr<RawBuffer> quant_weight_buf     = std::make_shared<RawBuffer>();
    std::shared_ptr<RawBuffer> scale_weight_buf     = std::make_shared<RawBuffer>();
    std::shared_ptr<RawBuffer> quant_recurrence_buf = std::make_shared<RawBuffer>();
    std::shared_ptr<RawBuffer> scale_recurrence_buf = std::make_shared<RawBuffer>();
    PerTensorQuant(weight_buf, *quant_weight_buf, *scale_weight_buf);
    PerTensorQuant(recurrence_buf, *quant_recurrence_buf, *scale_recurrence_buf);

    constant_map[weight_name]                                    = quant_weight_buf;
    constant_map[recurrence_name]                                = quant_recurrence_buf;
    constant_map[weight_name + DynamicRangeQuantScaleSuffix]     = scale_weight_buf;
    constant_map[recurrence_name + DynamicRangeQuantScaleSuffix] = scale_recurrence_buf;

    return TNN_OK;
}

Status DynamicRangeQuantizer::QuantMatMul(std::shared_ptr<LayerInfo>& layer,
                                          std::map<std::string, std::shared_ptr<LayerResource>>& resource_map,
                                          std::map<std::string, std::shared_ptr<RawBuffer>>& constant_map) {
    auto matmul_param = std::dynamic_pointer_cast<MatMulLayerParam>(layer->param);
    if (matmul_param->weight_position == 1) {
        matmul_param->dynamic_range_quantized         = true;
        std::shared_ptr<LayerResource> layer_resource = nullptr;
        if (resource_map.find(layer->name) != resource_map.end()) {
            layer_resource = resource_map[layer->name];
        }

        RawBuffer quant_buf;
        RawBuffer scale_buf;
        auto matmul_resource = std::dynamic_pointer_cast<MatMulLayerResource>(layer_resource);
        PerTensorQuant(matmul_resource->weight, quant_buf, scale_buf);

        matmul_resource->weight       = quant_buf;
        matmul_resource->scale_handle = scale_buf;
        return TNN_OK;
    } else if (matmul_param->weight_position == -1) {
        auto input0_iter = constant_map.find(layer->inputs[0]);
        auto input1_iter = constant_map.find(layer->inputs[1]);
        if (input0_iter == constant_map.end() && input1_iter == constant_map.end()) {
            return TNN_OK;
        }
        matmul_param->dynamic_range_quantized = true;
        std::string weight_name               = input0_iter != constant_map.end() ? layer->inputs[0] : layer->inputs[1];
        RawBuffer weight_buf                  = *constant_map[weight_name];

<<<<<<< HEAD
    std::shared_ptr<LayerResource> layer_resource = nullptr;
    if (resource_map.find(layer->name) != resource_map.end()) {
        layer_resource = resource_map[layer->name];
    }
    auto matmul_resource = std::dynamic_pointer_cast<MatMulLayerResource>(layer_resource);
    if (!NeedPerTensorQuantize(matmul_resource->weight)) {
        LOGE("The %s layer does need quantized.\n", layer->name.c_str());
        return TNN_OK;
    }
    RawBuffer quant_buf;
    RawBuffer scale_buf;
    PerTensorQuant(matmul_resource->weight, quant_buf, scale_buf);

    matmul_param->dynamic_range_quantized = true;
    matmul_resource->weight               = quant_buf;
    matmul_resource->scale_handle         = scale_buf;
=======
        std::shared_ptr<RawBuffer> quant_weight_buf = std::make_shared<RawBuffer>();
        std::shared_ptr<RawBuffer> scale_weight_buf = std::make_shared<RawBuffer>();
        PerTensorQuant(weight_buf, *quant_weight_buf, *scale_weight_buf);

        constant_map[weight_name]                                = quant_weight_buf;
        constant_map[weight_name + DynamicRangeQuantScaleSuffix] = scale_weight_buf;

        return TNN_OK;
    }
>>>>>>> a57243a9

    return TNN_OK;
}

Status DynamicRangeQuantizer::PerChannelQuant(RawBuffer& weight_buf, RawBuffer& quant_buf, RawBuffer& scale_buf,
                                              int num_kernel) {
    const int weight_size = weight_buf.GetDataCount();
    const int kernel_size = weight_size / num_kernel;
    std::vector<int8_t> quant_data(weight_size, 0);
    std::vector<float> scale_data(num_kernel, 0.0f);
    const DataType data_type = weight_buf.GetDataType();
    if (data_type == DATA_TYPE_FLOAT) {
        auto weight_data_ptr = weight_buf.force_to<float*>();
        int begin_index      = 0;
        for (int k = 0; k < num_kernel; k++) {
            begin_index    = k * kernel_size;
            auto max_value = GetAbsMax(weight_data_ptr + begin_index, kernel_size);
            scale_data[k]  = max_value / threshold_;
            for (int i = 0; i < kernel_size; i++) {
                quant_data[begin_index + i] = int8_t(std::round(weight_data_ptr[begin_index + i] / scale_data[k]));
            }
        }
    } else if (data_type == DATA_TYPE_HALF) {
        auto weight_data_ptr = weight_buf.force_to<fp16_t*>();
        int begin_index      = 0;
        for (int k = 0; k < num_kernel; k++) {
            begin_index    = k * kernel_size;
            fp16_t max_value = GetAbsMax(weight_data_ptr + begin_index, kernel_size);
            scale_data[k]  = (float )max_value / threshold_;
            for (int i = 0; i < kernel_size; i++) {
                quant_data[begin_index + i] = int8_t(std::round(weight_data_ptr[begin_index + i] / scale_data[k]));
            }
        }
    } else {
        LOGE("PerChannelQuant does not support data type\n");
        return TNNERR_INVALID_MODEL;
    }

    quant_buf = RawBuffer(weight_size * sizeof(int8_t));
    memcpy(quant_buf.force_to<int8_t*>(), quant_data.data(), weight_size * sizeof(int8_t));
    quant_buf.SetDataType(DATA_TYPE_INT8);
    quant_buf.SetBufferDims(weight_buf.GetBufferDims());

    scale_buf = RawBuffer(num_kernel * sizeof(float));
    memcpy(scale_buf.force_to<float*>(), scale_data.data(), num_kernel * sizeof(float));
    scale_buf.SetDataType(DATA_TYPE_FLOAT);
    scale_buf.SetBufferDims({num_kernel});

    return TNN_OK;
}
Status DynamicRangeQuantizer::PerTensorQuant(RawBuffer& weight_buf, RawBuffer& quant_buf, RawBuffer& scale_buf) {
    const int weight_size    = weight_buf.GetDataCount();
    const DataType data_type = weight_buf.GetDataType();
    std::vector<int8_t> quant_data(weight_size, 0);
    float scale_data = 1.0f;
    if (data_type == DATA_TYPE_FLOAT) {
        auto weight_data_ptr = weight_buf.force_to<float*>();
        auto max_value       = GetAbsMax(weight_data_ptr, weight_size);
        scale_data      = max_value / threshold_;
        for (int i = 0; i < weight_size; i++) {
            quant_data[i] = int8_t(std::round(weight_data_ptr[i] / scale_data));
        }
    } else if (data_type == DATA_TYPE_HALF) {
        auto weight_data_ptr = weight_buf.force_to<fp16_t*>();
        fp16_t max_value     = GetAbsMax(weight_data_ptr, weight_size);
        scale_data      = (float)max_value / threshold_;
        for (int i = 0; i < weight_size; i++) {
            quant_data[i] = int8_t(std::round(weight_data_ptr[i] / scale_data));
        }
    } else {
        LOGE("PerTensorQuant does not support data type");
        return TNNERR_INVALID_MODEL;
    }

    int x     = sizeof(int8_t);
    quant_buf = RawBuffer(weight_size * x);
    memcpy(quant_buf.force_to<int8_t*>(), quant_data.data(), weight_size * sizeof(int8_t));
    quant_buf.SetDataType(DATA_TYPE_INT8);
    quant_buf.SetBufferDims(weight_buf.GetBufferDims());

    scale_buf = RawBuffer(sizeof(float));
    memcpy(scale_buf.force_to<float*>(), &scale_data, sizeof(float));
    scale_buf.SetDataType(DATA_TYPE_FLOAT);
    scale_buf.SetBufferDims({1});

    return TNN_OK;
}

Status DynamicRangeQuantizer::QuantInnerProduct(std::shared_ptr<LayerInfo>& layer,
                                                std::map<std::string, std::shared_ptr<LayerResource>>& resource_map,
                                                std::map<std::string, std::shared_ptr<RawBuffer>>& constant_map) {
    auto layer_param                              = std::dynamic_pointer_cast<InnerProductLayerParam>(layer->param);
    std::shared_ptr<LayerResource> layer_resource = nullptr;
    if (resource_map.find(layer->name) != resource_map.end()) {
        layer_resource = resource_map[layer->name];
    }
    auto inner_product_resource = std::dynamic_pointer_cast<InnerProductLayerResource>(layer_resource);
    if (!NeedPerTensorQuantize(inner_product_resource->weight_handle)) {
        LOGE("The %s layer does need quantized.\n", layer->name.c_str());
        return TNN_OK;
    }
    RawBuffer quant_buf;
    RawBuffer scale_buf;
    PerTensorQuant(inner_product_resource->weight_handle, quant_buf, scale_buf);
    inner_product_resource->weight_handle = quant_buf;
    inner_product_resource->scale_handle  = scale_buf;
    layer_param->dynamic_range_quantized  = true;
    return TNN_OK;
}

}  // namespace TNN_NS<|MERGE_RESOLUTION|>--- conflicted
+++ resolved
@@ -155,24 +155,6 @@
         std::string weight_name               = input0_iter != constant_map.end() ? layer->inputs[0] : layer->inputs[1];
         RawBuffer weight_buf                  = *constant_map[weight_name];
 
-<<<<<<< HEAD
-    std::shared_ptr<LayerResource> layer_resource = nullptr;
-    if (resource_map.find(layer->name) != resource_map.end()) {
-        layer_resource = resource_map[layer->name];
-    }
-    auto matmul_resource = std::dynamic_pointer_cast<MatMulLayerResource>(layer_resource);
-    if (!NeedPerTensorQuantize(matmul_resource->weight)) {
-        LOGE("The %s layer does need quantized.\n", layer->name.c_str());
-        return TNN_OK;
-    }
-    RawBuffer quant_buf;
-    RawBuffer scale_buf;
-    PerTensorQuant(matmul_resource->weight, quant_buf, scale_buf);
-
-    matmul_param->dynamic_range_quantized = true;
-    matmul_resource->weight               = quant_buf;
-    matmul_resource->scale_handle         = scale_buf;
-=======
         std::shared_ptr<RawBuffer> quant_weight_buf = std::make_shared<RawBuffer>();
         std::shared_ptr<RawBuffer> scale_weight_buf = std::make_shared<RawBuffer>();
         PerTensorQuant(weight_buf, *quant_weight_buf, *scale_weight_buf);
@@ -182,7 +164,6 @@
 
         return TNN_OK;
     }
->>>>>>> a57243a9
 
     return TNN_OK;
 }
