// Tencent is pleased to support the open source community by making TNN available.
//
// Copyright (C) 2020 THL A29 Limited, a Tencent company. All rights reserved.
//
// Licensed under the BSD 3-Clause License (the "License"); you may not use this file except
// in compliance with the License. You may obtain a copy of the License at
//
// https://opensource.org/licenses/BSD-3-Clause
//
// Unless required by applicable law or agreed to in writing, software distributed
// under the License is distributed on an "AS IS" BASIS, WITHOUT WARRANTIES OR
// CONDITIONS OF ANY KIND, either express or implied. See the License for the
// specific language governing permissions and limitations under the License.

#include "model_checker.h"

#include <limits.h>
#include <stdio.h>
#include <stdlib.h>
#include <string.h>

#include <algorithm>
#include <cmath>
#include <fstream>
#include <random>

#include "file_reader.h"
#include "tnn/core/macro.h"
#include "tnn/interpreter/tnn/model_packer.h"
#include "tnn/interpreter/tnn/objseri.h"
#include "tnn/utils/blob_converter.h"
#include "tnn/utils/data_type_utils.h"
#include "tnn/utils/dims_vector_utils.h"
#include "tnn/utils/mat_converter_utils.h"

namespace TNN_NS {

ModelChecker::ModelChecker() {
    model_checker_params_.input_file  = std::make_pair("", NOTSUPPORT);
    model_checker_params_.input_bias  = {0, 0, 0, 0};
    model_checker_params_.input_scale = {1.0f, 1.0f, 1.0f, 1.0f};
    model_checker_params_.dump_output = false;
    output_ref_mat_map_.clear();
    cpu_blobdata_map.clear();
    check_results.clear();
}

ModelChecker::~ModelChecker() {
    instance_device_ = nullptr;
    instance_cpu_    = nullptr;
    tnn_             = nullptr;
}

Status ModelChecker::Init(NetworkConfig& net_config, ModelConfig& model_config) {
    // tnn_ init
    tnn_.reset(new TNN());
    Status status = tnn_->Init(model_config);
    if (status != TNN_OK) {
        LOGE("tnn init falied: %s!\n", status.description().c_str());
        return Status(TNNERR_NET_ERR, "tnn init falied");
    }
    InputShapesMap input_shapes;
    if (model_checker_params_.check_batch) {
        status = tnn_->GetModelInputShapesMap(input_shapes);
        if (status != TNN_OK) {
            LOGE("tnn get input shape map falied: %s!\n", status.description().c_str());
            return status;
        }
        status = ChangeBatchOfInputShapes(input_shapes);
        if (status != TNN_OK) {
            LOGE("change batch of input shape map falied: %s!\n", status.description().c_str());
            return status;
        }
    }

    NetworkConfig net_config_cpu;
    net_config_cpu.device_type = DEVICE_NAIVE;
    if (net_config.device_type == DEVICE_NAIVE) {
        net_config_cpu = net_config;
    }
    instance_cpu_ = tnn_->CreateInst(net_config_cpu, status, input_shapes);
    if (status != TNN_OK) {
        LOGE("create cpu instance falied: %s\n", status.description().c_str());
        return status;
    }

    // just compare the output if Device is NAIVE
    if (net_config.device_type == DEVICE_NAIVE) {
        instance_device_ = instance_cpu_;
        return TNN_OK;
    }

    // create device instance
    if (net_config.device_type == DEVICE_CUDA) {
        net_config.network_type = NETWORK_TYPE_TENSORRT;
    }

    instance_device_ = tnn_->CreateInst(net_config, status, input_shapes);
    if (status != TNN_OK) {
        LOGE("create device instance falied: %s\n", status.description().c_str());
        return Status(TNNERR_INST_ERR, "create device instance falied");
    }

    return TNN_OK;
}

Status ModelChecker::SetModelCheckerParams(ModelCheckerParam params) {
    model_checker_params_ = params;
    return TNN_OK;
}

Status ModelChecker::RunModelChecker() {
    Status ret = TNN_OK;

    if (model_checker_params_.only_check_output) {
        if (!model_checker_params_.dump_dir_path.empty()) {
            ret = RunModelCheckerFromDumpFile();
        } else {
            ret = RunModelCheckerOutput();
        }
    } else {
        ret = RunModelCheckerPerLayer();
    }

    return ret;
}

Status ModelChecker::ChangeBatchOfInputShapes(InputShapesMap& input_shapes) {
    // check validation
    if (input_shapes.size() <= 0) {
        return Status(TNNERR_INVALID_MODEL, "input shape count less then 0");
    }

    int cur_batch = input_shapes.begin()->second[0];
    for (auto shape : input_shapes) {
        if (cur_batch != shape.second[0]) {
            return Status(TNNERR_INVALID_MODEL, "the batch of each input are not equal");
        }
    }

    // change batch to 2*batch
    for (auto& shape : input_shapes) {
        shape.second[0] = cur_batch * 2;
    }

    return TNN_OK;
}

Status ModelChecker::RunModelCheckerPerLayer() {
    LOGD("ModelChecker::RunModelCheckerPerLayer\n");
    // feed instance input
    Status ret = FeedInputData();
    if (ret != TNN_OK) {
        return Status(TNNERR_COMMON_ERROR, "feed input data failed");
    }

    // get ref output data
    ret = GetOutputRefData();
    if (ret != TNN_OK) {
        return Status(TNNERR_COMMON_ERROR, "get output reference data failed");
    }

    // get cpu instance blobs data
    ret = GetCpuBlobData();
    if (ret != TNN_OK) {
        return Status(TNNERR_COMMON_ERROR, "get cpu blob data failed");
    }

    // compare between cpu and device
    ret = CompareDeviceAndCpu();
    if (ret != TNN_OK) {
        return Status(TNNERR_COMMON_ERROR, "compare device and cpu data failed");
    }

    // check result
    bool check_pass  = true;
    int failed_count = 0;
    int pass_count   = 0;
    for (auto item : check_results) {
        if (!item.second) {
            failed_count++;
            check_pass = false;
            LOGE("layer is not aligned! (layer name: %s,  layer type: %s)\n", item.first->name.c_str(),
                 item.first->type_str.c_str());
        } else {
            pass_count++;
        }
    }
    if (check_pass) {
        return TNN_OK;
    } else {
        printf("failed layer count: %d    pass layer count: %d\n", failed_count, pass_count);
        if (!check_results.back().second) {
            printf("the last layer check falied!\n");
        }
        return Status(TNNERR_COMMON_ERROR, "model check failed");
    }
}

Status ModelChecker::RunModelCheckerFromDumpFile() {
    LOGD("ModelChecker::RunModelCheckerFromDumpFile\n");
    Status status = FeedInputData();
    RETURN_ON_NEQ(status, TNN_OK);

    check_results.clear();

    TNN_NS::BlobStatisticCallback cpu_func_after = [&](std::vector<TNN_NS::Blob*>& blobs, TNN_NS::LayerInfo* info) {
        if (!check_results.empty()) {
            return;
        }
        bool check_pass = true;
        for (auto blob : blobs) {
            const auto data_type = blob->GetBlobDesc().data_type;
            const auto blob_name = blob->GetBlobDesc().name;
            auto replace_name    = blob_name;

            std::replace(replace_name.begin(), replace_name.end(), '/', '_');
            const auto dump_data_path = model_checker_params_.dump_dir_path + replace_name + ".txt";

            FileReader file_reader;
            auto status = file_reader.Read(output_ref_mat_map_, dump_data_path, TEXT);
            if (status != TNN_OK) {
                LOGE("read input file (%s) falied!\n", dump_data_path.c_str());
                return;
            }

            auto* dump_data_ptr = output_ref_mat_map_[replace_name]->GetData();
            auto* tnn_data_ptr  = blob->GetHandle().base;
            auto data_dims      = blob->GetBlobDesc().dims;

            check_pass &= CompareData(dump_data_ptr, tnn_data_ptr, data_type, data_dims);
            if (!check_pass) {
                check_results.push_back(std::make_pair(info, check_pass));

                const auto dump_path = model_checker_params_.dump_dir_path + "tnn-" + replace_name + ".txt";
                DumpBlobData(tnn_data_ptr, data_dims, dump_path);
                printf("TNN model and src model not aligned at %s\n", blob_name.c_str());
                printf("You can find the output of %s of TNN at %s\n", blob_name.c_str(), dump_path.c_str());
                printf("You can find the output of %s of source model at %s\n", blob_name.c_str(),
                       (model_checker_params_.dump_dir_path + replace_name + ".txt").c_str());
                return;
            }
        }
    };

    status = instance_cpu_->ForwardWithCallback(nullptr, cpu_func_after);

    if (check_results.empty()) {
        return TNN_OK;
    }

    LOGE("layer is not aligned! (layer name: %s,  layer type: %s)\n", check_results[0].first->name.c_str(),
         check_results[0].first->type_str.c_str());

    return Status(TNNERR_COMMON_ERROR, "model check failed");
}

Status ModelChecker::RunModelCheckerOutput() {
    LOGD("ModelChecker::RunModelCheckerOutput\n");
    // feed instance input
    auto status = FeedInputData();
    RETURN_ON_NEQ(status, TNN_OK);

    // get ref output data
    status = GetOutputRefData();
    RETURN_ON_NEQ(status, TNN_OK);

    if (output_ref_mat_map_.empty() && instance_device_ == instance_cpu_) {
        LOGE("output file must be specified with option -f when check tnn result with device = NAIVE\n");
        return Status(TNNERR_COMMON_ERROR,
                      "output file must be specified with option -f when check tnn result with device = NAIVE");
    }

    // extend output_ref_mat_map_ if test batch
    if (!output_ref_mat_map_.empty()) {
        BlobMap output_blobs_cpu;
        auto status = instance_cpu_->GetAllOutputBlobs(output_blobs_cpu);
        RETURN_ON_NEQ(status, TNN_OK);

        status = ExtendMatMap(output_blobs_cpu, output_ref_mat_map_);
        RETURN_ON_NEQ(status, TNN_OK);
    }

    // get ref output blob data
    if (output_ref_mat_map_.empty() && instance_device_ != instance_cpu_) {
        status = instance_cpu_->Forward();
        RETURN_ON_NEQ(status, TNN_OK);

        status = GetOutputData(instance_cpu_.get(), output_ref_mat_map_);
        RETURN_ON_NEQ(status, TNN_OK);
    }

    // get device output blob data
    status = instance_device_->Forward();
    RETURN_ON_NEQ(status, TNN_OK);

    std::map<std::string, std::shared_ptr<Mat>> device_output_mat_map;
    status = GetOutputData(instance_device_.get(), device_output_mat_map);
    RETURN_ON_NEQ(status, TNN_OK);

    // compare data diff and cos-distance
    bool check_pass = true;
    for (auto device_output_item : device_output_mat_map) {
        auto blob_name = device_output_item.first;
        if (output_ref_mat_map_.count(blob_name) == 0) {
            LOGE("cpu output don't have mat (name: %s)\n", blob_name.c_str());
            return Status(TNNERR_COMMON_ERROR, "cpu and device output not match");
        }
        auto cpu_blob_dims    = output_ref_mat_map_[blob_name]->GetDims();
        auto device_blob_dims = device_output_mat_map[blob_name]->GetDims();
        const auto mat_type = output_ref_mat_map_[blob_name]->GetMatType();

        if ( mat_type != device_output_mat_map[blob_name]->GetMatType()) {
            LOGE("output mat type is not the same. blob_name(%s) output_ref_mat_map_(%d) device_output_mat_map(%d)\n",
                           blob_name.c_str(),
                           output_ref_mat_map_[blob_name]->GetMatType(),
                           device_output_mat_map[blob_name]->GetMatType());
            return Status(TNNERR_COMMON_ERROR, "the mat type of cpu and device output  dont match");
        }

        DataType data_type = DATA_TYPE_FLOAT;
        if (mat_type == NC_INT32) {
            data_type = DATA_TYPE_INT32;
        } else if(mat_type == RESERVED_INT8_TEST) {
            data_type = DATA_TYPE_INT8;
        }
        
        // check for dims count
        if (!DimsVectorUtils::Equal(cpu_blob_dims, device_blob_dims)) {
            LOGI("the output dims of cpu and device are not same! (blob name: %s)\n", blob_name.c_str());
        }

        int batch = 0;
        int bytesize_perbatch = 0;
        if (cpu_blob_dims.size() == 4) {
            batch = cpu_blob_dims[0];
            bytesize_perbatch =
            DimsVectorUtils::Count(cpu_blob_dims, 1) * GetMatElementSize(output_ref_mat_map_[blob_name].get());
<<<<<<< HEAD
        printf("\n---- blob (name:%s  data_type:%d) ----\n", blob_name.c_str(), data_type);
=======
        } else {
            batch = 1;
            bytesize_perbatch =
            DimsVectorUtils::Count(cpu_blob_dims) * GetMatElementSize(output_ref_mat_map_[blob_name].get());
        }

        printf("\n---- blob (%s) ----\n", blob_name.c_str());
>>>>>>> 6c4fac2f
        auto compare_dims = cpu_blob_dims;
        compare_dims[0]   = 1;
        for (int b = 0; b < batch; ++b) {
            printf("\tbatch: %d\n", b);
            int offset = b * bytesize_perbatch;
            bool check_result = false;
            if (CompareData((char*)device_output_mat_map[blob_name]->GetData() + offset,
                            (char*)output_ref_mat_map_[blob_name]->GetData() + offset,
                            data_type,
                            compare_dims,
                            COSINE)) {
                check_result = true;
            } else if (CompareData((char*)device_output_mat_map[blob_name]->GetData() + offset,
                                   (char*)output_ref_mat_map_[blob_name]->GetData() + offset,
                                   data_type,
                                   compare_dims)) {
                check_result = true;
            } else {
                check_result = false;
            }
            check_pass &= check_result;
        }

        if (model_checker_params_.dump_output) {
            printf("\ndump blob (%s) data\n", blob_name.c_str());
            DumpBlobData(output_ref_mat_map_[blob_name]->GetData(), cpu_blob_dims, "cpu_" + blob_name + ".txt");
            DumpBlobData(device_output_mat_map[blob_name]->GetData(), device_blob_dims, "device_" + blob_name + ".txt");
        }
    }
    if (check_pass) {
        return TNN_OK;
    } else {
        return Status(TNNERR_COMMON_ERROR, "model check failed");
    }
}

bool ModelChecker::IsDimsCanBeExtend(std::vector<int> src_dims, std::vector<int> dst_dims) {
    if (src_dims.size() != dst_dims.size()) {
        return false;
    }

    if (dst_dims[0] < src_dims[0]) {
        return false;
    }

    if (dst_dims[0] % src_dims[0] != 0) {
        return false;
    }

    for (int i = 1; i < dst_dims.size(); ++i) {
        if (src_dims[i] != dst_dims[i]) {
            return false;
        }
    }

    return true;
}

Status ModelChecker::ExtendMatMap(const BlobMap& blobs_map, std::map<std::string, std::shared_ptr<Mat>>& mat_map) {
    for (auto item : blobs_map) {
        auto blob_name = item.first;
        if (mat_map.count(blob_name) <= 0) {
            LOGE("mat map don't has blob data (name: %s)\n", blob_name.c_str());
            return Status(TNNERR_COMMON_ERROR, "extend falied: mat map is not match with blobs map");
        }

        auto mat      = mat_map[blob_name];
        auto src_dims = mat->GetDims();
        auto dst_dims = item.second->GetBlobDesc().dims;

        if (DimsVectorUtils::Equal(src_dims, dst_dims)) {
            continue;
        }

        printf("Warning: mat map (name: %s) will try to be extended due to dims not match\n", blob_name.c_str());
        if (!IsDimsCanBeExtend(src_dims, dst_dims)) {
            return Status(TNNERR_COMMON_ERROR, "extend falied: dims can't be extend");
        }

        int bytesize_perbatch = DimsVectorUtils::Count(src_dims, 1) * GetMatElementSize(mat.get());
        int src_batch_size    = src_dims[0];
        int dst_batch_size    = dst_dims[0];
        int src_bytesize      = bytesize_perbatch * src_batch_size;

        printf("batch extrend form %d to %d\n", src_batch_size, dst_batch_size);
        std::shared_ptr<Mat> mat_new(new Mat(mat->GetDeviceType(), mat->GetMatType(), dst_dims));
        int batch_idx = 0;
        for (; batch_idx < dst_batch_size - src_batch_size; batch_idx += src_batch_size) {
            memcpy((char*)mat_new->GetData() + batch_idx * bytesize_perbatch, mat->GetData(), src_bytesize);
        }
        int batch_left = dst_batch_size - batch_idx;
        memcpy((char*)mat_new->GetData() + batch_idx * bytesize_perbatch, mat->GetData(),
               batch_left * bytesize_perbatch);

        mat_map[blob_name] = mat_new;
    }

    return TNN_OK;
}

Status ModelChecker::FeedInputData() {
    BlobMap input_blobs_cpu;
    auto status = instance_cpu_->GetAllInputBlobs(input_blobs_cpu);
    RETURN_ON_NEQ(status, TNN_OK);

    // get mat map
    std::map<std::string, std::shared_ptr<Mat>> input_mat_map;
    std::string input_name = model_checker_params_.input_file.first;
    if (input_name != "") {
        FileReader file_reader;
        file_reader.SetBiasValue(model_checker_params_.input_bias);
        file_reader.SetScaleValue(model_checker_params_.input_scale);
        status = file_reader.Read(input_mat_map, input_name, model_checker_params_.input_file.second);
        if (status != TNN_OK) {
            LOGE("read input file (%s) falied!\n", input_name.c_str());
            return Status(TNNERR_COMMON_ERROR, "read input failed");
        }

        status = ExtendMatMap(input_blobs_cpu, input_mat_map);
        RETURN_ON_NEQ(status, TNN_OK);
    } else {
        LOGE("Generate Random input...\n");
        for (auto item : input_blobs_cpu) {
            auto dims      = item.second->GetBlobDesc().dims;
            auto data_type = item.second->GetBlobDesc().data_type;
            int data_count = DimsVectorUtils::Count(dims);
            std::shared_ptr<Mat> mat;
            if (DATA_TYPE_FLOAT == data_type) {
                mat             = std::shared_ptr<Mat>(new Mat(DEVICE_NAIVE, NCHW_FLOAT, dims));
                float* data_ptr = reinterpret_cast<float*>(mat->GetData());
                for (int i = 0; i < data_count; i++) {
                    data_ptr[i] = (float)(rand() % 256 - 128) / 128.0f;
                }
            } else if (DATA_TYPE_INT32 == data_type) {
                //ensure gather indice is valid
                mat           = std::shared_ptr<Mat>(new Mat(DEVICE_NAIVE, NC_INT32, dims));
                int* data_ptr = reinterpret_cast<int*>(mat->GetData());
                for (int i = 0; i < data_count; i++) {
                    data_ptr[i] = rand() % 2;
                }
            } else {
                return Status(TNNERR_COMMON_ERROR, "generate input data failed");
            }
            input_mat_map[item.first] = mat;
        }
    }

    // feed cpu instance input
    for (auto item : input_blobs_cpu) {
        if (input_mat_map.count(item.first) == 0) {
            LOGE("input mat map not found blob data (name: %s)\n", item.first.c_str());
            return Status(TNNERR_COMMON_ERROR, "input mat not match with blobs");
        }
        MatConvertParam param;
        status = instance_cpu_->SetInputMat(input_mat_map[item.first], param, item.first);
        RETURN_ON_NEQ(status, TNN_OK);
    }

    if (instance_device_ == instance_cpu_) {
        return TNN_OK;
    }

    // feed device instance input
    BlobMap input_blobs_device;
    status = instance_device_->GetAllInputBlobs(input_blobs_device);
    RETURN_ON_NEQ(status, TNN_OK);

    for (auto item : input_blobs_device) {
        if (input_mat_map.count(item.first) == 0) {
            LOGE("input mat map not found blob data (name: %s)\n", item.first.c_str());
            return Status(TNNERR_COMMON_ERROR, "input mat not match with blobs");
        }
        MatConvertParam param;
        status = instance_device_->SetInputMat(input_mat_map[item.first], param, item.first);
        RETURN_ON_NEQ(status, TNN_OK);
    }

    return TNN_OK;
}

Status ModelChecker::GetOutputRefData() {
    std::string output_file_name = model_checker_params_.ref_file.first;

    if ("" != output_file_name) {
        if (TEXT == model_checker_params_.ref_file.second) {
            FileReader file_reader;
            auto status = file_reader.Read(output_ref_mat_map_, output_file_name, TEXT);
            if (status != TNN_OK) {
                LOGE("read input file (%s) falied!\n", output_file_name.c_str());
                return Status(TNNERR_COMMON_ERROR, "read input failed");
            }
        } else {
            LOGE("invalid output reference file (%s)!\n", output_file_name.c_str());
            return Status(TNNERR_COMMON_ERROR, "invalid output ref file, we only support txt format!");
        }
    }

    return TNN_OK;
}

Status ModelChecker::GetCpuBlobData() {
    BlobStatisticCallback cpu_func_after = [&](std::vector<Blob*>& blobs, LayerInfo* info) {
        for (auto blob : blobs) {
            auto ret = GetBlobData(instance_cpu_.get(), blob, cpu_blobdata_map);
            if (ret != TNN_OK) {
                LOGE("get blob data failed (%s)\n", ret.description().c_str());
            }
        }
    };

    return instance_cpu_->ForwardWithCallback(nullptr, cpu_func_after);
}

Status ModelChecker::GetOutputData(Instance* instance, std::map<std::string, std::shared_ptr<Mat>>& output_map) {
    BlobMap output_blobs;
    instance->GetAllOutputBlobs(output_blobs);

    for (auto blobs_item : output_blobs) {
        auto data_type = blobs_item.second->GetBlobDesc().data_type;
        
        //keep the same as FileReader::Read
        MatType mat_type = INVALID;
        if (DATA_TYPE_FLOAT == data_type || DATA_TYPE_HALF == data_type) {
            mat_type = NCHW_FLOAT;
        } else if (DATA_TYPE_INT32 == data_type) {
            mat_type = NC_INT32;
        } else if (DATA_TYPE_INT8 == data_type) {
            mat_type = RESERVED_INT8_TEST;
        } else {
            LOGE("ModelChecker::GetOutputData dont support data type:%d\n", data_type);
            return Status(TNNERR_INVALID_INPUT, "the data type is not support in ModelChecker::GetOutputData");
        }
        
        std::shared_ptr<Mat> mat;
        auto blob_name = blobs_item.first;

        auto ret = instance->GetOutputMat(mat, MatConvertParam(), blob_name, DEVICE_NAIVE, mat_type);
        if (ret != TNN_OK) {
            LOGE("get output mat falied (%s)\n", ret.description().c_str());
            return ret;
        }

        output_map[blob_name] = mat;
    }

    return TNN_OK;
}

Status ModelChecker::GetBlobData(Instance* instance, Blob* blob,
                                 std::map<std::string, std::shared_ptr<char>>& output_map) {
    auto blob_desc        = blob->GetBlobDesc();
    std::string blob_name = blob_desc.name;
    auto data_type = blob_desc.data_type;
    
    //keep the same as FileReader::Read
    MatType mat_type = INVALID;
    if (DATA_TYPE_FLOAT == data_type || DATA_TYPE_HALF == data_type) {
        mat_type = NCHW_FLOAT;
    } else if (DATA_TYPE_INT32 == data_type) {
        mat_type = NC_INT32;
    } else if (DATA_TYPE_INT8 == data_type) {
        mat_type = RESERVED_INT8_TEST;
    } else {
        LOGE("ModelChecker::GetBlobData dont support data type:%d\n", data_type);
        return Status(TNNERR_INVALID_INPUT, "the data type is not support in ModelChecker::GetBlobData");
    }
    
    
    // convert blob
    int data_bytes_size = DataTypeUtils::GetBytesSize(data_type);
    if (DATA_TYPE_HALF == data_type) {
        // fp16 use NCHW_FLOAT mat
        data_bytes_size = sizeof(float);
    }
    int blob_data_bytes   = DimsVectorUtils::Count(blob_desc.dims) * data_bytes_size;
    output_map[blob_name] = std::shared_ptr<char>(new char[blob_data_bytes], [](char* p) { delete[] p; });

    void* command_queue;
    instance->GetCommandQueue(&command_queue);
    MatConvertParam param;
    BlobConverter blob_converter(blob);
    TNN_NS::Mat cpu_mat(DEVICE_NAIVE, mat_type, blob_desc.dims, output_map[blob_name].get());
    Status ret = blob_converter.ConvertToMat(cpu_mat, param, command_queue);
    if (ret != TNN_OK) {
        LOGE("blob (name:%s) converte failed (%s)\n", blob_name.c_str(), ret.description().c_str());
        return ret;
    }
    return TNN_OK;
}

Status ModelChecker::CompareDeviceAndCpu() {
    BlobMap output_blobs_device;
    instance_device_->GetAllOutputBlobs(output_blobs_device);

    check_results.clear();

    BlobStatisticCallback device_func_after = [&](std::vector<Blob*>& blobs, LayerInfo* info) {
        bool is_pass = true;

        for (auto blob : blobs) {
            std::map<std::string, std::shared_ptr<char>> device_output_map;
            auto blob_desc        = blob->GetBlobDesc();
            std::string blob_name = blob_desc.name;
            auto ret              = GetBlobData(instance_device_.get(), blob, device_output_map);
            if (ret != TNN_OK) {
                LOGE("get blob data failed (%s)\n", ret.description().c_str());
            }
            char* output_data_ptr = device_output_map[blob_name].get();
            const auto data_type = blob_desc.data_type;

            // compare device data with default data
            if (cpu_blobdata_map.count(blob_name) <= 0 && info->type == LAYER_REFORMAT) {
                printf("Skip reformat laye:%s\n", info->name.c_str());
                return;
            }
            is_pass &= CompareData(output_data_ptr, cpu_blobdata_map[blob_name].get(), data_type, blob_desc.dims);

            // compare data with reference file
            if (!output_ref_mat_map_.empty()) {
                if (output_blobs_device.find(blob_name) != output_blobs_device.end()) {
                    if (output_ref_mat_map_.find(blob_name) != output_ref_mat_map_.end()) {
                        auto compare_data = output_ref_mat_map_[blob_name]->GetData();
                        is_pass &= CompareData(output_data_ptr, compare_data, data_type, blob_desc.dims);
                    } else {
                        LOGE("The output layer name: %s not find in the reference file.\n", blob_name.c_str());
                        is_pass = false;
                    }
                }
            }

            if (model_checker_params_.dump_output) {
                if (output_blobs_device.find(blob_name) != output_blobs_device.end()) {
                    LOGE("dump blob (%s) data\n", blob_name.c_str());
                    DumpBlobData(cpu_blobdata_map[blob_name].get(), blob_desc.dims, "cpu_" + blob_name + ".txt");
                    DumpBlobData(output_data_ptr, blob_desc.dims, "device_" + blob_name + ".txt");
                }
            }
        }
        check_results.push_back(std::make_pair(info, is_pass));
    };

    return instance_device_->ForwardWithCallback(nullptr, device_func_after);
}

bool ModelChecker::CompareData(void* device_data, void* cpu_data, DataType data_type, DimsVector blob_dims, CompareType dist_type) {
    int data_count     = DimsVectorUtils::Count(blob_dims);
    
    //use COSINE only for float data
    if (data_type != DATA_TYPE_FLOAT) {
        dist_type = DEFAULT;
    }

    if (DEFAULT == dist_type) {
        float ep = 0.005;
        if (data_type == DATA_TYPE_FLOAT) {
            auto result_data  = reinterpret_cast<float*>(device_data);
            auto ref_data    = reinterpret_cast<float*>(cpu_data);
            for (unsigned long long i = 0; i < data_count; i++) {
                auto diff = static_cast<float>(fabs(result_data[i] - ref_data[i]));
                auto sum  = static_cast<float>(fabs(result_data[i]) + fabs(ref_data[i]));
                if (fabs(diff / sum) > ep && fabs(diff) > 1e-3f) {
                    LOGE("ERROR AT %llu result %.6f ref %.6f  diff/sum %f  diff %f\n", i, result_data[i],
                         ref_data[i],
                         fabs(diff / sum), fabs(diff));
                    return false;
                }
            }
        } else if (data_type == DATA_TYPE_INT32) {
            auto result_data  = reinterpret_cast<int*>(device_data);
            auto ref_data    = reinterpret_cast<int*>(cpu_data);
            for (unsigned long long i = 0; i < data_count; i++) {
                if (abs(result_data[i] - ref_data[i]) > 1) {
                    LOGE("ERROR AT %llu result %d ref %d\n", i, result_data[i], ref_data[i]);
                    return false;
                }
            }
        } else if (data_type == DATA_TYPE_INT8) {
            auto result_data  = reinterpret_cast<char*>(device_data);
            auto ref_data    = reinterpret_cast<char*>(cpu_data);
            for (unsigned long long i = 0; i < data_count; i++) {
                if (abs(result_data[i] - ref_data[i]) > 1) {
                    LOGE("ERROR AT %llu result %d ref %d\n", i, result_data[i], ref_data[i]);
                    return false;
                }
            }
        } else {
            LOGE("ModelChecker::CompareData dont support compare data type: %d\n", data_type);
            return false;
        }

    } else if (COSINE == dist_type) {
        auto result_data  = reinterpret_cast<float*>(device_data);
        auto ref_data    = reinterpret_cast<float*>(cpu_data);
        
        double max_diff     = 0;
        int max_diff_idx    = -1;
        double cos_distance = 0;

        double cpu_device_mul = 0;
        double cpu_sum2       = 0.000001;
        double device_sum2    = 0.000001;
        for (unsigned long long i = 0; i < data_count; i++) {
            float diff = static_cast<float>(fabs(result_data[i] - ref_data[i]));
            if (diff > max_diff) {
                max_diff     = diff;
                max_diff_idx = i;
            }
            cpu_device_mul += result_data[i] * ref_data[i];
            cpu_sum2 += ref_data[i] * ref_data[i];
            device_sum2 += result_data[i] * result_data[i];
        }
        cos_distance = cpu_device_mul / std::sqrt(cpu_sum2) / std::sqrt(device_sum2);

        printf("max diff: %lf   index: %d\n", max_diff, max_diff_idx);
        printf("cos distance: %lf\n", cos_distance);
        if (cos_distance < 0.999 || std::isnan(cos_distance) || std::isinf(cos_distance)) {
            return false;
        }
    } else {
        LOGE("ModelChecker::CompareData unsupport compare data CompareType\n");
    }

    return true;
}

void ModelChecker::DumpBlobData(void* blob_data, DimsVector blob_dims, std::string output_name) {
    std::ofstream f_out(output_name.c_str());

    int count       = DimsVectorUtils::Count(blob_dims);
    float* data_ptr = reinterpret_cast<float*>(blob_data);
    for (int index = 0; index < count; ++index) {
        f_out << data_ptr[index] << std::endl;
    }

    f_out.close();
}

}  // namespace TNN_NS<|MERGE_RESOLUTION|>--- conflicted
+++ resolved
@@ -336,17 +336,13 @@
             batch = cpu_blob_dims[0];
             bytesize_perbatch =
             DimsVectorUtils::Count(cpu_blob_dims, 1) * GetMatElementSize(output_ref_mat_map_[blob_name].get());
-<<<<<<< HEAD
-        printf("\n---- blob (name:%s  data_type:%d) ----\n", blob_name.c_str(), data_type);
-=======
         } else {
             batch = 1;
             bytesize_perbatch =
             DimsVectorUtils::Count(cpu_blob_dims) * GetMatElementSize(output_ref_mat_map_[blob_name].get());
         }
 
-        printf("\n---- blob (%s) ----\n", blob_name.c_str());
->>>>>>> 6c4fac2f
+        printf("\n---- blob (name:%s  data_type:%d) ----\n", blob_name.c_str(), data_type);
         auto compare_dims = cpu_blob_dims;
         compare_dims[0]   = 1;
         for (int b = 0; b < batch; ++b) {
