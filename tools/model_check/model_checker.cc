// Tencent is pleased to support the open source community by making TNN available.
//
// Copyright (C) 2020 THL A29 Limited, a Tencent company. All rights reserved.
//
// Licensed under the BSD 3-Clause License (the "License"); you may not use this file except
// in compliance with the License. You may obtain a copy of the License at
//
// https://opensource.org/licenses/BSD-3-Clause
//
// Unless required by applicable law or agreed to in writing, software distributed
// under the License is distributed on an "AS IS" BASIS, WITHOUT WARRANTIES OR
// CONDITIONS OF ANY KIND, either express or implied. See the License for the
// specific language governing permissions and limitations under the License.

#include "model_checker.h"

#include <limits.h>
#include <stdio.h>
#include <stdlib.h>
#include <string.h>

#include <algorithm>
#include <cmath>
#include <fstream>
#include <random>

#include "file_reader.h"
#include "tnn/core/macro.h"
#include "tnn/interpreter/tnn/model_packer.h"
#include "tnn/interpreter/tnn/objseri.h"
#include "tnn/utils/blob_converter.h"
#include "tnn/utils/dims_vector_utils.h"
#include "tnn/utils/mat_converter_utils.h"

namespace TNN_NS {

ModelChecker::ModelChecker() {
    model_checker_params_.input_file  = std::make_pair("", NOTSUPPORT);
    model_checker_params_.input_bias  = {0, 0, 0, 0};
    model_checker_params_.input_scale = {1.0f, 1.0f, 1.0f, 1.0f};
    model_checker_params_.dump_output = false;
    output_ref_mat_map_.clear();
    cpu_blobdata_map.clear();
    check_results.clear();
}

ModelChecker::~ModelChecker() {
    instance_device_ = nullptr;
    instance_cpu_    = nullptr;
    tnn_             = nullptr;
}

Status ModelChecker::Init(NetworkConfig& net_config, ModelConfig& model_config) {
    // tnn_ init
    tnn_.reset(new TNN());
    Status status = tnn_->Init(model_config);
    if (status != TNN_OK) {
        LOGE("tnn init falied: %s!\n", status.description().c_str());
        return Status(TNNERR_NET_ERR, "tnn init falied");
    }
    InputShapesMap input_shapes;
    if (model_checker_params_.check_batch) {
        status = tnn_->GetModelInputShapesMap(input_shapes);
        if (status != TNN_OK) {
            LOGE("tnn get input shape map falied: %s!\n", status.description().c_str());
            return status;
        }
        status = ChangeBatchOfInputShapes(input_shapes);
        if (status != TNN_OK) {
            LOGE("change batch of input shape map falied: %s!\n", status.description().c_str());
            return status;
        }
    }

    NetworkConfig net_config_cpu;
    net_config_cpu.device_type = DEVICE_NAIVE;
    if (net_config.device_type == DEVICE_NAIVE) {
        net_config_cpu = net_config;
    }
    instance_cpu_ = tnn_->CreateInst(net_config_cpu, status, input_shapes);
    if (status != TNN_OK) {
        LOGE("create cpu instance falied: %s\n", status.description().c_str());
        return status;
    }

    // just compare the output if Device is NAIVE
    if (net_config.device_type == DEVICE_NAIVE) {
        instance_device_ = instance_cpu_;
        return TNN_OK;
    }

    // create device instance
    if (net_config.device_type == DEVICE_CUDA) {
        net_config.network_type = NETWORK_TYPE_TENSORRT;
    }

    instance_device_ = tnn_->CreateInst(net_config, status, input_shapes);
    if (status != TNN_OK) {
        LOGE("create device instance falied: %s\n", status.description().c_str());
        return Status(TNNERR_INST_ERR, "create device instance falied");
    }

    return TNN_OK;
}

Status ModelChecker::SetModelCheckerParams(ModelCheckerParam params) {
    model_checker_params_ = params;
    return TNN_OK;
}

Status ModelChecker::RunModelChecker() {
    Status ret = TNN_OK;

    if (model_checker_params_.only_check_output) {
        if (!model_checker_params_.dump_dir_path.empty()) {
            ret = RunModelCheckerFromDumpFile();
        } else {
            ret = RunModelCheckerOutput();
        }
    } else {
        ret = RunModelCheckerPerLayer();
    }

    return ret;
}

Status ModelChecker::ChangeBatchOfInputShapes(InputShapesMap& input_shapes) {
    // check validation
    if (input_shapes.size() <= 0) {
        return Status(TNNERR_INVALID_MODEL, "input shape count less then 0");
    }

    int cur_batch = input_shapes.begin()->second[0];
    for (auto shape : input_shapes) {
        if (cur_batch != shape.second[0]) {
            return Status(TNNERR_INVALID_MODEL, "the batch of each input are not equal");
        }
    }

    // change batch to 2*batch
    for (auto& shape : input_shapes) {
        shape.second[0] = cur_batch * 2;
    }

    return TNN_OK;
}

Status ModelChecker::RunModelCheckerPerLayer() {
    LOGD("ModelChecker::RunModelCheckerPerLayer\n");
    // feed instance input
    Status ret = FeedInputData();
    if (ret != TNN_OK) {
        return Status(TNNERR_COMMON_ERROR, "feed input data failed");
    }

    // get ref output data
    ret = GetOutputRefData();
    if (ret != TNN_OK) {
        return Status(TNNERR_COMMON_ERROR, "get output reference data failed");
    }

    // get cpu instance blobs data
    ret = GetCpuBlobData();
    if (ret != TNN_OK) {
        return Status(TNNERR_COMMON_ERROR, "get cpu blob data failed");
    }

    // compare between cpu and device
    ret = CompareDeviceAndCpu();
    if (ret != TNN_OK) {
        return Status(TNNERR_COMMON_ERROR, "compare device and cpu data failed");
    }

    // check result
    bool check_pass  = true;
    int failed_count = 0;
    int pass_count   = 0;
    for (auto item : check_results) {
        if (!item.second) {
            failed_count++;
            check_pass = false;
            LOGE("layer is not aligned! (layer name: %s,  layer type: %s)\n", item.first->name.c_str(),
                 item.first->type_str.c_str());
        } else {
            pass_count++;
        }
    }
    if (check_pass) {
        return TNN_OK;
    } else {
        printf("failed layer count: %d    pass layer count: %d\n", failed_count, pass_count);
        if (!check_results.back().second) {
            printf("the last layer check falied!\n");
        }
        return Status(TNNERR_COMMON_ERROR, "model check failed");
    }
}

Status ModelChecker::RunModelCheckerFromDumpFile() {
    LOGD("ModelChecker::RunModelCheckerFromDumpFile\n");
    Status status = FeedInputData();
    RETURN_ON_NEQ(status, TNN_OK);

    check_results.clear();

    TNN_NS::BlobStatisticCallback cpu_func_after = [&](std::vector<TNN_NS::Blob*>& blobs, TNN_NS::LayerInfo* info) {
        if (!check_results.empty()) {
            return;
        }
        bool check_pass = true;
        for (auto blob : blobs) {
            const auto data_type = blob->GetBlobDesc().data_type;
            const auto blob_name = blob->GetBlobDesc().name;
            auto replace_name    = blob_name;

            std::replace(replace_name.begin(), replace_name.end(), '/', '_');
            const auto dump_data_path = model_checker_params_.dump_dir_path + replace_name + ".txt";

            FileReader file_reader;
            auto status = file_reader.Read(output_ref_mat_map_, dump_data_path, TEXT);
            if (status != TNN_OK) {
                LOGE("read input file (%s) falied!\n", dump_data_path.c_str());
                return;
            }

            auto* dump_data_ptr = output_ref_mat_map_[replace_name]->GetData();
            auto* tnn_data_ptr  = blob->GetHandle().base;
            auto data_dims      = blob->GetBlobDesc().dims;

            check_pass &= CompareData(dump_data_ptr, tnn_data_ptr, data_type, data_dims);
            if (!check_pass) {
                check_results.push_back(std::make_pair(info, check_pass));

                const auto dump_path = model_checker_params_.dump_dir_path + "tnn-" + replace_name + ".txt";
                DumpBlobData(tnn_data_ptr, data_dims, dump_path);
                printf("TNN model and src model not aligned at %s\n", blob_name.c_str());
                printf("You can find the output of %s of TNN at %s\n", blob_name.c_str(), dump_path.c_str());
                printf("You can find the output of %s of source model at %s\n", blob_name.c_str(),
                       (model_checker_params_.dump_dir_path + replace_name + ".txt").c_str());
                return;
            }
        }
    };

    status = instance_cpu_->ForwardWithCallback(nullptr, cpu_func_after);

    if (check_results.empty()) {
        return TNN_OK;
    }

    LOGE("layer is not aligned! (layer name: %s,  layer type: %s)\n", check_results[0].first->name.c_str(),
         check_results[0].first->type_str.c_str());

    return Status(TNNERR_COMMON_ERROR, "model check failed");
}

Status ModelChecker::RunModelCheckerOutput() {
    LOGD("ModelChecker::RunModelCheckerOutput\n");
    // feed instance input
    auto status = FeedInputData();
    RETURN_ON_NEQ(status, TNN_OK);

    // get ref output data
    status = GetOutputRefData();
    RETURN_ON_NEQ(status, TNN_OK);

    if (output_ref_mat_map_.empty() && instance_device_ == instance_cpu_) {
        LOGE("output file must be specified with option -f when check tnn result with device = NAIVE\n");
        return Status(TNNERR_COMMON_ERROR,
                      "output file must be specified with option -f when check tnn result with device = NAIVE");
    }

    // extend output_ref_mat_map_ if test batch
    if (!output_ref_mat_map_.empty()) {
        BlobMap output_blobs_cpu;
        auto status = instance_cpu_->GetAllOutputBlobs(output_blobs_cpu);
        RETURN_ON_NEQ(status, TNN_OK);

        status = ExtendMatMap(output_blobs_cpu, output_ref_mat_map_);
        RETURN_ON_NEQ(status, TNN_OK);
    }

    // get ref output blob data
    if (output_ref_mat_map_.empty() && instance_device_ != instance_cpu_) {
        status = instance_cpu_->Forward();
        RETURN_ON_NEQ(status, TNN_OK);

        status = GetOutputData(instance_cpu_.get(), output_ref_mat_map_);
        RETURN_ON_NEQ(status, TNN_OK);
    }

    // get device output blob data
    status = instance_device_->Forward();
    RETURN_ON_NEQ(status, TNN_OK);

    std::map<std::string, std::shared_ptr<Mat>> device_output_mat_map;
    status = GetOutputData(instance_device_.get(), device_output_mat_map);
    RETURN_ON_NEQ(status, TNN_OK);

    // compare data diff and cos-distance
    bool check_pass = true;
    for (auto device_output_item : device_output_mat_map) {
        auto blob_name = device_output_item.first;
        if (output_ref_mat_map_.count(blob_name) == 0) {
            LOGE("cpu output don't have mat (name: %s)\n", blob_name.c_str());
            return Status(TNNERR_COMMON_ERROR, "cpu and device output not match");
        }
        auto cpu_blob_dims    = output_ref_mat_map_[blob_name]->GetDims();
        auto device_blob_dims = device_output_mat_map[blob_name]->GetDims();
        const auto mat_type = device_output_mat_map[blob_name]->GetMatType();
        DataType data_type = DATA_TYPE_FLOAT;
        if (mat_type == NC_INT32) {
            data_type = DATA_TYPE_INT32;
        } else if(mat_type == RESERVED_INT8_TEST) {
            data_type = DATA_TYPE_INT8;
        }
        
        // check for dims count
        if (!DimsVectorUtils::Equal(cpu_blob_dims, device_blob_dims)) {
            LOGI("the output dims of cpu and device are not same! (blob name: %s)\n", blob_name.c_str());
        }

        int batch = cpu_blob_dims[0];
        int bytesize_perbatch =
            DimsVectorUtils::Count(cpu_blob_dims, 1) * GetMatElementSize(output_ref_mat_map_[blob_name].get());
        printf("\n---- blob (%s) ----\n", blob_name.c_str());
        auto compare_dims = cpu_blob_dims;
        compare_dims[0]   = 1;
        for (int b = 0; b < batch; ++b) {
            printf("\tbatch: %d\n", b);
            int offset = b * bytesize_perbatch;
<<<<<<< HEAD
            bool check_result = false;
            if (CompareData((char*)device_output_mat_map[blob_name]->GetData() + offset,
                            (char*)output_ref_mat_map_[blob_name]->GetData() + offset, compare_dims, COSINE)) {
                check_result = true;
            } else if (CompareData((char*)device_output_mat_map[blob_name]->GetData() + offset,
                                   (char*)output_ref_mat_map_[blob_name]->GetData() + offset, compare_dims)) {
                check_result = true;
            } else {
                check_result = false;
            }
            check_pass &= check_result;
=======
            check_pass &= CompareData((char*)device_output_mat_map[blob_name]->GetData() + offset,
                                      (char*)output_ref_mat_map_[blob_name]->GetData() + offset,
                                      data_type,
                                      compare_dims,
                                      COSINE);
>>>>>>> fc5722b5
        }

        if (model_checker_params_.dump_output) {
            printf("\ndump blob (%s) data\n", blob_name.c_str());
            DumpBlobData(output_ref_mat_map_[blob_name]->GetData(), cpu_blob_dims, "cpu_" + blob_name + ".txt");
            DumpBlobData(device_output_mat_map[blob_name]->GetData(), device_blob_dims, "device_" + blob_name + ".txt");
        }
    }
    if (check_pass) {
        return TNN_OK;
    } else {
        return Status(TNNERR_COMMON_ERROR, "model check failed");
    }
}

bool ModelChecker::IsDimsCanBeExtend(std::vector<int> src_dims, std::vector<int> dst_dims) {
    if (src_dims.size() != dst_dims.size()) {
        return false;
    }

    if (dst_dims[0] < src_dims[0]) {
        return false;
    }

    if (dst_dims[0] % src_dims[0] != 0) {
        return false;
    }

    for (int i = 1; i < dst_dims.size(); ++i) {
        if (src_dims[i] != dst_dims[i]) {
            return false;
        }
    }

    return true;
}

Status ModelChecker::ExtendMatMap(const BlobMap& blobs_map, std::map<std::string, std::shared_ptr<Mat>>& mat_map) {
    for (auto item : blobs_map) {
        auto blob_name = item.first;
        if (mat_map.count(blob_name) <= 0) {
            LOGE("mat map don't has blob data (name: %s)\n", blob_name.c_str());
            return Status(TNNERR_COMMON_ERROR, "extend falied: mat map is not match with blobs map");
        }

        auto mat      = mat_map[blob_name];
        auto src_dims = mat->GetDims();
        auto dst_dims = item.second->GetBlobDesc().dims;

        if (DimsVectorUtils::Equal(src_dims, dst_dims)) {
            continue;
        }

        printf("Warning: mat map (name: %s) will try to be extended due to dims not match\n", blob_name.c_str());
        if (!IsDimsCanBeExtend(src_dims, dst_dims)) {
            return Status(TNNERR_COMMON_ERROR, "extend falied: dims can't be extend");
        }

        int bytesize_perbatch = DimsVectorUtils::Count(src_dims, 1) * GetMatElementSize(mat.get());
        int src_batch_size    = src_dims[0];
        int dst_batch_size    = dst_dims[0];
        int src_bytesize      = bytesize_perbatch * src_batch_size;

        printf("batch extrend form %d to %d\n", src_batch_size, dst_batch_size);
        std::shared_ptr<Mat> mat_new(new Mat(mat->GetDeviceType(), mat->GetMatType(), dst_dims));
        int batch_idx = 0;
        for (; batch_idx < dst_batch_size - src_batch_size; batch_idx += src_batch_size) {
            memcpy((char*)mat_new->GetData() + batch_idx * bytesize_perbatch, mat->GetData(), src_bytesize);
        }
        int batch_left = dst_batch_size - batch_idx;
        memcpy((char*)mat_new->GetData() + batch_idx * bytesize_perbatch, mat->GetData(),
               batch_left * bytesize_perbatch);

        mat_map[blob_name] = mat_new;
    }

    return TNN_OK;
}

Status ModelChecker::FeedInputData() {
    BlobMap input_blobs_cpu;
    auto status = instance_cpu_->GetAllInputBlobs(input_blobs_cpu);
    RETURN_ON_NEQ(status, TNN_OK);

    // get mat map
    std::map<std::string, std::shared_ptr<Mat>> input_mat_map;
    std::string input_name = model_checker_params_.input_file.first;
    if (input_name != "") {
        FileReader file_reader;
        file_reader.SetBiasValue(model_checker_params_.input_bias);
        file_reader.SetScaleValue(model_checker_params_.input_scale);
        status = file_reader.Read(input_mat_map, input_name, model_checker_params_.input_file.second);
        if (status != TNN_OK) {
            LOGE("read input file (%s) falied!\n", input_name.c_str());
            return Status(TNNERR_COMMON_ERROR, "read input failed");
        }

        status = ExtendMatMap(input_blobs_cpu, input_mat_map);
        RETURN_ON_NEQ(status, TNN_OK);
    } else {
        LOGE("Generate Random input...\n");
        for (auto item : input_blobs_cpu) {
            auto dims      = item.second->GetBlobDesc().dims;
            auto data_type = item.second->GetBlobDesc().data_type;
            int data_count = DimsVectorUtils::Count(dims);
            std::shared_ptr<Mat> mat;
            if (DATA_TYPE_FLOAT == data_type) {
                mat             = std::shared_ptr<Mat>(new Mat(DEVICE_NAIVE, NCHW_FLOAT, dims));
                float* data_ptr = reinterpret_cast<float*>(mat->GetData());
                for (int i = 0; i < data_count; i++) {
                    data_ptr[i] = (float)(rand() % 256 - 128) / 128.0f;
                }
            } else if (DATA_TYPE_INT32 == data_type) {
                mat           = std::shared_ptr<Mat>(new Mat(DEVICE_NAIVE, NC_INT32, dims));
                int* data_ptr = reinterpret_cast<int*>(mat->GetData());
                for (int i = 0; i < data_count; i++) {
                    data_ptr[i] = rand() % 256 - 128;
                }
            } else {
                return Status(TNNERR_COMMON_ERROR, "generate input data failed");
            }
            input_mat_map[item.first] = mat;
        }
    }

    // feed cpu instance input
    for (auto item : input_blobs_cpu) {
        if (input_mat_map.count(item.first) == 0) {
            LOGE("input mat map not found blob data (name: %s)\n", item.first.c_str());
            return Status(TNNERR_COMMON_ERROR, "input mat not match with blobs");
        }
        MatConvertParam param;
        status = instance_cpu_->SetInputMat(input_mat_map[item.first], param, item.first);
        RETURN_ON_NEQ(status, TNN_OK);
    }

    if (instance_device_ == instance_cpu_) {
        return TNN_OK;
    }

    // feed device instance input
    BlobMap input_blobs_device;
    status = instance_device_->GetAllInputBlobs(input_blobs_device);
    RETURN_ON_NEQ(status, TNN_OK);

    for (auto item : input_blobs_device) {
        if (input_mat_map.count(item.first) == 0) {
            LOGE("input mat map not found blob data (name: %s)\n", item.first.c_str());
            return Status(TNNERR_COMMON_ERROR, "input mat not match with blobs");
        }
        MatConvertParam param;
        status = instance_device_->SetInputMat(input_mat_map[item.first], param, item.first);
        RETURN_ON_NEQ(status, TNN_OK);
    }

    return TNN_OK;
}

Status ModelChecker::GetOutputRefData() {
    std::string output_file_name = model_checker_params_.ref_file.first;

    if ("" != output_file_name) {
        if (TEXT == model_checker_params_.ref_file.second) {
            FileReader file_reader;
            auto status = file_reader.Read(output_ref_mat_map_, output_file_name, TEXT);
            if (status != TNN_OK) {
                LOGE("read input file (%s) falied!\n", output_file_name.c_str());
                return Status(TNNERR_COMMON_ERROR, "read input failed");
            }
        } else {
            LOGE("invalid output reference file (%s)!\n", output_file_name.c_str());
            return Status(TNNERR_COMMON_ERROR, "invalid output ref file, we only support txt format!");
        }
    }

    return TNN_OK;
}

Status ModelChecker::GetCpuBlobData() {
    BlobStatisticCallback cpu_func_after = [&](std::vector<Blob*>& blobs, LayerInfo* info) {
        for (auto blob : blobs) {
            auto ret = GetBlobData(instance_cpu_.get(), blob, cpu_blobdata_map);
            if (ret != TNN_OK) {
                LOGE("get blob data failed (%s)\n", ret.description().c_str());
            }
        }
    };

    return instance_cpu_->ForwardWithCallback(nullptr, cpu_func_after);
}

Status ModelChecker::GetOutputData(Instance* instance, std::map<std::string, std::shared_ptr<Mat>>& output_map) {
    BlobMap output_blobs;
    instance->GetAllOutputBlobs(output_blobs);

    for (auto blobs_item : output_blobs) {
        std::shared_ptr<Mat> mat;
        auto blob_name = blobs_item.first;

        auto ret = instance->GetOutputMat(mat, MatConvertParam(), blob_name, DEVICE_NAIVE, NCHW_FLOAT);
        if (ret != TNN_OK) {
            LOGE("get output mat falied (%s)\n", ret.description().c_str());
            return ret;
        }

        output_map[blob_name] = mat;
    }

    return TNN_OK;
}

Status ModelChecker::GetBlobData(Instance* instance, Blob* blob,
                                 std::map<std::string, std::shared_ptr<char>>& output_map) {
    auto blob_desc        = blob->GetBlobDesc();
    std::string blob_name = blob_desc.name;

    // convert blob
    int blob_data_bytes   = DimsVectorUtils::Count(blob_desc.dims) * sizeof(float);
    output_map[blob_name] = std::shared_ptr<char>(new char[blob_data_bytes], [](char* p) { delete[] p; });

    void* command_queue;
    instance->GetCommandQueue(&command_queue);
    MatConvertParam param;
    BlobConverter blob_converter(blob);
    TNN_NS::Mat cpu_mat(DEVICE_NAIVE, NCHW_FLOAT, blob_desc.dims, output_map[blob_name].get());
    Status ret = blob_converter.ConvertToMat(cpu_mat, param, command_queue);
    if (ret != TNN_OK) {
        LOGE("blob (name:%s) converte failed (%s)\n", blob_name.c_str(), ret.description().c_str());
        return ret;
    }
    return TNN_OK;
}

Status ModelChecker::CompareDeviceAndCpu() {
    BlobMap output_blobs_device;
    instance_device_->GetAllOutputBlobs(output_blobs_device);

    check_results.clear();

    BlobStatisticCallback device_func_after = [&](std::vector<Blob*>& blobs, LayerInfo* info) {
        bool is_pass = true;

        for (auto blob : blobs) {
            std::map<std::string, std::shared_ptr<char>> device_output_map;
            auto blob_desc        = blob->GetBlobDesc();
            std::string blob_name = blob_desc.name;
            auto ret              = GetBlobData(instance_device_.get(), blob, device_output_map);
            if (ret != TNN_OK) {
                LOGE("get blob data failed (%s)\n", ret.description().c_str());
            }
            char* output_data_ptr = device_output_map[blob_name].get();
            const auto data_type = blob_desc.data_type;

            // compare device data with default data
<<<<<<< HEAD
            if (cpu_blobdata_map.count(blob_name) <= 0 && info->type == LAYER_REFORMAT) {
                printf("Skip reformat laye:%s\n", info->name.c_str());
                return;
            }
            is_pass &= CompareData(output_data_ptr, cpu_blobdata_map[blob_name].get(), blob_desc.dims);
=======
            is_pass &= CompareData(output_data_ptr, cpu_blobdata_map[blob_name].get(), data_type, blob_desc.dims);
>>>>>>> fc5722b5

            // compare data with reference file
            if (!output_ref_mat_map_.empty()) {
                if (output_blobs_device.find(blob_name) != output_blobs_device.end()) {
                    if (output_ref_mat_map_.find(blob_name) != output_ref_mat_map_.end()) {
                        auto compare_data = output_ref_mat_map_[blob_name]->GetData();
                        is_pass &= CompareData(output_data_ptr, compare_data, data_type, blob_desc.dims);
                    } else {
                        LOGE("The output layer name: %s not find in the reference file.\n", blob_name.c_str());
                        is_pass = false;
                    }
                }
            }

            if (model_checker_params_.dump_output) {
                if (output_blobs_device.find(blob_name) != output_blobs_device.end()) {
                    LOGE("dump blob (%s) data\n", blob_name.c_str());
                    DumpBlobData(cpu_blobdata_map[blob_name].get(), blob_desc.dims, "cpu_" + blob_name + ".txt");
                    DumpBlobData(output_data_ptr, blob_desc.dims, "device_" + blob_name + ".txt");
                }
            }
        }
        check_results.push_back(std::make_pair(info, is_pass));
    };

    return instance_device_->ForwardWithCallback(nullptr, device_func_after);
}

bool ModelChecker::CompareData(void* device_data, void* cpu_data, DataType data_type, DimsVector blob_dims, CompareType dist_type) {
    int data_count     = DimsVectorUtils::Count(blob_dims);
    
    //use COSINE only for float data
    if (data_type != DATA_TYPE_FLOAT) {
        dist_type = DEFAULT;
    }

    if (DEFAULT == dist_type) {
        float ep = 0.005;
        if (data_type == DATA_TYPE_FLOAT) {
            auto result_data  = reinterpret_cast<float*>(device_data);
            auto ref_data    = reinterpret_cast<float*>(cpu_data);
            for (unsigned long long i = 0; i < data_count; i++) {
                auto diff = static_cast<float>(fabs(result_data[i] - ref_data[i]));
                auto sum  = static_cast<float>(fabs(result_data[i]) + fabs(ref_data[i]));
                if (fabs(diff / sum) > ep && fabs(diff) > 1e-3f) {
                    LOGE("ERROR AT %llu result %.6f ref %.6f  diff/sum %f  diff %f\n", i, result_data[i],
                         ref_data[i],
                         fabs(diff / sum), fabs(diff));
                    return false;
                }
            }
        } else if (data_type == DATA_TYPE_INT32) {
            auto result_data  = reinterpret_cast<int*>(device_data);
            auto ref_data    = reinterpret_cast<int*>(cpu_data);
            for (unsigned long long i = 0; i < data_count; i++) {
                if (abs(result_data[i] - ref_data[i]) > 1) {
                    LOGE("ERROR AT %llu result %d ref %d\n", i, result_data[i], ref_data[i]);
                    return false;
                }
            }
        } else if (data_type == DATA_TYPE_INT8) {
            auto result_data  = reinterpret_cast<char*>(device_data);
            auto ref_data    = reinterpret_cast<char*>(cpu_data);
            for (unsigned long long i = 0; i < data_count; i++) {
                if (abs(result_data[i] - ref_data[i]) > 1) {
                    LOGE("ERROR AT %llu result %d ref %d\n", i, result_data[i], ref_data[i]);
                    return false;
                }
            }
        } else {
            LOGE("ModelChecker::CompareData dont support compare data type: %d\n", data_type);
            return false;
        }

    } else if (COSINE == dist_type) {
        auto result_data  = reinterpret_cast<float*>(device_data);
        auto ref_data    = reinterpret_cast<float*>(cpu_data);
        
        double max_diff     = 0;
        int max_diff_idx    = -1;
        double cos_distance = 0;

        double cpu_device_mul = 0;
        double cpu_sum2       = 0.000001;
        double device_sum2    = 0.000001;
        for (unsigned long long i = 0; i < data_count; i++) {
            float diff = static_cast<float>(fabs(result_data[i] - ref_data[i]));
            if (diff > max_diff) {
                max_diff     = diff;
                max_diff_idx = i;
            }
            cpu_device_mul += result_data[i] * ref_data[i];
            cpu_sum2 += ref_data[i] * ref_data[i];
            device_sum2 += result_data[i] * result_data[i];
        }
        cos_distance = cpu_device_mul / std::sqrt(cpu_sum2) / std::sqrt(device_sum2);

        printf("max diff: %lf   index: %d\n", max_diff, max_diff_idx);
        printf("cos distance: %lf\n", cos_distance);
        if (cos_distance < 0.999 || std::isnan(cos_distance) || std::isinf(cos_distance)) {
            return false;
        }
    } else {
        LOGE("ModelChecker::CompareData unsupport compare data CompareType\n");
    }

    return true;
}

void ModelChecker::DumpBlobData(void* blob_data, DimsVector blob_dims, std::string output_name) {
    std::ofstream f_out(output_name.c_str());

    int count       = DimsVectorUtils::Count(blob_dims);
    float* data_ptr = reinterpret_cast<float*>(blob_data);
    for (int index = 0; index < count; ++index) {
        f_out << data_ptr[index] << std::endl;
    }

    f_out.close();
}

}  // namespace TNN_NS<|MERGE_RESOLUTION|>--- conflicted
+++ resolved
@@ -329,25 +329,22 @@
         for (int b = 0; b < batch; ++b) {
             printf("\tbatch: %d\n", b);
             int offset = b * bytesize_perbatch;
-<<<<<<< HEAD
             bool check_result = false;
             if (CompareData((char*)device_output_mat_map[blob_name]->GetData() + offset,
-                            (char*)output_ref_mat_map_[blob_name]->GetData() + offset, compare_dims, COSINE)) {
+                            (char*)output_ref_mat_map_[blob_name]->GetData() + offset,
+                            data_type,
+                            compare_dims,
+                            COSINE)) {
                 check_result = true;
             } else if (CompareData((char*)device_output_mat_map[blob_name]->GetData() + offset,
-                                   (char*)output_ref_mat_map_[blob_name]->GetData() + offset, compare_dims)) {
+                                   (char*)output_ref_mat_map_[blob_name]->GetData() + offset,
+                                   data_type,
+                                   compare_dims)) {
                 check_result = true;
             } else {
                 check_result = false;
             }
             check_pass &= check_result;
-=======
-            check_pass &= CompareData((char*)device_output_mat_map[blob_name]->GetData() + offset,
-                                      (char*)output_ref_mat_map_[blob_name]->GetData() + offset,
-                                      data_type,
-                                      compare_dims,
-                                      COSINE);
->>>>>>> fc5722b5
         }
 
         if (model_checker_params_.dump_output) {
@@ -602,15 +599,11 @@
             const auto data_type = blob_desc.data_type;
 
             // compare device data with default data
-<<<<<<< HEAD
             if (cpu_blobdata_map.count(blob_name) <= 0 && info->type == LAYER_REFORMAT) {
                 printf("Skip reformat laye:%s\n", info->name.c_str());
                 return;
             }
-            is_pass &= CompareData(output_data_ptr, cpu_blobdata_map[blob_name].get(), blob_desc.dims);
-=======
             is_pass &= CompareData(output_data_ptr, cpu_blobdata_map[blob_name].get(), data_type, blob_desc.dims);
->>>>>>> fc5722b5
 
             // compare data with reference file
             if (!output_ref_mat_map_.empty()) {
