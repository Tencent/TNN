// Tencent is pleased to support the open source community by making TNN available.
//
// Copyright (C) 2020 THL A29 Limited, a Tencent company. All rights reserved.
//
// Licensed under the BSD 3-Clause License (the "License"); you may not use this file except
// in compliance with the License. You may obtain a copy of the License at
//
// https://opensource.org/licenses/BSD-3-Clause
//
// Unless required by applicable law or agreed to in writing, software distributed
// under the License is distributed on an "AS IS" BASIS, WITHOUT WARRANTIES OR
// CONDITIONS OF ANY KIND, either express or implied. See the License for the
// specific language governing permissions and limitations under the License.

#ifndef TNN_TOOLS_MODEL_CHECK_MODEL_CHECKER_H_
#define TNN_TOOLS_MODEL_CHECK_MODEL_CHECKER_H_

#include <memory>
#include "file_reader.h"
#include "tnn/core/blob.h"
#include "tnn/core/instance.h"
#include "tnn/core/layer_type.h"
#include "tnn/core/status.h"
#include "tnn/core/tnn.h"

namespace TNN_NS {

struct ModelCheckerParam {
    std::pair<std::string, FileFormat> input_file;
    std::vector<float> input_bias;
    std::vector<float> input_scale;
    bool dump_output       = false;
<<<<<<< HEAD
    bool only_check_output = true;
=======
    bool only_check_output = false;
    bool check_batch       = false;
>>>>>>> a97c59f4
    std::pair<std::string, FileFormat> ref_file;
};

enum CompareType { DEFAULT = 0, COSINE = 1 };

class ModelChecker {
public:
    // @brief ModelChecker Constructor
    ModelChecker();

    // @brief ModelChecker virtual Destructor
    virtual ~ModelChecker();

public:
    // @brief int net with network config, net structure and net resource info
    // @param config network config info
    // @param inputs_shape_map modify input shape, if empty, it will use the
    // shape in proto
    Status Init(NetworkConfig& net_config, ModelConfig& model_config);

    // @brief set model checker param
    // @param params the params of model checker
    Status SetModelCheckerParams(ModelCheckerParam params);

    // @brief run model checker
    Status RunModelChecker();

private:
    // @brief change batch size to check multi batch
    Status ChangeBatchOfInputShapes(InputShapesMap& input_shapes);

    // @brief compare all blobs data between device and cpu
    Status CompareDeviceAndCpu();
    // @brief per channel compare
    Status RunModelCheckerPerLayer();

    // @brief just compare output
    Status RunModelCheckerOutput();

    // @brief judge whether src_dims can be extended to dst_dims
    bool IsDimsCanBeExtend(std::vector<int> src_dims, std::vector<int> dst_dims);
    // @brief extend mat map due to multi batch
    Status ExtendMatMap(const BlobMap& blobs_map, std::map<std::string, std::shared_ptr<Mat>>& mat_map);
    // @brief feed input data of instance
    Status FeedInputData();

    // @brief get output mat map form instance
    Status GetOutputData(Instance* instance, std::map<std::string, std::shared_ptr<Mat>>& output_map);
    // @brief get output mat map form file
    Status GetOutputRefData();
    // @brief convert blob data to nchw float data
    Status GetBlobData(Instance* instance, Blob* blob, std::map<std::string, std::shared_ptr<char>>& output_map);
    // @brief get all blobs data
    Status GetCpuBlobData();

    // @brief compare raw
    bool CompareData(void* device_data, void* cpu_data, DimsVector blob_dims, CompareType type = DEFAULT);
    // @brief dump blob data
    void DumpBlobData(void* blob_data, DimsVector blob_dims, std::string output_name);

    ModelCheckerParam model_checker_params_;
    std::shared_ptr<TNN> tnn_cpu_              = nullptr;
    std::shared_ptr<TNN> tnn_device_           = nullptr;
    std::shared_ptr<Instance> instance_cpu_    = nullptr;
    std::shared_ptr<Instance> instance_device_ = nullptr;
    std::map<std::string, std::shared_ptr<Mat>> output_ref_mat_map_;
    std::map<std::string, std::shared_ptr<char>> cpu_blobdata_map;
    std::vector<std::pair<LayerInfo*, bool>> check_results;
};

}  // namespace TNN_NS

#endif  // TNN_TOOLS_MODEL_CHECK_MODEL_CHECKER_H_<|MERGE_RESOLUTION|>--- conflicted
+++ resolved
@@ -30,12 +30,8 @@
     std::vector<float> input_bias;
     std::vector<float> input_scale;
     bool dump_output       = false;
-<<<<<<< HEAD
     bool only_check_output = true;
-=======
-    bool only_check_output = false;
     bool check_batch       = false;
->>>>>>> a97c59f4
     std::pair<std::string, FileFormat> ref_file;
 };
 
