--- conflicted
+++ resolved
@@ -138,12 +138,8 @@
         "1.0,1.0,1.0 \n"
         "\t\tformula: y = (x - bias) * scale\n"
         "\t-o, --output   \t(optional) dump output\n"
-<<<<<<< HEAD
         "\t-b, --batch    \t(optional) check result of multi batch\n"
         "\t-a, --align_all\t(optional) dump folder path to compare the all model\n");
-=======
-        "\t-b, --batch    \t(optional) check result of multi batch\n");
->>>>>>> 97fed1f9
 }
 
 int main(int argc, char* argv[]) {
@@ -166,16 +162,10 @@
                                     {"ref", required_argument, 0, 'f'},    {"end", no_argument, 0, 'e'},
                                     {"bias", required_argument, 0, 'n'},   {"scale", required_argument, 0, 's'},
                                     {"output", no_argument, 0, 'o'},       {"batch", no_argument, 0, 'b'},
-<<<<<<< HEAD
                                     {"help", no_argument, 0, 'h'},         {"align_all", required_argument, 0, 'a'},
                                     {0, 0, 0, 0}};
 
     const char* optstring = "p:m:d:i:f:a:en:s:obh";
-=======
-                                    {"help", no_argument, 0, 'h'},         {0, 0, 0, 0}};
-
-    const char* optstring = "p:m:d:i:f:en:s:obh";
->>>>>>> 97fed1f9
 
     if (argc == 1) {
         PrintConfig();
