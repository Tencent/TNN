--- conflicted
+++ resolved
@@ -62,7 +62,7 @@
                         input_layer_name = lay.top[0]
                     else:
                         input_layer_name = lay.name
-                        
+
                     in_tvi = helper.make_tensor_value_info(input_layer_name + "_input", TensorProto.FLOAT,
                                                            lay.input_param.shape[0].dim)
                     self.model_input_name.append(input_layer_name + "_input")
@@ -400,17 +400,8 @@
                             Layers[i], ["_scale"], [TensorProto.FLOAT],
                             [param_scale_shape], [param_scale_data])
 
-                        mul_input_name = [input_name[0], param_scale_name[0]] 
+                        mul_input_name = [input_name[0], param_scale_name[0]]
                         mul_input_shape = [input_shape[0], param_scale_shape]
-<<<<<<< HEAD
-=======
-
-                        mul_node = op.create_mul_node(Layers[i], node_name,
-                                                      mul_input_name,
-                                                      output_name,
-                                                      mul_input_shape)
-                        self.onnxNodeList.append(mul_node)
->>>>>>> d7dc8994
 
                         mul_node = op.create_mul_node(Layers[i], node_name,
                                                       mul_input_name,
@@ -989,7 +980,7 @@
 
                 # 3.添加节点到节点列表
                 self.onnxNodeList.append(tanh_node)
-                
+
             elif Layers[i].type == "Crop":
                 # Crop: Slice
                 # create Slice node
@@ -998,10 +989,10 @@
                 node_name = Layers[i].name
 
                 starts, ends, axes = op.get_crop_param(Layers[i],input_shape)
-                
+
                 Crop_name=[]
                 Crop_name.append(input_name[0])
-                
+
                 starts_param = self.AddInputsTVIMannul(Layers[i],
                                                        ['_starts' + str(i)],
                                                        [TensorProto.INT64],
@@ -1015,14 +1006,14 @@
                                                      ['_axes' + str(i)],
                                                      [TensorProto.INT64],
                                                      [np.shape(axes)], [axes])
-           
+
                 Crop_name.extend(starts_param)
                 Crop_name.extend(ends_param)
                 Crop_name.extend(axes_param)
                 crop_node = op.create_crop_node(Layers[i], node_name, Crop_name, output_name,
                                                   input_shape)
                 self.onnxNodeList.append(crop_node)
-                
+
             else:
                 print("Failed type not support: " + Layers[i].type)
                 exit(-1)
