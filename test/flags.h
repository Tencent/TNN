// Tencent is pleased to support the open source community by making TNN available.
//
// Copyright (C) 2020 THL A29 Limited, a Tencent company. All rights reserved.
//
// Licensed under the BSD 3-Clause License (the "License"); you may not use this file except
// in compliance with the License. You may obtain a copy of the License at
//
// https://opensource.org/licenses/BSD-3-Clause
//
// Unless required by applicable law or agreed to in writing, software distributed
// under the License is distributed on an "AS IS" BASIS, WITHOUT WARRANTIES OR
// CONDITIONS OF ANY KIND, either express or implied. See the License for the
// specific language governing permissions and limitations under the License.

#ifndef TNN_TEST_FLAGS_H_
#define TNN_TEST_FLAGS_H_

#include "gflags/gflags.h"
#include "tnn/core/macro.h"

namespace TNN_NS {

static const char help_message[] = "print a usage message.";

static const char model_type_message[] = "specify model type: TNN, OPENVINO, COREML, SNPE, NCNN, RKCACHE.";

static const char model_path_message[] =
    "specify model path: tnn proto path, openvino xml path, coreml "
    "mlmodel path, snpe dlc path.";

static const char device_type_message[] =
    "specify tnn device type: NAIVE, X86, ARM, CUDA, METAL, OPENCL, default "
    "is ARM.";

static const char library_path_message[] =
    "specify tnn NetworkConfig library_path. For metal, it is the tnn.metallib full path";

static const char device_id_message[] = "specify device id(default 0).";

static const char iterations_count_message[] = "iterations count (default 1).";

static const char warm_up_count_message[] = "warm up count (default 0).";

static const char input_path_message[] = "input file path";

static const char output_path_message[] = "output file path";

static const char output_format_cmp_message[] = "output format for comparison";

static const char device_list_message[] = "device list(eg: 0,1,2,3)";

static const char unit_test_benchmark_message[] = "enable unit benchmark(default false)";

static const char cpu_thread_num_message[] = "cpu thread num(eg: 0,1,2,3, default 1)";

static const char input_format_message[] = "input format(0: nchw float, 1:bgr u8, 2, gray u8)";

static const char precision_message[] = "compute precision(HIGH, NORMAL, LOW)";

static const char input_shape_message[] = "input shape: name[n,c,h,w]";

static const char network_type_message[] = "network type: NAIVE, NPU, COREML, SNPE, OPENVINO, default NAIVE";

static const char enable_tune_message[] = "enable tune kernel(default false)";

<<<<<<< HEAD
static const char enable_cache_program_message[] = "enable cache program(default false)";
=======
static const char scale_message[] = "input scale: s0,s1,s2,...)";

static const char bias_message[] = "input bias: b0,b1,b2,...)";
>>>>>>> ed6f70b2

DECLARE_bool(h);

DECLARE_string(mt);

DECLARE_string(nt);

DECLARE_string(mp);

DECLARE_string(dt);

DECLARE_string(lp);

DECLARE_int32(di);

DECLARE_int32(ic);

DECLARE_int32(wc);

DECLARE_string(ip);

DECLARE_string(op);

DECLARE_bool(fc);

DECLARE_string(dl);

DECLARE_bool(ub);

DECLARE_int32(th);

DECLARE_int32(it);

DECLARE_string(pr);

DECLARE_string(is);

DECLARE_bool(et);

<<<<<<< HEAD
DECLARE_bool(ec);
=======
DECLARE_string(sc);

DECLARE_string(bi);
>>>>>>> ed6f70b2

}  // namespace TNN_NS

#endif  // TNN_TEST_FLAGS_H_<|MERGE_RESOLUTION|>--- conflicted
+++ resolved
@@ -63,13 +63,11 @@
 
 static const char enable_tune_message[] = "enable tune kernel(default false)";
 
-<<<<<<< HEAD
 static const char enable_cache_program_message[] = "enable cache program(default false)";
-=======
+
 static const char scale_message[] = "input scale: s0,s1,s2,...)";
 
 static const char bias_message[] = "input bias: b0,b1,b2,...)";
->>>>>>> ed6f70b2
 
 DECLARE_bool(h);
 
@@ -109,13 +107,11 @@
 
 DECLARE_bool(et);
 
-<<<<<<< HEAD
 DECLARE_bool(ec);
-=======
+
 DECLARE_string(sc);
 
 DECLARE_string(bi);
->>>>>>> ed6f70b2
 
 }  // namespace TNN_NS
 
