file(GLOB TEST_SRCS *.h *.cc)
message(${TEST_SRCS})

get_filename_component(TNN_ROOT ${CMAKE_CURRENT_SOURCE_DIR}/..  ABSOLUTE)

include_directories(${TNN_ROOT})

add_executable(TNNTest ${TEST_SRCS})

if(TNN_BUILD_SHARED)
    target_link_libraries(TNNTest
        TNN
        gflags
    )
elseif(SYSTEM.iOS OR SYSTEM.Darwin)
    target_link_libraries(TNNTest
        -Wl,-force_load TNN
        gflags
    )
else()
    message("target link libraries whole-archive")
    target_link_libraries(TNNTest
        -Wl,--whole-archive TNN -Wl,--no-whole-archive
        gflags
    )
endif()
<<<<<<< HEAD
=======

add_subdirectory(benchmark)
>>>>>>> f481a7cf

if(TNN_UNIT_TEST_ENABLE)
    add_subdirectory(unit_test)
endif()<|MERGE_RESOLUTION|>--- conflicted
+++ resolved
@@ -24,11 +24,8 @@
         gflags
     )
 endif()
-<<<<<<< HEAD
-=======
 
 add_subdirectory(benchmark)
->>>>>>> f481a7cf
 
 if(TNN_UNIT_TEST_ENABLE)
     add_subdirectory(unit_test)
