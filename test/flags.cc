--- conflicted
+++ resolved
@@ -54,12 +54,10 @@
 
 DEFINE_bool(et, false, enable_tune_message);
 
-<<<<<<< HEAD
 DEFINE_bool(ec, false, enable_cache_program_message);
-=======
+
 DEFINE_string(sc, "", scale_message);
 
 DEFINE_string(bi, "", bias_message);
->>>>>>> ed6f70b2
 
 }  // namespace TNN_NS