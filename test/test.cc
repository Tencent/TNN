// Tencent is pleased to support the open source community by making TNN available.
//
// Copyright (C) 2020 THL A29 Limited, a Tencent company. All rights reserved.
//
// Licensed under the BSD 3-Clause License (the "License"); you may not use this file except
// in compliance with the License. You may obtain a copy of the License at
//
// https://opensource.org/licenses/BSD-3-Clause
//
// Unless required by applicable law or agreed to in writing, software distributed
// under the License is distributed on an "AS IS" BASIS, WITHOUT WARRANTIES OR
// CONDITIONS OF ANY KIND, either express or implied. See the License for the
// specific language governing permissions and limitations under the License.

#include "test/test.h"

#include <stdio.h>
#include <stdlib.h>
#include <string.h>

#include <cfloat>
#include <cstdlib>
#include <fstream>
#include <iomanip>
#include <sstream>
#include <iostream>
#include <string>
#include <thread>

#include "test/flags.h"
#include "test/test_utils.h"
#include "test/timer.h"
#include "tnn/core/common.h"
#include "tnn/core/instance.h"
#include "tnn/core/macro.h"
#include "tnn/core/tnn.h"
#include "tnn/utils/blob_converter.h"
#include "tnn/utils/blob_dump_utils.h"
#include "tnn/utils/blob_transfer_utils.h"
#include "tnn/utils/cpu_utils.h"
#include "tnn/utils/data_type_utils.h"
#include "tnn/utils/dims_vector_utils.h"
#include "tnn/utils/device_utils.h"
#include "tnn/utils/omp_utils.h"
#include "tnn/utils/string_utils_inner.h"

int main(int argc, char* argv[]) {
    return TNN_NS::test::Run(argc, argv);
}

namespace TNN_NS {

namespace test {

    int Run(int argc, char* argv[]) {
        if (!TNN_NS::test::ParseAndCheckCommandLine(argc, argv))
            return -1;

#if (DUMP_INPUT_BLOB || DUMP_OUTPUT_BLOB)
        g_tnn_dump_directory = FLAGS_op;
#endif

        // Set the cpu affinity.
        // usually, -dl 0-3 for little core, -dl 4-7 for big core
        // only works when -dl flags were set. benchmark script not set -dl flags
        SetCpuAffinity();

        ModelConfig model_config     = GetModelConfig();
        NetworkConfig network_config = GetNetworkConfig();

        InputShapesMap input_shape = GetInputShapesMap();
        InputDataTypeMap input_data_type = GetInputDataTypeMap();

        srand(102);

        TNN net;
        Status ret = net.Init(model_config);
        model_config.params.clear();

        auto instance_run = [&]() -> int {
            if (CheckResult("init tnn", ret)) {
                auto instance = net.CreateInst(network_config, ret, input_shape, input_data_type);
                if (!CheckResult("create instance", ret)) {
                    return ret;
                }
                instance->SetCpuNumThreads(std::max(FLAGS_th, 1));

                //get blob
                BlobMap input_blob_map;
                BlobMap output_blob_map;
                void* command_queue;
                instance->GetAllInputBlobs(input_blob_map);
                instance->GetAllOutputBlobs(output_blob_map);
                instance->GetCommandQueue(&command_queue);

                //create mat and converter
                MatMap input_mat_map;
                CreateBlobMatMap(input_blob_map, FLAGS_if, input_mat_map);
                InitInputMatMap(input_mat_map);
                auto input_converters_map = CreateBlobConverterMap(input_blob_map);
                auto input_params_map = CreateConvertParamMap(input_mat_map, true);

                //mat format NCHW_FLOAT
                MatMap output_mat_map;
                CreateBlobMatMap(output_blob_map, 0, output_mat_map);
                auto output_converters_map = CreateBlobConverterMap(output_blob_map);
                auto output_params_map = CreateConvertParamMap(output_mat_map, false);

                for (int i = 0; i < FLAGS_wc; ++i) {
                    for(auto element : input_converters_map) {
                        auto name = element.first;
                        auto blob_converter = element.second;
                        blob_converter->ConvertFromMatAsync(*input_mat_map[name], input_params_map[name], command_queue);
                    }
                    ret = instance->ForwardAsync(nullptr);

                    bool is_update = CreateBlobMatMap(output_blob_map, 0, output_mat_map);
                    if (is_update) {
                        output_converters_map = CreateBlobConverterMap(output_blob_map);
                        output_params_map = CreateConvertParamMap(output_mat_map, false);
                    }

                    for(auto element : output_converters_map) {
                        auto name = element.first;
                        auto blob_converter = element.second;
                        blob_converter->ConvertToMat(*output_mat_map[name], output_params_map[name], command_queue);
                    }
                }
    #if TNN_PROFILE
                instance->StartProfile();
    #endif

                std::string model_name = FLAGS_mp;
                if(FLAGS_mp.find_last_of("/") != -1) {
                    model_name = FLAGS_mp.substr(FLAGS_mp.find_last_of("/") + 1); 
                }   
    
                Timer timer(model_name + " - " + FLAGS_dt);

                for (int i = 0; i < FLAGS_ic; ++i) {
                    timer.Start();
                    for(auto element : input_converters_map) {
                        auto name = element.first;
                        auto blob_converter = element.second;
                        ret = blob_converter->ConvertFromMatAsync(*input_mat_map[name], input_params_map[name], command_queue);
                        if (!CheckResult("ConvertFromMat", ret)) {
                            return ret;
                        }
                    }
    #if (DUMP_INPUT_BLOB || DUMP_OUTPUT_BLOB)
                    ret = instance->Forward();
    #else
                    ret = instance->ForwardAsync(nullptr);
    #endif
                    if (!CheckResult("Forward", ret)) {
                        return ret;
                    }

                    bool is_update = CreateBlobMatMap(output_blob_map, 0, output_mat_map);
                    if (is_update) {
                        output_converters_map = CreateBlobConverterMap(output_blob_map);
                        output_params_map = CreateConvertParamMap(output_mat_map, false);
                    }

                    for(auto element : output_converters_map) {
                        auto name = element.first;
                        auto blob_converter = element.second;
                        ret = blob_converter->ConvertToMat(*output_mat_map[name], output_params_map[name], command_queue);
                        if (!CheckResult("ConvertToMat", ret)) {
                            return ret;
                        }
                    }
                    timer.Stop();
                }
    #if TNN_PROFILE
                instance->FinishProfile(true);
    #endif
                if (!FLAGS_op.empty()) {
                    WriteOutput(output_mat_map);
                }

                timer.Print();

                return 0;
            } else {
                return ret;
            }
        };

        int test_thread_num = TNN_NS::FLAGS_tt;
        std::vector<std::thread> threads_list;
        for (int i = 0; i < test_thread_num; i++) {
            std::thread t(instance_run);
            threads_list.push_back(std::move(t));
        }
        for (auto &t : threads_list) {
            if (t.joinable()) {
                t.join();
            }
        }

        return 0;
    }

    bool ParseAndCheckCommandLine(int argc, char* argv[]) {
        gflags::ParseCommandLineNonHelpFlags(&argc, &argv, true);
        if (FLAGS_h) {
            ShowUsage();
            return false;
        }

        if (FLAGS_ic < 1) {
            printf("Parameter -ic should be greater than zero (default 1) \n");
            ShowUsage();
            return false;
        }

        if (FLAGS_mp.empty()) {
            printf("Parameter -mp is not set \n");
            ShowUsage();
            return false;
        }

        return true;
    }

    void ShowUsage() {
        printf("    -h                      \t%s \n", help_message);
        printf("    -mt \"<model type>\"    \t%s \n", model_type_message);
        printf("    -mp \"<model path>\"    \t%s \n", model_path_message);
        printf("    -dt \"<device type>\"   \t%s \n", device_type_message);
        printf("    -lp \"<library path>\"  \t%s \n", library_path_message);
        printf("    -ic \"<number>\"        \t%s \n", iterations_count_message);
        printf("    -wc \"<number>\"        \t%s \n", warm_up_count_message);
        printf("    -ip \"<path>\"          \t%s \n", input_path_message);
        printf("    -op \"<path>\"          \t%s \n", output_path_message);
        printf("    -dl \"<device list>\"   \t%s \n", device_list_message);
        printf("    -th \"<thread umber>\"  \t%s \n", cpu_thread_num_message);
        printf("    -if \"<input type>\"    \t%s \n", input_format_message);
        printf("    -pr \"<precision >\"    \t%s \n", precision_message);
        printf("    -is \"<input shape>\"   \t%s \n", input_shape_message);
        printf("    -it \"<input data type>\"    \t%s \n", input_data_type_message);
        printf("    -fc \"<format for compare>\t%s \n", output_format_cmp_message);
        printf("    -nt \"<network type>\t%s \n", output_format_cmp_message);
        printf("    -et \"<enable tune>\t%s \n", enable_tune_message);
        printf("    -sc \"<input scale>\t%s \n", scale_message);
        printf("    -bi \"<input bias>\t%s \n", bias_message);
        printf("    -tt \"<number>\"        \t%s \n", test_thread_num_message);
    }

    void SetCpuAffinity() {
        // set cpu affinity, only work in arm mode
        if (!FLAGS_dl.empty()) {
            auto split = [=](const std::string str, char delim, std::vector<std::string>& str_vec) {
                std::stringstream ss(str);
                std::string element;
                while (std::getline(ss, element, delim))
                    str_vec.push_back(element);
            };

            std::vector<std::string> devices;
            split(FLAGS_dl, ',', devices);
            std::vector<int> device_list;
            for (auto iter : devices) {
                device_list.push_back(atoi(iter.c_str()));
            }
            CpuUtils::SetCpuAffinity(device_list);
        }
    }

    InputShapesMap GetInputShapesMap() {
        InputShapesMap input_shape;
        if(!FLAGS_is.empty()) {
            std::string input_shape_message(FLAGS_is);
            std::vector<std::string> input_shape_strs;
            std::string delimiter = ";";

            size_t pos = 0;
            std::string token;
            while ((pos = input_shape_message.find(delimiter)) != std::string::npos) {
                token = input_shape_message.substr(0, pos);
                input_shape_strs.push_back(token);
                input_shape_message.erase(0, pos + delimiter.length());
            }
            if (input_shape_message.length() != 0) {
                input_shape_strs.push_back(input_shape_message);
            }

            for(auto input_shape_str : input_shape_strs)
            {
                std::string delimiter = ":";
                std::vector<int> input_dim;
                std::ptrdiff_t p1 = 0, p2;
                p2 = input_shape_str.find(delimiter, p1);
                std::string input_name = input_shape_str.substr(p1, p2 -p1);
                p1 = p2 + 1;
                delimiter = ",";
                while (true) {
                    p2 = input_shape_str.find(delimiter, p1);
                    if (p2 != std::string::npos) {
                        input_dim.push_back(atoi(input_shape_str.substr(p1, p2 - p1).c_str()));
                        p1 = p2 + 1;
                    } else {
                        input_dim.push_back(atoi(input_shape_str.substr(p1, input_shape_str.length() - p1).c_str()));
                        break;
                    }
                }
                input_shape[input_name] = input_dim;
            }
        }
        return input_shape;
    }

    InputDataTypeMap GetInputDataTypeMap() {
        InputDataTypeMap input_data_type;
        if(!FLAGS_it.empty()) {
            std::string input_data_type_message(FLAGS_it);
            std::vector<std::string> input_data_type_strs;
            std::string delimiter = ";";

            size_t pos = 0;
            std::string token;
            while ((pos = input_data_type_message.find(delimiter)) != std::string::npos) {
                token = input_data_type_message.substr(0, pos);
                input_data_type_strs.push_back(token);
                input_data_type_message.erase(0, pos + delimiter.length());
            }
            if (input_data_type_message.length() != 0) {
                input_data_type_strs.push_back(input_data_type_message);
            }

            for (auto input_data_type_str : input_data_type_strs) {
                std::string delimiter = ":";
                std::ptrdiff_t p1 = 0, p2;
                p2 = input_data_type_str.find(delimiter, p1);
                std::string input_name = input_data_type_str.substr(p1, p2-p1);
                p1 = p2 + 1;
                
                delimiter = ";";
                p2 = input_data_type_str.find(delimiter, p1);
                input_data_type[input_name] = static_cast<DataType>(std::stoi(input_data_type_str.substr(p1, p2-p1)));
            }
        }
        return input_data_type;
    }

    ModelConfig GetModelConfig() {
        ModelConfig config;
        config.model_type = ConvertModelType(FLAGS_mt);
        if (config.model_type == MODEL_TYPE_TNN || config.model_type == MODEL_TYPE_OPENVINO ||
            config.model_type == MODEL_TYPE_NCNN) {
            std::string network_path = FLAGS_mp;
            int size                 = static_cast<int>(network_path.size());
            std::string model_path;

            // TNN file names: xxx.tnnproto  xxx.tnnmodel
            // NCNN file names: xxx.param xxx.bin
            if (config.model_type == MODEL_TYPE_TNN) {
                model_path = network_path.substr(0, size - 5) + "model";
            } else if (config.model_type == MODEL_TYPE_NCNN) {
                model_path = network_path.substr(0, size - 5) + "bin";
            } else {
                model_path = network_path.substr(0, size - 3) + "bin";
            }

            std::ifstream proto_stream(network_path);
            if (!proto_stream.is_open() || !proto_stream.good()) {
                printf("read proto_file failed!\n");
                return config;
            }
            auto buffer =
                    std::string((std::istreambuf_iterator<char>(proto_stream)), std::istreambuf_iterator<char>());
            config.params.push_back(buffer);

            if (config.model_type == MODEL_TYPE_TNN || config.model_type == MODEL_TYPE_NCNN) {
                std::ifstream model_stream(model_path, std::ios::binary);
                if (!model_stream.is_open() || !model_stream.good()) {
                    config.params.push_back("");
                    return config;
                }
                std::stringstream model_content;
                model_content << model_stream.rdbuf();

                config.params.push_back(model_content.str());
            } else {
                config.params.push_back(model_path);
            }
<<<<<<< HEAD
        } else if (config.model_type == MODEL_TYPE_ATLAS){
            std::ifstream model_stream(FLAGS_mp, std::ios::binary);
            if (!model_stream.is_open() || !model_stream.good()) {
                config.params.push_back("");
                return config;
            }
=======
        } else if (config.model_type == MODEL_TYPE_TORCHSCRIPT) {
            config.params.push_back(std::string(FLAGS_mp));
        } else if (config.model_type == MODEL_TYPE_TORCHSCRIPT_BIN) {
            // config.params.push_back(std::string(FLAGS_mp));
            std::ifstream model_stream(FLAGS_mp, std::ios::binary);
>>>>>>> a9208e34
            std::stringstream model_content;
            model_content << model_stream.rdbuf();
            config.params.push_back(model_content.str());
        } else {
            config.params.push_back(FLAGS_mp);
        }
        return config;
    }

    NetworkConfig GetNetworkConfig() {
        NetworkConfig config;
        // Precision : AUTO for float computing.
        config.precision = ConvertPrecision(FLAGS_pr);

        config.enable_tune_kernel = FLAGS_et;
#if defined(__ANDROID__)
	if(FLAGS_cp.empty()) {
            config.cache_path = "/data/local/tmp/";
	} else {
            config.cache_path = FLAGS_cp;
	}
#else
        config.cache_path = FLAGS_cp;
#endif

        // Device Type: ARM, OPENECL, ...
        config.device_type = ConvertDeviceType(FLAGS_dt);

        // use model type instead, may change later for same model type with
        // different network type
        if (config.device_type == DEVICE_CUDA) {
            config.network_type = ConvertNetworkType(FLAGS_nt);
        } else {
            config.network_type = ConvertNetworkType(FLAGS_nt);
        }

        if (FLAGS_lp.length() > 0) {
            config.library_path = {FLAGS_lp};
        }
        return config;
    }

    bool CheckResult(std::string desc, Status result) {
        if (result != 0) {
            LOGE("%s failed: %s \n", desc.c_str(), result.description().c_str());
            return false;
        } else {
            LOGD("%s success! \n", desc.c_str());
            return true;
        }
    }

    bool CreateBlobMatMap(BlobMap& blob_map, int format_type, MatMap &mat_map) {
        bool is_update = false;
        for (auto iter : blob_map) {
            auto name = iter.first;
            Blob* device_blob = iter.second;
            BlobDesc blob_desc = device_blob->GetBlobDesc();

            // Format Types: (0: NCHW FLOAT), (1: 8UC3), (2: 8UC1)
            DataType data_type = DATA_TYPE_INT8;
            MatType mat_type;
            if (format_type == 0) {
                data_type = DATA_TYPE_FLOAT;
                mat_type = NCHW_FLOAT;
            } else if (format_type == 1) {
                mat_type = N8UC3;
            } else if (format_type == 2) {
                mat_type = NGRAY;
            } else if (format_type == 3) {
                mat_type = NC_INT32;
                data_type = DATA_TYPE_INT32;
            } else if (format_type == 4) {
<<<<<<< HEAD
                mat_type = RESERVED_INT8_TEST;
            } else if (format_type == 5) {
                mat_type = NC_INT64;
                data_type = DATA_TYPE_INT64;
=======
                mat_type = NC_INT8;
            } else if (format_type == 5) {
                mat_type = NC_UINT8;
>>>>>>> a9208e34
            }

            if (blob_desc.data_type == DATA_TYPE_INT32) {
                data_type = DATA_TYPE_INT32;
                mat_type = NC_INT32;
            } else if (blob_desc.data_type == DATA_TYPE_INT64) {
                data_type = DATA_TYPE_INT64;
                mat_type = NC_INT64;
            } else if (blob_desc.data_type == DATA_TYPE_HALF) {
                data_type = DATA_TYPE_HALF;
                mat_type = NCHW_HALF;
            }

            // check whether mat need to update
            if (mat_map.find(name) != mat_map.end()) {
                if (mat_map[name]->GetMatType() == mat_type &&
                    DimsVectorUtils::Equal(mat_map[name]->GetDims(), blob_desc.dims)) continue;
            }

            auto device_type = GetConcreteDeviceType(DEVICE_GROUP_CPU);
            auto mat = std::make_shared<Mat>(device_type, mat_type, blob_desc.dims);
            mat_map[name] = mat;
            is_update = true;
        }
        return is_update;
    }


    void InitInputMatMap(MatMap& mat_map) {
        std::map<std::string, std::string> input_file_map;
        if(!FLAGS_im.empty()) {
            std::string input_map_message(FLAGS_im);
            std::vector<std::string> input_map_strs;
            std::string delimiter = ";";

            size_t pos = 0;
            std::string token;
            while ((pos = input_map_message.find(delimiter)) != std::string::npos) {
                token = input_map_message.substr(0, pos);
                input_map_strs.push_back(token);
                input_map_message.erase(0, pos + delimiter.length());
            }
            if (input_map_message.length() != 0) {
                input_map_strs.push_back(input_map_message);
            }

            for(auto input_map_str : input_map_strs)
            {
                std::string delimiter = ":";
                std::ptrdiff_t p1 = 0, p2;
                p2 = input_map_str.find(delimiter, p1);
                std::string input_name = input_map_str.substr(p1, p2 -p1);
                std::string input_file = input_map_str.substr(p2 + 1);
                LOGD("input_name:%s input_file: %s\n", input_name.c_str(), input_file.c_str());
                input_file_map[input_name] = input_file;
            }
        }

        for (auto iter : mat_map) {
            auto name = iter.first;
            auto mat = iter.second;
            void* mat_data = mat->GetData();
            int data_count     = DimsVectorUtils::Count(mat->GetDims());
            auto mat_type = mat->GetMatType();
            std::string input_file = "";
            if (input_file_map.find(name) != input_file_map.end()) {
                input_file = input_file_map[name];
            } else {
                input_file = FLAGS_ip;
            }
            if (input_file.empty()) {
                for (int i = 0; i < data_count; i++) {
                    if (mat_type == NCHW_FLOAT) {
                        reinterpret_cast<float*>(mat_data)[i] = (float)(rand() % 256) / 128.0f;
                    } else if (mat_type == NC_INT32) {
                        reinterpret_cast<int32_t*>(mat_data)[i] = rand() % 2;
<<<<<<< HEAD
                    } else if (mat_type == NC_INT64) {
                        reinterpret_cast<int64_t*>(mat_data)[i] = 1;
                    } else if (mat_type == RESERVED_INT8_TEST) {
=======
                    } else if (mat_type == NC_INT8) {
>>>>>>> a9208e34
                        reinterpret_cast<int8_t*>(mat_data)[i] = (rand() % 256) - 128;
                    } else if (mat_type == NC_UINT8) {
                        reinterpret_cast<uint8_t*>(mat_data)[i] = rand() % 256;
                    } else if (mat_type == NCHW_HALF) {
                        reinterpret_cast<fp16_t*>(mat_data)[i] = fp16_t((rand() % 256) / 128.0f);
                    } else {
                        reinterpret_cast<uint8_t*>(mat_data)[i] = (rand() % 256);
                    }
                }
            } else {
                LOGD("input path: %s\n", input_file.c_str());
                std::ifstream input_stream(input_file);
                for (int i = 0; i < data_count; i++) {
                    if (mat_type == NCHW_FLOAT) {
                        input_stream >> reinterpret_cast<float*>(mat_data)[i];
                    } else if (mat_type == NC_INT32) {
                        input_stream >> reinterpret_cast<int32_t*>(mat_data)[i];
<<<<<<< HEAD
                    } else if (mat_type == NC_INT64) {
                        input_stream >> reinterpret_cast<int64_t*>(mat_data)[i];                                         
                    } else if (mat_type == RESERVED_INT8_TEST) {
=======
                    } else if (mat_type == NCHW_HALF) {
                        float val;
                        input_stream >> val;
                        reinterpret_cast<fp16_t*>(mat_data)[i] = (fp16_t)val;
                    } else if (mat_type == NC_INT8) {
>>>>>>> a9208e34
                        int val;
                        input_stream >> val;
                        reinterpret_cast<int8_t*>(mat_data)[i] = (int8_t)val;
                    } else if (mat_type == NC_UINT8) {
                        int val;
                        input_stream >> val;
                        reinterpret_cast<uint8_t*>(mat_data)[i] = (uint8_t)val;
                    } else {
                        int val;
                        input_stream >> val;
                        reinterpret_cast<uint8_t*>(mat_data)[i] = (uint8_t)val;
                    }
                }
                input_stream.close();
            }
        }
    }

    std::map<std::string, std::shared_ptr<BlobConverter>> CreateBlobConverterMap(BlobMap& blob_map) {
        std::map<std::string, std::shared_ptr<BlobConverter>> converter_map;
        for(auto iter : blob_map) {
            auto blob_converter = std::make_shared<BlobConverter>(iter.second);
            converter_map[iter.first] = blob_converter;
        }
        return converter_map;
    }

    static void SetScaleOrBias(std::vector<float> &param, const std::string &message) {
        std::string delimiter = ",";
        std::vector<float> fval;
        std::ptrdiff_t p1 = 0, p2;
        while (true) {
            p2 = message.find(delimiter, p1);
            if (p2 != std::string::npos) {
                fval.push_back(atof(message.substr(p1, p2 - p1).c_str()));
                p1 = p2 + 1;
            } else {
                fval.push_back(atof(message.substr(p1, message.length() - p1).c_str()));
                break;
            }
        }
        if (fval.size() > param.size()) {
            param = fval;
        } else {
            for (int i = 0; i < fval.size(); ++i) {
                param[i] = fval[i];
            }
        }
    }

    static bool IsImageMat(MatType mat_type) {
        if (mat_type == N8UC3 || mat_type == N8UC4 || mat_type == NGRAY ||
            mat_type == NNV12 || mat_type == NNV21) {
                return true;
        }
        return false;
    }

    std::map<std::string, MatConvertParam> CreateConvertParamMap(MatMap& mat_map, bool is_input) {
        std::map<std::string, MatConvertParam> param_map;
        for(auto iter : mat_map) {
            MatConvertParam param;
            auto name = iter.first;
            auto mat = iter.second;
            auto mat_type = mat->GetMatType();
            auto dims = mat->GetDims();
            // scale
            if(is_input && !FLAGS_sc.empty()) {
                SetScaleOrBias(param.scale, FLAGS_sc);
            } else {
                if (mat_type == NC_INT8 || mat_type == NC_UINT8) {
                    std::fill(param.scale.begin(), param.scale.end(), 1.0f);
                } else if(IsImageMat(mat_type)) {
                    std::fill(param.scale.begin(), param.scale.end(), 1.0f / 255.0f);
                } else if(dims.empty() || dims.size()<2) {
                    param.scale = std::vector<float>(1, 1);
                } else if(dims.size()>=2 && dims[1] > 4) {
                    param.scale = std::vector<float>(dims[1], 1.0f);
                }
            }

            // bias
            if(is_input && !FLAGS_bi.empty()) {
                SetScaleOrBias(param.bias, FLAGS_bi);
            } else {
                if (mat_type == NC_INT8 || mat_type == NC_UINT8) {
                    std::fill(param.bias.begin(), param.bias.end(), 0);
                } else if(IsImageMat(mat_type)) {
                    std::fill(param.bias.begin(), param.bias.end(), 0);
                } else if(dims.empty() || dims.size()<2) {
                    param.bias  = std::vector<float>(1, 0);
                } else if(dims.size()>=2 && dims[1] > 4) {
                    param.bias  = std::vector<float>(dims[1], 0);
                }
            }

            param_map[name] = param;
        }
        return param_map;
    }


    void WriteOutput(MatMap& outputs) {
	std::stringstream thread_id_stream;
        thread_id_stream << std::this_thread::get_id();
	std::string thread_id = thread_id_stream.str();
        std::string output_file_name;
	if(FLAGS_tt > 1) {
            output_file_name = FLAGS_op + thread_id; 
	} else {
	    output_file_name = FLAGS_op;
	}
	std::ofstream f(output_file_name);
        LOGD("the output path: %s\n", FLAGS_op.c_str());
        if (!FLAGS_fc) {
            LOGD("output path: %s\n", FLAGS_op.c_str());
            f << outputs.size() << std::endl;
            for (auto output : outputs) {
                f << output.first;
                auto mat      = output.second;
                DimsVector dims = mat->GetDims();
                f << " mat_type: " << mat->GetMatType() ;
                f << " dims: " << dims.size();
                for (auto dim : dims) {
                    f << " " << dim;
                }
                f << std::endl;
            }
        } else {
            for (auto output : outputs) {
                LOGD("the output name: %s\n", output.first.c_str());
                auto mat        = output.second;
                DimsVector dims   = mat->GetDims();
                std::string shape = "( ";
                for (auto dim : dims) {
                    shape += ToString(dim) + " ";
                }
                shape += ")";
                LOGD("the output shape: %s\n", shape.c_str());
            }
        }
        f << std::endl;
        for (auto output : outputs) {
            {
                f << output.first;
                auto mat      = output.second;
                DimsVector dims = mat->GetDims();
                f << " mat_type: " << mat->GetMatType() ;
                f << " dims: " << dims.size();
                for (auto dim : dims) {
                    f << " " << dim;
                }
                f << std::endl;
            }

            auto mat  = output.second;
            int data_count     = DimsVectorUtils::Count(mat->GetDims());
            if (mat->GetMatType() == NC_INT32) {
                int * data = reinterpret_cast<int*>(mat->GetData());
                for (int c = 0; c < data_count; ++c) {
                    f << data[c] << std::endl;
                }
            } else if (mat->GetMatType() == NC_INT64) {
                int64_t * data = reinterpret_cast<int64_t*>(mat->GetData());
                for (int c = 0; c < data_count; ++c) {
                    f << data[c] << std::endl;
                }
            } else if (mat->GetMatType() == NCHW_HALF) {
                fp16_t * data = reinterpret_cast<fp16_t*>(mat->GetData());
                for (int c = 0; c < data_count; ++c) {
                    f << std::fixed << std::setprecision(6) << float(data[c]) << std::endl;
                }
            } else {
                float* data = reinterpret_cast<float*>(mat->GetData());
                for (int c = 0; c < data_count; ++c) {
                    f << std::fixed << std::setprecision(6) << data[c] << std::endl;
                }
            }
        }
        f.close();
    }

}  // namespace test

}  // namespace TNN_NS<|MERGE_RESOLUTION|>--- conflicted
+++ resolved
@@ -385,20 +385,17 @@
             } else {
                 config.params.push_back(model_path);
             }
-<<<<<<< HEAD
         } else if (config.model_type == MODEL_TYPE_ATLAS){
             std::ifstream model_stream(FLAGS_mp, std::ios::binary);
             if (!model_stream.is_open() || !model_stream.good()) {
                 config.params.push_back("");
                 return config;
             }
-=======
         } else if (config.model_type == MODEL_TYPE_TORCHSCRIPT) {
             config.params.push_back(std::string(FLAGS_mp));
         } else if (config.model_type == MODEL_TYPE_TORCHSCRIPT_BIN) {
             // config.params.push_back(std::string(FLAGS_mp));
             std::ifstream model_stream(FLAGS_mp, std::ios::binary);
->>>>>>> a9208e34
             std::stringstream model_content;
             model_content << model_stream.rdbuf();
             config.params.push_back(model_content.str());
@@ -472,16 +469,11 @@
                 mat_type = NC_INT32;
                 data_type = DATA_TYPE_INT32;
             } else if (format_type == 4) {
-<<<<<<< HEAD
-                mat_type = RESERVED_INT8_TEST;
-            } else if (format_type == 5) {
-                mat_type = NC_INT64;
-                data_type = DATA_TYPE_INT64;
-=======
                 mat_type = NC_INT8;
+                data_type = DATA_TYPE_INT8;
             } else if (format_type == 5) {
                 mat_type = NC_UINT8;
->>>>>>> a9208e34
+                data_type = DATA_TYPE_UINT8;
             }
 
             if (blob_desc.data_type == DATA_TYPE_INT32) {
@@ -558,13 +550,9 @@
                         reinterpret_cast<float*>(mat_data)[i] = (float)(rand() % 256) / 128.0f;
                     } else if (mat_type == NC_INT32) {
                         reinterpret_cast<int32_t*>(mat_data)[i] = rand() % 2;
-<<<<<<< HEAD
                     } else if (mat_type == NC_INT64) {
-                        reinterpret_cast<int64_t*>(mat_data)[i] = 1;
-                    } else if (mat_type == RESERVED_INT8_TEST) {
-=======
+                        reinterpret_cast<int64_t*>(mat_data)[i] = rand() % 2;
                     } else if (mat_type == NC_INT8) {
->>>>>>> a9208e34
                         reinterpret_cast<int8_t*>(mat_data)[i] = (rand() % 256) - 128;
                     } else if (mat_type == NC_UINT8) {
                         reinterpret_cast<uint8_t*>(mat_data)[i] = rand() % 256;
@@ -582,17 +570,13 @@
                         input_stream >> reinterpret_cast<float*>(mat_data)[i];
                     } else if (mat_type == NC_INT32) {
                         input_stream >> reinterpret_cast<int32_t*>(mat_data)[i];
-<<<<<<< HEAD
                     } else if (mat_type == NC_INT64) {
                         input_stream >> reinterpret_cast<int64_t*>(mat_data)[i];                                         
-                    } else if (mat_type == RESERVED_INT8_TEST) {
-=======
                     } else if (mat_type == NCHW_HALF) {
                         float val;
                         input_stream >> val;
                         reinterpret_cast<fp16_t*>(mat_data)[i] = (fp16_t)val;
                     } else if (mat_type == NC_INT8) {
->>>>>>> a9208e34
                         int val;
                         input_stream >> val;
                         reinterpret_cast<int8_t*>(mat_data)[i] = (int8_t)val;
