--- conflicted
+++ resolved
@@ -368,10 +368,6 @@
             void* mat_data = mat->GetData();
             int data_count     = DimsVectorUtils::Count(mat->GetDims());
             auto mat_type = mat->GetMatType();
-<<<<<<< HEAD
-
-=======
->>>>>>> fe446c68
             if (FLAGS_ip.empty()) {
                 for (int i = 0; i < data_count; i++) {
                     if (mat_type == NCHW_FLOAT) {
