// Tencent is pleased to support the open source community by making TNN available.
//
// Copyright (C) 2020 THL A29 Limited, a Tencent company. All rights reserved.
//
// Licensed under the BSD 3-Clause License (the "License"); you may not use this file except
// in compliance with the License. You may obtain a copy of the License at
//
// https://opensource.org/licenses/BSD-3-Clause
//
// Unless required by applicable law or agreed to in writing, software distributed
// under the License is distributed on an "AS IS" BASIS, WITHOUT WARRANTIES OR
// CONDITIONS OF ANY KIND, either express or implied. See the License for the
// specific language governing permissions and limitations under the License.

#include "test/test.h"

#include <stdio.h>
#include <stdlib.h>
#include <string.h>

#include <cfloat>
#include <cstdlib>
#include <fstream>
#include <iomanip>
#include <sstream>
#include <string>

#include "test/flags.h"
#include "test/test_utils.h"
#include "test/timer.h"
#include "tnn/core/common.h"
#include "tnn/core/instance.h"
#include "tnn/core/macro.h"
#include "tnn/core/tnn.h"
#include "tnn/utils/blob_converter.h"
#include "tnn/utils/blob_dump_utils.h"
#include "tnn/utils/blob_transfer_utils.h"
#include "tnn/utils/cpu_utils.h"
#include "tnn/utils/data_type_utils.h"
#include "tnn/utils/dims_vector_utils.h"
#include "tnn/utils/omp_utils.h"
#include "tnn/utils/string_utils.h"

int main(int argc, char* argv[]) {
    return TNN_NS::test::Run(argc, argv);
}

namespace TNN_NS {

namespace test {

    int Run(int argc, char* argv[]) {
        // parse command line params
        if (!ParseAndCheckCommandLine(argc, argv))
            return -1;
#if (DUMP_INPUT_BLOB || DUMP_OUTPUT_BLOB)
        g_tnn_dump_directory = FLAGS_op;
#endif
<<<<<<< HEAD

        // Set the cpu affinity.
        // usually, -dl 0-3 for little core, -dl 4-7 for big core
        // only works when -dl flags were set. benchmark script not set -dl flags
=======
        /*
         * Set the cpu affinity.
         * usually, -dl 0-3 for little core, -dl 4-7 for big core
         */
        /// only works when -dl flags were set. current not set in benchmark script
>>>>>>> f481a7cf
        SetCpuAffinity();

        ModelConfig model_config     = GetModelConfig();
        NetworkConfig network_config = GetNetworkConfig();

<<<<<<< HEAD
        InputShapesMap input_shape = GetInputShapesMap();        

        srand(102);

=======
        std::string input_shape_message(FLAGS_is);
        std::string delimiter = "[";
        std::vector<int> input_dim;
        std::ptrdiff_t p1 = 0, p2;
        p2 = input_shape_message.find(delimiter, p1);
        std::string input_name = input_shape_message.substr(p1, p2 -p1);
        p1 = p2 + 1;
        delimiter = ",";
        while (true) {
            p2 = input_shape_message.find(delimiter, p1);
            if (p2 != std::string::npos) {
                input_dim.push_back(atoi(input_shape_message.substr(p1, p2 - p1).c_str()));
                p1 = p2 + 1;
            } else {
                input_dim.push_back(atoi(input_shape_message.substr(p1, input_shape_message.length() - 1 - p1).c_str()));
                break;
            }
        }
        InputShapesMap input_shape;
        input_shape[input_name] = input_dim;
>>>>>>> f481a7cf
        TNN net;
        Status ret = net.Init(model_config);
        if (CheckResult("init tnn", ret)) {
            auto instance = net.CreateInst(network_config, ret, input_shape);
            if (!CheckResult("create instance", ret)) {
                return 0;
            }
            instance->SetCpuNumThreads(std::max(FLAGS_th, 1));

            //get blob 
            BlobMap input_blob_map;
            BlobMap output_blob_map;
            void* command_queue;
            instance->GetAllInputBlobs(input_blob_map);
            instance->GetAllOutputBlobs(output_blob_map);
            instance->GetCommandQueue(&command_queue);
                
            //create mat and converter
            MatMap input_mat_map = CreateBlobMatMap(input_blob_map, FLAGS_it);
            InitInputMatMap(input_mat_map);
            auto input_converters_map = CreateBlobConverterMap(input_blob_map);
            auto input_params_map = CreateConvertParamMap(input_mat_map);

            //mat format NCHW_FLOAT
            MatMap output_mat_map = CreateBlobMatMap(output_blob_map, 0);
            auto output_converters_map = CreateBlobConverterMap(output_blob_map);
            auto output_params_map = CreateConvertParamMap(output_mat_map);

            for (int i = 0; i < FLAGS_wc; ++i) {
                for(auto element : input_converters_map) {
                    auto name = element.first;
                    auto blob_converter = element.second;
                    blob_converter->ConvertFromMatAsync(*input_mat_map[name], input_params_map[name], command_queue);
                }
                ret = instance->ForwardAsync(nullptr);
                 
                for(auto element : output_converters_map) {
                    auto name = element.first;
                    auto blob_converter = element.second;
                    blob_converter->ConvertToMat(*output_mat_map[name], output_params_map[name], command_queue);
                }
            }
#if TNN_PROFILE
            instance->StartProfile();
#endif
            
            std::string model_name = FLAGS_mp;
            if(FLAGS_mp.find_last_of("/") != -1) {
                model_name = FLAGS_mp.substr(FLAGS_mp.find_last_of("/") + 1); 
            }   
 
            Timer timer(model_name);

            for (int i = 0; i < FLAGS_ic; ++i) {
                timer.Start();
                for(auto element : input_converters_map) {
                    auto name = element.first;
                    auto blob_converter = element.second;
                    blob_converter->ConvertFromMatAsync(*input_mat_map[name], input_params_map[name], command_queue);
                }
                ret = instance->ForwardAsync(nullptr);
                for(auto element : output_converters_map) {
                    auto name = element.first;
                    auto blob_converter = element.second;
                    blob_converter->ConvertToMat(*output_mat_map[name], output_params_map[name], command_queue);
                }
                timer.Stop();
            }
#if TNN_PROFILE
            instance->FinishProfile(true);
#endif
            CheckResult("Forward", ret);

            if (!FLAGS_op.empty()) {
                WriteOutput(output_mat_map);
            }
 
            timer.Print();
 
            FreeMatMapMemory(input_mat_map);
            FreeMatMapMemory(output_mat_map);
        }
        return 0;
    }

    bool ParseAndCheckCommandLine(int argc, char* argv[]) {
        gflags::ParseCommandLineNonHelpFlags(&argc, &argv, true);
        if (FLAGS_h) {
            ShowUsage();
            return false;
        }

        if (FLAGS_ic < 1) {
            printf("Parameter -ic should be greater than zero (default 1) \n");
            ShowUsage();
            return false;
        }

        if (FLAGS_mp.empty()) {
            printf("Parameter -mp is not set \n");
            ShowUsage();
            return false;
        }

        return true;
    }

    void ShowUsage() {
        printf("    -h                      \t%s \n", help_message);
        printf("    -mt \"<model type>\"    \t%s \n", model_type_message);
        printf("    -mp \"<model path>\"    \t%s \n", model_path_message);
        printf("    -dt \"<device type>\"   \t%s \n", device_type_message);
        printf("    -lp \"<library path>\"  \t%s \n", library_path_message);
        printf("    -ic \"<number>\"        \t%s \n", iterations_count_message);
        printf("    -wc \"<number>\"        \t%s \n", warm_up_count_message);
        printf("    -ip \"<path>\"          \t%s \n", input_path_message);
        printf("    -op \"<path>\"          \t%s \n", output_path_message);
        printf("    -dl \"<device list>\"   \t%s \n", device_list_message);
        printf("    -th \"<thread umber>\"  \t%s \n", cpu_thread_num_message);
        printf("    -it \"<input type>\"    \t%s \n", input_format_message);
        printf("    -pr \"<precision >\"    \t%s \n", precision_message);
        printf("    -is \"<input shape>\"   \t%s \n", input_shape_message);
        printf("    -fc \"<format for compare>\t%s \n", output_format_cmp_message);
    }

    void SetCpuAffinity() {
        // set cpu affinity, only work in arm mode
        if (!FLAGS_dl.empty()) {
            auto split = [=](const std::string str, char delim, std::vector<std::string>& str_vec) {
                std::stringstream ss(str);
                std::string element;
                while (std::getline(ss, element, delim))
                    str_vec.push_back(element);
            };

            std::vector<std::string> devices;
            split(FLAGS_dl, ',', devices);
            std::vector<int> device_list;
            for (auto iter : devices) {
                device_list.push_back(atoi(iter.c_str()));
            }
            CpuUtils::SetCpuAffinity(device_list);
        }
    }

    InputShapesMap GetInputShapesMap() {
        InputShapesMap input_shape;
        if(!FLAGS_is.empty()) {
            std::string input_shape_message(FLAGS_is);
            std::string delimiter = "[";
            std::vector<int> input_dim;
            std::ptrdiff_t p1 = 0, p2;
            p2 = input_shape_message.find(delimiter, p1);
            std::string input_name = input_shape_message.substr(p1, p2 -p1);
            p1 = p2 + 1;
            delimiter = ",";
            while (true) {
                p2 = input_shape_message.find(delimiter, p1);
                if (p2 != std::string::npos) {
                    input_dim.push_back(atoi(input_shape_message.substr(p1, p2 - p1).c_str()));
                    p1 = p2 + 1;
                } else {
                    input_dim.push_back(atoi(input_shape_message.substr(p1, input_shape_message.length() - 1 - p1).c_str()));
                    break;
                }
            }
            input_shape[input_name] = input_dim;
        }
        return input_shape;
    }

    ModelConfig GetModelConfig() {
        ModelConfig config;
        config.model_type = ConvertModelType(FLAGS_mt);
        if (config.model_type == MODEL_TYPE_TNN || config.model_type == MODEL_TYPE_OPENVINO ||
            config.model_type == MODEL_TYPE_NCNN) {
            std::string network_path = FLAGS_mp;
            int size                 = static_cast<int>(network_path.size());
            std::string model_path;
            
            // TNN file names: xxx.tnnproto  xxx.tnnmodel
            // NCNN file names: xxx.param xxx.bin
            if (config.model_type == MODEL_TYPE_TNN) {
                model_path = network_path.substr(0, size - 5) + "model";
            } else if (config.model_type == MODEL_TYPE_NCNN) {
                model_path = network_path.substr(0, size - 5) + "bin";
            } else {
                model_path = network_path.substr(0, size - 3) + "bin";
            }

            std::ifstream proto_stream(network_path);
            if (!proto_stream.is_open() || !proto_stream.good()) {
                printf("read proto_file failed!\n");
                return config;
            }
            auto buffer =
                    std::string((std::istreambuf_iterator<char>(proto_stream)), std::istreambuf_iterator<char>());
            config.params.push_back(buffer);

            if (config.model_type == MODEL_TYPE_TNN || config.model_type == MODEL_TYPE_NCNN) {
                std::ifstream model_stream(model_path);
                if (!model_stream.is_open() || !model_stream.good()) {
                    config.params.push_back("");
                    return config;
                }
                auto model_content =
                    std::string((std::istreambuf_iterator<char>(model_stream)), std::istreambuf_iterator<char>());

                config.params.push_back(model_content);
		config.params.push_back("/data/local/tmp/npu_test/dump_data/");
            } else {
                config.params.push_back(model_path);
            }
        } else {
            config.params.push_back(FLAGS_mp);
        }
        return config;
    }

    NetworkConfig GetNetworkConfig() {
        NetworkConfig config;
        // Precision : HIGH for float computing.
        config.precision = ConvertPrecision(FLAGS_pr);
        
        // Device Type: ARM, OPENECL, ...
        config.device_type = ConvertDeviceType(FLAGS_dt);
        
        // use model type instead, may change later for same model type with
        // different network type
        config.network_type = ConvertNetworkType(FLAGS_nt);
        if (FLAGS_lp.length() > 0) {
            config.library_path = {FLAGS_lp};
        }
        return config;
    }

    bool CheckResult(std::string desc, Status result) {
        if (result != 0) {
            LOGE("%s failed: %s \n", desc.c_str(), result.description().c_str());
            return false;
        } else {
            LOGD("%s success! \n", desc.c_str());
            return true;
        }
    }

    MatMap CreateBlobMatMap(BlobMap& blob_map, int format_type) {
        MatMap mat_map;
        for (auto iter : blob_map) {
            auto name = iter.first;
            Blob* device_blob = iter.second;
            BlobDesc blob_desc = device_blob->GetBlobDesc();

            // Format Types: (0: NCHW FLOAT), (1: 8UC3), (2: 8UC1)
            DataType data_type = DATA_TYPE_INT8;
            MatType mat_type;
            if (format_type == 0) {
                data_type = DATA_TYPE_FLOAT;
                mat_type = NCHW_FLOAT;
            } else if (format_type == 1) {
                mat_type = N8UC3;
            } else if (format_type == 2) {
                mat_type = NGRAY;
            }
           
            int bytes = DimsVectorUtils::Count(blob_desc.dims) * DataTypeUtils::GetBytesSize(data_type); 
            void* mat_data = malloc(bytes);
            auto mat = std::make_shared<Mat>(DEVICE_NAIVE, mat_type, blob_desc.dims, mat_data);
            mat_map[name] = mat;  
        }
        return mat_map;
    }


    void InitInputMatMap(MatMap& mat_map) {
        for (auto iter : mat_map) {
            auto name = iter.first;
            auto mat = iter.second;
            void* mat_data = mat->GetData();       
            int data_count     = DimsVectorUtils::Count(mat->GetDims());
            auto mat_type = mat->GetMatType();
 
            if (FLAGS_ip.empty()) {
                for (int i = 0; i < data_count; i++) {
                    if (mat_type == NCHW_FLOAT) {
                        reinterpret_cast<float*>(mat_data)[i] = (float)(rand() % 256 - 128) / 128.0f;
                    } else {
                        reinterpret_cast<uint8_t*>(mat_data)[i] = (rand() % 256);
                    }
                }
            } else {
                LOGD("input path: %s\n", FLAGS_ip.c_str());
                std::ifstream input_stream(FLAGS_ip);
                for (int i = 0; i < data_count; i++) {
                    if (mat_type == NCHW_FLOAT) {
                        input_stream >> reinterpret_cast<float*>(mat_data)[i];
                    } else {
                        input_stream >> reinterpret_cast<uint8_t*>(mat_data)[i];
                    }
                }
            }
        }
    }

    std::map<std::string, std::shared_ptr<BlobConverter>> CreateBlobConverterMap(BlobMap& blob_map) {
        std::map<std::string, std::shared_ptr<BlobConverter>> converter_map;
        for(auto iter : blob_map) {
            auto blob_converter = std::make_shared<BlobConverter>(iter.second);
            converter_map[iter.first] = blob_converter;
        }
        return converter_map;
    }

    std::map<std::string, MatConvertParam> CreateConvertParamMap(MatMap& mat_map) {
        std::map<std::string, MatConvertParam> param_map;
        for(auto iter : mat_map) {
            MatConvertParam param;
            auto name = iter.first;
            auto mat = iter.second;
            auto mat_type = mat->GetMatType();
            auto dims = mat->GetDims();
            if(mat_type != NCHW_FLOAT) { 
                std::fill(param.scale.begin(), param.scale.end(), 1.0f / 255.0f); 
                std::fill(param.bias.begin(), param.bias.end(), 0);
            } else if(dims[1] > 4) {
                param.scale = std::vector<float>(dims[1], 1);
                param.bias  = std::vector<float>(dims[1], 0);
            }
            param_map[name] = param;
        }
        return param_map;
    }


    void WriteOutput(MatMap& outputs) {
        std::ofstream f(FLAGS_op);
        LOGD("the output path: %s\n", FLAGS_op.c_str());
        if (!FLAGS_fc) {
            LOGD("output path: %s\n", FLAGS_op.c_str());
            f << outputs.size() << std::endl;
            for (auto output : outputs) {
                f << output.first;
                auto mat      = output.second;
                DimsVector dims = mat->GetDims();
                f << " " << dims.size();
                for (auto dim : dims) {
                    f << " " << dim;
                }
                f << std::endl;
            }
        } else {
            for (auto output : outputs) {
                LOGD("the output name: %s\n", output.first.c_str());
                auto mat        = output.second;
                DimsVector dims   = mat->GetDims();
                std::string shape = "( ";
                for (auto dim : dims) {
                    shape += to_string(dim) + " ";
                }
                shape += ")";
                LOGD("the output shape: %s\n", shape.c_str());
            }
        }
        for (auto output : outputs) {
            auto mat  = output.second;
            int data_count     = DimsVectorUtils::Count(mat->GetDims());
            float* data = reinterpret_cast<float*>(mat->GetData());
            for (int c = 0; c < data_count; ++c) {
                f << std::fixed << std::setprecision(6) << data[c] << std::endl;
            }
        }
        f.close();
    }

    void FreeMatMapMemory(MatMap& mat_map) {
        for(auto iter : mat_map) {
            free(iter.second->GetData());
        }
    }

}  // namespace test

}  // namespace TNN_NS<|MERGE_RESOLUTION|>--- conflicted
+++ resolved
@@ -56,29 +56,16 @@
 #if (DUMP_INPUT_BLOB || DUMP_OUTPUT_BLOB)
         g_tnn_dump_directory = FLAGS_op;
 #endif
-<<<<<<< HEAD
-
-        // Set the cpu affinity.
-        // usually, -dl 0-3 for little core, -dl 4-7 for big core
-        // only works when -dl flags were set. benchmark script not set -dl flags
-=======
         /*
          * Set the cpu affinity.
          * usually, -dl 0-3 for little core, -dl 4-7 for big core
          */
         /// only works when -dl flags were set. current not set in benchmark script
->>>>>>> f481a7cf
         SetCpuAffinity();
 
         ModelConfig model_config     = GetModelConfig();
         NetworkConfig network_config = GetNetworkConfig();
 
-<<<<<<< HEAD
-        InputShapesMap input_shape = GetInputShapesMap();        
-
-        srand(102);
-
-=======
         std::string input_shape_message(FLAGS_is);
         std::string delimiter = "[";
         std::vector<int> input_dim;
@@ -99,7 +86,6 @@
         }
         InputShapesMap input_shape;
         input_shape[input_name] = input_dim;
->>>>>>> f481a7cf
         TNN net;
         Status ret = net.Init(model_config);
         if (CheckResult("init tnn", ret)) {
