--- conflicted
+++ resolved
@@ -248,21 +248,11 @@
             std::string network_path = FLAGS_mp;
             int size                 = static_cast<int>(network_path.size());
             std::string model_path;
-<<<<<<< HEAD
-            /*
-             * TNN file names:
-             *  xxx.tnnproto  xxx.tnnmodel
-             * NCNN file names:
-             *  xxx.param xxx.bin
-             */
-            if (config.model_type == MODEL_TYPE_TNN || 
-                config.model_type == MODEL_TYPE_RAPIDNET) {
-=======
             
             // TNN file names: xxx.tnnproto  xxx.tnnmodel
             // NCNN file names: xxx.param xxx.bin
-            if (config.model_type == MODEL_TYPE_TNN) {
->>>>>>> 7ee25cf6
+            if (config.model_type == MODEL_TYPE_TNN  ||
+                config.model_type == MODEL_TYPE_RAPIDNET) {
                 model_path = network_path.substr(0, size - 5) + "model";
             } else if (config.model_type == MODEL_TYPE_NCNN) {
                 model_path = network_path.substr(0, size - 5) + "bin";
@@ -352,13 +342,7 @@
         }
         return mat_map;
     }
-<<<<<<< HEAD
-
-
-=======
-
-
->>>>>>> 7ee25cf6
+
     void InitInputMatMap(MatMap& mat_map) {
         for (auto iter : mat_map) {
             auto name = iter.first;
