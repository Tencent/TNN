// Tencent is pleased to support the open source community by making TNN available.
//
// Copyright (C) 2020 THL A29 Limited, a Tencent company. All rights reserved.
//
// Licensed under the BSD 3-Clause License (the "License"); you may not use this file except
// in compliance with the License. You may obtain a copy of the License at
//
// https://opensource.org/licenses/BSD-3-Clause
//
// Unless required by applicable law or agreed to in writing, software distributed
// under the License is distributed on an "AS IS" BASIS, WITHOUT WARRANTIES OR
// CONDITIONS OF ANY KIND, either express or implied. See the License for the
// specific language governing permissions and limitations under the License.

#include "test/test.h"

#include <stdio.h>
#include <stdlib.h>
#include <string.h>

#include <cfloat>
#include <cstdlib>
#include <fstream>
#include <iomanip>
#include <sstream>
#include <string>

#include "test/flags.h"
#include "test/test_utils.h"
#include "test/timer.h"
#include "tnn/core/common.h"
#include "tnn/core/instance.h"
#include "tnn/core/macro.h"
#include "tnn/core/tnn.h"
#include "tnn/utils/blob_converter.h"
#include "tnn/utils/blob_dump_utils.h"
#include "tnn/utils/blob_transfer_utils.h"
#include "tnn/utils/cpu_utils.h"
#include "tnn/utils/data_type_utils.h"
#include "tnn/utils/dims_vector_utils.h"
#include "tnn/utils/omp_utils.h"
#include "tnn/utils/string_utils_inner.h"

int main(int argc, char* argv[]) {
    return TNN_NS::test::Run(argc, argv);
}

namespace TNN_NS {

namespace test {

    int Run(int argc, char* argv[]) {
        // parse command line params
        if (!ParseAndCheckCommandLine(argc, argv))
            return -1;
#if (DUMP_INPUT_BLOB || DUMP_OUTPUT_BLOB)
        g_tnn_dump_directory = FLAGS_op;
#endif

        // Set the cpu affinity.
        // usually, -dl 0-3 for little core, -dl 4-7 for big core
        // only works when -dl flags were set. benchmark script not set -dl flags
        SetCpuAffinity();

        ModelConfig model_config     = GetModelConfig();
        NetworkConfig network_config = GetNetworkConfig();

        InputShapesMap input_shape = GetInputShapesMap();

        srand(102);

        TNN net;
        Status ret = net.Init(model_config);
        if (CheckResult("init tnn", ret)) {
            auto instance = net.CreateInst(network_config, ret, input_shape);
            if (!CheckResult("create instance", ret)) {
                return ret;
            }
            instance->SetCpuNumThreads(std::max(FLAGS_th, 1));

            //get blob
            BlobMap input_blob_map;
            BlobMap output_blob_map;
            void* command_queue;
            instance->GetAllInputBlobs(input_blob_map);
            instance->GetAllOutputBlobs(output_blob_map);
            instance->GetCommandQueue(&command_queue);

            //create mat and converter
            MatMap input_mat_map = CreateBlobMatMap(input_blob_map, FLAGS_it);
            InitInputMatMap(input_mat_map);
            auto input_converters_map = CreateBlobConverterMap(input_blob_map);
            auto input_params_map = CreateConvertParamMap(input_mat_map);

            //mat format NCHW_FLOAT
            MatMap output_mat_map = CreateBlobMatMap(output_blob_map, 0);
            std::map<std::string, std::shared_ptr<BlobConverter>> output_converters_map;
            std::map<std::string, MatConvertParam> output_params_map;

            for (int i = 0; i < FLAGS_wc; ++i) {
                for(auto element : input_converters_map) {
                    auto name = element.first;
                    auto blob_converter = element.second;
                    blob_converter->ConvertFromMatAsync(*input_mat_map[name], input_params_map[name], command_queue);
                }
                ret = instance->ForwardAsync(nullptr);
                output_converters_map = CreateBlobConverterMap(output_blob_map);
                output_params_map = CreateConvertParamMap(output_mat_map);
                for(auto element : output_converters_map) {
                    auto name = element.first;
                    auto blob_converter = element.second;
                    blob_converter->ConvertToMat(*output_mat_map[name], output_params_map[name], command_queue);
                }
            }
#if TNN_PROFILE
            instance->StartProfile();
#endif

            std::string model_name = FLAGS_mp;
            if(FLAGS_mp.find_last_of("/") != -1) {
<<<<<<< HEAD
                model_name = FLAGS_mp.substr(FLAGS_mp.find_last_of("/") + 1);
            }

            Timer timer(model_name);
=======
                model_name = FLAGS_mp.substr(FLAGS_mp.find_last_of("/") + 1); 
            }   
 
            Timer timer(model_name + " - " + FLAGS_dt);
>>>>>>> 85451358

            for (int i = 0; i < FLAGS_ic; ++i) {
                timer.Start();
                for(auto element : input_converters_map) {
                    auto name = element.first;
                    auto blob_converter = element.second;
                    ret = blob_converter->ConvertFromMatAsync(*input_mat_map[name], input_params_map[name], command_queue);
                    if (!CheckResult("ConvertFromMat", ret)) {
                        return ret;
                    }
                }
#if (DUMP_INPUT_BLOB || DUMP_OUTPUT_BLOB)
                ret = instance->Forward();
#else
                ret = instance->ForwardAsync(nullptr);
<<<<<<< HEAD
#endif
                output_converters_map = CreateBlobConverterMap(output_blob_map);
                output_params_map = CreateConvertParamMap(output_mat_map);
=======
                if (!CheckResult("Forward", ret)) {
                    return ret;
                }
>>>>>>> 85451358
                for(auto element : output_converters_map) {
                    auto name = element.first;
                    auto blob_converter = element.second;
                    ret = blob_converter->ConvertToMat(*output_mat_map[name], output_params_map[name], command_queue);
                    if (!CheckResult("ConvertToMat", ret)) {
                        return ret;
                    }
                }
                timer.Stop();
            }
#if TNN_PROFILE
            instance->FinishProfile(true);
#endif
<<<<<<< HEAD
            CheckResult("Forward", ret);
=======
>>>>>>> 85451358
            if (!FLAGS_op.empty()) {
                WriteOutput(output_mat_map);
            }

            timer.Print();

            FreeMatMapMemory(input_mat_map);
            FreeMatMapMemory(output_mat_map);
            return 0;
        } else {
            return ret;
        }
    }

    bool ParseAndCheckCommandLine(int argc, char* argv[]) {
        gflags::ParseCommandLineNonHelpFlags(&argc, &argv, true);
        if (FLAGS_h) {
            ShowUsage();
            return false;
        }

        if (FLAGS_ic < 1) {
            printf("Parameter -ic should be greater than zero (default 1) \n");
            ShowUsage();
            return false;
        }

        if (FLAGS_mp.empty()) {
            printf("Parameter -mp is not set \n");
            ShowUsage();
            return false;
        }

        return true;
    }

    void ShowUsage() {
        printf("    -h                      \t%s \n", help_message);
        printf("    -mt \"<model type>\"    \t%s \n", model_type_message);
        printf("    -nt \"<network type>\"  \t%s \n", network_type_message);
        printf("    -mp \"<model path>\"    \t%s \n", model_path_message);
        printf("    -dt \"<device type>\"   \t%s \n", device_type_message);
        printf("    -lp \"<library path>\"  \t%s \n", library_path_message);
        printf("    -ic \"<number>\"        \t%s \n", iterations_count_message);
        printf("    -wc \"<number>\"        \t%s \n", warm_up_count_message);
        printf("    -ip \"<path>\"          \t%s \n", input_path_message);
        printf("    -op \"<path>\"          \t%s \n", output_path_message);
        printf("    -dl \"<device list>\"   \t%s \n", device_list_message);
        printf("    -th \"<thread umber>\"  \t%s \n", cpu_thread_num_message);
        printf("    -it \"<input type>\"    \t%s \n", input_format_message);
        printf("    -pr \"<precision >\"    \t%s \n", precision_message);
        printf("    -is \"<input shape>\"   \t%s \n", input_shape_message);
        printf("    -fc \"<format for compare>\t%s \n", output_format_cmp_message);
        printf("    -nt \"<network type>\t%s \n", output_format_cmp_message);
        printf("    -et \"<enable tune>\t%s \n", enable_tune_message);
    }

    void SetCpuAffinity() {
        // set cpu affinity, only work in arm mode
        if (!FLAGS_dl.empty()) {
            auto split = [=](const std::string str, char delim, std::vector<std::string>& str_vec) {
                std::stringstream ss(str);
                std::string element;
                while (std::getline(ss, element, delim))
                    str_vec.push_back(element);
            };

            std::vector<std::string> devices;
            split(FLAGS_dl, ',', devices);
            std::vector<int> device_list;
            for (auto iter : devices) {
                device_list.push_back(atoi(iter.c_str()));
            }
            CpuUtils::SetCpuAffinity(device_list);
        }
    }

    InputShapesMap GetInputShapesMap() {
        InputShapesMap input_shape;
        if(!FLAGS_is.empty()) {
            std::string input_shape_message(FLAGS_is);
            std::string delimiter = "[";
            std::vector<int> input_dim;
            std::ptrdiff_t p1 = 0, p2;
            p2 = input_shape_message.find(delimiter, p1);
            std::string input_name = input_shape_message.substr(p1, p2 -p1);
            p1 = p2 + 1;
            delimiter = ",";
            while (true) {
                p2 = input_shape_message.find(delimiter, p1);
                if (p2 != std::string::npos) {
                    input_dim.push_back(atoi(input_shape_message.substr(p1, p2 - p1).c_str()));
                    p1 = p2 + 1;
                } else {
                    input_dim.push_back(atoi(input_shape_message.substr(p1, input_shape_message.length() - 1 - p1).c_str()));
                    break;
                }
            }
            input_shape[input_name] = input_dim;
        }
        return input_shape;
    }

    ModelConfig GetModelConfig() {
        ModelConfig config;
        config.model_type = ConvertModelType(FLAGS_mt);
        if (config.model_type == MODEL_TYPE_TNN || config.model_type == MODEL_TYPE_OPENVINO ||
            config.model_type == MODEL_TYPE_NCNN) {
            std::string network_path = FLAGS_mp;
            int size                 = static_cast<int>(network_path.size());
            std::string model_path;

            // TNN file names: xxx.tnnproto  xxx.tnnmodel
            // NCNN file names: xxx.param xxx.bin
            if (config.model_type == MODEL_TYPE_TNN) {
                model_path = network_path.substr(0, size - 5) + "model";
            } else if (config.model_type == MODEL_TYPE_NCNN) {
                model_path = network_path.substr(0, size - 5) + "bin";
            } else {
                model_path = network_path.substr(0, size - 3) + "bin";
            }

            std::ifstream proto_stream(network_path);
            if (!proto_stream.is_open() || !proto_stream.good()) {
                printf("read proto_file failed!\n");
                return config;
            }
            auto buffer =
                    std::string((std::istreambuf_iterator<char>(proto_stream)), std::istreambuf_iterator<char>());
            config.params.push_back(buffer);

            if (config.model_type == MODEL_TYPE_TNN || config.model_type == MODEL_TYPE_NCNN) {
                std::ifstream model_stream(model_path, std::ios::binary);
                if (!model_stream.is_open() || !model_stream.good()) {
                    config.params.push_back("");
                    return config;
                }
                std::stringstream model_content;
                model_content << model_stream.rdbuf();

                config.params.push_back(model_content.str());
            } else {
                config.params.push_back(model_path);
            }
        } else {
            config.params.push_back(FLAGS_mp);
        }
        return config;
    }

    NetworkConfig GetNetworkConfig() {
        NetworkConfig config;
        // Precision : AUTO for float computing.
        config.precision = ConvertPrecision(FLAGS_pr);

        config.enable_tune_kernel = FLAGS_et;
        config.cache_path = "/data/local/tmp/";

        // Device Type: ARM, OPENECL, ...
        config.device_type = ConvertDeviceType(FLAGS_dt);

        // use model type instead, may change later for same model type with
        // different network type
<<<<<<< HEAD
        if (config.device_type == DEVICE_CUDA) {
=======
        if (config.device_type == DEVICE_X86) {
            config.network_type = NETWORK_TYPE_OPENVINO;
        } else if (config.device_type == DEVICE_CUDA) {
>>>>>>> 85451358
            config.network_type = NETWORK_TYPE_TENSORRT;
        } else {
            config.network_type = ConvertNetworkType(FLAGS_nt);
        }

        if (FLAGS_lp.length() > 0) {
            config.library_path = {FLAGS_lp};
        }
<<<<<<< HEAD
        //add for cache; When using Huawei NPU,
	//it is the path to store the om i.e. config.cache_path = "/data/local/tmp/npu_test/";
        config.cache_path = "";
=======
>>>>>>> 85451358
        return config;
    }

    bool CheckResult(std::string desc, Status result) {
        if (result != 0) {
            LOGE("%s failed: %s \n", desc.c_str(), result.description().c_str());
            return false;
        } else {
            LOGD("%s success! \n", desc.c_str());
            return true;
        }
    }

    MatMap CreateBlobMatMap(BlobMap& blob_map, int format_type) {
        MatMap mat_map;
        for (auto iter : blob_map) {
            auto name = iter.first;
            Blob* device_blob = iter.second;
            BlobDesc blob_desc = device_blob->GetBlobDesc();

            // Format Types: (0: NCHW FLOAT), (1: 8UC3), (2: 8UC1)
            DataType data_type = DATA_TYPE_INT8;
            MatType mat_type;
            if (format_type == 0) {
                data_type = DATA_TYPE_FLOAT;
                mat_type = NCHW_FLOAT;
            } else if (format_type == 1) {
                mat_type = N8UC3;
            } else if (format_type == 2) {
                mat_type = NGRAY;
            } else if (format_type == 3) {
                mat_type = NC_INT32;
                data_type = DATA_TYPE_INT32;
            }

            if (blob_desc.data_type == DATA_TYPE_INT32) {
                mat_type = NC_INT32;
            }

            int bytes = DimsVectorUtils::Count(blob_desc.dims) * DataTypeUtils::GetBytesSize(data_type);
            void* mat_data = malloc(bytes);
            auto mat = std::make_shared<Mat>(DEVICE_NAIVE, mat_type, blob_desc.dims, mat_data);
            mat_map[name] = mat;
        }
        return mat_map;
    }


    void InitInputMatMap(MatMap& mat_map) {
        for (auto iter : mat_map) {
            auto name = iter.first;
            auto mat = iter.second;
            void* mat_data = mat->GetData();
            int data_count     = DimsVectorUtils::Count(mat->GetDims());
            auto mat_type = mat->GetMatType();
<<<<<<< HEAD

=======
>>>>>>> 85451358
            if (FLAGS_ip.empty()) {
                for (int i = 0; i < data_count; i++) {
                    if (mat_type == NCHW_FLOAT) {
                        reinterpret_cast<float*>(mat_data)[i] = (float)(rand() % 256 - 128) / 128.0f;
                    } else if (mat_type == NC_INT32) {
                        reinterpret_cast<int32_t*>(mat_data)[i] = rand() % 256;
                    } else {
                        reinterpret_cast<uint8_t*>(mat_data)[i] = (rand() % 256);
                    }
                }
            } else {
                LOGD("input path: %s\n", FLAGS_ip.c_str());
                std::ifstream input_stream(FLAGS_ip);
                for (int i = 0; i < data_count; i++) {
                    if (mat_type == NCHW_FLOAT) {
                        input_stream >> reinterpret_cast<float*>(mat_data)[i];
                    } else if (mat_type == NC_INT32) {
                        input_stream >> reinterpret_cast<int32_t*>(mat_data)[i];
                    } else {
                        input_stream >> reinterpret_cast<uint8_t*>(mat_data)[i];
                    }
                }
                input_stream.close();
            }
        }
    }

    std::map<std::string, std::shared_ptr<BlobConverter>> CreateBlobConverterMap(BlobMap& blob_map) {
        std::map<std::string, std::shared_ptr<BlobConverter>> converter_map;
        for(auto iter : blob_map) {
            auto blob_converter = std::make_shared<BlobConverter>(iter.second);
            converter_map[iter.first] = blob_converter;
        }
        return converter_map;
    }

    std::map<std::string, MatConvertParam> CreateConvertParamMap(MatMap& mat_map) {
        std::map<std::string, MatConvertParam> param_map;
        for(auto iter : mat_map) {
            MatConvertParam param;
            auto name = iter.first;
            auto mat = iter.second;
            auto mat_type = mat->GetMatType();
            auto dims = mat->GetDims();
            if(mat_type != NCHW_FLOAT) {
                std::fill(param.scale.begin(), param.scale.end(), 1.0f / 255.0f);
                std::fill(param.bias.begin(), param.bias.end(), 0);
            } else if(dims[1] > 4) {
                param.scale = std::vector<float>(dims[1], 1);
                param.bias  = std::vector<float>(dims[1], 0);
            }
            param_map[name] = param;
        }
        return param_map;
    }


    void WriteOutput(MatMap& outputs) {
        std::ofstream f(FLAGS_op);
        LOGD("the output path: %s\n", FLAGS_op.c_str());
        if (!FLAGS_fc) {
            LOGD("output path: %s\n", FLAGS_op.c_str());
            f << outputs.size() << std::endl;
            for (auto output : outputs) {
                f << output.first;
                auto mat      = output.second;
                DimsVector dims = mat->GetDims();
                f << " mat_type: " << mat->GetMatType() ;
                f << " dims: " << dims.size();
                for (auto dim : dims) {
                    f << " " << dim;
                }
                f << std::endl;
            }
        } else {
            for (auto output : outputs) {
                LOGD("the output name: %s\n", output.first.c_str());
                auto mat        = output.second;
                DimsVector dims   = mat->GetDims();
                std::string shape = "( ";
                for (auto dim : dims) {
                    shape += ToString(dim) + " ";
                }
                shape += ")";
                LOGD("the output shape: %s\n", shape.c_str());
            }
        }
        for (auto output : outputs) {
            auto mat  = output.second;
            int data_count     = DimsVectorUtils::Count(mat->GetDims());
            if (mat->GetMatType() == NC_INT32 ) {
                int * data = reinterpret_cast<int*>(mat->GetData());
                for (int c = 0; c < data_count; ++c) {
                    f << data[c] << std::endl;
                }
            } else {
                float* data = reinterpret_cast<float*>(mat->GetData());
                for (int c = 0; c < data_count; ++c) {
                    f << std::fixed << std::setprecision(6) << data[c] << std::endl;
                }
            }
        }
        f.close();
    }

    void FreeMatMapMemory(MatMap& mat_map) {
        for(auto iter : mat_map) {
            free(iter.second->GetData());
        }
    }

}  // namespace test

}  // namespace TNN_NS<|MERGE_RESOLUTION|>--- conflicted
+++ resolved
@@ -118,17 +118,10 @@
 
             std::string model_name = FLAGS_mp;
             if(FLAGS_mp.find_last_of("/") != -1) {
-<<<<<<< HEAD
-                model_name = FLAGS_mp.substr(FLAGS_mp.find_last_of("/") + 1);
-            }
-
-            Timer timer(model_name);
-=======
                 model_name = FLAGS_mp.substr(FLAGS_mp.find_last_of("/") + 1); 
             }   
  
             Timer timer(model_name + " - " + FLAGS_dt);
->>>>>>> 85451358
 
             for (int i = 0; i < FLAGS_ic; ++i) {
                 timer.Start();
@@ -144,15 +137,12 @@
                 ret = instance->Forward();
 #else
                 ret = instance->ForwardAsync(nullptr);
-<<<<<<< HEAD
 #endif
                 output_converters_map = CreateBlobConverterMap(output_blob_map);
                 output_params_map = CreateConvertParamMap(output_mat_map);
-=======
                 if (!CheckResult("Forward", ret)) {
                     return ret;
                 }
->>>>>>> 85451358
                 for(auto element : output_converters_map) {
                     auto name = element.first;
                     auto blob_converter = element.second;
@@ -166,10 +156,6 @@
 #if TNN_PROFILE
             instance->FinishProfile(true);
 #endif
-<<<<<<< HEAD
-            CheckResult("Forward", ret);
-=======
->>>>>>> 85451358
             if (!FLAGS_op.empty()) {
                 WriteOutput(output_mat_map);
             }
@@ -209,7 +195,6 @@
     void ShowUsage() {
         printf("    -h                      \t%s \n", help_message);
         printf("    -mt \"<model type>\"    \t%s \n", model_type_message);
-        printf("    -nt \"<network type>\"  \t%s \n", network_type_message);
         printf("    -mp \"<model path>\"    \t%s \n", model_path_message);
         printf("    -dt \"<device type>\"   \t%s \n", device_type_message);
         printf("    -lp \"<library path>\"  \t%s \n", library_path_message);
@@ -333,13 +318,7 @@
 
         // use model type instead, may change later for same model type with
         // different network type
-<<<<<<< HEAD
         if (config.device_type == DEVICE_CUDA) {
-=======
-        if (config.device_type == DEVICE_X86) {
-            config.network_type = NETWORK_TYPE_OPENVINO;
-        } else if (config.device_type == DEVICE_CUDA) {
->>>>>>> 85451358
             config.network_type = NETWORK_TYPE_TENSORRT;
         } else {
             config.network_type = ConvertNetworkType(FLAGS_nt);
@@ -348,12 +327,6 @@
         if (FLAGS_lp.length() > 0) {
             config.library_path = {FLAGS_lp};
         }
-<<<<<<< HEAD
-        //add for cache; When using Huawei NPU,
-	//it is the path to store the om i.e. config.cache_path = "/data/local/tmp/npu_test/";
-        config.cache_path = "";
-=======
->>>>>>> 85451358
         return config;
     }
 
@@ -409,10 +382,6 @@
             void* mat_data = mat->GetData();
             int data_count     = DimsVectorUtils::Count(mat->GetDims());
             auto mat_type = mat->GetMatType();
-<<<<<<< HEAD
-
-=======
->>>>>>> 85451358
             if (FLAGS_ip.empty()) {
                 for (int i = 0; i < data_count; i++) {
                     if (mat_type == NCHW_FLOAT) {
