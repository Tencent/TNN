// Tencent is pleased to support the open source community by making TNN available.
//
// Copyright (C) 2020 THL A29 Limited, a Tencent company. All rights reserved.
//
// Licensed under the BSD 3-Clause License (the "License"); you may not use this file except
// in compliance with the License. You may obtain a copy of the License at
//
// https://opensource.org/licenses/BSD-3-Clause
//
// Unless required by applicable law or agreed to in writing, software distributed
// under the License is distributed on an "AS IS" BASIS, WITHOUT WARRANTIES OR
// CONDITIONS OF ANY KIND, either express or implied. See the License for the
// specific language governing permissions and limitations under the License.

#include "test/test.h"

#include <stdio.h>
#include <stdlib.h>
#include <string.h>

#include <cfloat>
#include <cstdlib>
#include <fstream>
#include <iomanip>
#include <sstream>
#include <string>

#include "test/flags.h"
#include "test/test_utils.h"
#include "test/timer.h"
#include "tnn/core/common.h"
#include "tnn/core/instance.h"
#include "tnn/core/macro.h"
#include "tnn/core/tnn.h"
#include "tnn/utils/blob_converter.h"
#include "tnn/utils/blob_dump_utils.h"
#include "tnn/utils/blob_transfer_utils.h"
#include "tnn/utils/cpu_utils.h"
#include "tnn/utils/data_type_utils.h"
#include "tnn/utils/dims_vector_utils.h"
#include "tnn/utils/omp_utils.h"
#include "tnn/utils/string_utils_inner.h"

int main(int argc, char* argv[]) {
    return TNN_NS::test::Run(argc, argv);
}

namespace TNN_NS {

namespace test {

    int Run(int argc, char* argv[]) {
        // parse command line params
        if (!ParseAndCheckCommandLine(argc, argv))
            return -1;
#if (DUMP_INPUT_BLOB || DUMP_OUTPUT_BLOB)
        g_tnn_dump_directory = FLAGS_op;
#endif

        // Set the cpu affinity.
        // usually, -dl 0-3 for little core, -dl 4-7 for big core
        // only works when -dl flags were set. benchmark script not set -dl flags
        SetCpuAffinity();

        ModelConfig model_config     = GetModelConfig();
        NetworkConfig network_config = GetNetworkConfig();

        InputShapesMap input_shape = GetInputShapesMap();

        srand(102);

        TNN net;
        Status ret = net.Init(model_config);
        if (CheckResult("init tnn", ret)) {
            auto instance = net.CreateInst(network_config, ret, input_shape);
            if (!CheckResult("create instance", ret)) {
                return 0;
            }
            instance->SetCpuNumThreads(std::max(FLAGS_th, 1));

            //get blob
            BlobMap input_blob_map;
            BlobMap output_blob_map;
            void* command_queue;
            instance->GetAllInputBlobs(input_blob_map);
            instance->GetAllOutputBlobs(output_blob_map);
            instance->GetCommandQueue(&command_queue);

            //create mat and converter
            MatMap input_mat_map = CreateBlobMatMap(input_blob_map, FLAGS_it);
            InitInputMatMap(input_mat_map);
            auto input_converters_map = CreateBlobConverterMap(input_blob_map);
            auto input_params_map = CreateConvertParamMap(input_mat_map);

            //mat format NCHW_FLOAT
            MatMap output_mat_map = CreateBlobMatMap(output_blob_map, 0);
            std::map<std::string, std::shared_ptr<BlobConverter>> output_converters_map;
            std::map<std::string, MatConvertParam> output_params_map;

            for (int i = 0; i < FLAGS_wc; ++i) {
                for(auto element : input_converters_map) {
                    auto name = element.first;
                    auto blob_converter = element.second;
                    blob_converter->ConvertFromMatAsync(*input_mat_map[name], input_params_map[name], command_queue);
                }
                ret = instance->ForwardAsync(nullptr);
                output_converters_map = CreateBlobConverterMap(output_blob_map);
                output_params_map = CreateConvertParamMap(output_mat_map);
                for(auto element : output_converters_map) {
                    auto name = element.first;
                    auto blob_converter = element.second;
                    blob_converter->ConvertToMat(*output_mat_map[name], output_params_map[name], command_queue);
                }
            }
#if TNN_PROFILE
            instance->StartProfile();
#endif

            std::string model_name = FLAGS_mp;
            if(FLAGS_mp.find_last_of("/") != -1) {
                model_name = FLAGS_mp.substr(FLAGS_mp.find_last_of("/") + 1);
            }

            Timer timer(model_name);

            for (int i = 0; i < FLAGS_ic; ++i) {
                timer.Start();
                for(auto element : input_converters_map) {
                    auto name = element.first;
                    auto blob_converter = element.second;
                    ret = blob_converter->ConvertFromMatAsync(*input_mat_map[name], input_params_map[name], command_queue);
                    if (!CheckResult("ConvertFromMat", ret)) {
                        return 0;
                    }
                }
#if (DUMP_INPUT_BLOB || DUMP_OUTPUT_BLOB)
                ret = instance->Forward();
#else
                ret = instance->ForwardAsync(nullptr);
#endif
                output_converters_map = CreateBlobConverterMap(output_blob_map);
                output_params_map = CreateConvertParamMap(output_mat_map);
                for(auto element : output_converters_map) {
                    auto name = element.first;
                    auto blob_converter = element.second;
                    ret = blob_converter->ConvertToMat(*output_mat_map[name], output_params_map[name], command_queue);
                    if (!CheckResult("ConvertToMat", ret)) {
                        return 0;
                    }
                }
                timer.Stop();
            }
#if TNN_PROFILE
            instance->FinishProfile(true);
#endif
            CheckResult("Forward", ret);
            if (!FLAGS_op.empty()) {
                WriteOutput(output_mat_map);
            }

            timer.Print();

            FreeMatMapMemory(input_mat_map);
            FreeMatMapMemory(output_mat_map);
        }
        return 0;
    }

    bool ParseAndCheckCommandLine(int argc, char* argv[]) {
        gflags::ParseCommandLineNonHelpFlags(&argc, &argv, true);
        if (FLAGS_h) {
            ShowUsage();
            return false;
        }

        if (FLAGS_ic < 1) {
            printf("Parameter -ic should be greater than zero (default 1) \n");
            ShowUsage();
            return false;
        }

        if (FLAGS_mp.empty()) {
            printf("Parameter -mp is not set \n");
            ShowUsage();
            return false;
        }

        return true;
    }

    void ShowUsage() {
        printf("    -h                      \t%s \n", help_message);
        printf("    -mt \"<model type>\"    \t%s \n", model_type_message);
        printf("    -mp \"<model path>\"    \t%s \n", model_path_message);
        printf("    -dt \"<device type>\"   \t%s \n", device_type_message);
        printf("    -lp \"<library path>\"  \t%s \n", library_path_message);
        printf("    -ic \"<number>\"        \t%s \n", iterations_count_message);
        printf("    -wc \"<number>\"        \t%s \n", warm_up_count_message);
        printf("    -ip \"<path>\"          \t%s \n", input_path_message);
        printf("    -op \"<path>\"          \t%s \n", output_path_message);
        printf("    -dl \"<device list>\"   \t%s \n", device_list_message);
        printf("    -th \"<thread umber>\"  \t%s \n", cpu_thread_num_message);
        printf("    -it \"<input type>\"    \t%s \n", input_format_message);
        printf("    -pr \"<precision >\"    \t%s \n", precision_message);
        printf("    -is \"<input shape>\"   \t%s \n", input_shape_message);
        printf("    -fc \"<format for compare>\t%s \n", output_format_cmp_message);
        printf("    -nt \"<network type>\t%s \n", output_format_cmp_message);
    }

    void SetCpuAffinity() {
        // set cpu affinity, only work in arm mode
        if (!FLAGS_dl.empty()) {
            auto split = [=](const std::string str, char delim, std::vector<std::string>& str_vec) {
                std::stringstream ss(str);
                std::string element;
                while (std::getline(ss, element, delim))
                    str_vec.push_back(element);
            };

            std::vector<std::string> devices;
            split(FLAGS_dl, ',', devices);
            std::vector<int> device_list;
            for (auto iter : devices) {
                device_list.push_back(atoi(iter.c_str()));
            }
            CpuUtils::SetCpuAffinity(device_list);
        }
    }

    InputShapesMap GetInputShapesMap() {
        InputShapesMap input_shape;
        if(!FLAGS_is.empty()) {
            std::string input_shape_message(FLAGS_is);
            std::string delimiter = "[";
            std::vector<int> input_dim;
            std::ptrdiff_t p1 = 0, p2;
            p2 = input_shape_message.find(delimiter, p1);
            std::string input_name = input_shape_message.substr(p1, p2 -p1);
            p1 = p2 + 1;
            delimiter = ",";
            while (true) {
                p2 = input_shape_message.find(delimiter, p1);
                if (p2 != std::string::npos) {
                    input_dim.push_back(atoi(input_shape_message.substr(p1, p2 - p1).c_str()));
                    p1 = p2 + 1;
                } else {
                    input_dim.push_back(atoi(input_shape_message.substr(p1, input_shape_message.length() - 1 - p1).c_str()));
                    break;
                }
            }
            input_shape[input_name] = input_dim;
        }
        return input_shape;
    }

    ModelConfig GetModelConfig() {
        ModelConfig config;
        config.model_type = ConvertModelType(FLAGS_mt);
        if (config.model_type == MODEL_TYPE_TNN || config.model_type == MODEL_TYPE_OPENVINO ||
            config.model_type == MODEL_TYPE_NCNN) {
            std::string network_path = FLAGS_mp;
            int size                 = static_cast<int>(network_path.size());
            std::string model_path;

            // TNN file names: xxx.tnnproto  xxx.tnnmodel
            // NCNN file names: xxx.param xxx.bin
            if (config.model_type == MODEL_TYPE_TNN) {
                model_path = network_path.substr(0, size - 5) + "model";
            } else if (config.model_type == MODEL_TYPE_NCNN) {
                model_path = network_path.substr(0, size - 5) + "bin";
            } else {
                model_path = network_path.substr(0, size - 3) + "bin";
            }

            std::ifstream proto_stream(network_path);
            if (!proto_stream.is_open() || !proto_stream.good()) {
                printf("read proto_file failed!\n");
                return config;
            }
            auto buffer =
                    std::string((std::istreambuf_iterator<char>(proto_stream)), std::istreambuf_iterator<char>());
            config.params.push_back(buffer);

            if (config.model_type == MODEL_TYPE_TNN || config.model_type == MODEL_TYPE_NCNN) {
                std::ifstream model_stream(model_path, std::ios::binary);
                if (!model_stream.is_open() || !model_stream.good()) {
                    config.params.push_back("");
                    return config;
                }
                auto model_content =
                    std::string((std::istreambuf_iterator<char>(model_stream)), std::istreambuf_iterator<char>());

                config.params.push_back(model_content);
            } else {
                config.params.push_back(model_path);
            }
        } else {
            config.params.push_back(FLAGS_mp);
        }
        return config;
    }

    NetworkConfig GetNetworkConfig() {
        NetworkConfig config;
        // Precision : AUTO for float computing.
        config.precision = ConvertPrecision(FLAGS_pr);

        // Device Type: ARM, OPENECL, ...
        config.device_type = ConvertDeviceType(FLAGS_dt);

        // use model type instead, may change later for same model type with
        // different network type
<<<<<<< HEAD
        config.network_type = ConvertNetworkType(FLAGS_nt);
=======
        if (config.device_type == DEVICE_X86) {
            config.network_type = NETWORK_TYPE_OPENVINO;
        } else if (config.device_type == DEVICE_CUDA) {
            config.network_type = NETWORK_TYPE_TENSORRT;
        } else {
            config.network_type = ConvertNetworkType(FLAGS_nt);
        }

>>>>>>> b8803623
        if (FLAGS_lp.length() > 0) {
            config.library_path = {FLAGS_lp};
        }
        //add for cache; When using Huawei NPU,
	//it is the path to store the om i.e. config.cache_path = "/data/local/tmp/npu_test/";
        config.cache_path = "";
        return config;
    }

    bool CheckResult(std::string desc, Status result) {
        if (result != 0) {
            LOGE("%s failed: %s \n", desc.c_str(), result.description().c_str());
            return false;
        } else {
            LOGD("%s success! \n", desc.c_str());
            return true;
        }
    }

    MatMap CreateBlobMatMap(BlobMap& blob_map, int format_type) {
        MatMap mat_map;
        for (auto iter : blob_map) {
            auto name = iter.first;
            Blob* device_blob = iter.second;
            BlobDesc blob_desc = device_blob->GetBlobDesc();

            // Format Types: (0: NCHW FLOAT), (1: 8UC3), (2: 8UC1)
            DataType data_type = DATA_TYPE_INT8;
            MatType mat_type;
            if (format_type == 0) {
                data_type = DATA_TYPE_FLOAT;
                mat_type = NCHW_FLOAT;
            } else if (format_type == 1) {
                mat_type = N8UC3;
            } else if (format_type == 2) {
                mat_type = NGRAY;
            } else if (format_type == 3) {
                mat_type = NC_INT32;
                data_type = DATA_TYPE_INT32;
            }

            int bytes = DimsVectorUtils::Count(blob_desc.dims) * DataTypeUtils::GetBytesSize(data_type);
            void* mat_data = malloc(bytes);
            auto mat = std::make_shared<Mat>(DEVICE_NAIVE, mat_type, blob_desc.dims, mat_data);
            mat_map[name] = mat;
        }
        return mat_map;
    }


    void InitInputMatMap(MatMap& mat_map) {
        for (auto iter : mat_map) {
            auto name = iter.first;
            auto mat = iter.second;
            void* mat_data = mat->GetData();
            int data_count     = DimsVectorUtils::Count(mat->GetDims());
            auto mat_type = mat->GetMatType();

            if (FLAGS_ip.empty()) {
                for (int i = 0; i < data_count; i++) {
                    if (mat_type == NCHW_FLOAT) {
                        reinterpret_cast<float*>(mat_data)[i] = (float)(rand() % 256 - 128) / 128.0f;
                    } else {
                        reinterpret_cast<uint8_t*>(mat_data)[i] = (rand() % 256);
                    }
                }
            } else {
                LOGD("input path: %s\n", FLAGS_ip.c_str());
                std::ifstream input_stream(FLAGS_ip);
                for (int i = 0; i < data_count; i++) {
                    if (mat_type == NCHW_FLOAT) {
                        input_stream >> reinterpret_cast<float*>(mat_data)[i];
                    } else if (mat_type == NC_INT32) {
                        input_stream >> reinterpret_cast<int32_t*>(mat_data)[i];
                    } else {
                        input_stream >> reinterpret_cast<uint8_t*>(mat_data)[i];
                    }
                }
                input_stream.close();
            }
        }
    }

    std::map<std::string, std::shared_ptr<BlobConverter>> CreateBlobConverterMap(BlobMap& blob_map) {
        std::map<std::string, std::shared_ptr<BlobConverter>> converter_map;
        for(auto iter : blob_map) {
            auto blob_converter = std::make_shared<BlobConverter>(iter.second);
            converter_map[iter.first] = blob_converter;
        }
        return converter_map;
    }

    std::map<std::string, MatConvertParam> CreateConvertParamMap(MatMap& mat_map) {
        std::map<std::string, MatConvertParam> param_map;
        for(auto iter : mat_map) {
            MatConvertParam param;
            auto name = iter.first;
            auto mat = iter.second;
            auto mat_type = mat->GetMatType();
            auto dims = mat->GetDims();
            if(mat_type != NCHW_FLOAT) {
                std::fill(param.scale.begin(), param.scale.end(), 1.0f / 255.0f);
                std::fill(param.bias.begin(), param.bias.end(), 0);
            } else if(dims[1] > 4) {
                param.scale = std::vector<float>(dims[1], 1);
                param.bias  = std::vector<float>(dims[1], 0);
            }
            param_map[name] = param;
        }
        return param_map;
    }


    void WriteOutput(MatMap& outputs) {
        std::ofstream f(FLAGS_op);
        LOGD("the output path: %s\n", FLAGS_op.c_str());
        if (!FLAGS_fc) {
            LOGD("output path: %s\n", FLAGS_op.c_str());
            f << outputs.size() << std::endl;
            for (auto output : outputs) {
                f << output.first;
                auto mat      = output.second;
                DimsVector dims = mat->GetDims();
                f << " " << dims.size();
                for (auto dim : dims) {
                    f << " " << dim;
                }
                f << std::endl;
            }
        } else {
            for (auto output : outputs) {
                LOGD("the output name: %s\n", output.first.c_str());
                auto mat        = output.second;
                DimsVector dims   = mat->GetDims();
                std::string shape = "( ";
                for (auto dim : dims) {
                    shape += ToString(dim) + " ";
                }
                shape += ")";
                LOGD("the output shape: %s\n", shape.c_str());
            }
        }
        for (auto output : outputs) {
            auto mat  = output.second;
            int data_count     = DimsVectorUtils::Count(mat->GetDims());
            float* data = reinterpret_cast<float*>(mat->GetData());
            for (int c = 0; c < data_count; ++c) {
                f << std::fixed << std::setprecision(6) << data[c] << std::endl;
            }
        }
        f.close();
    }

    void FreeMatMapMemory(MatMap& mat_map) {
        for(auto iter : mat_map) {
            free(iter.second->GetData());
        }
    }

}  // namespace test

}  // namespace TNN_NS<|MERGE_RESOLUTION|>--- conflicted
+++ resolved
@@ -310,18 +310,12 @@
 
         // use model type instead, may change later for same model type with
         // different network type
-<<<<<<< HEAD
-        config.network_type = ConvertNetworkType(FLAGS_nt);
-=======
-        if (config.device_type == DEVICE_X86) {
-            config.network_type = NETWORK_TYPE_OPENVINO;
-        } else if (config.device_type == DEVICE_CUDA) {
+        if (config.device_type == DEVICE_CUDA) {
             config.network_type = NETWORK_TYPE_TENSORRT;
         } else {
             config.network_type = ConvertNetworkType(FLAGS_nt);
         }
 
->>>>>>> b8803623
         if (FLAGS_lp.length() > 0) {
             config.library_path = {FLAGS_lp};
         }
