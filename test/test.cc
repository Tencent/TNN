--- conflicted
+++ resolved
@@ -251,23 +251,6 @@
         InputShapesMap input_shape;
         if(!FLAGS_is.empty()) {
             std::string input_shape_message(FLAGS_is);
-<<<<<<< HEAD
-            std::string delimiter = ":";
-            std::vector<int> input_dim;
-            std::ptrdiff_t p1 = 0, p2;
-            p2 = input_shape_message.find(delimiter, p1);
-            std::string input_name = input_shape_message.substr(p1, p2 -p1);
-            p1 = p2 + 1;
-            delimiter = ",";
-            while (true) {
-                p2 = input_shape_message.find(delimiter, p1);
-                if (p2 != std::string::npos) {
-                    input_dim.push_back(atoi(input_shape_message.substr(p1, p2 - p1).c_str()));
-                    p1 = p2 + 1;
-                } else {
-                    input_dim.push_back(atoi(input_shape_message.substr(p1, input_shape_message.length() - p1).c_str()));
-                    break;
-=======
             std::vector<std::string> input_shape_strs;
             std::string delimiter = ";";
 
@@ -300,7 +283,6 @@
                         input_dim.push_back(atoi(input_shape_str.substr(p1, input_shape_str.length() - p1).c_str()));
                         break;
                     }
->>>>>>> 81fb3a2e
                 }
                 input_shape[input_name] = input_dim;
             }
