// Tencent is pleased to support the open source community by making TNN available.
//
// Copyright (C) 2020 THL A29 Limited, a Tencent company. All rights reserved.
//
// Licensed under the BSD 3-Clause License (the "License"); you may not use this file except
// in compliance with the License. You may obtain a copy of the License at
//
// https://opensource.org/licenses/BSD-3-Clause
//
// Unless required by applicable law or agreed to in writing, software distributed
// under the License is distributed on an "AS IS" BASIS, WITHOUT WARRANTIES OR
// CONDITIONS OF ANY KIND, either express or implied. See the License for the
// specific language governing permissions and limitations under the License.

#include "test/test.h"

#include <stdio.h>
#include <stdlib.h>
#include <string.h>

#include <cfloat>
#include <cstdlib>
#include <fstream>
#include <iomanip>
#include <sstream>
#include <string>

#include "test/flags.h"
#include "test/test_utils.h"
#include "test/timer.h"
#include "tnn/core/common.h"
#include "tnn/core/instance.h"
#include "tnn/core/macro.h"
#include "tnn/core/tnn.h"
#include "tnn/utils/blob_converter.h"
#include "tnn/utils/blob_dump_utils.h"
#include "tnn/utils/blob_transfer_utils.h"
#include "tnn/utils/cpu_utils.h"
#include "tnn/utils/data_type_utils.h"
#include "tnn/utils/dims_vector_utils.h"
#include "tnn/utils/omp_utils.h"
#include "tnn/utils/string_utils.h"

int main(int argc, char* argv[]) {
    return TNN_NS::test::Run(argc, argv);
}

namespace TNN_NS {

namespace test {

    int Run(int argc, char* argv[]) {
        // parse command line params
        if (!ParseAndCheckCommandLine(argc, argv))
            return -1;
#if (DUMP_INPUT_BLOB || DUMP_OUTPUT_BLOB)
        g_tnn_dump_directory = FLAGS_op;
#endif

        // Set the cpu affinity.
        // usually, -dl 0-3 for little core, -dl 4-7 for big core
        // only works when -dl flags were set. benchmark script not set -dl flags
        SetCpuAffinity();

        ModelConfig model_config     = GetModelConfig();
        NetworkConfig network_config = GetNetworkConfig();

        InputShapesMap input_shape = GetInputShapesMap();        

        srand(102);

        TNN net;
        Status ret = net.Init(model_config);
        if (CheckResult("init tnn", ret)) {
            auto instance = net.CreateInst(network_config, ret, input_shape);
            if (!CheckResult("create instance", ret)) {
                return 0;
            }
            instance->SetCpuNumThreads(std::max(FLAGS_th, 1));

            //get blob 
            BlobMap input_blob_map;
            BlobMap output_blob_map;
            void* command_queue;
            instance->GetAllInputBlobs(input_blob_map);
            instance->GetAllOutputBlobs(output_blob_map);
            instance->GetCommandQueue(&command_queue);
                
            //create mat and converter
            MatMap input_mat_map = CreateBlobMatMap(input_blob_map, FLAGS_it);
            InitInputMatMap(input_mat_map);
            auto input_converters_map = CreateBlobConverterMap(input_blob_map);
            auto input_params_map = CreateConvertParamMap(input_mat_map);

            //mat format NCHW_FLOAT
            MatMap output_mat_map = CreateBlobMatMap(output_blob_map, 0);
            auto output_converters_map = CreateBlobConverterMap(output_blob_map);
            auto output_params_map = CreateConvertParamMap(output_mat_map);

            for (int i = 0; i < FLAGS_wc; ++i) {
                for(auto element : input_converters_map) {
                    auto name = element.first;
                    auto blob_converter = element.second;
                    blob_converter->ConvertFromMatAsync(*input_mat_map[name], input_params_map[name], command_queue);
                }
                ret = instance->ForwardAsync(nullptr);
                 
                for(auto element : output_converters_map) {
                    auto name = element.first;
                    auto blob_converter = element.second;
                    blob_converter->ConvertToMat(*output_mat_map[name], output_params_map[name], command_queue);
                }
            }
#if TNN_PROFILE
            instance->StartProfile();
#endif
            
            std::string model_name = FLAGS_mp;
            if(FLAGS_mp.find_last_of("/") != -1) {
                model_name = FLAGS_mp.substr(FLAGS_mp.find_last_of("/") + 1); 
            }   
 
            Timer timer(model_name);

            for (int i = 0; i < FLAGS_ic; ++i) {
                timer.Start();
                for(auto element : input_converters_map) {
                    auto name = element.first;
                    auto blob_converter = element.second;
                    blob_converter->ConvertFromMatAsync(*input_mat_map[name], input_params_map[name], command_queue);
                }
                ret = instance->ForwardAsync(nullptr);
                for(auto element : output_converters_map) {
                    auto name = element.first;
                    auto blob_converter = element.second;
                    blob_converter->ConvertToMat(*output_mat_map[name], output_params_map[name], command_queue);
                }
                timer.Stop();
            }
#if TNN_PROFILE
            instance->FinishProfile(true);
#endif
            CheckResult("Forward", ret);

            if (!FLAGS_op.empty()) {
                WriteOutput(output_mat_map);
            }
 
            timer.Print();
 
            FreeMatMapMemory(input_mat_map);
            FreeMatMapMemory(output_mat_map);
        }
        return 0;
    }

    bool ParseAndCheckCommandLine(int argc, char* argv[]) {
        gflags::ParseCommandLineNonHelpFlags(&argc, &argv, true);
        if (FLAGS_h) {
            ShowUsage();
            return false;
        }

        if (FLAGS_ic < 1) {
            printf("Parameter -ic should be greater than zero (default 1) \n");
            ShowUsage();
            return false;
        }

        if (FLAGS_mp.empty()) {
            printf("Parameter -mp is not set \n");
            ShowUsage();
            return false;
        }

        return true;
    }

    void ShowUsage() {
        printf("    -h                      \t%s \n", help_message);
        printf("    -mt \"<model type>\"    \t%s \n", model_type_message);
        printf("    -mp \"<model path>\"    \t%s \n", model_path_message);
        printf("    -dt \"<device type>\"   \t%s \n", device_type_message);
        printf("    -lp \"<library path>\"  \t%s \n", library_path_message);
        printf("    -ic \"<number>\"        \t%s \n", iterations_count_message);
        printf("    -wc \"<number>\"        \t%s \n", warm_up_count_message);
        printf("    -ip \"<path>\"          \t%s \n", input_path_message);
        printf("    -op \"<path>\"          \t%s \n", output_path_message);
        printf("    -dl \"<device list>\"   \t%s \n", device_list_message);
        printf("    -th \"<thread umber>\"  \t%s \n", cpu_thread_num_message);
        printf("    -it \"<input type>\"    \t%s \n", input_format_message);
        printf("    -pr \"<precision >\"    \t%s \n", precision_message);
        printf("    -is \"<input shape>\"   \t%s \n", input_shape_message);
        printf("    -fc \"<format for compare>\t%s \n", output_format_cmp_message);
    }

    void SetCpuAffinity() {
        // set cpu affinity, only work in arm mode
        if (!FLAGS_dl.empty()) {
            auto split = [=](const std::string str, char delim, std::vector<std::string>& str_vec) {
                std::stringstream ss(str);
                std::string element;
                while (std::getline(ss, element, delim))
                    str_vec.push_back(element);
            };

            std::vector<std::string> devices;
            split(FLAGS_dl, ',', devices);
            std::vector<int> device_list;
            for (auto iter : devices) {
                device_list.push_back(atoi(iter.c_str()));
            }
            CpuUtils::SetCpuAffinity(device_list);
        }
    }

    InputShapesMap GetInputShapesMap() {
        InputShapesMap input_shape;
        if(!FLAGS_is.empty()) {
            std::string input_shape_message(FLAGS_is);
            std::string delimiter = "[";
            std::vector<int> input_dim;
            std::ptrdiff_t p1 = 0, p2;
            p2 = input_shape_message.find(delimiter, p1);
            std::string input_name = input_shape_message.substr(p1, p2 -p1);
            p1 = p2 + 1;
            delimiter = ",";
            while (true) {
                p2 = input_shape_message.find(delimiter, p1);
                if (p2 != std::string::npos) {
                    input_dim.push_back(atoi(input_shape_message.substr(p1, p2 - p1).c_str()));
                    p1 = p2 + 1;
                } else {
                    input_dim.push_back(atoi(input_shape_message.substr(p1, input_shape_message.length() - 1 - p1).c_str()));
                    break;
                }
            }
            input_shape[input_name] = input_dim;
        }
        return input_shape;
    }

    ModelConfig GetModelConfig() {
        ModelConfig config;
        config.model_type = ConvertModelType(FLAGS_mt);
        if (config.model_type == MODEL_TYPE_TNN || config.model_type == MODEL_TYPE_OPENVINO ||
            config.model_type == MODEL_TYPE_RAPIDNET || config.model_type == MODEL_TYPE_NCNN) {
            std::string network_path = FLAGS_mp;
            int size                 = static_cast<int>(network_path.size());
            std::string model_path;
<<<<<<< HEAD
            /*
             * TNN file names:
             *  xxx.tnnproto  xxx.tnnmodel
             * NCNN file names:
             *  xxx.param xxx.bin
             */
            if (config.model_type == MODEL_TYPE_TNN || 
                config.model_type == MODEL_TYPE_RAPIDNET) {
=======
            
            // TNN file names: xxx.tnnproto  xxx.tnnmodel
            // NCNN file names: xxx.param xxx.bin
            if (config.model_type == MODEL_TYPE_TNN) {
>>>>>>> e952c907
                model_path = network_path.substr(0, size - 5) + "model";
            } else if (config.model_type == MODEL_TYPE_NCNN) {
                model_path = network_path.substr(0, size - 5) + "bin";
            } else {
                model_path = network_path.substr(0, size - 3) + "bin";
            }

            std::ifstream proto_stream(network_path);
            if (!proto_stream.is_open() || !proto_stream.good()) {
                printf("read proto_file failed!\n");
                return config;
            }
            auto buffer =
                    std::string((std::istreambuf_iterator<char>(proto_stream)), std::istreambuf_iterator<char>());
            config.params.push_back(buffer);

            if (config.model_type == MODEL_TYPE_TNN || config.model_type == MODEL_TYPE_RAPIDNET || 
                config.model_type == MODEL_TYPE_NCNN) {
                std::ifstream model_stream(model_path);
                if (!model_stream.is_open() || !model_stream.good()) {
                    config.params.push_back("");
                    return config;
                }
                auto model_content =
                    std::string((std::istreambuf_iterator<char>(model_stream)), std::istreambuf_iterator<char>());

                config.params.push_back(model_content);
            } else {
                config.params.push_back(model_path);
            }
        } else {
            config.params.push_back(FLAGS_mp);
        }
        return config;
    }

    NetworkConfig GetNetworkConfig() {
        NetworkConfig config;
        // Precision : HIGH for float computing.
        config.precision = ConvertPrecision(FLAGS_pr);
        
        // Device Type: ARM, OPENECL, ...
        config.device_type = ConvertDeviceType(FLAGS_dt);
        
        // use model type instead, may change later for same model type with
        // different network type
        config.network_type = ConvertNetworkType(FLAGS_mt);
        if (FLAGS_lp.length() > 0) {
            config.library_path = {FLAGS_lp};
        }
        return config;
    }

    bool CheckResult(std::string desc, Status result) {
        if (result != 0) {
            LOGE("%s failed: %s \n", desc.c_str(), result.description().c_str());
            return false;
        } else {
            LOGD("%s success! \n", desc.c_str());
            return true;
        }
    }

    MatMap CreateBlobMatMap(BlobMap& blob_map, int format_type) {
        MatMap mat_map;
        for (auto iter : blob_map) {
            auto name = iter.first;
            Blob* device_blob = iter.second;
            BlobDesc blob_desc = device_blob->GetBlobDesc();

            // Format Types: (0: NCHW FLOAT), (1: 8UC3), (2: 8UC1)
            DataType data_type = DATA_TYPE_INT8;
            MatType mat_type;
            if (format_type == 0) {
                data_type = DATA_TYPE_FLOAT;
                mat_type = NCHW_FLOAT;
            } else if (format_type == 1) {
                mat_type = N8UC3;
            } else if (format_type == 2) {
                mat_type = NGRAY;
            }
           
            int bytes = DimsVectorUtils::Count(blob_desc.dims) * DataTypeUtils::GetBytesSize(data_type); 
            void* mat_data = malloc(bytes);
            auto mat = std::make_shared<Mat>(DEVICE_NAIVE, mat_type, blob_desc.dims, mat_data);
            mat_map[name] = mat;  
        }
        return mat_map;
    }


    void InitInputMatMap(MatMap& mat_map) {
        for (auto iter : mat_map) {
            auto name = iter.first;
            auto mat = iter.second;
            void* mat_data = mat->GetData();       
            int data_count     = DimsVectorUtils::Count(mat->GetDims());
            auto mat_type = mat->GetMatType();
 
            if (FLAGS_ip.empty()) {
                for (int i = 0; i < data_count; i++) {
                    if (mat_type == NCHW_FLOAT) {
                        reinterpret_cast<float*>(mat_data)[i] = (float)(rand() % 256 - 128) / 128.0f;
                    } else {
                        reinterpret_cast<uint8_t*>(mat_data)[i] = (rand() % 256);
                    }
                }
            } else {
                LOGD("input path: %s\n", FLAGS_ip.c_str());
                std::ifstream input_stream(FLAGS_ip);
                for (int i = 0; i < data_count; i++) {
                    if (mat_type == NCHW_FLOAT) {
                        input_stream >> reinterpret_cast<float*>(mat_data)[i];
                    } else {
                        input_stream >> reinterpret_cast<uint8_t*>(mat_data)[i];
                    }
                }
            }
        }
    }

    std::map<std::string, std::shared_ptr<BlobConverter>> CreateBlobConverterMap(BlobMap& blob_map) {
        std::map<std::string, std::shared_ptr<BlobConverter>> converter_map;
        for(auto iter : blob_map) {
            auto blob_converter = std::make_shared<BlobConverter>(iter.second);
            converter_map[iter.first] = blob_converter;
        }
        return converter_map;
    }

    std::map<std::string, MatConvertParam> CreateConvertParamMap(MatMap& mat_map) {
        std::map<std::string, MatConvertParam> param_map;
        for(auto iter : mat_map) {
            MatConvertParam param;
            auto name = iter.first;
            auto mat = iter.second;
            auto mat_type = mat->GetMatType();
            auto dims = mat->GetDims();
            if(mat_type != NCHW_FLOAT) { 
                std::fill(param.scale.begin(), param.scale.end(), 1.0f / 255.0f); 
                std::fill(param.bias.begin(), param.bias.end(), 0);
            } else if(dims[1] > 4) {
                param.scale = std::vector<float>(dims[1], 1);
                param.bias  = std::vector<float>(dims[1], 0);
            }
            param_map[name] = param;
        }
        return param_map;
    }


    void WriteOutput(MatMap& outputs) {
        std::ofstream f(FLAGS_op);
        LOGD("the output path: %s\n", FLAGS_op.c_str());
        if (!FLAGS_fc) {
            LOGD("output path: %s\n", FLAGS_op.c_str());
            f << outputs.size() << std::endl;
            for (auto output : outputs) {
                f << output.first;
                auto mat      = output.second;
                DimsVector dims = mat->GetDims();
                f << " " << dims.size();
                for (auto dim : dims) {
                    f << " " << dim;
                }
                f << std::endl;
            }
        } else {
            for (auto output : outputs) {
                LOGD("the output name: %s\n", output.first.c_str());
                auto mat        = output.second;
                DimsVector dims   = mat->GetDims();
                std::string shape = "( ";
                for (auto dim : dims) {
                    shape += to_string(dim) + " ";
                }
                shape += ")";
                LOGD("the output shape: %s\n", shape.c_str());
            }
        }
        for (auto output : outputs) {
            auto mat  = output.second;
            int data_count     = DimsVectorUtils::Count(mat->GetDims());
            float* data = reinterpret_cast<float*>(mat->GetData());
            for (int c = 0; c < data_count; ++c) {
                f << std::fixed << std::setprecision(6) << data[c] << std::endl;
            }
        }
        f.close();
    }

    void FreeMatMapMemory(MatMap& mat_map) {
        for(auto iter : mat_map) {
            free(iter.second->GetData());
        }
    }

}  // namespace test

}  // namespace TNN_NS<|MERGE_RESOLUTION|>--- conflicted
+++ resolved
@@ -248,7 +248,6 @@
             std::string network_path = FLAGS_mp;
             int size                 = static_cast<int>(network_path.size());
             std::string model_path;
-<<<<<<< HEAD
             /*
              * TNN file names:
              *  xxx.tnnproto  xxx.tnnmodel
@@ -257,12 +256,6 @@
              */
             if (config.model_type == MODEL_TYPE_TNN || 
                 config.model_type == MODEL_TYPE_RAPIDNET) {
-=======
-            
-            // TNN file names: xxx.tnnproto  xxx.tnnmodel
-            // NCNN file names: xxx.param xxx.bin
-            if (config.model_type == MODEL_TYPE_TNN) {
->>>>>>> e952c907
                 model_path = network_path.substr(0, size - 5) + "model";
             } else if (config.model_type == MODEL_TYPE_NCNN) {
                 model_path = network_path.substr(0, size - 5) + "bin";
