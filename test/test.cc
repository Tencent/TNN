// Tencent is pleased to support the open source community by making TNN available.
//
// Copyright (C) 2020 THL A29 Limited, a Tencent company. All rights reserved.
//
// Licensed under the BSD 3-Clause License (the "License"); you may not use this file except
// in compliance with the License. You may obtain a copy of the License at
//
// https://opensource.org/licenses/BSD-3-Clause
//
// Unless required by applicable law or agreed to in writing, software distributed
// under the License is distributed on an "AS IS" BASIS, WITHOUT WARRANTIES OR
// CONDITIONS OF ANY KIND, either express or implied. See the License for the
// specific language governing permissions and limitations under the License.

#include "test/test.h"

#include <stdio.h>
#include <stdlib.h>
#include <string.h>

#include <cfloat>
#include <cstdlib>
#include <fstream>
#include <iomanip>
#include <sstream>
#include <string>

#include "test/flags.h"
#include "test/test_utils.h"
#include "test/timer.h"
#include "tnn/core/common.h"
#include "tnn/core/instance.h"
#include "tnn/core/macro.h"
#include "tnn/core/tnn.h"
#include "tnn/utils/blob_converter.h"
#include "tnn/utils/blob_dump_utils.h"
#include "tnn/utils/blob_transfer_utils.h"
#include "tnn/utils/cpu_utils.h"
#include "tnn/utils/data_type_utils.h"
#include "tnn/utils/dims_vector_utils.h"
#include "tnn/utils/omp_utils.h"
#include "tnn/utils/string_utils_inner.h"

int main(int argc, char* argv[]) {
    return TNN_NS::test::Run(argc, argv);
}

namespace TNN_NS {

namespace test {

    int Run(int argc, char* argv[]) {
        // parse command line params
        if (!ParseAndCheckCommandLine(argc, argv))
            return -1;
#if (DUMP_INPUT_BLOB || DUMP_OUTPUT_BLOB)
        g_tnn_dump_directory = FLAGS_op;
#endif

        // Set the cpu affinity.
        // usually, -dl 0-3 for little core, -dl 4-7 for big core
        // only works when -dl flags were set. benchmark script not set -dl flags
        SetCpuAffinity();

        ModelConfig model_config     = GetModelConfig();
        NetworkConfig network_config = GetNetworkConfig();

        InputShapesMap input_shape = GetInputShapesMap();

        srand(102);

        TNN net;
        Status ret = net.Init(model_config);
        if (CheckResult("init tnn", ret)) {
            auto instance = net.CreateInst(network_config, ret, input_shape);
            if (!CheckResult("create instance", ret)) {
                return 0;
            }
            instance->SetCpuNumThreads(std::max(FLAGS_th, 1));

            //get blob
            BlobMap input_blob_map;
            BlobMap output_blob_map;
            void* command_queue;
            instance->GetAllInputBlobs(input_blob_map);
            instance->GetAllOutputBlobs(output_blob_map);
            instance->GetCommandQueue(&command_queue);

            //create mat and converter
            MatMap input_mat_map = CreateBlobMatMap(input_blob_map, FLAGS_it);
            InitInputMatMap(input_mat_map);
            auto input_converters_map = CreateBlobConverterMap(input_blob_map);
            auto input_params_map = CreateConvertParamMap(input_mat_map);

            //mat format NCHW_FLOAT
            MatMap output_mat_map = CreateBlobMatMap(output_blob_map, 0);
            std::map<std::string, std::shared_ptr<BlobConverter>> output_converters_map;
            std::map<std::string, MatConvertParam> output_params_map;

            for (int i = 0; i < FLAGS_wc; ++i) {
                for(auto element : input_converters_map) {
                    auto name = element.first;
                    auto blob_converter = element.second;
                    blob_converter->ConvertFromMatAsync(*input_mat_map[name], input_params_map[name], command_queue);
                }
<<<<<<< HEAD
                instance->ForwardAsync(nullptr);
                 
=======
                ret = instance->ForwardAsync(nullptr);
                output_converters_map = CreateBlobConverterMap(output_blob_map);
                output_params_map = CreateConvertParamMap(output_mat_map);
>>>>>>> 0272ecc5
                for(auto element : output_converters_map) {
                    auto name = element.first;
                    auto blob_converter = element.second;
                    blob_converter->ConvertToMat(*output_mat_map[name], output_params_map[name], command_queue);
                }
            }
#if TNN_PROFILE
            instance->StartProfile();
#endif

            std::string model_name = FLAGS_mp;
            if(FLAGS_mp.find_last_of("/") != -1) {
                model_name = FLAGS_mp.substr(FLAGS_mp.find_last_of("/") + 1);
            }

            Timer timer(model_name);

            for (int i = 0; i < FLAGS_ic; ++i) {
                timer.Start();
                for(auto element : input_converters_map) {
                    auto name = element.first;
                    auto blob_converter = element.second;
                    ret = blob_converter->ConvertFromMatAsync(*input_mat_map[name], input_params_map[name], command_queue);
                    if (!CheckResult("ConvertFromMat", ret)) {
                        return 0;
                    }
                }
#if (DUMP_INPUT_BLOB || DUMP_OUTPUT_BLOB)
                ret = instance->Forward();
#else
                ret = instance->ForwardAsync(nullptr);
<<<<<<< HEAD
                if (!CheckResult("Forward", ret)) {
                    return 0;
                }
=======
#endif
                output_converters_map = CreateBlobConverterMap(output_blob_map);
                output_params_map = CreateConvertParamMap(output_mat_map);
>>>>>>> 0272ecc5
                for(auto element : output_converters_map) {
                    auto name = element.first;
                    auto blob_converter = element.second;
                    ret = blob_converter->ConvertToMat(*output_mat_map[name], output_params_map[name], command_queue);
                    if (!CheckResult("ConvertToMat", ret)) {
                        return 0;
                    }
                }
                timer.Stop();
            }
#if TNN_PROFILE
            instance->FinishProfile(true);
#endif
            CheckResult("Forward", ret);
            if (!FLAGS_op.empty()) {
                WriteOutput(output_mat_map);
            }

            timer.Print();

            FreeMatMapMemory(input_mat_map);
            FreeMatMapMemory(output_mat_map);
        }
        return 0;
    }

    bool ParseAndCheckCommandLine(int argc, char* argv[]) {
        gflags::ParseCommandLineNonHelpFlags(&argc, &argv, true);
        if (FLAGS_h) {
            ShowUsage();
            return false;
        }

        if (FLAGS_ic < 1) {
            printf("Parameter -ic should be greater than zero (default 1) \n");
            ShowUsage();
            return false;
        }

        if (FLAGS_mp.empty()) {
            printf("Parameter -mp is not set \n");
            ShowUsage();
            return false;
        }

        return true;
    }

    void ShowUsage() {
        printf("    -h                      \t%s \n", help_message);
        printf("    -mt \"<model type>\"    \t%s \n", model_type_message);
        printf("    -nt \"<network type>\"  \t%s \n", network_type_message);
        printf("    -mp \"<model path>\"    \t%s \n", model_path_message);
        printf("    -dt \"<device type>\"   \t%s \n", device_type_message);
        printf("    -lp \"<library path>\"  \t%s \n", library_path_message);
        printf("    -ic \"<number>\"        \t%s \n", iterations_count_message);
        printf("    -wc \"<number>\"        \t%s \n", warm_up_count_message);
        printf("    -ip \"<path>\"          \t%s \n", input_path_message);
        printf("    -op \"<path>\"          \t%s \n", output_path_message);
        printf("    -dl \"<device list>\"   \t%s \n", device_list_message);
        printf("    -th \"<thread umber>\"  \t%s \n", cpu_thread_num_message);
        printf("    -it \"<input type>\"    \t%s \n", input_format_message);
        printf("    -pr \"<precision >\"    \t%s \n", precision_message);
        printf("    -is \"<input shape>\"   \t%s \n", input_shape_message);
        printf("    -fc \"<format for compare>\t%s \n", output_format_cmp_message);
        printf("    -nt \"<network type>\t%s \n", output_format_cmp_message);
    }

    void SetCpuAffinity() {
        // set cpu affinity, only work in arm mode
        if (!FLAGS_dl.empty()) {
            auto split = [=](const std::string str, char delim, std::vector<std::string>& str_vec) {
                std::stringstream ss(str);
                std::string element;
                while (std::getline(ss, element, delim))
                    str_vec.push_back(element);
            };

            std::vector<std::string> devices;
            split(FLAGS_dl, ',', devices);
            std::vector<int> device_list;
            for (auto iter : devices) {
                device_list.push_back(atoi(iter.c_str()));
            }
            CpuUtils::SetCpuAffinity(device_list);
        }
    }

    InputShapesMap GetInputShapesMap() {
        InputShapesMap input_shape;
        if(!FLAGS_is.empty()) {
            std::string input_shape_message(FLAGS_is);
            std::string delimiter = "[";
            std::vector<int> input_dim;
            std::ptrdiff_t p1 = 0, p2;
            p2 = input_shape_message.find(delimiter, p1);
            std::string input_name = input_shape_message.substr(p1, p2 -p1);
            p1 = p2 + 1;
            delimiter = ",";
            while (true) {
                p2 = input_shape_message.find(delimiter, p1);
                if (p2 != std::string::npos) {
                    input_dim.push_back(atoi(input_shape_message.substr(p1, p2 - p1).c_str()));
                    p1 = p2 + 1;
                } else {
                    input_dim.push_back(atoi(input_shape_message.substr(p1, input_shape_message.length() - 1 - p1).c_str()));
                    break;
                }
            }
            input_shape[input_name] = input_dim;
        }
        return input_shape;
    }

    ModelConfig GetModelConfig() {
        ModelConfig config;
        config.model_type = ConvertModelType(FLAGS_mt);
        if (config.model_type == MODEL_TYPE_TNN || config.model_type == MODEL_TYPE_OPENVINO ||
            config.model_type == MODEL_TYPE_NCNN) {
            std::string network_path = FLAGS_mp;
            int size                 = static_cast<int>(network_path.size());
            std::string model_path;

            // TNN file names: xxx.tnnproto  xxx.tnnmodel
            // NCNN file names: xxx.param xxx.bin
            if (config.model_type == MODEL_TYPE_TNN) {
                model_path = network_path.substr(0, size - 5) + "model";
            } else if (config.model_type == MODEL_TYPE_NCNN) {
                model_path = network_path.substr(0, size - 5) + "bin";
            } else {
                model_path = network_path.substr(0, size - 3) + "bin";
            }

            std::ifstream proto_stream(network_path);
            if (!proto_stream.is_open() || !proto_stream.good()) {
                printf("read proto_file failed!\n");
                return config;
            }
            auto buffer =
                    std::string((std::istreambuf_iterator<char>(proto_stream)), std::istreambuf_iterator<char>());
            config.params.push_back(buffer);

            if (config.model_type == MODEL_TYPE_TNN || config.model_type == MODEL_TYPE_NCNN) {
                std::ifstream model_stream(model_path, std::ios::binary);
                if (!model_stream.is_open() || !model_stream.good()) {
                    config.params.push_back("");
                    return config;
                }
                auto model_content =
                    std::string((std::istreambuf_iterator<char>(model_stream)), std::istreambuf_iterator<char>());

                config.params.push_back(model_content);
            } else {
                config.params.push_back(model_path);
            }
        } else {
            config.params.push_back(FLAGS_mp);
        }
        return config;
    }

    NetworkConfig GetNetworkConfig() {
        NetworkConfig config;
        // Precision : AUTO for float computing.
        config.precision = ConvertPrecision(FLAGS_pr);

        // Device Type: ARM, OPENECL, ...
        config.device_type = ConvertDeviceType(FLAGS_dt);

        // use model type instead, may change later for same model type with
        // different network type
        if (config.device_type == DEVICE_X86)
            config.network_type = NETWORK_TYPE_OPENVINO;
        else
            config.network_type = ConvertNetworkType(FLAGS_nt);

        if (FLAGS_lp.length() > 0) {
            config.library_path = {FLAGS_lp};
        }
        //add for cache; When using Huawei NPU,
	//it is the path to store the om i.e. config.cache_path = "/data/local/tmp/npu_test/";
        config.cache_path = "";
        return config;
    }

    bool CheckResult(std::string desc, Status result) {
        if (result != 0) {
            LOGE("%s failed: %s \n", desc.c_str(), result.description().c_str());
            return false;
        } else {
            LOGD("%s success! \n", desc.c_str());
            return true;
        }
    }

    MatMap CreateBlobMatMap(BlobMap& blob_map, int format_type) {
        MatMap mat_map;
        for (auto iter : blob_map) {
            auto name = iter.first;
            Blob* device_blob = iter.second;
            BlobDesc blob_desc = device_blob->GetBlobDesc();

            // Format Types: (0: NCHW FLOAT), (1: 8UC3), (2: 8UC1)
            DataType data_type = DATA_TYPE_INT8;
            MatType mat_type;
            if (format_type == 0) {
                data_type = DATA_TYPE_FLOAT;
                mat_type = NCHW_FLOAT;
            } else if (format_type == 1) {
                mat_type = N8UC3;
            } else if (format_type == 2) {
                mat_type = NGRAY;
            } else if (format_type == 3) {
                mat_type = NC_INT32;
                data_type = DATA_TYPE_INT32;
            }

            int bytes = DimsVectorUtils::Count(blob_desc.dims) * DataTypeUtils::GetBytesSize(data_type);
            void* mat_data = malloc(bytes);
            auto mat = std::make_shared<Mat>(DEVICE_NAIVE, mat_type, blob_desc.dims, mat_data);
            mat_map[name] = mat;
        }
        return mat_map;
    }


    void InitInputMatMap(MatMap& mat_map) {
        for (auto iter : mat_map) {
            auto name = iter.first;
            auto mat = iter.second;
            void* mat_data = mat->GetData();
            int data_count     = DimsVectorUtils::Count(mat->GetDims());
            auto mat_type = mat->GetMatType();

            if (FLAGS_ip.empty()) {
                for (int i = 0; i < data_count; i++) {
                    if (mat_type == NCHW_FLOAT) {
                        reinterpret_cast<float*>(mat_data)[i] = (float)(rand() % 256 - 128) / 128.0f;
                    } else {
                        reinterpret_cast<uint8_t*>(mat_data)[i] = (rand() % 256);
                    }
                }
            } else {
                LOGD("input path: %s\n", FLAGS_ip.c_str());
                std::ifstream input_stream(FLAGS_ip);
                for (int i = 0; i < data_count; i++) {
                    if (mat_type == NCHW_FLOAT) {
                        input_stream >> reinterpret_cast<float*>(mat_data)[i];
                    } else if (mat_type == NC_INT32) {
                        input_stream >> reinterpret_cast<int32_t*>(mat_data)[i];
                    } else {
                        input_stream >> reinterpret_cast<uint8_t*>(mat_data)[i];
                    }
                }
                input_stream.close();
            }
        }
    }

    std::map<std::string, std::shared_ptr<BlobConverter>> CreateBlobConverterMap(BlobMap& blob_map) {
        std::map<std::string, std::shared_ptr<BlobConverter>> converter_map;
        for(auto iter : blob_map) {
            auto blob_converter = std::make_shared<BlobConverter>(iter.second);
            converter_map[iter.first] = blob_converter;
        }
        return converter_map;
    }

    std::map<std::string, MatConvertParam> CreateConvertParamMap(MatMap& mat_map) {
        std::map<std::string, MatConvertParam> param_map;
        for(auto iter : mat_map) {
            MatConvertParam param;
            auto name = iter.first;
            auto mat = iter.second;
            auto mat_type = mat->GetMatType();
            auto dims = mat->GetDims();
            if(mat_type != NCHW_FLOAT) {
                std::fill(param.scale.begin(), param.scale.end(), 1.0f / 255.0f);
                std::fill(param.bias.begin(), param.bias.end(), 0);
            } else if(dims[1] > 4) {
                param.scale = std::vector<float>(dims[1], 1);
                param.bias  = std::vector<float>(dims[1], 0);
            }
            param_map[name] = param;
        }
        return param_map;
    }


    void WriteOutput(MatMap& outputs) {
        std::ofstream f(FLAGS_op);
        LOGD("the output path: %s\n", FLAGS_op.c_str());
        if (!FLAGS_fc) {
            LOGD("output path: %s\n", FLAGS_op.c_str());
            f << outputs.size() << std::endl;
            for (auto output : outputs) {
                f << output.first;
                auto mat      = output.second;
                DimsVector dims = mat->GetDims();
                f << " " << dims.size();
                for (auto dim : dims) {
                    f << " " << dim;
                }
                f << std::endl;
            }
        } else {
            for (auto output : outputs) {
                LOGD("the output name: %s\n", output.first.c_str());
                auto mat        = output.second;
                DimsVector dims   = mat->GetDims();
                std::string shape = "( ";
                for (auto dim : dims) {
                    shape += ToString(dim) + " ";
                }
                shape += ")";
                LOGD("the output shape: %s\n", shape.c_str());
            }
        }
        for (auto output : outputs) {
            auto mat  = output.second;
            int data_count     = DimsVectorUtils::Count(mat->GetDims());
            float* data = reinterpret_cast<float*>(mat->GetData());
            for (int c = 0; c < data_count; ++c) {
                f << std::fixed << std::setprecision(6) << data[c] << std::endl;
            }
        }
        f.close();
    }

    void FreeMatMapMemory(MatMap& mat_map) {
        for(auto iter : mat_map) {
            free(iter.second->GetData());
        }
    }

}  // namespace test

}  // namespace TNN_NS<|MERGE_RESOLUTION|>--- conflicted
+++ resolved
@@ -103,14 +103,9 @@
                     auto blob_converter = element.second;
                     blob_converter->ConvertFromMatAsync(*input_mat_map[name], input_params_map[name], command_queue);
                 }
-<<<<<<< HEAD
-                instance->ForwardAsync(nullptr);
-                 
-=======
                 ret = instance->ForwardAsync(nullptr);
                 output_converters_map = CreateBlobConverterMap(output_blob_map);
                 output_params_map = CreateConvertParamMap(output_mat_map);
->>>>>>> 0272ecc5
                 for(auto element : output_converters_map) {
                     auto name = element.first;
                     auto blob_converter = element.second;
@@ -142,15 +137,9 @@
                 ret = instance->Forward();
 #else
                 ret = instance->ForwardAsync(nullptr);
-<<<<<<< HEAD
-                if (!CheckResult("Forward", ret)) {
-                    return 0;
-                }
-=======
 #endif
                 output_converters_map = CreateBlobConverterMap(output_blob_map);
                 output_params_map = CreateConvertParamMap(output_mat_map);
->>>>>>> 0272ecc5
                 for(auto element : output_converters_map) {
                     auto name = element.first;
                     auto blob_converter = element.second;
@@ -202,7 +191,6 @@
     void ShowUsage() {
         printf("    -h                      \t%s \n", help_message);
         printf("    -mt \"<model type>\"    \t%s \n", model_type_message);
-        printf("    -nt \"<network type>\"  \t%s \n", network_type_message);
         printf("    -mp \"<model path>\"    \t%s \n", model_path_message);
         printf("    -dt \"<device type>\"   \t%s \n", device_type_message);
         printf("    -lp \"<library path>\"  \t%s \n", library_path_message);
@@ -322,11 +310,7 @@
 
         // use model type instead, may change later for same model type with
         // different network type
-        if (config.device_type == DEVICE_X86)
-            config.network_type = NETWORK_TYPE_OPENVINO;
-        else
-            config.network_type = ConvertNetworkType(FLAGS_nt);
-
+        config.network_type = ConvertNetworkType(FLAGS_nt);
         if (FLAGS_lp.length() > 0) {
             config.library_path = {FLAGS_lp};
         }
