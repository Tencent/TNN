// Tencent is pleased to support the open source community by making TNN available.
//
// Copyright (C) 2020 THL A29 Limited, a Tencent company. All rights reserved.
//
// Licensed under the BSD 3-Clause License (the "License"); you may not use this file except
// in compliance with the License. You may obtain a copy of the License at
//
// https://opensource.org/licenses/BSD-3-Clause
//
// Unless required by applicable law or agreed to in writing, software distributed
// under the License is distributed on an "AS IS" BASIS, WITHOUT WARRANTIES OR
// CONDITIONS OF ANY KIND, either express or implied. See the License for the
// specific language governing permissions and limitations under the License.

#include "test/test.h"

#include <stdio.h>
#include <stdlib.h>
#include <string.h>

#include <cfloat>
#include <cstdlib>
#include <fstream>
#include <iomanip>
#include <sstream>
#include <string>

#include "test/flags.h"
#include "test/test_utils.h"
#include "test/timer.h"
#include "tnn/core/common.h"
#include "tnn/core/instance.h"
#include "tnn/core/macro.h"
#include "tnn/core/tnn.h"
#include "tnn/utils/blob_converter.h"
#include "tnn/utils/blob_dump_utils.h"
#include "tnn/utils/blob_transfer_utils.h"
#include "tnn/utils/cpu_utils.h"
#include "tnn/utils/data_type_utils.h"
#include "tnn/utils/dims_vector_utils.h"
#include "tnn/utils/omp_utils.h"
#include "tnn/utils/string_utils_inner.h"

int main(int argc, char* argv[]) {
    return TNN_NS::test::Run(argc, argv);
}

namespace TNN_NS {

namespace test {

    int Run(int argc, char* argv[]) {
        // parse command line params
        if (!ParseAndCheckCommandLine(argc, argv))
            return -1;
#if (DUMP_INPUT_BLOB || DUMP_OUTPUT_BLOB)
        g_tnn_dump_directory = FLAGS_op;
#endif

        // Set the cpu affinity.
        // usually, -dl 0-3 for little core, -dl 4-7 for big core
        // only works when -dl flags were set. benchmark script not set -dl flags
        SetCpuAffinity();

        ModelConfig model_config     = GetModelConfig();
        NetworkConfig network_config = GetNetworkConfig();

        InputShapesMap input_shape = GetInputShapesMap();

        srand(102);

        TNN net;
        Status ret = net.Init(model_config);
        model_config.params.clear();
        if (CheckResult("init tnn", ret)) {
            auto instance = net.CreateInst(network_config, ret, input_shape);
            if (!CheckResult("create instance", ret)) {
                return ret;
            }
            instance->SetCpuNumThreads(std::max(FLAGS_th, 1));

            //get blob
            BlobMap input_blob_map;
            BlobMap output_blob_map;
            void* command_queue;
            instance->GetAllInputBlobs(input_blob_map);
            instance->GetAllOutputBlobs(output_blob_map);
            instance->GetCommandQueue(&command_queue);

            //create mat and converter
            MatMap input_mat_map = CreateBlobMatMap(input_blob_map, FLAGS_it);
            InitInputMatMap(input_mat_map);
            auto input_converters_map = CreateBlobConverterMap(input_blob_map);
            auto input_params_map = CreateConvertParamMap(input_mat_map, true);

            //mat format NCHW_FLOAT
            MatMap output_mat_map = CreateBlobMatMap(output_blob_map, 0);
            auto output_converters_map = CreateBlobConverterMap(output_blob_map);
            auto output_params_map = CreateConvertParamMap(output_mat_map, false);

            for (int i = 0; i < FLAGS_wc; ++i) {
                for(auto element : input_converters_map) {
                    auto name = element.first;
                    auto blob_converter = element.second;
                    blob_converter->ConvertFromMatAsync(*input_mat_map[name], input_params_map[name], command_queue);
                }
                ret = instance->ForwardAsync(nullptr);
                for(auto element : output_converters_map) {
                    auto name = element.first;
                    auto blob_converter = element.second;
                    blob_converter->ConvertToMat(*output_mat_map[name], output_params_map[name], command_queue);
                }
            }
#if TNN_PROFILE
            instance->StartProfile();
#endif

            std::string model_name = FLAGS_mp;
            if(FLAGS_mp.find_last_of("/") != -1) {
                model_name = FLAGS_mp.substr(FLAGS_mp.find_last_of("/") + 1); 
            }   
 
            Timer timer(model_name + " - " + FLAGS_dt);

            for (int i = 0; i < FLAGS_ic; ++i) {
                timer.Start();
                for(auto element : input_converters_map) {
                    auto name = element.first;
                    auto blob_converter = element.second;
                    ret = blob_converter->ConvertFromMatAsync(*input_mat_map[name], input_params_map[name], command_queue);
                    if (!CheckResult("ConvertFromMat", ret)) {
                        return ret;
                    }
                }
#if (DUMP_INPUT_BLOB || DUMP_OUTPUT_BLOB)
                ret = instance->Forward();
#else
                ret = instance->ForwardAsync(nullptr);
#endif
                if (!CheckResult("Forward", ret)) {
                    return ret;
                }
                for(auto element : output_converters_map) {
                    auto name = element.first;
                    auto blob_converter = element.second;
                    ret = blob_converter->ConvertToMat(*output_mat_map[name], output_params_map[name], command_queue);
                    if (!CheckResult("ConvertToMat", ret)) {
                        return ret;
                    }
                }
                timer.Stop();
            }
#if TNN_PROFILE
            instance->FinishProfile(true);
#endif
            if (!FLAGS_op.empty()) {
                WriteOutput(output_mat_map);
            }

            timer.Print();

            FreeMatMapMemory(input_mat_map);
            FreeMatMapMemory(output_mat_map);
            return 0;
        } else {
            return ret;
        }
    }

    bool ParseAndCheckCommandLine(int argc, char* argv[]) {
        gflags::ParseCommandLineNonHelpFlags(&argc, &argv, true);
        if (FLAGS_h) {
            ShowUsage();
            return false;
        }

        if (FLAGS_ic < 1) {
            printf("Parameter -ic should be greater than zero (default 1) \n");
            ShowUsage();
            return false;
        }

        if (FLAGS_mp.empty()) {
            printf("Parameter -mp is not set \n");
            ShowUsage();
            return false;
        }

        return true;
    }

    void ShowUsage() {
        printf("    -h                      \t%s \n", help_message);
        printf("    -mt \"<model type>\"    \t%s \n", model_type_message);
        printf("    -mp \"<model path>\"    \t%s \n", model_path_message);
        printf("    -dt \"<device type>\"   \t%s \n", device_type_message);
        printf("    -lp \"<library path>\"  \t%s \n", library_path_message);
        printf("    -ic \"<number>\"        \t%s \n", iterations_count_message);
        printf("    -wc \"<number>\"        \t%s \n", warm_up_count_message);
        printf("    -ip \"<path>\"          \t%s \n", input_path_message);
        printf("    -op \"<path>\"          \t%s \n", output_path_message);
        printf("    -dl \"<device list>\"   \t%s \n", device_list_message);
        printf("    -th \"<thread umber>\"  \t%s \n", cpu_thread_num_message);
        printf("    -it \"<input type>\"    \t%s \n", input_format_message);
        printf("    -pr \"<precision >\"    \t%s \n", precision_message);
        printf("    -is \"<input shape>\"   \t%s \n", input_shape_message);
        printf("    -fc \"<format for compare>\t%s \n", output_format_cmp_message);
        printf("    -nt \"<network type>\t%s \n", output_format_cmp_message);
        printf("    -et \"<enable tune>\t%s \n", enable_tune_message);
        printf("    -sc \"<input scale>\t%s \n", scale_message);
        printf("    -bi \"<input bias>\t%s \n", bias_message);
    }

    void SetCpuAffinity() {
        // set cpu affinity, only work in arm mode
        if (!FLAGS_dl.empty()) {
            auto split = [=](const std::string str, char delim, std::vector<std::string>& str_vec) {
                std::stringstream ss(str);
                std::string element;
                while (std::getline(ss, element, delim))
                    str_vec.push_back(element);
            };

            std::vector<std::string> devices;
            split(FLAGS_dl, ',', devices);
            std::vector<int> device_list;
            for (auto iter : devices) {
                device_list.push_back(atoi(iter.c_str()));
            }
            CpuUtils::SetCpuAffinity(device_list);
        }
    }

    InputShapesMap GetInputShapesMap() {
        InputShapesMap input_shape;
        if(!FLAGS_is.empty()) {
            std::string input_shape_message(FLAGS_is);
            std::string delimiter = "[";
            std::vector<int> input_dim;
            std::ptrdiff_t p1 = 0, p2;
            p2 = input_shape_message.find(delimiter, p1);
            std::string input_name = input_shape_message.substr(p1, p2 -p1);
            p1 = p2 + 1;
            delimiter = ",";
            while (true) {
                p2 = input_shape_message.find(delimiter, p1);
                if (p2 != std::string::npos) {
                    input_dim.push_back(atoi(input_shape_message.substr(p1, p2 - p1).c_str()));
                    p1 = p2 + 1;
                } else {
                    input_dim.push_back(atoi(input_shape_message.substr(p1, input_shape_message.length() - 1 - p1).c_str()));
                    break;
                }
            }
            input_shape[input_name] = input_dim;
        }
        return input_shape;
    }

    ModelConfig GetModelConfig() {
        ModelConfig config;
        config.model_type = ConvertModelType(FLAGS_mt);
        if (config.model_type == MODEL_TYPE_TNN || config.model_type == MODEL_TYPE_OPENVINO ||
            config.model_type == MODEL_TYPE_NCNN) {
            std::string network_path = FLAGS_mp;
            int size                 = static_cast<int>(network_path.size());
            std::string model_path;

            // TNN file names: xxx.tnnproto  xxx.tnnmodel
            // NCNN file names: xxx.param xxx.bin
            if (config.model_type == MODEL_TYPE_TNN) {
                model_path = network_path.substr(0, size - 5) + "model";
            } else if (config.model_type == MODEL_TYPE_NCNN) {
                model_path = network_path.substr(0, size - 5) + "bin";
            } else {
                model_path = network_path.substr(0, size - 3) + "bin";
            }

            std::ifstream proto_stream(network_path);
            if (!proto_stream.is_open() || !proto_stream.good()) {
                printf("read proto_file failed!\n");
                return config;
            }
            auto buffer =
                    std::string((std::istreambuf_iterator<char>(proto_stream)), std::istreambuf_iterator<char>());
            config.params.push_back(buffer);

            if (config.model_type == MODEL_TYPE_TNN || config.model_type == MODEL_TYPE_NCNN) {
                std::ifstream model_stream(model_path, std::ios::binary);
                if (!model_stream.is_open() || !model_stream.good()) {
                    config.params.push_back("");
                    return config;
                }
                std::stringstream model_content;
                model_content << model_stream.rdbuf();

                config.params.push_back(model_content.str());
            } else {
                config.params.push_back(model_path);
            }
        } else {
            config.params.push_back(FLAGS_mp);
        }
        return config;
    }

    NetworkConfig GetNetworkConfig() {
        NetworkConfig config;
        // Precision : AUTO for float computing.
        config.precision = ConvertPrecision(FLAGS_pr);

        config.enable_tune_kernel = FLAGS_et;
#if defined(__ANDROID__)
        config.cache_path = "/data/local/tmp/";
#else
        config.cache_path = "";
#endif

        // Device Type: ARM, OPENECL, ...
        config.device_type = ConvertDeviceType(FLAGS_dt);

        // use model type instead, may change later for same model type with
        // different network type
        if (config.device_type == DEVICE_CUDA) {
            config.network_type = NETWORK_TYPE_TENSORRT;
        } else {
            config.network_type = ConvertNetworkType(FLAGS_nt);
        }

        if (FLAGS_lp.length() > 0) {
            config.library_path = {FLAGS_lp};
        }
        return config;
    }

    bool CheckResult(std::string desc, Status result) {
        if (result != 0) {
            LOGE("%s failed: %s \n", desc.c_str(), result.description().c_str());
            return false;
        } else {
            LOGD("%s success! \n", desc.c_str());
            return true;
        }
    }

    MatMap CreateBlobMatMap(BlobMap& blob_map, int format_type) {
        MatMap mat_map;
        for (auto iter : blob_map) {
            auto name = iter.first;
            Blob* device_blob = iter.second;
            BlobDesc blob_desc = device_blob->GetBlobDesc();

            // Format Types: (0: NCHW FLOAT), (1: 8UC3), (2: 8UC1)
            DataType data_type = DATA_TYPE_INT8;
            MatType mat_type;
            if (format_type == 0) {
                data_type = DATA_TYPE_FLOAT;
                mat_type = NCHW_FLOAT;
            } else if (format_type == 1) {
                mat_type = N8UC3;
            } else if (format_type == 2) {
                mat_type = NGRAY;
<<<<<<< HEAD
=======
            } else if (format_type == 3) {
                mat_type = NC_INT32;
                data_type = DATA_TYPE_INT32;
>>>>>>> f20417b2
            } else if (format_type == 4) {
                mat_type = RESERVED_INT8_TEST;
            }

            if (blob_desc.data_type == DATA_TYPE_INT32) {
                mat_type = NC_INT32;
            }

            int bytes = DimsVectorUtils::Count(blob_desc.dims) * DataTypeUtils::GetBytesSize(data_type);
            void* mat_data = malloc(bytes);
            auto mat = std::make_shared<Mat>(DEVICE_NAIVE, mat_type, blob_desc.dims, mat_data);
            mat_map[name] = mat;
        }
        return mat_map;
    }


    void InitInputMatMap(MatMap& mat_map) {
        for (auto iter : mat_map) {
            auto name = iter.first;
            auto mat = iter.second;
            void* mat_data = mat->GetData();
            int data_count     = DimsVectorUtils::Count(mat->GetDims());
            auto mat_type = mat->GetMatType();
            if (FLAGS_ip.empty()) {
                for (int i = 0; i < data_count; i++) {
                    if (mat_type == NCHW_FLOAT) {
                        reinterpret_cast<float*>(mat_data)[i] = (float)(rand() % 256) / 128.0f;
                    } else if (mat_type == NC_INT32) {
                        reinterpret_cast<int32_t*>(mat_data)[i] = rand() % 2;
                    } else {
                        reinterpret_cast<uint8_t*>(mat_data)[i] = (rand() % 256);
                    }
                }
            } else {
                LOGD("input path: %s\n", FLAGS_ip.c_str());
                std::ifstream input_stream(FLAGS_ip);
                for (int i = 0; i < data_count; i++) {
                    if (mat_type == NCHW_FLOAT) {
                        input_stream >> reinterpret_cast<float*>(mat_data)[i];
                    } else if (mat_type == NC_INT32) {
                        input_stream >> reinterpret_cast<int32_t*>(mat_data)[i];
                    } else {
                        int val;
                        input_stream >> val;
                        reinterpret_cast<uint8_t*>(mat_data)[i] = (uint8_t)val;
                    }
                }
                input_stream.close();
            }
        }
    }

    std::map<std::string, std::shared_ptr<BlobConverter>> CreateBlobConverterMap(BlobMap& blob_map) {
        std::map<std::string, std::shared_ptr<BlobConverter>> converter_map;
        for(auto iter : blob_map) {
            auto blob_converter = std::make_shared<BlobConverter>(iter.second);
            converter_map[iter.first] = blob_converter;
        }
        return converter_map;
    }

    static void SetScaleOrBias(std::vector<float> &param, const std::string &message) {
        std::string delimiter = ",";
        std::vector<float> fval;
        std::ptrdiff_t p1 = 0, p2;
        while (true) {
            p2 = message.find(delimiter, p1);
            if (p2 != std::string::npos) {
                fval.push_back(atof(message.substr(p1, p2 - p1).c_str()));
                p1 = p2 + 1;
            } else {
                fval.push_back(atof(message.substr(p1, message.length() - p1).c_str()));
                break;
            }
        }
        if (fval.size() > param.size()) {
            param = fval;
        } else {
            for (int i = 0; i < fval.size(); ++i) {
                param[i] = fval[i];
            }
        }
    }

    static bool IsImageMat(MatType mat_type) {
        if (mat_type == N8UC3 || mat_type == N8UC4 || mat_type == NGRAY ||
            mat_type == NNV12 || mat_type == NNV21) {
                return true;
        }
        return false;
    }

    std::map<std::string, MatConvertParam> CreateConvertParamMap(MatMap& mat_map, bool is_input) {
        std::map<std::string, MatConvertParam> param_map;
        for(auto iter : mat_map) {
            MatConvertParam param;
            auto name = iter.first;
            auto mat = iter.second;
            auto mat_type = mat->GetMatType();
            auto dims = mat->GetDims();
            // scale
            if(is_input && !FLAGS_sc.empty()) {
                SetScaleOrBias(param.scale, FLAGS_sc);
            } else {
                if (mat_type == RESERVED_INT8_TEST) {
                    std::fill(param.scale.begin(), param.scale.end(), 1.0f);
<<<<<<< HEAD
                } else if(mat_type != NCHW_FLOAT) {
=======
                } else if(IsImageMat(mat_type)) {
>>>>>>> f20417b2
                    std::fill(param.scale.begin(), param.scale.end(), 1.0f / 255.0f);
                } else if(dims[1] > 4) {
                    param.scale = std::vector<float>(dims[1], 1);
                }
            }

            // bias
            if(is_input && !FLAGS_bi.empty()) {
                SetScaleOrBias(param.bias, FLAGS_bi);
            } else {
                if (mat_type == RESERVED_INT8_TEST) {
                    std::fill(param.bias.begin(), param.bias.end(), 0);
<<<<<<< HEAD
                } else if(mat_type != NCHW_FLOAT) {
=======
                } else if(IsImageMat(mat_type)) {
>>>>>>> f20417b2
                    std::fill(param.bias.begin(), param.bias.end(), 0);
                } else if(dims[1] > 4) {
                    param.bias  = std::vector<float>(dims[1], 0);
                }
            }

            param_map[name] = param;
        }
        return param_map;
    }


    void WriteOutput(MatMap& outputs) {
        std::ofstream f(FLAGS_op);
        LOGD("the output path: %s\n", FLAGS_op.c_str());
        if (!FLAGS_fc) {
            LOGD("output path: %s\n", FLAGS_op.c_str());
            f << outputs.size() << std::endl;
            for (auto output : outputs) {
                f << output.first;
                auto mat      = output.second;
                DimsVector dims = mat->GetDims();
                f << " mat_type: " << mat->GetMatType() ;
                f << " dims: " << dims.size();
                for (auto dim : dims) {
                    f << " " << dim;
                }
                f << std::endl;
            }
        } else {
            for (auto output : outputs) {
                LOGD("the output name: %s\n", output.first.c_str());
                auto mat        = output.second;
                DimsVector dims   = mat->GetDims();
                std::string shape = "( ";
                for (auto dim : dims) {
                    shape += ToString(dim) + " ";
                }
                shape += ")";
                LOGD("the output shape: %s\n", shape.c_str());
            }
        }
        for (auto output : outputs) {
            auto mat  = output.second;
            int data_count     = DimsVectorUtils::Count(mat->GetDims());
            if (mat->GetMatType() == NC_INT32 ) {
                int * data = reinterpret_cast<int*>(mat->GetData());
                for (int c = 0; c < data_count; ++c) {
                    f << data[c] << std::endl;
                }
            } else {
                float* data = reinterpret_cast<float*>(mat->GetData());
                for (int c = 0; c < data_count; ++c) {
                    f << std::fixed << std::setprecision(6) << data[c] << std::endl;
                }
            }
        }
        f.close();
    }

    void FreeMatMapMemory(MatMap& mat_map) {
        for(auto iter : mat_map) {
            free(iter.second->GetData());
        }
    }

}  // namespace test

}  // namespace TNN_NS<|MERGE_RESOLUTION|>--- conflicted
+++ resolved
@@ -360,12 +360,9 @@
                 mat_type = N8UC3;
             } else if (format_type == 2) {
                 mat_type = NGRAY;
-<<<<<<< HEAD
-=======
             } else if (format_type == 3) {
                 mat_type = NC_INT32;
                 data_type = DATA_TYPE_INT32;
->>>>>>> f20417b2
             } else if (format_type == 4) {
                 mat_type = RESERVED_INT8_TEST;
             }
@@ -473,11 +470,7 @@
             } else {
                 if (mat_type == RESERVED_INT8_TEST) {
                     std::fill(param.scale.begin(), param.scale.end(), 1.0f);
-<<<<<<< HEAD
-                } else if(mat_type != NCHW_FLOAT) {
-=======
                 } else if(IsImageMat(mat_type)) {
->>>>>>> f20417b2
                     std::fill(param.scale.begin(), param.scale.end(), 1.0f / 255.0f);
                 } else if(dims[1] > 4) {
                     param.scale = std::vector<float>(dims[1], 1);
@@ -490,11 +483,7 @@
             } else {
                 if (mat_type == RESERVED_INT8_TEST) {
                     std::fill(param.bias.begin(), param.bias.end(), 0);
-<<<<<<< HEAD
-                } else if(mat_type != NCHW_FLOAT) {
-=======
                 } else if(IsImageMat(mat_type)) {
->>>>>>> f20417b2
                     std::fill(param.bias.begin(), param.bias.end(), 0);
                 } else if(dims[1] > 4) {
                     param.bias  = std::vector<float>(dims[1], 0);
