// Tencent is pleased to support the open source community by making TNN available.
//
// Copyright (C) 2020 THL A29 Limited, a Tencent company. All rights reserved.
//
// Licensed under the BSD 3-Clause License (the "License"); you may not use this file except
// in compliance with the License. You may obtain a copy of the License at
//
// https://opensource.org/licenses/BSD-3-Clause
//
// Unless required by applicable law or agreed to in writing, software distributed
// under the License is distributed on an "AS IS" BASIS, WITHOUT WARRANTIES OR
// CONDITIONS OF ANY KIND, either express or implied. See the License for the
// specific language governing permissions and limitations under the License.

#include <math.h>

#include "tnn/core/common.h"
#include "tnn/utils/bfp16.h"

namespace TNN_NS {

DeviceType ConvertDeviceType(std::string device_type) {
    if ("METAL" == device_type) {
        return DEVICE_METAL;
    } else if ("OPENCL" == device_type) {
        return DEVICE_OPENCL;
    } else if ("CUDA" == device_type) {
        return DEVICE_CUDA;
    } else if ("X86" == device_type) {
        return DEVICE_X86;
    } else if ("NAIVE" == device_type) {
        return DEVICE_NAIVE;
    } else if ("HUAWEI_NPU" == device_type) {
        return DEVICE_HUAWEI_NPU;
    } else if ("RKNPU" == device_type) {
        return DEVICE_RK_NPU;
    } else {
        return DEVICE_ARM;
    }
}

ModelType ConvertModelType(std::string model_type) {
    if ("OPENVINO" == model_type) {
        return MODEL_TYPE_OPENVINO;
    } else if ("SNPE" == model_type) {
        return MODEL_TYPE_SNPE;
    } else if ("COREML" == model_type) {
        return MODEL_TYPE_COREML;
    } else if ("NCNN" == model_type) {
        return MODEL_TYPE_NCNN;
<<<<<<< HEAD
    } else if ("TNN" == model_type){
=======
    } else if ("RKCACHE" == model_type) {
        return MODEL_TYPE_RKCACHE;
    } else {
>>>>>>> e9ee8ebf
        return MODEL_TYPE_TNN;
    } else {
        return MODEL_TYPE_RAPIDNET;
    }
}

NetworkType ConvertNetworkType(std::string network_type) {
    if ("OPENVINO" == network_type) {
        return NETWORK_TYPE_OPENVINO;
    } else if ("SNPE" == network_type) {
        return NETWORK_TYPE_SNPE;
    } else if ("COREML" == network_type) {
        return NETWORK_TYPE_COREML;
    } else if ("HUAWEI_NPU" == network_type) {
        return NETWORK_TYPE_HUAWEI_NPU;
    } else if ("RKNPU" == network_type) {
        return NETWORK_TYPE_RK_NPU;
    } else if ("TRT" == network_type) {
        return NETWORK_TYPE_TENSORRT;
    } else {
        return NETWORK_TYPE_DEFAULT;
    }
}

Precision ConvertPrecision(std::string precision) {
    if ("HIGH" == precision) {
        return PRECISION_HIGH;
    } else if ("NORMAL" == precision) {
        return PRECISION_NORMAL;
    } else if ("LOW" == precision) {
        return PRECISION_LOW;
    } else {
        return PRECISION_AUTO;
    }
}

Precision SetPrecision(DeviceType dev, DataType dtype) {
    if (DATA_TYPE_BFP16 == dtype) {
        return PRECISION_LOW;
    } else if (DATA_TYPE_FLOAT == dtype && dev == DEVICE_ARM) {
        return PRECISION_HIGH;
    }

    return PRECISION_AUTO;
}

int CompareData(const float* ref_data, const float* result_data, size_t n, float ep) {
    for (unsigned long long i = 0; i < n; i++) {
        float diff = static_cast<float>(fabs(result_data[i] - ref_data[i]));
        float sum  = static_cast<float>(fabs(result_data[i]) + fabs(ref_data[i]));
        if (fabs(diff / sum) > ep && fabs(diff) > 1e-4f) {
            printf("ERROR AT %llu result %.6f ref %.6f\n", i, result_data[i], ref_data[i]);
            return -1;
        }
    }

    return 0;
}
// for arm half check
int CompareData(const float* ref_data, const float* result_data, size_t n, float ep, float dp) {
    int relative_error_flag = 0;
    for (unsigned long long i = 0; i < n; i++) {
        float diff = static_cast<float>(fabs(result_data[i] - ref_data[i]));
        float sum  = static_cast<float>(fabs(result_data[i]) + fabs(ref_data[i]));
        if (fabs(diff / sum) > ep && fabs(diff) > dp) {
            relative_error_flag = 1;
            break;
        }
    }
    // if relative error not pass, calculate cosine similarity
    if (relative_error_flag == 0) {
        return 0;
    } else {
        double sum_res = 0.f;
        double sum_ref = 0.f;
        double sum_dot = 0.f;
        for (unsigned long long i = 0; i < n; i++) {
            sum_res += result_data[i] * result_data[i];
            sum_ref += ref_data[i] * ref_data[i];
            sum_dot += result_data[i] * ref_data[i];
        }
        double cos_sim = sum_dot / (sqrt(sum_res) * sqrt(sum_ref));
        if (cos_sim < 0.9998f) {
            printf("ERROR COSINE SIMILARITY %.6f < 0.9998\n", cos_sim);
            return -1;
        }
    }

    return 0;
}

int CompareData(const bfp16_t* ref_data, const bfp16_t* result_data, size_t n, float ep) {
    for (unsigned long long i = 0; i < n; i++) {
        float diff = static_cast<float>(fabs(float(result_data[i]) - float(ref_data[i])));
        float sum  = static_cast<float>(fabs(float(result_data[i])) + fabs(float(ref_data[i])));
        if (fabs(diff / sum) > ep && fabs(diff) > 5e-2f) {
            printf("ERROR AT %llu result %.6f ref %.6f\n", i, float(result_data[i]), float(ref_data[i]));
            return -1;
        }
    }

    return 0;
}

int CompareData(const int8_t* ref_data, const int8_t* result_data, size_t n) {
    for (unsigned long long i = 0; i < n; i++) {
        if (abs(result_data[i] - ref_data[i]) > 1) {
            LOGE("ERROR AT %llu result %d ref %d\n", i, result_data[i], ref_data[i]);
            return -1;
        }
    }

    return 0;
}

int CompareData(const uint8_t* ref_data, const uint8_t* result_data, int mat_channel, int channel, size_t n) {
    for (unsigned long long i = 0; i < n; i++) {
        int c = i % mat_channel;
        if (c >= channel)
            continue;
        if (abs(result_data[i] - ref_data[i]) > 1) {
            LOGE("ERROR AT %llu result %d ref %d\n", i, result_data[i], ref_data[i]);
            return -1;
        }
    }

    return 0;
}

}  // namespace TNN_NS<|MERGE_RESOLUTION|>--- conflicted
+++ resolved
@@ -48,14 +48,10 @@
         return MODEL_TYPE_COREML;
     } else if ("NCNN" == model_type) {
         return MODEL_TYPE_NCNN;
-<<<<<<< HEAD
     } else if ("TNN" == model_type){
-=======
+        return MODEL_TYPE_TNN;
     } else if ("RKCACHE" == model_type) {
         return MODEL_TYPE_RKCACHE;
-    } else {
->>>>>>> e9ee8ebf
-        return MODEL_TYPE_TNN;
     } else {
         return MODEL_TYPE_RAPIDNET;
     }
