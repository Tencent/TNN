// Tencent is pleased to support the open source community by making TNN available.
//
// Copyright (C) 2020 THL A29 Limited, a Tencent company. All rights reserved.
//
// Licensed under the BSD 3-Clause License (the "License"); you may not use this file except
// in compliance with the License. You may obtain a copy of the License at
//
// https://opensource.org/licenses/BSD-3-Clause
//
// Unless required by applicable law or agreed to in writing, software distributed
// under the License is distributed on an "AS IS" BASIS, WITHOUT WARRANTIES OR
// CONDITIONS OF ANY KIND, either express or implied. See the License for the
// specific language governing permissions and limitations under the License.
#include "test_utils.h"
#include <cmath>
#include <math.h>

#include <algorithm>

#include "tnn/core/common.h"
#include "tnn/utils/bfp16.h"
#include "tnn/utils/half_utils_inner.h"

namespace TNN_NS {

DeviceType ConvertDeviceType(std::string device_type) {
    std::transform(device_type.begin(), device_type.end(), device_type.begin(), ::toupper);
    if ("METAL" == device_type) {
        return DEVICE_METAL;
    } else if ("OPENCL" == device_type) {
        return DEVICE_OPENCL;
    } else if ("CUDA" == device_type) {
        return DEVICE_CUDA;
    } else if ("X86" == device_type) {
        return DEVICE_X86;
    } else if ("NAIVE" == device_type) {
        return DEVICE_NAIVE;
    } else if ("DSP" == device_type) {
        return DEVICE_DSP;
    } else if ("HUAWEI_NPU" == device_type) {
        return DEVICE_HUAWEI_NPU;
    } else if ("RKNPU" == device_type) {
        return DEVICE_RK_NPU;
    } else if ("APPLE_NPU" == device_type) {
        return DEVICE_APPLE_NPU;
<<<<<<< HEAD
    }else if ("ATLAS" == device_type) {
        return DEVICE_ATLAS;
=======
    } else if ("ZIXIAO" == device_type) {
        return DEVICE_ZIXIAO;
>>>>>>> a9208e34
    } else {
        return DEVICE_ARM;
    }
}

ModelType ConvertModelType(std::string model_type) {
    if ("OPENVINO" == model_type) {
        return MODEL_TYPE_OPENVINO;
    } else if ("SNPE" == model_type) {
        return MODEL_TYPE_SNPE;
    } else if ("COREML" == model_type) {
        return MODEL_TYPE_COREML;
    } else if ("NCNN" == model_type) {
        return MODEL_TYPE_NCNN;
    } else if ("RKCACHE" == model_type) {
        return MODEL_TYPE_RKCACHE;
<<<<<<< HEAD
    } else if ("ATLAS" == model_type) {
        return MODEL_TYPE_ATLAS;
=======
    } else if ("TS" == model_type) {
        return MODEL_TYPE_TORCHSCRIPT;
    } else if ("TSB" == model_type) {
        return MODEL_TYPE_TORCHSCRIPT_BIN;
    } else if ("LRT" == model_type) {
        return MODEL_TYPE_LRT;
>>>>>>> a9208e34
    } else {
        return MODEL_TYPE_TNN;
    }
}

NetworkType ConvertNetworkType(std::string network_type) {
    if ("OPENVINO" == network_type) {
        return NETWORK_TYPE_OPENVINO;
    } else if ("SNPE" == network_type) {
        return NETWORK_TYPE_SNPE;
    } else if ("COREML" == network_type) {
        return NETWORK_TYPE_COREML;
    } else if ("HUAWEI_NPU" == network_type) {
        return NETWORK_TYPE_HUAWEI_NPU;
    } else if ("RKNPU" == network_type) {
        return NETWORK_TYPE_RK_NPU;
    } else if ("TRT" == network_type) {
        return NETWORK_TYPE_TENSORRT;
<<<<<<< HEAD
    } else if ("ATLAS" == network_type) {
        return NETWORK_TYPE_ATLAS;
=======
    } else if ("TORCH" == network_type) {
        return NETWORK_TYPE_TNNTORCH;
    } else if ("ZIXIAO" == network_type) {
        return NETWORK_TYPE_ZIXIAO;
>>>>>>> a9208e34
    } else {
        return NETWORK_TYPE_AUTO;
    }
}

Precision ConvertPrecision(std::string precision) {
    if ("HIGH" == precision) {
        return PRECISION_HIGH;
    } else if ("NORMAL" == precision) {
        return PRECISION_NORMAL;
    } else if ("LOW" == precision) {
        return PRECISION_LOW;
    } else {
        return PRECISION_AUTO;
    }
}

Precision SetPrecision(DeviceType dev, DataType dtype) {
    if (DATA_TYPE_BFP16 == dtype) {
        return PRECISION_LOW;
    } else if (DATA_TYPE_FLOAT == dtype && dev == DEVICE_ARM) {
        return PRECISION_HIGH;
    }

    return PRECISION_AUTO;
}

int CompareData(const float* ref_data, const float* result_data, size_t n, float ep) {
    for (unsigned long long i = 0; i < n; i++) {
        float diff = static_cast<float>(fabs(result_data[i] - ref_data[i]));
        float sum  = static_cast<float>(fabs(result_data[i]) + fabs(ref_data[i]));
        if (fabs(diff / sum) > ep && fabs(diff) > 1e-4f) {
            printf("ERROR AT %llu result %.6f ref %.6f\n", i, result_data[i], ref_data[i]);
            return -1;
        }
    }

    return 0;
}
// for arm half check
int CompareData(const float* ref_data, const float* result_data, size_t n, float ep, float dp) {
    int relative_error_flag = 0;
    for (unsigned long long i = 0; i < n; i++) {
        float diff = static_cast<float>(fabs(result_data[i] - ref_data[i]));
        float sum  = static_cast<float>(fabs(result_data[i]) + fabs(ref_data[i]));
        if (fabs(diff / sum) > ep && fabs(diff) > dp) {
            relative_error_flag = 1;
            break;
        }
    }
    // if relative error not pass, calculate cosine similarity
    if (relative_error_flag == 0) {
        return 0;
    } else {
        double sum_res = 0.f;
        double sum_ref = 0.f;
        double sum_dot = 0.f;
        for (unsigned long long i = 0; i < n; i++) {
            sum_res += result_data[i] * result_data[i];
            sum_ref += ref_data[i] * ref_data[i];
            sum_dot += result_data[i] * ref_data[i];
        }

        double cos_sim = sum_dot / ((sqrt(sum_res) + 1e-9f) * (sqrt(sum_ref) + 1e-9f));
        if (std::isnan(cos_sim) || cos_sim < 0.9998f) {
            LOGE("ERROR COSINE SIMILARITY %.6f < 0.9998\n", cos_sim);
            return -1;
        }
    }

    return 0;
}

int CompareData(const bfp16_t* ref_data, const bfp16_t* result_data, size_t n, float ep) {
    for (unsigned long long i = 0; i < n; i++) {
        float diff = static_cast<float>(fabs(float(result_data[i]) - float(ref_data[i])));
        float sum  = static_cast<float>(fabs(float(result_data[i])) + fabs(float(ref_data[i])));
        if (fabs(diff / sum) > ep && fabs(diff) > 5e-2f) {
            printf("ERROR AT %llu result %.6f ref %.6f\n", i, float(result_data[i]), float(ref_data[i]));
            return -1;
        }
    }

    return 0;
}

int CompareData(const int8_t* ref_data, const int8_t* result_data, size_t n) {
    for (unsigned long long i = 0; i < n; i++) {
        if (abs(result_data[i] - ref_data[i]) > 1) {
            LOGE("ERROR AT %llu result %d ref %d\n", i, result_data[i], ref_data[i]);
            return -1;
        }
    }

    return 0;
}

int CompareData(const uint8_t* ref_data, const uint8_t* result_data, int mat_channel, int channel, size_t n) {
    for (unsigned long long i = 0; i < n; i++) {
        int c = i % mat_channel;
        if (c >= channel)
            continue;
        if (abs(result_data[i] - ref_data[i]) > 1) {
            LOGE("ERROR AT %llu result %d ref %d\n", i, result_data[i], ref_data[i]);
            return -1;
        }
    }

    return 0;
}

int CompareData(const int* ref_data, const int* result_data, size_t n) {
    for (unsigned long long i = 0; i < n; i++) {
        if (result_data[i] - ref_data[i] != 0) {
            LOGE("ERROR AT %llu result %d ref %d\n", i, result_data[i], ref_data[i]);
            return -1;
        }
    }

    return 0;
}

}  // namespace TNN_NS<|MERGE_RESOLUTION|>--- conflicted
+++ resolved
@@ -43,13 +43,10 @@
         return DEVICE_RK_NPU;
     } else if ("APPLE_NPU" == device_type) {
         return DEVICE_APPLE_NPU;
-<<<<<<< HEAD
     }else if ("ATLAS" == device_type) {
         return DEVICE_ATLAS;
-=======
     } else if ("ZIXIAO" == device_type) {
         return DEVICE_ZIXIAO;
->>>>>>> a9208e34
     } else {
         return DEVICE_ARM;
     }
@@ -66,17 +63,14 @@
         return MODEL_TYPE_NCNN;
     } else if ("RKCACHE" == model_type) {
         return MODEL_TYPE_RKCACHE;
-<<<<<<< HEAD
     } else if ("ATLAS" == model_type) {
         return MODEL_TYPE_ATLAS;
-=======
     } else if ("TS" == model_type) {
         return MODEL_TYPE_TORCHSCRIPT;
     } else if ("TSB" == model_type) {
         return MODEL_TYPE_TORCHSCRIPT_BIN;
     } else if ("LRT" == model_type) {
         return MODEL_TYPE_LRT;
->>>>>>> a9208e34
     } else {
         return MODEL_TYPE_TNN;
     }
@@ -95,15 +89,12 @@
         return NETWORK_TYPE_RK_NPU;
     } else if ("TRT" == network_type) {
         return NETWORK_TYPE_TENSORRT;
-<<<<<<< HEAD
     } else if ("ATLAS" == network_type) {
         return NETWORK_TYPE_ATLAS;
-=======
     } else if ("TORCH" == network_type) {
         return NETWORK_TYPE_TNNTORCH;
     } else if ("ZIXIAO" == network_type) {
         return NETWORK_TYPE_ZIXIAO;
->>>>>>> a9208e34
     } else {
         return NETWORK_TYPE_AUTO;
     }
