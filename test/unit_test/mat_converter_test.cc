--- conflicted
+++ resolved
@@ -238,12 +238,9 @@
         CvtColorCheck(device_type, mat_type, mat_converter_type, cvt_type, input_size)) {
         GTEST_SKIP();
     }
-<<<<<<< HEAD
-=======
     if (device_type == DEVICE_HUAWEI_NPU) {
         GTEST_SKIP();
     }
->>>>>>> 3046fe72
 
     int output_size;
     GetOutputSize(mat_converter_test_param, mat_converter_type, input_size, output_size);
