// Tencent is pleased to support the open source community by making TNN available.
//
// Copyright (C) 2020 THL A29 Limited, a Tencent company. All rights reserved.
//
// Licensed under the BSD 3-Clause License (the "License"); you may not use this file except
// in compliance with the License. You may obtain a copy of the License at
//
// https://opensource.org/licenses/BSD-3-Clause
//
// Unless required by applicable law or agreed to in writing, software distributed
// under the License is distributed on an "AS IS" BASIS, WITHOUT WARRANTIES OR
// CONDITIONS OF ANY KIND, either express or implied. See the License for the
// specific language governing permissions and limitations under the License.

#include "test/unit_test/mat_converter_test.h"
#include "test/unit_test/unit_test_common.h"
#include "test/unit_test/unit_test_macro.h"
#include "tnn/core/blob_int8.h"
#include "tnn/utils/mat_utils.h"
#include "tnn/utils/data_format_converter.h"
#include "tnn/utils/data_type_utils.h"
#include "tnn/utils/dims_vector_utils.h"
#include "utils/network_helpers.h"

namespace TNN_NS {

AbstractDevice* MatConverterTest::cpu_;
AbstractDevice* MatConverterTest::device_;
Context* MatConverterTest::cpu_context_;
Context* MatConverterTest::device_context_;

void MatConverterTest::SetUpTestCase() {
   SetUpEnvironment(&cpu_, &device_, &cpu_context_, &device_context_);
}

void MatConverterTest::TearDownTestCase() {
    delete cpu_context_;
    delete device_context_;
}

int MatConverterTest::CreateTestData(int batch, int channel, int input_size, MatType mat_type, int output_size) {
    int mat_channel;
    if (mat_type == N8UC4) {
        mat_channel = 4;
    } else {
        mat_channel = channel;
    }

    int in_size             = batch * mat_channel * input_size * input_size;
    out_size_               = batch * mat_channel * output_size * output_size;
    mat_in_data_            = nullptr;
    mat_out_ref_data_       = nullptr;
    mat_out_dev_data_       = nullptr;

    if (mat_type == NCHW_FLOAT) {
        mat_in_data_ = malloc(in_size * sizeof(float));
        InitRandom(static_cast<float*>(mat_in_data_), in_size, 0.0f, 1.0f);
        mat_out_ref_data_ = malloc(out_size_ * sizeof(float));
        mat_out_dev_data_ = malloc(out_size_ * sizeof(float));
    } else {
        mat_in_data_ = malloc(in_size * sizeof(uint8_t));
        InitRandom(static_cast<uint8_t*>(mat_in_data_), in_size, static_cast<uint8_t>(0), static_cast<uint8_t>(255));
        mat_out_ref_data_ = malloc(out_size_ * sizeof(uint8_t));
        mat_out_dev_data_ = malloc(out_size_ * sizeof(uint8_t));
    }

    return 0;
}

int MatConverterTest::DestroyTestData() {
    free(mat_in_data_);
    free(mat_out_ref_data_);
    free(mat_out_dev_data_);

    return 0;
}

bool MatConverterTest::OpenCLTestFilter(const DeviceType& device_type, const MatType& mat_type) {
    return device_type == DEVICE_OPENCL && mat_type != N8UC4;
}

bool MatConverterTest::MetalTestFilter(const DeviceType& device_type, const MatType& mat_type,
                                       const MatConverterType& mat_converter_type, const int batch) {
    // Metal device only supports NCHW_FLOAT and N8UC4 mat
    if (device_type == DEVICE_METAL && !(mat_type == N8UC4 || mat_type == NCHW_FLOAT)) {
        return true;
    }
    // Only Copy supports NCHW_FLOAT
    if (device_type == DEVICE_METAL && mat_type == NCHW_FLOAT && mat_converter_type != MatConverterType::Copy) {
        return true;
    }
    // Metal device only supports N8UC4 mat with batchsize = 1
    if (device_type == DEVICE_METAL && mat_type == N8UC4 && batch != 1) {
        return true;
    }
    // Disable interpolation-related tests on Metal
    if (device_type == DEVICE_METAL && (mat_converter_type == MatConverterType::WarpAffine ||
                mat_converter_type == MatConverterType::Resize)) {
        return true;
    }
    return false;
}

bool MatConverterTest::MatChannelCheck(const MatType& mat_type, const int channel) {
    return (mat_type == NGRAY && channel != 1) ||
           (mat_type == N8UC3 && channel != 3) ||
           (mat_type == N8UC4 && channel != 4);
}

bool MatConverterTest::CvtColorCheck(const DeviceType& device_type, const MatType& mat_type,
                                     const MatConverterType& mat_converter_type,
                                     const ColorConversionType& cvt_type,
                                     const int input_size) {
    if (mat_converter_type == MatConverterType::CvtColor) {
        if (device_type != DEVICE_ARM) {
            return true;
        }
        if (cvt_type == COLOR_CONVERT_BGRTOGRAY && mat_type != N8UC3) {
            return true;
        }
        if (cvt_type == COLOR_CONVERT_BGRATOGRAY && mat_type != N8UC4) {
            return true;
        }
        if ((cvt_type == COLOR_CONVERT_NV12TOBGR || cvt_type == COLOR_CONVERT_NV21TOBGR) &&
            (mat_type != N8UC3 || input_size % 2 != 0)) {
            return true;
        }
        if ((cvt_type == COLOR_CONVERT_NV12TOBGRA || cvt_type == COLOR_CONVERT_NV21TOBGRA) &&
            (mat_type != N8UC4 || input_size % 2 != 0)) {
            return true;
        }
    }
    return false;
}

void MatConverterTest::GetOutputSize(const MatConverterTestParam& mat_converter_test_param,
                                     const MatConverterType& mat_converter_type,
                                     const int input_size,
                                     int& output_size) {
    if (mat_converter_type == MatConverterType::Resize){
        output_size = int(round(mat_converter_test_param.resize_param.scale_h * input_size));
    } else if (mat_converter_type == MatConverterType::Crop) {
        output_size = mat_converter_test_param.crop_param.width;
    } else if (mat_converter_type == MatConverterType::CopyMakeBorder) {
        output_size = input_size + mat_converter_test_param.copy_make_border_param.top +
                      mat_converter_test_param.copy_make_border_param.bottom;
    } else {
        output_size = input_size;
    }
}

INSTANTIATE_TEST_SUITE_P(MatConverterTest, MatConverterTest,
                         ::testing::Combine(
                            // batch
                            testing::Values(1, 2), 
                            // channel
                            testing::Values(1, 3, 4), 
                            // inputsize
                            testing::Values(20, 21, 26, 27),
                            // mat type
                            testing::Values(N8UC4, N8UC3, NGRAY),
                            // converter test param
                            testing::Values(
                                // Copy
                                MatConverterTestParam(MatConverterType::Copy),
                                // Resize
                                MatConverterTestParam(MatConverterType::Resize, 0.5, 0.5, INTERP_TYPE_LINEAR),
                                MatConverterTestParam(MatConverterType::Resize, 0.5, 0.5, INTERP_TYPE_NEAREST),
                                // Crop
                                MatConverterTestParam(MatConverterType::Crop, 0, 0, 10, 10),
                                MatConverterTestParam(MatConverterType::Crop, 5, 5, 10, 10),
                                MatConverterTestParam(MatConverterType::Crop, 3, 7, 10, 10),
                                MatConverterTestParam(MatConverterType::Crop, 7, 3, 10, 10),
                                // WarpAffine
                                MatConverterTestParam(MatConverterType::WarpAffine, 0.0, 0.0, 0.0, 0.0, 0.0, 0.0,
                                                      INTERP_TYPE_LINEAR, BORDER_TYPE_CONSTANT, 0.0),
                                MatConverterTestParam(MatConverterType::WarpAffine, 0.1, 0.2, 0.3, 0.4, 0.5, 0.6,
                                                      INTERP_TYPE_LINEAR, BORDER_TYPE_CONSTANT, 0.0),
                                MatConverterTestParam(MatConverterType::WarpAffine, 0.01, 0.01, 0.01, 0.01, 0.01, 0.01,
                                                      INTERP_TYPE_LINEAR, BORDER_TYPE_CONSTANT, 255),
                                MatConverterTestParam(MatConverterType::WarpAffine, 1, 0, 1, 0, 1, 1,
                                                      INTERP_TYPE_LINEAR, BORDER_TYPE_CONSTANT, 255),
                                MatConverterTestParam(MatConverterType::WarpAffine, 1, 0, 50, 0, 1, 100,
                                                      INTERP_TYPE_LINEAR, BORDER_TYPE_CONSTANT, 255),
                                MatConverterTestParam(MatConverterType::WarpAffine, 2, 1, 100, 3, 7, 50,
                                                      INTERP_TYPE_LINEAR, BORDER_TYPE_CONSTANT, 255),
                                MatConverterTestParam(MatConverterType::WarpAffine, 0.1, 0.2, 0.3, 0.4, 0.5, 0.6,
                                                      INTERP_TYPE_LINEAR, BORDER_TYPE_CONSTANT, 255),
                                MatConverterTestParam(MatConverterType::WarpAffine, 0.0, 0.0, 0.0, 0.0, 0.0, 0.0,
                                                      INTERP_TYPE_NEAREST, BORDER_TYPE_CONSTANT, 0.0),
                                MatConverterTestParam(MatConverterType::WarpAffine, 0.1, 0.2, 0.3, 0.4, 0.5, 0.6,
                                                      INTERP_TYPE_NEAREST, BORDER_TYPE_CONSTANT, 0.0),
                                MatConverterTestParam(MatConverterType::WarpAffine, 1, 0, 50, 0, 1, 100,
                                                      INTERP_TYPE_NEAREST, BORDER_TYPE_CONSTANT, 255),
                                MatConverterTestParam(MatConverterType::WarpAffine, 2, 1, 100, 3, 7, 50,
                                                      INTERP_TYPE_NEAREST, BORDER_TYPE_CONSTANT, 255),
                                // CvtColor
                                MatConverterTestParam(MatConverterType::CvtColor, COLOR_CONVERT_BGRTOGRAY),
                                MatConverterTestParam(MatConverterType::CvtColor, COLOR_CONVERT_BGRATOGRAY),
                                MatConverterTestParam(MatConverterType::CvtColor, COLOR_CONVERT_NV12TOBGR),
                                MatConverterTestParam(MatConverterType::CvtColor, COLOR_CONVERT_NV21TOBGR),
                                MatConverterTestParam(MatConverterType::CvtColor, COLOR_CONVERT_NV12TOBGRA),
                                MatConverterTestParam(MatConverterType::CvtColor, COLOR_CONVERT_NV21TOBGRA),
                                // CopyMakeBorder
                                MatConverterTestParam(MatConverterType::CopyMakeBorder, 0, 10, 0, 10,
                                                      BORDER_TYPE_CONSTANT, 0.0),
                                MatConverterTestParam(MatConverterType::CopyMakeBorder, 5, 7, 5, 7,
                                                      BORDER_TYPE_CONSTANT, 255.0),
                                MatConverterTestParam(MatConverterType::CopyMakeBorder, 3, 9, 7, 5,
                                                      BORDER_TYPE_CONSTANT, 100.0),
                                MatConverterTestParam(MatConverterType::CopyMakeBorder, 7, 3, 3, 7,
                                                      BORDER_TYPE_CONSTANT, 50.0)
                                                      )
                            ));

#define CHECK_STATUS                                        \
    if (status != TNN_OK) {                                 \
        std::cout << status.description() << std::endl;     \
        FAIL();                                             \
    }

TEST_P(MatConverterTest, MatConverterTest) {
    int batch                                       = std::get<0>(GetParam());
    int channel                                     = std::get<1>(GetParam());
    int input_size                                  = std::get<2>(GetParam());
    MatType mat_type                                = std::get<3>(GetParam());
    MatConverterTestParam mat_converter_test_param  = std::get<4>(GetParam());
    MatConverterType mat_converter_type             = mat_converter_test_param.mat_converter_type;
    ColorConversionType cvt_type                    = mat_converter_test_param.cvt_type;

    DeviceType device_type  = ConvertDeviceType(FLAGS_dt);
    // warp affine/resize only support N8UC4 on OpenCL for now
    if (OpenCLTestFilter(device_type, mat_type) ||
        MetalTestFilter(device_type, mat_type, mat_converter_type, batch)) {
        GTEST_SKIP();
    }
    if (MatChannelCheck(mat_type, channel) ||
        CvtColorCheck(device_type, mat_type, mat_converter_type, cvt_type, input_size)) {
        GTEST_SKIP();
    }

    int output_size;
    GetOutputSize(mat_converter_test_param, mat_converter_type, input_size, output_size);

    DimsVector dims         = {batch, channel, input_size, input_size};
    DimsVector dims_out     = {batch, channel, output_size, output_size};;
    int rtn = CreateTestData(batch, channel, input_size, mat_type, output_size);
    EXPECT_EQ(rtn, 0);

    Mat cpu_in_mat          = Mat(DEVICE_NAIVE, mat_type, dims, mat_in_data_);
    Mat cpu_ref_mat         = Mat(DEVICE_NAIVE, mat_type, dims_out, mat_out_ref_data_);
    Mat cpu_out_mat         = Mat(DEVICE_NAIVE, mat_type, dims_out, mat_out_dev_data_);
    Mat device_mat          = Mat(device_type, mat_type, dims_out);
    Mat device_in_mat       = Mat(device_type, mat_type, dims);
    int cmp_result          = 0;
    void* device_command_queue;
    device_context_->GetCommandQueue(&device_command_queue);
    switch (mat_converter_type)
    {
        case MatConverterType::Copy:
        {
            TNN_NS::Status status = MatUtils::Copy(cpu_in_mat, device_mat, device_command_queue);
            CHECK_STATUS;

            status = MatUtils::Copy(device_mat, cpu_out_mat, device_command_queue);
            CHECK_STATUS;

            cmp_result |= CompareData(static_cast<uint8_t*>(mat_out_dev_data_), static_cast<uint8_t*>(mat_in_data_),
                                      channel, channel, out_size_);

            EXPECT_EQ(0, cmp_result);
            break;
        }
        case MatConverterType::Resize:
        {
<<<<<<< HEAD
            Status status = MatUtils::Resize(cpu_in_mat, cpu_ref_mat, mat_converter_test_param.resize_param, NULL);
            if (status != TNN_OK) {
                FAIL();
            }
=======
            TNN_NS::Status status = MatUtils::Resize(cpu_in_mat, cpu_ref_mat, mat_converter_test_param.resize_param, NULL);
            CHECK_STATUS;
>>>>>>> 4b9ffbec

            status = MatUtils::Copy(cpu_in_mat, device_in_mat,
                                           device_command_queue);
            status = MatUtils::Resize(device_in_mat, device_mat,
                                                 mat_converter_test_param.resize_param,
                                                 device_command_queue);
            CHECK_STATUS;

            MatUtils::Copy(device_mat, cpu_out_mat, device_command_queue);
            cmp_result |= CompareData(static_cast<uint8_t*>(mat_out_ref_data_), static_cast<uint8_t*>(mat_out_dev_data_),
                                      channel, channel, out_size_);
            EXPECT_EQ(0, cmp_result);
            break;
        }
        case MatConverterType::Crop:
        {
<<<<<<< HEAD
            Status status = MatUtils::Crop(cpu_in_mat, cpu_ref_mat, mat_converter_test_param.crop_param, NULL);
            if (status != TNN_OK) {
                FAIL();
            }
=======
            TNN_NS::Status status = MatUtils::Crop(cpu_in_mat, cpu_ref_mat, mat_converter_test_param.crop_param, NULL);
            CHECK_STATUS;
>>>>>>> 4b9ffbec

            status = MatUtils::Copy(cpu_in_mat, device_in_mat,
                                           device_command_queue);
            status = MatUtils::Crop(device_in_mat, device_mat,
                                                 mat_converter_test_param.crop_param,
                                                 device_command_queue);
            CHECK_STATUS;

            MatUtils::Copy(device_mat, cpu_out_mat, device_command_queue);
            cmp_result |= CompareData(static_cast<uint8_t*>(mat_out_ref_data_), static_cast<uint8_t*>(mat_out_dev_data_),
                                      channel, channel, out_size_);
            EXPECT_EQ(0, cmp_result);
            break;
        }
        case MatConverterType::WarpAffine:
        {
            Status status = MatUtils::WarpAffine(cpu_in_mat, cpu_ref_mat,
                                                           mat_converter_test_param.warp_affine_param,
                                                           device_command_queue);
            CHECK_STATUS;

            status = MatUtils::Copy(cpu_in_mat, device_in_mat,
                                           device_command_queue);
            status = MatUtils::WarpAffine(device_in_mat, device_mat,
                                                 mat_converter_test_param.warp_affine_param,
                                                 device_command_queue);
            CHECK_STATUS;

            MatUtils::Copy(device_mat, cpu_out_mat, device_command_queue);
            cmp_result |= CompareData(static_cast<uint8_t*>(mat_out_ref_data_), static_cast<uint8_t*>(mat_out_dev_data_),
                                      channel, channel, out_size_);
            EXPECT_EQ(0, cmp_result);
            break;
        }
        case MatConverterType::CvtColor:
        {
<<<<<<< HEAD
            Status status = MatUtils::CvtColor(cpu_in_mat, cpu_ref_mat, mat_converter_test_param.cvt_type, NULL);
            if (status != TNN_OK) {
                FAIL();
            }
=======
            TNN_NS::Status status = MatUtils::CvtColor(cpu_in_mat, cpu_ref_mat, mat_converter_test_param.cvt_type, NULL);
            CHECK_STATUS;
>>>>>>> 4b9ffbec

            status = MatUtils::Copy(cpu_in_mat, device_in_mat,
                                           device_command_queue);
            status = MatUtils::CvtColor(device_in_mat, device_mat,
                                                 mat_converter_test_param.cvt_type,
                                                 device_command_queue);
            CHECK_STATUS;

            MatUtils::Copy(device_mat, cpu_out_mat, device_command_queue);

            if (mat_converter_test_param.cvt_type == COLOR_CONVERT_BGRTOGRAY ||
                mat_converter_test_param.cvt_type == COLOR_CONVERT_BGRATOGRAY) {
                out_size_ /= channel;
            }
            cmp_result |= CompareData(static_cast<uint8_t*>(mat_out_ref_data_), static_cast<uint8_t*>(mat_out_dev_data_),
                                      channel, channel, out_size_);
            EXPECT_EQ(0, cmp_result);
            break;
        }
        case MatConverterType::CopyMakeBorder:
        {
            TNN_NS::Status status = MatUtils::CopyMakeBorder(cpu_in_mat, cpu_ref_mat,
                                                             mat_converter_test_param.copy_make_border_param, NULL);
            CHECK_STATUS;

            status = MatUtils::Copy(cpu_in_mat, device_in_mat,
                                           device_command_queue);
            status = MatUtils::CopyMakeBorder(device_in_mat, device_mat,
                                                 mat_converter_test_param.copy_make_border_param,
                                                 device_command_queue);
            CHECK_STATUS;

            MatUtils::Copy(device_mat, cpu_out_mat, device_command_queue);
            cmp_result |= CompareData(static_cast<uint8_t*>(mat_out_ref_data_), static_cast<uint8_t*>(mat_out_dev_data_),
                                      channel, channel, out_size_);
            EXPECT_EQ(0, cmp_result);
            break;
        }
    }
    rtn = DestroyTestData();
    EXPECT_EQ(rtn, 0);
}

#undef CHECK_STATUS

}  // namespace TNN_NS<|MERGE_RESOLUTION|>--- conflicted
+++ resolved
@@ -273,15 +273,8 @@
         }
         case MatConverterType::Resize:
         {
-<<<<<<< HEAD
-            Status status = MatUtils::Resize(cpu_in_mat, cpu_ref_mat, mat_converter_test_param.resize_param, NULL);
-            if (status != TNN_OK) {
-                FAIL();
-            }
-=======
             TNN_NS::Status status = MatUtils::Resize(cpu_in_mat, cpu_ref_mat, mat_converter_test_param.resize_param, NULL);
             CHECK_STATUS;
->>>>>>> 4b9ffbec
 
             status = MatUtils::Copy(cpu_in_mat, device_in_mat,
                                            device_command_queue);
@@ -298,15 +291,8 @@
         }
         case MatConverterType::Crop:
         {
-<<<<<<< HEAD
-            Status status = MatUtils::Crop(cpu_in_mat, cpu_ref_mat, mat_converter_test_param.crop_param, NULL);
-            if (status != TNN_OK) {
-                FAIL();
-            }
-=======
             TNN_NS::Status status = MatUtils::Crop(cpu_in_mat, cpu_ref_mat, mat_converter_test_param.crop_param, NULL);
             CHECK_STATUS;
->>>>>>> 4b9ffbec
 
             status = MatUtils::Copy(cpu_in_mat, device_in_mat,
                                            device_command_queue);
@@ -343,15 +329,8 @@
         }
         case MatConverterType::CvtColor:
         {
-<<<<<<< HEAD
-            Status status = MatUtils::CvtColor(cpu_in_mat, cpu_ref_mat, mat_converter_test_param.cvt_type, NULL);
-            if (status != TNN_OK) {
-                FAIL();
-            }
-=======
             TNN_NS::Status status = MatUtils::CvtColor(cpu_in_mat, cpu_ref_mat, mat_converter_test_param.cvt_type, NULL);
             CHECK_STATUS;
->>>>>>> 4b9ffbec
 
             status = MatUtils::Copy(cpu_in_mat, device_in_mat,
                                            device_command_queue);
