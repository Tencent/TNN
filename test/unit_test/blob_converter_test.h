// Tencent is pleased to support the open source community by making TNN available.
//
// Copyright (C) 2020 THL A29 Limited, a Tencent company. All rights reserved.
//
// Licensed under the BSD 3-Clause License (the "License"); you may not use this file except
// in compliance with the License. You may obtain a copy of the License at
//
// https://opensource.org/licenses/BSD-3-Clause
//
// Unless required by applicable law or agreed to in writing, software distributed
// under the License is distributed on an "AS IS" BASIS, WITHOUT WARRANTIES OR
// CONDITIONS OF ANY KIND, either express or implied. See the License for the
// specific language governing permissions and limitations under the License.

#ifndef TNN_TEST_UNIT_TEST_BLOB_CONVERTER_TEST_H_
#define TNN_TEST_UNIT_TEST_BLOB_CONVERTER_TEST_H_

#include <gtest/gtest.h>

#include "test/flags.h"
#include "test/test_utils.h"
#include "tnn/core/abstract_device.h"
#include "tnn/core/common.h"
#include "tnn/core/context.h"
#include "tnn/core/macro.h"
#include "tnn/core/status.h"
#include "tnn/utils/blob_converter.h"

namespace TNN_NS {

class BlobConverterTest : public ::testing::TestWithParam<std::tuple<int, int, int, float, float, bool, MatType, DataType>> {
public:
    static void SetUpTestCase();
    static void TearDownTestCase();

protected:
    int Compare(Blob* cpu_blob, Blob* device_blob);
<<<<<<< HEAD
    bool TestFilterCheck(const DataType& blob_data_type, const DeviceType& dev,
                         const MatType& mat_type, const int channel, const int input_size);
=======
    bool OpenCLMatTest(Mat& cpu_mat_in,
                       MatConvertParam& from_mat_param, MatConvertParam& to_mat_param,
                       const DimsVector& dims, const int in_size, const int out_size,
                       MatType mat_type, const int mat_channel, const int channel,
                       BlobConverter& device_converter, void* device_command_queue,
                       void* mat_out_ref_data);
>>>>>>> cb1afb57
    static AbstractDevice* cpu_;
    static AbstractDevice* device_;
    static Context* cpu_context_;
    static Context* device_context_;
};

}  // namespace TNN_NS

#endif  // TNN_TEST_UNIT_TEST_BLOB_CONVERTER_TEST_H_<|MERGE_RESOLUTION|>--- conflicted
+++ resolved
@@ -35,17 +35,15 @@
 
 protected:
     int Compare(Blob* cpu_blob, Blob* device_blob);
-<<<<<<< HEAD
     bool TestFilterCheck(const DataType& blob_data_type, const DeviceType& dev,
-                         const MatType& mat_type, const int channel, const int input_size);
-=======
+                         const MatType& mat_type, const int batch, const int channel,
+                         const int input_size, const bool reverse_channel);
     bool OpenCLMatTest(Mat& cpu_mat_in,
                        MatConvertParam& from_mat_param, MatConvertParam& to_mat_param,
                        const DimsVector& dims, const int in_size, const int out_size,
                        MatType mat_type, const int mat_channel, const int channel,
                        BlobConverter& device_converter, void* device_command_queue,
                        void* mat_out_ref_data);
->>>>>>> cb1afb57
     static AbstractDevice* cpu_;
     static AbstractDevice* device_;
     static Context* cpu_context_;
