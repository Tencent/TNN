// Tencent is pleased to support the open source community by making TNN available.
//
// Copyright (C) 2020 THL A29 Limited, a Tencent company. All rights reserved.
//
// Licensed under the BSD 3-Clause License (the "License"); you may not use this file except
// in compliance with the License. You may obtain a copy of the License at
//
// https://opensource.org/licenses/BSD-3-Clause
//
// Unless required by applicable law or agreed to in writing, software distributed
// under the License is distributed on an "AS IS" BASIS, WITHOUT WARRANTIES OR
// CONDITIONS OF ANY KIND, either express or implied. See the License for the
// specific language governing permissions and limitations under the License.

#ifndef TNN_TEST_UNIT_TEST_COMMON_H_
#define TNN_TEST_UNIT_TEST_COMMON_H_

#include <chrono>
#include <random>
#include <string>
#include <vector>

#include "tnn/core/abstract_device.h"
#include "tnn/core/context.h"
#include "tnn/core/macro.h"
<<<<<<< HEAD
#include "tnn/core/abstract_device.h"
#include "tnn/core/context.h"
=======
#include "tnn/interpreter/abstract_model_interpreter.h"
#include "tnn/interpreter/layer_param.h"
>>>>>>> 3046fe72
#include "tnn/interpreter/layer_resource.h"
#include "tnn/utils/random_data_utils.h"

namespace TNN_NS {

IntScaleResource* CreateIntScale(int channel);
void SetUpEnvironment(AbstractDevice** cpu, AbstractDevice** device, Context** cpu_context, Context** device_context);
<<<<<<< HEAD
=======

std::shared_ptr<AbstractModelInterpreter> GenerateInterpreter(std::string layer_type_str,
                                                              std::vector<std::vector<int>> input_vec,
                                                              std::shared_ptr<LayerParam> param,
                                                              std::shared_ptr<LayerResource> resource = nullptr,
                                                              int output_count                        = 1);
>>>>>>> 3046fe72

}  // namespace TNN_NS

#endif  // TNN_TEST_UNIT_TEST_COMMON_H_<|MERGE_RESOLUTION|>--- conflicted
+++ resolved
@@ -23,13 +23,8 @@
 #include "tnn/core/abstract_device.h"
 #include "tnn/core/context.h"
 #include "tnn/core/macro.h"
-<<<<<<< HEAD
-#include "tnn/core/abstract_device.h"
-#include "tnn/core/context.h"
-=======
 #include "tnn/interpreter/abstract_model_interpreter.h"
 #include "tnn/interpreter/layer_param.h"
->>>>>>> 3046fe72
 #include "tnn/interpreter/layer_resource.h"
 #include "tnn/utils/random_data_utils.h"
 
@@ -37,15 +32,12 @@
 
 IntScaleResource* CreateIntScale(int channel);
 void SetUpEnvironment(AbstractDevice** cpu, AbstractDevice** device, Context** cpu_context, Context** device_context);
-<<<<<<< HEAD
-=======
 
 std::shared_ptr<AbstractModelInterpreter> GenerateInterpreter(std::string layer_type_str,
                                                               std::vector<std::vector<int>> input_vec,
                                                               std::shared_ptr<LayerParam> param,
                                                               std::shared_ptr<LayerResource> resource = nullptr,
                                                               int output_count                        = 1);
->>>>>>> 3046fe72
 
 }  // namespace TNN_NS
 
