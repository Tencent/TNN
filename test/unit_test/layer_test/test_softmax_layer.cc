// Tencent is pleased to support the open source community by making TNN available.
//
// Copyright (C) 2020 THL A29 Limited, a Tencent company. All rights reserved.
//
// Licensed under the BSD 3-Clause License (the "License"); you may not use this file except
// in compliance with the License. You may obtain a copy of the License at
//
// https://opensource.org/licenses/BSD-3-Clause
//
// Unless required by applicable law or agreed to in writing, software distributed
// under the License is distributed on an "AS IS" BASIS, WITHOUT WARRANTIES OR
// CONDITIONS OF ANY KIND, either express or implied. See the License for the
// specific language governing permissions and limitations under the License.

#include "test/unit_test/layer_test/layer_test.h"
#include "test/unit_test/unit_test_common.h"
#include "test/unit_test/utils/network_helpers.h"
#include "tnn/utils/dims_vector_utils.h"

namespace TNN_NS {

class SoftmaxLayerTest : public LayerTest,
                         public ::testing::WithParamInterface<std::tuple<int, int, int, int, int, DataType>> {};

INSTANTIATE_TEST_SUITE_P(LayerTest, SoftmaxLayerTest,
                         ::testing::Combine(testing::Values(1), testing::Values(10, 12, 10, 12, 512),
<<<<<<< HEAD
                                            testing::Values(10, 512),
                                            testing::Values(10, 512),
=======
                                            testing::Values(10, 512), testing::Values(10, 512),
>>>>>>> 3046fe72
                                            // axis
                                            testing::Values(1, 2),
                                            // dtype
                                            testing::Values(DATA_TYPE_FLOAT)));

TEST_P(SoftmaxLayerTest, SoftmaxLayer) {
    // get param
    int batch          = std::get<0>(GetParam());
    int channel        = std::get<1>(GetParam());
    int input_height   = std::get<2>(GetParam());
    int input_width    = std::get<3>(GetParam());
    int axis           = std::get<4>(GetParam());
    DataType data_type = std::get<5>(GetParam());
    DeviceType dev     = ConvertDeviceType(FLAGS_dt);

    if (data_type == DATA_TYPE_INT8 && DEVICE_ARM != dev) {
        GTEST_SKIP();
    }

    if (1 != axis && DEVICE_HUAWEI_NPU == dev) {
        GTEST_SKIP();
    }

    if (channel < 2) {
        GTEST_SKIP();
    }

<<<<<<< HEAD
    if ((channel == 512 && input_height == 512) ||
        (input_width == 512 && input_height == 512) ||
        (channel == 512 && input_width == 512)) {
        GTEST_SKIP();
    }

    // blob desc
    std::vector<BlobDesc> inputs_desc;
    BlobDesc input_desc;
    input_desc.dims.push_back(batch);
    input_desc.dims.push_back(channel);
    input_desc.dims.push_back(input_height);
    input_desc.dims.push_back(input_width);
    input_desc.device_type = DEVICE_NAIVE;
    input_desc.data_type   = data_type;
    inputs_desc.push_back(input_desc);
    auto outputs_desc = CreateOutputBlobsDesc(1, data_type);
=======
    if ((channel == 512 && input_height == 512) || (input_width == 512 && input_height == 512) ||
        (channel == 512 && input_width == 512)) {
        GTEST_SKIP();
    }
>>>>>>> 3046fe72

    // param
    std::shared_ptr<SoftmaxLayerParam> param(new SoftmaxLayerParam());
    param->name = "Softmax";
    param->axis = axis;

    // generate interpreter
    std::vector<int> input_dims = {batch, channel, input_height, input_width};
    auto interpreter            = GenerateInterpreter("Softmax", {input_dims}, param);
    Run(interpreter);
}

}  // namespace TNN_NS<|MERGE_RESOLUTION|>--- conflicted
+++ resolved
@@ -24,12 +24,8 @@
 
 INSTANTIATE_TEST_SUITE_P(LayerTest, SoftmaxLayerTest,
                          ::testing::Combine(testing::Values(1), testing::Values(10, 12, 10, 12, 512),
-<<<<<<< HEAD
                                             testing::Values(10, 512),
                                             testing::Values(10, 512),
-=======
-                                            testing::Values(10, 512), testing::Values(10, 512),
->>>>>>> 3046fe72
                                             // axis
                                             testing::Values(1, 2),
                                             // dtype
@@ -57,30 +53,11 @@
         GTEST_SKIP();
     }
 
-<<<<<<< HEAD
     if ((channel == 512 && input_height == 512) ||
         (input_width == 512 && input_height == 512) ||
         (channel == 512 && input_width == 512)) {
         GTEST_SKIP();
     }
-
-    // blob desc
-    std::vector<BlobDesc> inputs_desc;
-    BlobDesc input_desc;
-    input_desc.dims.push_back(batch);
-    input_desc.dims.push_back(channel);
-    input_desc.dims.push_back(input_height);
-    input_desc.dims.push_back(input_width);
-    input_desc.device_type = DEVICE_NAIVE;
-    input_desc.data_type   = data_type;
-    inputs_desc.push_back(input_desc);
-    auto outputs_desc = CreateOutputBlobsDesc(1, data_type);
-=======
-    if ((channel == 512 && input_height == 512) || (input_width == 512 && input_height == 512) ||
-        (channel == 512 && input_width == 512)) {
-        GTEST_SKIP();
-    }
->>>>>>> 3046fe72
 
     // param
     std::shared_ptr<SoftmaxLayerParam> param(new SoftmaxLayerParam());
