--- conflicted
+++ resolved
@@ -24,14 +24,8 @@
                          public ::testing::WithParamInterface<std::tuple<int, int, int, int, int, DataType>> {};
 
 INSTANTIATE_TEST_SUITE_P(LayerTest, SoftmaxLayerTest,
-<<<<<<< HEAD
-                         ::testing::Combine(testing::Values(1), testing::Values(10, 12, 10, 12, 512),
-                                            testing::Values(10, 512),
-                                            testing::Values(10, 512),
-=======
                          ::testing::Combine(testing::Values(1, 2), testing::Values(10, 12, 10, 12, 512),
                                             testing::Values(10, 512), testing::Values(10, 512),
->>>>>>> 902f41f3
                                             // axis
                                             testing::Values(1, 2),
                                             // dtype
