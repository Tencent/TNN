// Tencent is pleased to support the open source community by making TNN available.
//
// Copyright (C) 2020 THL A29 Limited, a Tencent company. All rights reserved.
//
// Licensed under the BSD 3-Clause License (the "License"); you may not use this file except
// in compliance with the License. You may obtain a copy of the License at
//
// https://opensource.org/licenses/BSD-3-Clause
//
// Unless required by applicable law or agreed to in writing, software distributed
// under the License is distributed on an "AS IS" BASIS, WITHOUT WARRANTIES OR
// CONDITIONS OF ANY KIND, either express or implied. See the License for the
// specific language governing permissions and limitations under the License.

#include "test/unit_test/layer_test/layer_test.h"
#include "test/unit_test/unit_test_common.h"
#include "test/unit_test/utils/network_helpers.h"
#include "tnn/utils/dims_utils.h"

namespace TNN_NS {

class InnerProductInt8LayerTest : public LayerTest, public ::testing::WithParamInterface<std::tuple<int, int, int, int>> {};

INSTANTIATE_TEST_SUITE_P(LayerTest, InnerProductInt8LayerTest,
                         ::testing::Combine(testing::Values(1, 2), testing::Values(1, 8, 9, 16),
                                            testing::Values(1, 9, 16, 19),
                                            // output channel
                                            testing::Values(1, 4, 8, 16, 32)));

TEST_P(InnerProductInt8LayerTest, InnerProductLayer) {
    // get param
    int batch          = std::get<0>(GetParam());
    int input_channel  = std::get<1>(GetParam());
    int input_size     = std::get<2>(GetParam());
    int output_channel = std::get<3>(GetParam());
    DeviceType dev     = ConvertDeviceType(FLAGS_dt);
<<<<<<< HEAD
    if (DEVICE_ARM != dev && DEVICE_X86 != dev) {
=======

    if(CheckDataTypeSkip(DATA_TYPE_INT8)) {
>>>>>>> f20417b2
        GTEST_SKIP();
    }

    // param
    std::shared_ptr<InnerProductLayerParam> param(new InnerProductLayerParam());
    param->name       = "InnerProduct";
    param->num_output = output_channel;
    param->has_bias   = 0;
    param->axis       = 1;
    param->quantized  = true;

    // generate interpreter
    std::vector<int> input_dims = {batch, input_channel, input_size, input_size};
    auto interpreter            = GenerateInterpreter("InnerProduct", {input_dims}, param);
    Run(interpreter);
}

}  // namespace TNN_NS<|MERGE_RESOLUTION|>--- conflicted
+++ resolved
@@ -34,12 +34,8 @@
     int input_size     = std::get<2>(GetParam());
     int output_channel = std::get<3>(GetParam());
     DeviceType dev     = ConvertDeviceType(FLAGS_dt);
-<<<<<<< HEAD
-    if (DEVICE_ARM != dev && DEVICE_X86 != dev) {
-=======
 
     if(CheckDataTypeSkip(DATA_TYPE_INT8)) {
->>>>>>> f20417b2
         GTEST_SKIP();
     }
 
