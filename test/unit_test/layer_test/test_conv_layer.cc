// Tencent is pleased to support the open source community by making TNN available.
//
// Copyright (C) 2020 THL A29 Limited, a Tencent company. All rights reserved.
//
// Licensed under the BSD 3-Clause License (the "License"); you may not use this file except
// in compliance with the License. You may obtain a copy of the License at
//
// https://opensource.org/licenses/BSD-3-Clause
//
// Unless required by applicable law or agreed to in writing, software distributed
// under the License is distributed on an "AS IS" BASIS, WITHOUT WARRANTIES OR
// CONDITIONS OF ANY KIND, either express or implied. See the License for the
// specific language governing permissions and limitations under the License.

#include "test/unit_test/layer_test/layer_test.h"
#include "test/unit_test/unit_test_common.h"
#include "test/unit_test/utils/network_helpers.h"
#include "tnn/utils/dims_vector_utils.h"
#include "tnn/utils/cpu_utils.h"

namespace TNN_NS {

class ConvLayerTest : public LayerTest,
                      public ::testing::WithParamInterface<
                          std::tuple<int, int, int, int, int, int, int, int, DataType, ActivationType>> {};

INSTANTIATE_TEST_SUITE_P(LayerTest, ConvLayerTest,
                         ::testing::Combine(  // batch
                             testing::Values(1),
                             // channel
                             testing::Values(1, 2, 3, 4, 10, 32),
                             // hw
                             testing::Values(9, 10, 16, 19),
                             // group
                             testing::Values(1, 2),
                             // kernel
                             testing::Values(1, 2, 3, 5),
                             // dilation
                             testing::Values(1, 2),
                             // stride
                             testing::Values(1, 2),
                             // pads
                             testing::Values(0, 1),
                             // data_type
                             testing::Values(DATA_TYPE_FLOAT, DATA_TYPE_HALF),
                             // activation_type
                             testing::Values(ActivationType_None, ActivationType_ReLU, ActivationType_ReLU6,
                                             ActivationType_SIGMOID_MUL)));

TEST_P(ConvLayerTest, ConvLayer) {
    // get param
    int batch             = std::get<0>(GetParam());
    int channel_per_group = std::get<1>(GetParam());
    int input_size        = std::get<2>(GetParam());
    int group             = std::get<3>(GetParam());
    int channel           = group * channel_per_group;
    int kernel            = std::get<4>(GetParam());
    int dilation          = std::get<5>(GetParam());
    int stride            = std::get<6>(GetParam());
    int pad               = std::get<7>(GetParam());
    auto dtype            = std::get<8>(GetParam());
    int activation_type   = std::get<9>(GetParam());
    DeviceType dev        = ConvertDeviceType(FLAGS_dt);

    if (((channel_per_group % 4) != 0) && DEVICE_METAL == dev) {
        GTEST_SKIP();
    }

<<<<<<< HEAD
    if (dtype == DATA_TYPE_HALF && DEVICE_ARM != dev) {
        GTEST_SKIP();
    }
#if defined(TNN_ARM82) && !defined(TNN_ARM82_SIMU)
    if (dtype == DATA_TYPE_HALF && !CpuUtils::CpuSupportFp16()) {
        GTEST_SKIP();
    }
#else
    if (dtype == DATA_TYPE_HALF) {
=======
    bool is_depthwise = (group == channel);
    if (!is_depthwise && ((channel_per_group % 4) != 0) && DEVICE_METAL == dev) {
>>>>>>> 5661ef95
        GTEST_SKIP();
    }
#endif

    // blob desc
    auto inputs_desc  = CreateInputBlobsDesc(batch, channel, input_size, 1, dtype);
    auto outputs_desc = CreateOutputBlobsDesc(1, dtype);

    if (activation_type != ActivationType_None && DEVICE_HUAWEI_NPU == dev) {
        GTEST_SKIP();
    }

    // param
    std::shared_ptr<ConvLayerParam> param(new ConvLayerParam());
    param->name            = "Conv";
    param->input_channel   = channel;
    param->output_channel  = channel;
    param->group           = group;
    param->kernels         = {kernel, kernel};
    param->dialations      = {dilation, dilation};
    param->strides         = {stride, stride};
    param->pads            = {pad, pad, pad, pad};
    param->bias            = 1;
    param->activation_type = activation_type;

    // generate interpreter
    Precision precision = SetPrecision(dev, dtype);
    std::vector<int> input_dims = {batch, channel, input_size, input_size};
    auto interpreter            = GenerateInterpreter("Convolution", {input_dims}, param);
    Run(interpreter, precision);
}

}  // namespace TNN_NS<|MERGE_RESOLUTION|>--- conflicted
+++ resolved
@@ -66,7 +66,6 @@
         GTEST_SKIP();
     }
 
-<<<<<<< HEAD
     if (dtype == DATA_TYPE_HALF && DEVICE_ARM != dev) {
         GTEST_SKIP();
     }
@@ -76,17 +75,13 @@
     }
 #else
     if (dtype == DATA_TYPE_HALF) {
-=======
-    bool is_depthwise = (group == channel);
-    if (!is_depthwise && ((channel_per_group % 4) != 0) && DEVICE_METAL == dev) {
->>>>>>> 5661ef95
         GTEST_SKIP();
     }
 #endif
-
-    // blob desc
-    auto inputs_desc  = CreateInputBlobsDesc(batch, channel, input_size, 1, dtype);
-    auto outputs_desc = CreateOutputBlobsDesc(1, dtype);
+    bool is_depthwise = (group == channel);
+    if (!is_depthwise && ((channel_per_group % 4) != 0) && DEVICE_METAL == dev) {
+        GTEST_SKIP();
+    }
 
     if (activation_type != ActivationType_None && DEVICE_HUAWEI_NPU == dev) {
         GTEST_SKIP();
