--- conflicted
+++ resolved
@@ -19,45 +19,9 @@
 
 namespace TNN_NS {
 
-<<<<<<< HEAD
 class ConvLayerTest : public LayerTest,
                       public ::testing::WithParamInterface<
                           std::tuple<int, int, int, int, int, int, int, int, ActivationType, DataType>> {};
-
-INSTANTIATE_TEST_SUITE_P(LayerTest, ConvLayerTest,
-                         ::testing::Combine(  // batch
-                             testing::Values(1),
-                             // channel
-                             testing::Values(1, 2, 3, 4, 10, 32),
-                             // hw
-                             testing::Values(9, 10, 16, 19),
-                             // group
-                             testing::Values(1, 2),
-                             // kernel
-                             testing::Values(1, 2, 3, 5),
-                             // dilation
-                             testing::Values(1, 2),
-                             // stride
-                             testing::Values(1, 2),
-                             // pads
-                             testing::Values(0, 1),
-                             // activation
-                             testing::Values(ActivationType_None, ActivationType_ReLU, ActivationType_ReLU6),
-                             // data_type
-                             testing::Values(DATA_TYPE_FLOAT)));
-=======
-class ConvLayerTest
-    : public LayerTest,
-      public ::testing::WithParamInterface<std::tuple<int, int, int, int, int, int, int, int, DataType, int>> {
-    float GetCalcMflops(LayerParam* param, std::vector<Blob*> inputs, std::vector<Blob*> outputs) {
-        ConvLayerParam* conv_param = dynamic_cast<ConvLayerParam*>(param);
-        auto dims_input            = inputs[0]->GetBlobDesc().dims;
-        auto dims_output           = outputs[0]->GetBlobDesc().dims;
-        float Mflops = 2.0f * dims_output[0] * dims_output[1] * dims_input[1] * dims_output[2] * dims_output[3] *
-                       conv_param->kernels[0] * conv_param->kernels[1] / 1000.f / 1000.f;
-        return Mflops;
-    }
-};
 
 INSTANTIATE_TEST_SUITE_P(LayerTest, ConvLayerTest,
                         ::testing::Combine(  // batch
@@ -80,7 +44,6 @@
                             testing::Values(DATA_TYPE_FLOAT),
                             // activation_type
                             testing::Values(ActivationType_None, ActivationType_ReLU, ActivationType_ReLU6, ActivationType_SIGMOID_MUL)));
->>>>>>> f99744fc
 
 TEST_P(ConvLayerTest, ConvLayer) {
     // get param
@@ -93,16 +56,9 @@
     int dilation          = std::get<5>(GetParam());
     int stride            = std::get<6>(GetParam());
     int pad               = std::get<7>(GetParam());
-<<<<<<< HEAD
-    auto activation_type  = std::get<8>(GetParam());
-    auto dtype            = std::get<9>(GetParam());
-
-    DeviceType dev = ConvertDeviceType(FLAGS_dt);
-=======
     auto dtype            = std::get<8>(GetParam());
     int activation_type   = std::get<9>(GetParam());
     DeviceType dev        = ConvertDeviceType(FLAGS_dt);
->>>>>>> f99744fc
 
     if (dtype == DATA_TYPE_BFP16 && DEVICE_ARM != dev) {
         GTEST_SKIP();
@@ -117,7 +73,6 @@
     }
 
     // param
-<<<<<<< HEAD
     std::shared_ptr<ConvLayerParam> param(new ConvLayerParam());
     param->name            = "Conv";
     param->input_channel   = channel;
@@ -129,31 +84,6 @@
     param->pads            = {pad, pad, pad, pad};
     param->bias            = 1;
     param->activation_type = activation_type;
-=======
-    ConvLayerParam param;
-    param.name            = "Conv";
-    param.input_channel   = channel;
-    param.output_channel  = channel;
-    param.group           = group;
-    param.kernels         = {kernel, kernel};
-    param.dialations      = {dilation, dilation};
-    param.strides         = {stride, stride};
-    param.pads            = {pad, pad, pad, pad};
-    param.bias            = 1;
-    param.activation_type = activation_type;
-
-    // resource
-    ConvLayerResource resource;
-    int filter_count = channel * channel * kernel * kernel / group;
-    RawBuffer filter(filter_count * sizeof(float));
-    float* filter_data = filter.force_to<float*>();
-    RawBuffer bias(channel * sizeof(float));
-    float* bias_data = bias.force_to<float*>();
-    InitRandom(filter_data, filter_count, 1.0f);
-    InitRandom(bias_data, channel, 1.0f);
-    resource.filter_handle = filter;
-    resource.bias_handle   = bias;
->>>>>>> f99744fc
 
     // generate interpreter
     std::vector<int> input_dims = {batch, channel, input_size, input_size};
