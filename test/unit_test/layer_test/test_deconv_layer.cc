--- conflicted
+++ resolved
@@ -83,16 +83,6 @@
         GTEST_SKIP();
     }
 
-<<<<<<< HEAD
-    if (DEVICE_HUAWEI_NPU == dev && activation_type != ActivationType_None) {
-=======
-    bool is_depthwise = (input_channel_per_group == 1) && (output_channel_per_group == 1);
-    if (DEVICE_METAL == dev && !is_depthwise && group != 1 && !(input_channel_per_group % 4 == 0 && output_channel_per_group % 4 == 0) &&
-        !(group == 2 && output_channel_per_group == 1 && input_channel_per_group == 2)) {
->>>>>>> 7df05462
-        GTEST_SKIP();
-    }
-
     if (DEVICE_CUDA == dev && (activation_type == ActivationType_SIGMOID_MUL || dilation != 1))  {
         GTEST_SKIP();
     }
