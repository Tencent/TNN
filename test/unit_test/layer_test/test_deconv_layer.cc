// Tencent is pleased to support the open source community by making TNN available.
//
// Copyright (C) 2020 THL A29 Limited, a Tencent company. All rights reserved.
//
// Licensed under the BSD 3-Clause License (the "License"); you may not use this file except
// in compliance with the License. You may obtain a copy of the License at
//
// https://opensource.org/licenses/BSD-3-Clause
//
// Unless required by applicable law or agreed to in writing, software distributed
// under the License is distributed on an "AS IS" BASIS, WITHOUT WARRANTIES OR
// CONDITIONS OF ANY KIND, either express or implied. See the License for the
// specific language governing permissions and limitations under the License.
#include <fstream>
#include <streambuf>
#include <string>

#include "test/unit_test/layer_test/layer_test.h"
#include "test/unit_test/unit_test_common.h"
#include "test/unit_test/utils/network_helpers.h"
#include "tnn/interpreter/tnn/model_interpreter.h"
#include "tnn/utils/dims_vector_utils.h"

namespace TNN_NS {

class DeconvLayerTest
    : public LayerTest,
      public ::testing::WithParamInterface<std::tuple<int, int, int, int, int, int, int, int, int, int, DataType, int>> {};
INSTANTIATE_TEST_SUITE_P(LayerTest, DeconvLayerTest,
                         ::testing::Combine(testing::Values(1), testing::Values(1, 2, 3, 4, 13),
                                            testing::Values(1, 2, 3, 4, 16),
                                            // input_size
                                            testing::Values(2, 3, 8, 15),
                                            // group
                                            testing::Values(1, 2),
                                            // kernel
                                            testing::Values(1, 2, 3, 4),
                                            // dilation
                                            testing::Values(1),
                                            // stride
                                            testing::Values(2),
                                            // pads
                                            testing::Values(1),
                                            // output_pads
                                            testing::Values(0),
                                            // data_type
                                            testing::Values(DATA_TYPE_FLOAT, DATA_TYPE_BFP16),
                                            // activation_type
                                            testing::Values(ActivationType_None, ActivationType_ReLU, ActivationType_ReLU6, ActivationType_SIGMOID_MUL)));

TEST_P(DeconvLayerTest, DeconvLayer) {
    // get param
    int batch                    = std::get<0>(GetParam());
    int input_channel_per_group  = std::get<1>(GetParam());
    int output_channel_per_group = std::get<2>(GetParam());
<<<<<<< HEAD
    int input_size               = std::get<3>(GetParam());
    int group                    = std::get<4>(GetParam());
    int kernel                   = std::get<5>(GetParam());
    int dilation                 = std::get<6>(GetParam());
    int stride                   = std::get<7>(GetParam());
    int pad                      = std::get<8>(GetParam());
    int output_pad               = std::get<9>(GetParam());
    auto data_type               = std::get<10>(GetParam());
=======
    int input_size        = std::get<3>(GetParam());
    int group             = std::get<4>(GetParam());
    int kernel            = std::get<5>(GetParam());
    int dilation          = std::get<6>(GetParam());
    int stride            = std::get<7>(GetParam());
    int pad               = std::get<8>(GetParam());
    int output_pad        = std::get<9>(GetParam());
    auto dtype            = std::get<10>(GetParam());
    int activation_type   = std::get<11>(GetParam());
>>>>>>> f99744fc

    DeviceType dev = ConvertDeviceType(FLAGS_dt);

    if (data_type == DATA_TYPE_BFP16 && DEVICE_ARM != dev) {
        GTEST_SKIP();
    }

    if (DEVICE_METAL == dev && group != 1 && !(input_channel_per_group % 4 == 0 && output_channel_per_group % 4 == 0) &&
        !(group == 2 && output_channel_per_group == 1 && input_channel_per_group == 2)) {
        GTEST_SKIP();
    }

    if (kernel <= 1) {
        pad = 0;
    } else if (kernel == 2) {
        output_pad = 1;
    }

    int input_channel  = group * input_channel_per_group;
    int output_channel = group * output_channel_per_group;

    // deconv param
<<<<<<< HEAD
    std::shared_ptr<ConvLayerParam> param(new ConvLayerParam());
    param->name           = "Deconv";
    param->input_channel  = input_channel;
    param->output_channel = output_channel;
    param->group          = group;
    param->kernels        = {kernel, kernel};
    param->dialations     = {dilation, dilation};
    param->strides        = {stride, stride};
=======
    ConvLayerParam param;
    param.name           = "Deconv";
    param.input_channel  = input_channel;
    param.output_channel = output_channel;
    param.group          = group;
    param.kernels        = {kernel, kernel};
    param.dialations     = {dilation, dilation};
    param.strides        = {stride, stride};
    param.activation_type = activation_type;
>>>>>>> f99744fc

    param->pads = {pad, pad, pad, pad};
    param->bias = 1;
    if (output_pad > 0) {
        param->pad_type = 3;
    }

    Precision precision = PRECISION_AUTO;
    if (DATA_TYPE_BFP16 == data_type) {
        precision = PRECISION_LOW;
    }

    // generate interpreter
    std::vector<int> input_dims = {batch, input_channel, input_size, input_size};
    auto interpreter            = GenerateInterpreter("Deconvolution", {input_dims}, param);
    Run(interpreter, precision);
}

}  // namespace TNN_NS<|MERGE_RESOLUTION|>--- conflicted
+++ resolved
@@ -53,7 +53,6 @@
     int batch                    = std::get<0>(GetParam());
     int input_channel_per_group  = std::get<1>(GetParam());
     int output_channel_per_group = std::get<2>(GetParam());
-<<<<<<< HEAD
     int input_size               = std::get<3>(GetParam());
     int group                    = std::get<4>(GetParam());
     int kernel                   = std::get<5>(GetParam());
@@ -62,17 +61,7 @@
     int pad                      = std::get<8>(GetParam());
     int output_pad               = std::get<9>(GetParam());
     auto data_type               = std::get<10>(GetParam());
-=======
-    int input_size        = std::get<3>(GetParam());
-    int group             = std::get<4>(GetParam());
-    int kernel            = std::get<5>(GetParam());
-    int dilation          = std::get<6>(GetParam());
-    int stride            = std::get<7>(GetParam());
-    int pad               = std::get<8>(GetParam());
-    int output_pad        = std::get<9>(GetParam());
-    auto dtype            = std::get<10>(GetParam());
-    int activation_type   = std::get<11>(GetParam());
->>>>>>> f99744fc
+    int activation_type          = std::get<11>(GetParam());
 
     DeviceType dev = ConvertDeviceType(FLAGS_dt);
 
@@ -95,26 +84,15 @@
     int output_channel = group * output_channel_per_group;
 
     // deconv param
-<<<<<<< HEAD
     std::shared_ptr<ConvLayerParam> param(new ConvLayerParam());
-    param->name           = "Deconv";
-    param->input_channel  = input_channel;
-    param->output_channel = output_channel;
-    param->group          = group;
-    param->kernels        = {kernel, kernel};
-    param->dialations     = {dilation, dilation};
-    param->strides        = {stride, stride};
-=======
-    ConvLayerParam param;
-    param.name           = "Deconv";
-    param.input_channel  = input_channel;
-    param.output_channel = output_channel;
-    param.group          = group;
-    param.kernels        = {kernel, kernel};
-    param.dialations     = {dilation, dilation};
-    param.strides        = {stride, stride};
-    param.activation_type = activation_type;
->>>>>>> f99744fc
+    param->name            = "Deconv";
+    param->input_channel   = input_channel;
+    param->output_channel  = output_channel;
+    param->group           = group;
+    param->kernels         = {kernel, kernel};
+    param->dialations      = {dilation, dilation};
+    param->strides         = {stride, stride};
+    param->activation_type = activation_type;
 
     param->pads = {pad, pad, pad, pad};
     param->bias = 1;
