// Tencent is pleased to support the open source community by making TNN available.
//
// Copyright (C) 2020 THL A29 Limited, a Tencent company. All rights reserved.
//
// Licensed under the BSD 3-Clause License (the "License"); you may not use this file except
// in compliance with the License. You may obtain a copy of the License at
//
// https://opensource.org/licenses/BSD-3-Clause
//
// Unless required by applicable law or agreed to in writing, software distributed
// under the License is distributed on an "AS IS" BASIS, WITHOUT WARRANTIES OR
// CONDITIONS OF ANY KIND, either express or implied. See the License for the
// specific language governing permissions and limitations under the License.

#ifndef TNN_TEST_UNIT_TEST_LAYER_TEST_LAYER_TEST_H_
#define TNN_TEST_UNIT_TEST_LAYER_TEST_LAYER_TEST_H_

#include <gtest/gtest.h>

#include "test/flags.h"
#include "test/test_utils.h"
#include "test/unit_test/layer_test/layer_test_utils.h"
#include "test/unit_test/unit_test_macro.h"
#include "tnn/core/abstract_device.h"
#include "tnn/core/common.h"
#include "tnn/core/context.h"
#include "tnn/core/instance.h"
#include "tnn/core/macro.h"
#include "tnn/core/status.h"
#include "tnn/core/tnn.h"
#include "tnn/layer/base_layer.h"

#define EXPECT_EQ_OR_RETURN(status, target)                                                                            \
    if ((status) != (target))                                                                                          \
    return (status)

namespace TNN_NS {

class LayerTest : public ::testing::Test {
protected:
    static void SetUpTestCase();

<<<<<<< HEAD
    void Run(std::shared_ptr<AbstractModelInterpreter> interp, Precision precision = PRECISION_AUTO, DataFormat input_data_format = DATA_FORMAT_AUTO);
=======
    void Run(std::shared_ptr<AbstractModelInterpreter> interp, Precision precision = PRECISION_AUTO, DataFormat cpu_input_data_format = DATA_FORMAT_AUTO, DataFormat device_input_data_format = DATA_FORMAT_AUTO);
>>>>>>> 84c55eda

    static void TearDownTestCase();

private:
<<<<<<< HEAD
    Status Init(std::shared_ptr<AbstractModelInterpreter> interp, Precision precision, DataFormat input_data_format);
=======
    Status Init(std::shared_ptr<AbstractModelInterpreter> interp, Precision precision, DataFormat cpu_input_data_format, DataFormat device_input_data_format);
>>>>>>> 84c55eda
    Status Forward();
    Status Compare();
    Status DeInit();

protected:
    int ensure_input_positive_ = 0;

    static std::shared_ptr<Instance> instance_cpu_;
    static std::shared_ptr<Instance> instance_device_;
    static std::shared_ptr<Instance> instance_ocl_cache_;

private:
    Status GenerateRandomBlob(Blob* cpu_blob, Blob* device_blob, void* command_queue_dev, int magic_num);
    int CompareBlob(Blob* cpu_blob, Blob* device_blob, void* command_queue_dev);
    int CompareDims(DimsVector dims_a, DimsVector dims_b);

    Status InitInputBlobsDataRandom();
};

}  // namespace TNN_NS

#endif  // TNN_TEST_UNIT_TEST_LAYER_TEST_LAYER_TEST_H_<|MERGE_RESOLUTION|>--- conflicted
+++ resolved
@@ -40,20 +40,12 @@
 protected:
     static void SetUpTestCase();
 
-<<<<<<< HEAD
-    void Run(std::shared_ptr<AbstractModelInterpreter> interp, Precision precision = PRECISION_AUTO, DataFormat input_data_format = DATA_FORMAT_AUTO);
-=======
     void Run(std::shared_ptr<AbstractModelInterpreter> interp, Precision precision = PRECISION_AUTO, DataFormat cpu_input_data_format = DATA_FORMAT_AUTO, DataFormat device_input_data_format = DATA_FORMAT_AUTO);
->>>>>>> 84c55eda
 
     static void TearDownTestCase();
 
 private:
-<<<<<<< HEAD
-    Status Init(std::shared_ptr<AbstractModelInterpreter> interp, Precision precision, DataFormat input_data_format);
-=======
     Status Init(std::shared_ptr<AbstractModelInterpreter> interp, Precision precision, DataFormat cpu_input_data_format, DataFormat device_input_data_format);
->>>>>>> 84c55eda
     Status Forward();
     Status Compare();
     Status DeInit();
