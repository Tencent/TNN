// Tencent is pleased to support the open source community by making TNN available.
//
// Copyright (C) 2020 THL A29 Limited, a Tencent company. All rights reserved.
//
// Licensed under the BSD 3-Clause License (the "License"); you may not use this file except
// in compliance with the License. You may obtain a copy of the License at
//
// https://opensource.org/licenses/BSD-3-Clause
//
// Unless required by applicable law or agreed to in writing, software distributed
// under the License is distributed on an "AS IS" BASIS, WITHOUT WARRANTIES OR
// CONDITIONS OF ANY KIND, either express or implied. See the License for the
// specific language governing permissions and limitations under the License.

#include "test/unit_test/layer_test/layer_test.h"
#include "test/unit_test/unit_test_common.h"
#include "test/unit_test/utils/network_helpers.h"
#include "tnn/utils/dims_utils.h"
#include "tnn/utils/cpu_utils.h"

namespace TNN_NS {

class ConcatLayerTest : public LayerTest,
                        public ::testing::WithParamInterface<std::tuple<int, int, int, int, int, int, DataType>> {};

INSTANTIATE_TEST_SUITE_P(LayerTest, ConcatLayerTest,
                         ::testing::Combine(BASIC_BATCH_CHANNEL_SIZE,
                                            // axis
                                            testing::Values(1, 2, 3, 4, 5),
                                            // input cnt
                                            testing::Values(2, 3),
                                            // dim count
                                            testing::Values(2, 3, 4, 5, 6),
                                            // dtype
                                            testing::Values(DATA_TYPE_INT8, DATA_TYPE_FLOAT, DATA_TYPE_HALF)));

TEST_P(ConcatLayerTest, ConcatLayer) {
    // get param
    int batch          = std::get<0>(GetParam());
    int channel        = std::get<1>(GetParam());
    int input_size     = std::get<2>(GetParam());
    int axis           = std::get<3>(GetParam());
    int input_count    = std::get<4>(GetParam());
    int dim_count      = std::get<5>(GetParam());
    DataType data_type = std::get<6>(GetParam());
    DeviceType dev     = ConvertDeviceType(FLAGS_dt);

    if(CheckDataTypeSkip(data_type)) {
        GTEST_SKIP();
    }

    if (axis >= dim_count) {
        GTEST_SKIP();
    }

<<<<<<< HEAD
    if (data_type == DATA_TYPE_INT8 && DEVICE_ARM != dev && DEVICE_X86 != dev) {
=======
    if (DEVICE_OPENCL == dev && dim_count > 4) {
        GTEST_SKIP();
    }
    if (DEVICE_HUAWEI_NPU == dev && dim_count > 4) {
>>>>>>> f20417b2
        GTEST_SKIP();
    }

    // param
    std::shared_ptr<ConcatLayerParam> param(new ConcatLayerParam());
    param->name = "Concat";
    param->axis = axis;

    Precision precision = SetPrecision(dev, data_type);
    if (DATA_TYPE_INT8 == data_type) {
        param->quantized = true;
    }

    // generate interpreter
    std::vector<int> input_dims = {batch, channel};
    while(input_dims.size() < dim_count) input_dims.push_back(input_size);
    std::vector<std::vector<int>> input_dims_vec;
    for (int i = 0; i < input_count; ++i)
        input_dims_vec.push_back(input_dims);
    auto interpreter = GenerateInterpreter("Concat", input_dims_vec, param);
    Run(interpreter, precision);
}

}  // namespace TNN_NS<|MERGE_RESOLUTION|>--- conflicted
+++ resolved
@@ -53,14 +53,10 @@
         GTEST_SKIP();
     }
 
-<<<<<<< HEAD
-    if (data_type == DATA_TYPE_INT8 && DEVICE_ARM != dev && DEVICE_X86 != dev) {
-=======
     if (DEVICE_OPENCL == dev && dim_count > 4) {
         GTEST_SKIP();
     }
     if (DEVICE_HUAWEI_NPU == dev && dim_count > 4) {
->>>>>>> f20417b2
         GTEST_SKIP();
     }
 
