// Tencent is pleased to support the open source community by making TNN available.
//
// Copyright (C) 2020 THL A29 Limited, a Tencent company. All rights reserved.
//
// Licensed under the BSD 3-Clause License (the "License"); you may not use this file except
// in compliance with the License. You may obtain a copy of the License at
//
// https://opensource.org/licenses/BSD-3-Clause
//
// Unless required by applicable law or agreed to in writing, software distributed
// under the License is distributed on an "AS IS" BASIS, WITHOUT WARRANTIES OR
// CONDITIONS OF ANY KIND, either express or implied. See the License for the
// specific language governing permissions and limitations under the License.

#include "layer_test.h"
#include "tnn/utils/dims_vector_utils.h"
#include "unit_test_common.h"
#include "utils/network_helpers.h"

namespace TNN_NS {

static std::string GenerateReduceProto(std::string op_type, ReduceLayerParam param) {
    std::ostringstream ostr;
    ostr << "\"" << op_type << " layer_name 1 1 input output " << param.keep_dims << " ";
    for (auto axis : param.axis) {
        ostr << axis << " ";
    }
    ostr << ",\"";
    return ostr.str();
}

class ReduceOpLayerTest : public LayerTest,
                          public ::testing::WithParamInterface<std::tuple<int, int, int, int, std::vector<int>, DataType>> {
};

INSTANTIATE_TEST_SUITE_P(LayerTest, ReduceOpLayerTest,
                         ::testing::Combine(testing::Values(1), testing::Values(2, 3, 4, 10, 32, 512),
                                            testing::Values(9, 10, 16, 19, 512), testing::Values(9, 10, 16, 19, 512),
                                            // axis
                                            testing::Values(std::vector<int>({1}), std::vector<int>({3}),
                                                            std::vector<int>({1, 2}), std::vector<int>({1, -1}),
                                                            std::vector<int>({3, -2}), std::vector<int>({1, -2, -1})),
                                            // dtype
                                            testing::Values(DATA_TYPE_FLOAT)));

TEST_P(ReduceOpLayerTest, ReduceOpLayer) {
    // get param
    int batch          = std::get<0>(GetParam());
    int channel        = std::get<1>(GetParam());
    int input_height   = std::get<2>(GetParam());
    int input_width    = std::get<3>(GetParam());
    auto& axes         = std::get<4>(GetParam());
    DataType data_type = std::get<5>(GetParam());
    DeviceType dev     = ConvertDeviceType(FLAGS_dt);

    if ((channel == 512 && input_height == 512) || (input_width == 512 && input_height == 512) ||
        (channel == 512 && input_width == 512)) {
        GTEST_SKIP();
    }

    // param
<<<<<<< HEAD
    ReduceLayerParam* param = new ReduceLayerParam();
    param->name             = "ReduceOp";
    param->axis             = {axis};

    auto param_share = std::shared_ptr<LayerParam>(param);
    // generate interpreter
    std::vector<int> input_dims = {batch, channel, input_height, input_width};
    auto interpreter1           = GenerateInterpreter("ReduceMax", {input_dims}, param_share);
    Run(interpreter1);
    auto interpreter2 = GenerateInterpreter("ReduceMin", {input_dims}, param_share);
    Run(interpreter2);
    auto interpreter3 = GenerateInterpreter("ReduceMean", {input_dims}, param_share);
    Run(interpreter3);
    auto interpreter4 = GenerateInterpreter("ReduceSum", {input_dims}, param_share);
    Run(interpreter4);
    auto interpreter5 = GenerateInterpreter("ReduceL1", {input_dims}, param_share);
    Run(interpreter5);
    auto interpreter6 = GenerateInterpreter("ReduceL2", {input_dims}, param_share);
    Run(interpreter6);
    auto interpreter7 = GenerateInterpreter("ReduceLogSum", {input_dims}, param_share);
    Run(interpreter7);
    auto interpreter8 = GenerateInterpreter("ReduceLogSumExp", {input_dims}, param_share);
    Run(interpreter8);
    auto interpreter9 = GenerateInterpreter("ReduceProd", {input_dims}, param_share);
    Run(interpreter9);
    auto interpreter10 = GenerateInterpreter("ReduceSumSquare", {input_dims}, param_share);
    Run(interpreter10);
=======
    ReduceMaxLayerParam param;
    param.name = "ReduceOp";
    param.axis = axes;

    // all reduce different op layer run
    Run(LAYER_REDUCE_MAX, &param, nullptr, inputs_desc, outputs_desc);
    Run(LAYER_REDUCE_MIN, &param, nullptr, inputs_desc, outputs_desc);
    Run(LAYER_REDUCE_MEAN, &param, nullptr, inputs_desc, outputs_desc);
    Run(LAYER_REDUCE_L1, &param, nullptr, inputs_desc, outputs_desc);
    Run(LAYER_REDUCE_L2, &param, nullptr, inputs_desc, outputs_desc);
    Run(LAYER_REDUCE_LOG_SUM, &param, nullptr, inputs_desc, outputs_desc);
    Run(LAYER_REDUCE_LOG_SUM_EXP, &param, nullptr, inputs_desc, outputs_desc);
    Run(LAYER_REDUCE_PROD, &param, nullptr, inputs_desc, outputs_desc);
    Run(LAYER_REDUCE_SUM_SQUARE, &param, nullptr, inputs_desc, outputs_desc);
    Run(LAYER_REDUCE_SUM, &param, nullptr, inputs_desc, outputs_desc);
>>>>>>> 1adfa1fe
}

}  // namespace TNN_NS<|MERGE_RESOLUTION|>--- conflicted
+++ resolved
@@ -49,7 +49,7 @@
     int channel        = std::get<1>(GetParam());
     int input_height   = std::get<2>(GetParam());
     int input_width    = std::get<3>(GetParam());
-    auto& axes         = std::get<4>(GetParam());
+    auto& axis         = std::get<4>(GetParam());
     DataType data_type = std::get<5>(GetParam());
     DeviceType dev     = ConvertDeviceType(FLAGS_dt);
 
@@ -59,15 +59,15 @@
     }
 
     // param
-<<<<<<< HEAD
     ReduceLayerParam* param = new ReduceLayerParam();
     param->name             = "ReduceOp";
-    param->axis             = {axis};
+    param->axis             = axis;
 
     auto param_share = std::shared_ptr<LayerParam>(param);
     // generate interpreter
     std::vector<int> input_dims = {batch, channel, input_height, input_width};
-    auto interpreter1           = GenerateInterpreter("ReduceMax", {input_dims}, param_share);
+
+    auto interpreter1 = GenerateInterpreter("ReduceMax", {input_dims}, param_share);
     Run(interpreter1);
     auto interpreter2 = GenerateInterpreter("ReduceMin", {input_dims}, param_share);
     Run(interpreter2);
@@ -87,23 +87,6 @@
     Run(interpreter9);
     auto interpreter10 = GenerateInterpreter("ReduceSumSquare", {input_dims}, param_share);
     Run(interpreter10);
-=======
-    ReduceMaxLayerParam param;
-    param.name = "ReduceOp";
-    param.axis = axes;
-
-    // all reduce different op layer run
-    Run(LAYER_REDUCE_MAX, &param, nullptr, inputs_desc, outputs_desc);
-    Run(LAYER_REDUCE_MIN, &param, nullptr, inputs_desc, outputs_desc);
-    Run(LAYER_REDUCE_MEAN, &param, nullptr, inputs_desc, outputs_desc);
-    Run(LAYER_REDUCE_L1, &param, nullptr, inputs_desc, outputs_desc);
-    Run(LAYER_REDUCE_L2, &param, nullptr, inputs_desc, outputs_desc);
-    Run(LAYER_REDUCE_LOG_SUM, &param, nullptr, inputs_desc, outputs_desc);
-    Run(LAYER_REDUCE_LOG_SUM_EXP, &param, nullptr, inputs_desc, outputs_desc);
-    Run(LAYER_REDUCE_PROD, &param, nullptr, inputs_desc, outputs_desc);
-    Run(LAYER_REDUCE_SUM_SQUARE, &param, nullptr, inputs_desc, outputs_desc);
-    Run(LAYER_REDUCE_SUM, &param, nullptr, inputs_desc, outputs_desc);
->>>>>>> 1adfa1fe
 }
 
 }  // namespace TNN_NS