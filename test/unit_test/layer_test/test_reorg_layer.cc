// Tencent is pleased to support the open source community by making TNN available.
//
// Copyright (C) 2020 THL A29 Limited, a Tencent company. All rights reserved.
//
// Licensed under the BSD 3-Clause License (the "License"); you may not use this file except
// in compliance with the License. You may obtain a copy of the License at
//
// https://opensource.org/licenses/BSD-3-Clause
//
// Unless required by applicable law or agreed to in writing, software distributed
// under the License is distributed on an "AS IS" BASIS, WITHOUT WARRANTIES OR
// CONDITIONS OF ANY KIND, either express or implied. See the License for the
// specific language governing permissions and limitations under the License.

#include "test/unit_test/layer_test/layer_test.h"
#include "test/unit_test/unit_test_common.h"
#include "test/unit_test/utils/network_helpers.h"
#include "tnn/utils/dims_vector_utils.h"

namespace TNN_NS {

class ReorgLayerTest : public LayerTest,
                       public ::testing::WithParamInterface<std::tuple<int, int, int, int, bool, int>> {};

INSTANTIATE_TEST_SUITE_P(LayerTest, ReorgLayerTest,
                         ::testing::Combine(testing::Values(1, 2), testing::Values(36, 72),
                                            testing::Values(6, 12, 18, 36),
                                            // stride
                                            testing::Values(2, 3),
                                            // reverse
                                            testing::Values(true, false), testing::Values(0, 1)));

TEST_P(ReorgLayerTest, ReorgLayer) {
    // get param
    int batch      = std::get<0>(GetParam());
    int channel    = std::get<1>(GetParam());
    int input_size = std::get<2>(GetParam());
    int stride     = std::get<3>(GetParam());
    bool forward   = std::get<4>(GetParam());
    int mode       = std::get<5>(GetParam());  // 0 : DCR, 1: CRD
    DeviceType dev = ConvertDeviceType(FLAGS_dt);

<<<<<<< HEAD
    if (DEVICE_METAL == dev || DEVICE_HUAWEI_NPU == dev) {
=======
    if (mode == 1 && forward == 0) {
        // illegal case
>>>>>>> 1adfa1fe
        GTEST_SKIP();
    }

    // param
<<<<<<< HEAD
    ReorgLayerParam* param = new ReorgLayerParam();
    param->name            = "Reorg";
    param->stride          = stride;
    param->reverse         = reverse;

    // generate interpreter
    std::vector<int> input_dims = {batch, channel, input_size, input_size};
    auto interpreter            = GenerateInterpreter("Reorg", {input_dims}, std::shared_ptr<LayerParam>(param));
    Run(interpreter);
=======
    ReorgLayerParam param;
    param.name    = "Reorg";
    param.stride  = stride;
    param.forward = forward;
    param.mode    = mode;

    // resource
    Run(LAYER_REORG, &param, NULL, inputs_desc, outputs_desc);
>>>>>>> 1adfa1fe
}

}  // namespace TNN_NS<|MERGE_RESOLUTION|>--- conflicted
+++ resolved
@@ -40,36 +40,26 @@
     int mode       = std::get<5>(GetParam());  // 0 : DCR, 1: CRD
     DeviceType dev = ConvertDeviceType(FLAGS_dt);
 
-<<<<<<< HEAD
-    if (DEVICE_METAL == dev || DEVICE_HUAWEI_NPU == dev) {
-=======
+    if (DEVICE_HUAWEI_NPU == dev) {
+        GTEST_SKIP();
+    }
+
     if (mode == 1 && forward == 0) {
         // illegal case
->>>>>>> 1adfa1fe
         GTEST_SKIP();
     }
 
     // param
-<<<<<<< HEAD
     ReorgLayerParam* param = new ReorgLayerParam();
     param->name            = "Reorg";
     param->stride          = stride;
-    param->reverse         = reverse;
+    param->forward         = forward;
+    param->mode            = mode;
 
     // generate interpreter
     std::vector<int> input_dims = {batch, channel, input_size, input_size};
     auto interpreter            = GenerateInterpreter("Reorg", {input_dims}, std::shared_ptr<LayerParam>(param));
     Run(interpreter);
-=======
-    ReorgLayerParam param;
-    param.name    = "Reorg";
-    param.stride  = stride;
-    param.forward = forward;
-    param.mode    = mode;
-
-    // resource
-    Run(LAYER_REORG, &param, NULL, inputs_desc, outputs_desc);
->>>>>>> 1adfa1fe
 }
 
 }  // namespace TNN_NS