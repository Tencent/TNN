--- conflicted
+++ resolved
@@ -63,14 +63,6 @@
         input_dims.push_back(input_size);
     }
     std::vector<int> scale_bias_dims(reduce_dims_size, 0);
-<<<<<<< HEAD
-    for (int i = 0; i < reduce_dims_size; ++i) {
-        scale_bias_dims[i] = input_dims[channel_dim_size + i];
-    }
-    auto interpreter    = GenerateInterpreter("LayerNorm", {input_dims, scale_bias_dims, scale_bias_dims}, param);
-    Precision precision = SetPrecision(dev, data_type);
-    Run(interpreter, precision);
-=======
     for(int i=0; i<reduce_dims_size; ++i) scale_bias_dims[i] = input_dims[channel_dim_size+i];
 
     // resource
@@ -87,7 +79,6 @@
     net_resource->constant_map[net_structure->layers[0]->inputs[1]] = scales_buffer;
     net_resource->constant_map[net_structure->layers[0]->inputs[2]] = biases_buffer;
     Run(interpreter);
->>>>>>> dce40354
 }
 
 }  // namespace TNN_NS