// Tencent is pleased to support the open source community by making TNN available.
//
// Copyright (C) 2020 THL A29 Limited, a Tencent company. All rights reserved.
//
// Licensed under the BSD 3-Clause License (the "License"); you may not use this file except
// in compliance with the License. You may obtain a copy of the License at
//
// https://opensource.org/licenses/BSD-3-Clause
//
// Unless required by applicable law or agreed to in writing, software distributed
// under the License is distributed on an "AS IS" BASIS, WITHOUT WARRANTIES OR
// CONDITIONS OF ANY KIND, either express or implied. See the License for the
// specific language governing permissions and limitations under the License.

#include "test/unit_test/layer_test/layer_test.h"
#include "test/unit_test/unit_test_common.h"
#include "test/unit_test/utils/network_helpers.h"
#include "tnn/utils/dims_utils.h"

namespace TNN_NS {

class LayerNormLayerTest : public LayerTest,
                           public ::testing::WithParamInterface<std::tuple<int, int, int, int, int, DataType>> {};

INSTANTIATE_TEST_SUITE_P(LayerTest, LayerNormLayerTest,
                         ::testing::Combine(testing::Values(1, 2),             // batch
                                            testing::Values(1, 4, 6),          // channel
                                            testing::Values(10, 20, 65, 128),  // input_size
                                            testing::Values(2, 3, 4, 5),       // reduce_dims_size
                                            testing::Values(2, 3, 4, 5),       // dim count
                                            testing::Values(DATA_TYPE_FLOAT, DATA_TYPE_HALF)));

TEST_P(LayerNormLayerTest, LayerNormLayer) {
    // get param
    int batch            = std::get<0>(GetParam());
    int channel          = std::get<1>(GetParam());
    int input_size       = std::get<2>(GetParam());
    int reduce_dims_size = std::get<3>(GetParam());
    int dim_count        = std::get<4>(GetParam());
    DataType data_type   = std::get<5>(GetParam());
    DeviceType dev       = ConvertDeviceType(FLAGS_dt);

    const int channel_dim_size = dim_count - reduce_dims_size;
    if (channel_dim_size < 0 || channel_dim_size > dim_count) {
        GTEST_SKIP();
    }

    if (DEVICE_OPENCL == dev || DEVICE_METAL == dev || DEVICE_HUAWEI_NPU == dev) {
        GTEST_SKIP();
    }
    if (CheckDataTypeSkip(data_type)) {
        GTEST_SKIP();
    }

    // param
    std::shared_ptr<LayerNormLayerParam> param(new LayerNormLayerParam());
    param->name             = "LayerNorm";
    param->reduce_dims_size = reduce_dims_size;

    // generate interpreter
    std::vector<int> input_dims = {batch, channel};
    while (input_dims.size() < dim_count) {
        input_dims.push_back(input_size);
    }
    std::vector<int> scale_bias_dims(reduce_dims_size, 0);
    for (int i = 0; i < reduce_dims_size; ++i) {
        scale_bias_dims[i] = input_dims[channel_dim_size + i];
    }

<<<<<<< HEAD
    // resource
    int norm_size = DimsVectorUtils::Count(scale_bias_dims);
    std::shared_ptr<RawBuffer> scales_buffer (new RawBuffer(sizeof(float)*norm_size, scale_bias_dims));
    InitRandom(scales_buffer->force_to<float*>(), norm_size, 1.0f);
    std::shared_ptr<RawBuffer> biases_buffer (new RawBuffer(sizeof(float)*norm_size, scale_bias_dims));
    InitRandom(biases_buffer->force_to<float*>(), norm_size, 1.0f);

    auto interpreter = GenerateInterpreter("LayerNorm", {input_dims, scale_bias_dims, scale_bias_dims}, param);
    auto default_interpreter = dynamic_cast<DefaultModelInterpreter*>(interpreter.get());
    auto net_structure = default_interpreter->GetNetStructure();
    auto net_resource = default_interpreter->GetNetResource();
    net_resource->constant_map[net_structure->layers[0]->inputs[1]] = scales_buffer;
    net_resource->constant_map[net_structure->layers[0]->inputs[2]] = biases_buffer;
    Run(interpreter);
=======
    auto interpreter = GenerateInterpreter("LayerNorm", {input_dims, scale_bias_dims, scale_bias_dims}, param);
    if (DEVICE_APPLE_NPU == dev) {
        // resource
        int norm_size = DimsVectorUtils::Count(scale_bias_dims);
        std::shared_ptr<RawBuffer> scales_buffer(new RawBuffer(sizeof(float) * norm_size, scale_bias_dims));
        InitRandom(scales_buffer->force_to<float*>(), norm_size, 1.0f);
        std::shared_ptr<RawBuffer> biases_buffer(new RawBuffer(sizeof(float) * norm_size, scale_bias_dims));
        InitRandom(biases_buffer->force_to<float*>(), norm_size, 1.0f);
        auto default_interpreter = dynamic_cast<DefaultModelInterpreter*>(interpreter.get());
        auto net_structure       = default_interpreter->GetNetStructure();
        auto net_resource        = default_interpreter->GetNetResource();
        net_resource->constant_map[net_structure->layers[0]->inputs[1]] = scales_buffer;
        net_resource->constant_map[net_structure->layers[0]->inputs[2]] = biases_buffer;
    }
    Precision precision = SetPrecision(dev, data_type);
    Run(interpreter, precision);
>>>>>>> 0db5bf5e
}

}  // namespace TNN_NS<|MERGE_RESOLUTION|>--- conflicted
+++ resolved
@@ -67,22 +67,6 @@
         scale_bias_dims[i] = input_dims[channel_dim_size + i];
     }
 
-<<<<<<< HEAD
-    // resource
-    int norm_size = DimsVectorUtils::Count(scale_bias_dims);
-    std::shared_ptr<RawBuffer> scales_buffer (new RawBuffer(sizeof(float)*norm_size, scale_bias_dims));
-    InitRandom(scales_buffer->force_to<float*>(), norm_size, 1.0f);
-    std::shared_ptr<RawBuffer> biases_buffer (new RawBuffer(sizeof(float)*norm_size, scale_bias_dims));
-    InitRandom(biases_buffer->force_to<float*>(), norm_size, 1.0f);
-
-    auto interpreter = GenerateInterpreter("LayerNorm", {input_dims, scale_bias_dims, scale_bias_dims}, param);
-    auto default_interpreter = dynamic_cast<DefaultModelInterpreter*>(interpreter.get());
-    auto net_structure = default_interpreter->GetNetStructure();
-    auto net_resource = default_interpreter->GetNetResource();
-    net_resource->constant_map[net_structure->layers[0]->inputs[1]] = scales_buffer;
-    net_resource->constant_map[net_structure->layers[0]->inputs[2]] = biases_buffer;
-    Run(interpreter);
-=======
     auto interpreter = GenerateInterpreter("LayerNorm", {input_dims, scale_bias_dims, scale_bias_dims}, param);
     if (DEVICE_APPLE_NPU == dev) {
         // resource
@@ -99,7 +83,6 @@
     }
     Precision precision = SetPrecision(dev, data_type);
     Run(interpreter, precision);
->>>>>>> 0db5bf5e
 }
 
 }  // namespace TNN_NS