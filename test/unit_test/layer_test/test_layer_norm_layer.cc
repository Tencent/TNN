// Tencent is pleased to support the open source community by making TNN available.
//
// Copyright (C) 2020 THL A29 Limited, a Tencent company. All rights reserved.
//
// Licensed under the BSD 3-Clause License (the "License"); you may not use this file except
// in compliance with the License. You may obtain a copy of the License at
//
// https://opensource.org/licenses/BSD-3-Clause
//
// Unless required by applicable law or agreed to in writing, software distributed
// under the License is distributed on an "AS IS" BASIS, WITHOUT WARRANTIES OR
// CONDITIONS OF ANY KIND, either express or implied. See the License for the
// specific language governing permissions and limitations under the License.

#include "test/unit_test/layer_test/layer_test.h"
#include "test/unit_test/unit_test_common.h"
#include "test/unit_test/utils/network_helpers.h"
#include "tnn/utils/dims_utils.h"

namespace TNN_NS {

class LayerNormLayerTest : public LayerTest, public ::testing::WithParamInterface<std::tuple<int, int, int, int, int>> {};

INSTANTIATE_TEST_SUITE_P(LayerTest, LayerNormLayerTest,
                         ::testing::Combine(testing::Values(1, 2), testing::Values(1, 4, 6),
                                            testing::Values(10, 20, 65, 128),
                                            testing::Values(1, 2, 3, 4, 5),
                                            // dim count
                                            testing::Values(2, 3, 4, 5)));

TEST_P(LayerNormLayerTest, LayerNormLayer) {
    // get param
    int batch      = std::get<0>(GetParam());
    int channel    = std::get<1>(GetParam());
    int input_size = std::get<2>(GetParam());
    int reduce_dims_size = std::get<3>(GetParam());
    int dim_count  = std::get<4>(GetParam());
    DeviceType dev = ConvertDeviceType(FLAGS_dt);

    const int channel_dim_size = dim_count - reduce_dims_size;
    if (channel_dim_size < 0 || channel_dim_size > dim_count) {
        GTEST_SKIP();
    }

<<<<<<< HEAD
    if (DEVICE_OPENCL == dev || DEVICE_METAL == dev || DEVICE_ARM == dev) {
=======
    if (DEVICE_OPENCL == dev || DEVICE_METAL == dev || DEVICE_HUAWEI_NPU == dev) {
>>>>>>> 72a8e778
        GTEST_SKIP();
    }

    // param
    std::shared_ptr<LayerNormLayerParam> param(new LayerNormLayerParam());
    param->name = "LayerNorm";
    param->reduce_dims_size = reduce_dims_size;

    // generate interpreter
    std::vector<int> input_dims = {batch, channel};
    while(input_dims.size() < dim_count) input_dims.push_back(input_size);

    std::vector<int> scale_bias_dims(reduce_dims_size, 0);
    for(int i=0; i<reduce_dims_size; ++i) scale_bias_dims[i] = input_dims[channel_dim_size+i];

    auto interpreter            = GenerateInterpreter("LayerNorm", {input_dims, scale_bias_dims, scale_bias_dims}, param);
    Run(interpreter);
}

}  // namespace TNN_NS<|MERGE_RESOLUTION|>--- conflicted
+++ resolved
@@ -42,11 +42,7 @@
         GTEST_SKIP();
     }
 
-<<<<<<< HEAD
-    if (DEVICE_OPENCL == dev || DEVICE_METAL == dev || DEVICE_ARM == dev) {
-=======
-    if (DEVICE_OPENCL == dev || DEVICE_METAL == dev || DEVICE_HUAWEI_NPU == dev) {
->>>>>>> 72a8e778
+    if (DEVICE_OPENCL == dev || DEVICE_METAL == dev || DEVICE_ARM == dev || DEVICE_HUAWEI_NPU == dev) {
         GTEST_SKIP();
     }
 
