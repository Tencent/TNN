// Tencent is pleased to support the open source community by making TNN available.
//
// Copyright (C) 2020 THL A29 Limited, a Tencent company. All rights reserved.
//
// Licensed under the BSD 3-Clause License (the "License"); you may not use this file except
// in compliance with the License. You may obtain a copy of the License at
//
// https://opensource.org/licenses/BSD-3-Clause
//
// Unless required by applicable law or agreed to in writing, software distributed
// under the License is distributed on an "AS IS" BASIS, WITHOUT WARRANTIES OR
// CONDITIONS OF ANY KIND, either express or implied. See the License for the
// specific language governing permissions and limitations under the License.

#include "test/unit_test/layer_test/layer_test.h"
#include "test/unit_test/unit_test_common.h"
#include "test/unit_test/utils/network_helpers.h"
#include "tnn/utils/data_type_utils.h"
#include "tnn/utils/dims_vector_utils.h"

namespace TNN_NS {

class ConvQuantLayerTest : public LayerTest,
                           public ::testing::WithParamInterface<std::tuple<int, int, int, int, int, int, DataType,
                                                                           ActivationType, FusionType>> {};

INSTANTIATE_TEST_SUITE_P(LayerTest, ConvQuantLayerTest,
                         ::testing::Combine(testing::Values(1), testing::Values(1, 2, 3, 4, 10, 32, 64),
                                            testing::Values(9, 10, 16, 19),
                                            // kernel
                                            testing::Values(1, 3),
                                            // stride
                                            testing::Values(1, 2),
                                            // group
                                            testing::Values(1, 2, 3, 8),
                                            // data_type
                                            testing::Values(DATA_TYPE_INT8, DATA_TYPE_BFP16),
                                            // activation_type
                                            testing::Values(ActivationType_None, ActivationType_ReLU),
                                            // fusion_type
                                            testing::Values(FusionType_None, FusionType_Conv_Add_Activation,
                                                            FusionType_Conv_Activation_Add)));

TEST_P(ConvQuantLayerTest, ConvLayer) {
    // get param
    int batch             = std::get<0>(GetParam());
    int channel_per_group = std::get<1>(GetParam());
    int input_size        = std::get<2>(GetParam());
    int kernel            = std::get<3>(GetParam());
    int stride            = std::get<4>(GetParam());
    int group             = std::get<5>(GetParam());
<<<<<<< HEAD
    DataType data_type    = std::get<6>(GetParam());
=======
    auto activation_type  = std::get<7>(GetParam());
    auto fusion_type      = std::get<8>(GetParam());
>>>>>>> f99744fc
    int channel           = group * channel_per_group;
    DeviceType dev        = ConvertDeviceType(FLAGS_dt);
    if (DEVICE_ARM != dev) {
        GTEST_SKIP();
    }

<<<<<<< HEAD
    int dilation = 1;
    int pad      = kernel / 2;

    // param
    std::shared_ptr<ConvLayerParam> param(new ConvLayerParam());
    param->name           = "Conv";
    param->input_channel  = channel;
    param->output_channel = channel;
    param->group          = group;
    param->kernels        = {kernel, kernel};
    param->dialations     = {1, 1};
    param->strides        = {stride, stride};
    param->pads           = {kernel / 2, kernel / 2, kernel / 2, kernel / 2};
    param->bias           = 1;
=======
    if (fusion_type != FusionType_None) {
        // only int8 data type support conv add fusion
        if (group != 1 || data_type != DATA_TYPE_INT8) {
            GTEST_SKIP();
        }
    }

    // blob desc
    auto inputs_desc  = CreateInputBlobsDesc(batch, channel, input_size, 1, data_type);
    auto outputs_desc = CreateOutputBlobsDesc(1, data_type);

    // param
    ConvLayerParam param;
    param.name            = "Conv";
    param.input_channel   = channel;
    param.output_channel  = channel;
    param.group           = group;
    param.kernels         = {kernel, kernel};
    param.dialations      = {1, 1};
    param.strides         = {stride, stride};
    param.pads            = {kernel / 2, kernel / 2, kernel / 2, kernel / 2};
    param.bias            = 1;
    param.activation_type = activation_type;
    param.fusion_type     = fusion_type;

    if (fusion_type != FusionType_None) {
        Blob conv_input_blob   = Blob(inputs_desc[0]);
        std::vector<Blob*> conv_input = {&conv_input_blob};

        BlobDesc conv_output_desc;
        conv_output_desc.data_type   = data_type;
        conv_output_desc.device_type = DEVICE_NAIVE;
        Blob conv_output_blob  = Blob(conv_output_desc);
        std::vector<Blob*> conv_output = {&conv_output_blob};

        auto layer_creator_map = GetGlobalLayerCreatorMap();
        auto conv_layer        = layer_creator_map[LAYER_CONVOLUTION]->CreateLayer();

        conv_layer->InferShapeAhead(conv_input, conv_output, &param, nullptr);
        inputs_desc.push_back(conv_output[0]->GetBlobDesc());
    }
>>>>>>> f99744fc

    Precision precision = PRECISION_AUTO;
    // generate proto string
    std::vector<int> input_dims = {batch, channel, input_size, input_size};

    if (DATA_TYPE_INT8 == data_type) {
        param->quantized = true;
    } else if (DATA_TYPE_BFP16 == data_type) {
        precision = PRECISION_LOW;
    }

    auto interpreter = GenerateInterpreter("Convolution", {input_dims}, param);
    Run(interpreter, precision);
}

}  // namespace TNN_NS<|MERGE_RESOLUTION|>--- conflicted
+++ resolved
@@ -49,34 +49,15 @@
     int kernel            = std::get<3>(GetParam());
     int stride            = std::get<4>(GetParam());
     int group             = std::get<5>(GetParam());
-<<<<<<< HEAD
     DataType data_type    = std::get<6>(GetParam());
-=======
     auto activation_type  = std::get<7>(GetParam());
     auto fusion_type      = std::get<8>(GetParam());
->>>>>>> f99744fc
     int channel           = group * channel_per_group;
     DeviceType dev        = ConvertDeviceType(FLAGS_dt);
     if (DEVICE_ARM != dev) {
         GTEST_SKIP();
     }
 
-<<<<<<< HEAD
-    int dilation = 1;
-    int pad      = kernel / 2;
-
-    // param
-    std::shared_ptr<ConvLayerParam> param(new ConvLayerParam());
-    param->name           = "Conv";
-    param->input_channel  = channel;
-    param->output_channel = channel;
-    param->group          = group;
-    param->kernels        = {kernel, kernel};
-    param->dialations     = {1, 1};
-    param->strides        = {stride, stride};
-    param->pads           = {kernel / 2, kernel / 2, kernel / 2, kernel / 2};
-    param->bias           = 1;
-=======
     if (fusion_type != FusionType_None) {
         // only int8 data type support conv add fusion
         if (group != 1 || data_type != DATA_TYPE_INT8) {
@@ -84,25 +65,26 @@
         }
     }
 
-    // blob desc
-    auto inputs_desc  = CreateInputBlobsDesc(batch, channel, input_size, 1, data_type);
-    auto outputs_desc = CreateOutputBlobsDesc(1, data_type);
+    // param
+    std::shared_ptr<ConvLayerParam> param(new ConvLayerParam());
+    param->name            = "Conv";
+    param->input_channel   = channel;
+    param->output_channel  = channel;
+    param->group           = group;
+    param->kernels         = {kernel, kernel};
+    param->dialations      = {1, 1};
+    param->strides         = {stride, stride};
+    param->pads            = {kernel / 2, kernel / 2, kernel / 2, kernel / 2};
+    param->bias            = 1;
+    param->activation_type = activation_type;
+    param->fusion_type     = fusion_type;
 
-    // param
-    ConvLayerParam param;
-    param.name            = "Conv";
-    param.input_channel   = channel;
-    param.output_channel  = channel;
-    param.group           = group;
-    param.kernels         = {kernel, kernel};
-    param.dialations      = {1, 1};
-    param.strides         = {stride, stride};
-    param.pads            = {kernel / 2, kernel / 2, kernel / 2, kernel / 2};
-    param.bias            = 1;
-    param.activation_type = activation_type;
-    param.fusion_type     = fusion_type;
+    std::vector<int> conv_input_dims = {batch, channel, input_size, input_size};
+    std::vector<int> add_input_dims;
 
+    // get add input dim
     if (fusion_type != FusionType_None) {
+        auto inputs_desc  = CreateInputBlobsDesc(batch, channel, input_size, 1, data_type);
         Blob conv_input_blob   = Blob(inputs_desc[0]);
         std::vector<Blob*> conv_input = {&conv_input_blob};
 
@@ -115,14 +97,16 @@
         auto layer_creator_map = GetGlobalLayerCreatorMap();
         auto conv_layer        = layer_creator_map[LAYER_CONVOLUTION]->CreateLayer();
 
-        conv_layer->InferShapeAhead(conv_input, conv_output, &param, nullptr);
-        inputs_desc.push_back(conv_output[0]->GetBlobDesc());
+        conv_layer->InferShapeAhead(conv_input, conv_output, param.get(), nullptr);
+
+        add_input_dims = conv_output[0]->GetBlobDesc().dims;
     }
->>>>>>> f99744fc
 
     Precision precision = PRECISION_AUTO;
     // generate proto string
-    std::vector<int> input_dims = {batch, channel, input_size, input_size};
+    std::vector<std::vector<int>> input_vec;
+    input_vec.push_back(conv_input_dims);
+    input_vec.push_back(add_input_dims);
 
     if (DATA_TYPE_INT8 == data_type) {
         param->quantized = true;
@@ -130,7 +114,7 @@
         precision = PRECISION_LOW;
     }
 
-    auto interpreter = GenerateInterpreter("Convolution", {input_dims}, param);
+    auto interpreter = GenerateInterpreter("Convolution", input_vec, param);
     Run(interpreter, precision);
 }
 
