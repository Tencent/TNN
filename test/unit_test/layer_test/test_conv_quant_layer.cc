--- conflicted
+++ resolved
@@ -21,13 +21,8 @@
 namespace TNN_NS {
 
 class ConvQuantLayerTest : public LayerTest,
-<<<<<<< HEAD
                            public ::testing::WithParamInterface<std::tuple<int, int, int, int, int, int, int, DataType,
                                                                            ActivationType, FusionType>> {};
-=======
-                           public ::testing::WithParamInterface<
-                               std::tuple<int, int, int, int, int, int, DataType, ActivationType, FusionType>> {};
->>>>>>> 458d972f
 
 INSTANTIATE_TEST_SUITE_P(LayerTest, ConvQuantLayerTest,
                          ::testing::Combine(testing::Values(1), testing::Values(1, 2, 3, 4, 10, 32, 64),
@@ -56,16 +51,10 @@
     int kernel            = std::get<3>(GetParam());
     int stride            = std::get<4>(GetParam());
     int group             = std::get<5>(GetParam());
-<<<<<<< HEAD
     int dilation          = std::get<6>(GetParam());
     DataType data_type    = std::get<7>(GetParam());
     auto activation_type  = std::get<8>(GetParam());
     auto fusion_type      = std::get<9>(GetParam());
-=======
-    DataType data_type    = std::get<6>(GetParam());
-    auto activation_type  = std::get<7>(GetParam());
-    auto fusion_type      = std::get<8>(GetParam());
->>>>>>> 458d972f
     int channel           = group * channel_per_group;
     DeviceType dev        = ConvertDeviceType(FLAGS_dt);
     if (DEVICE_ARM != dev) {
@@ -80,28 +69,13 @@
     }
 
     // param
-<<<<<<< HEAD
-    ConvLayerParam param;
-    param.name            = "Conv";
-    param.input_channel   = channel;
-    param.output_channel  = channel;
-    param.group           = group;
-    param.kernels         = {kernel, kernel};
-    param.dialations      = {dilation, dilation};
-    param.strides         = {stride, stride};
-    param.pads            = {kernel / 2, kernel / 2, kernel / 2, kernel / 2};
-    param.bias            = 1;
-    param.activation_type = activation_type;
-    param.fusion_type     = fusion_type;
-
-=======
     std::shared_ptr<ConvLayerParam> param(new ConvLayerParam());
     param->name            = "Conv";
     param->input_channel   = channel;
     param->output_channel  = channel;
     param->group           = group;
     param->kernels         = {kernel, kernel};
-    param->dialations      = {1, 1};
+    param->dialations      = {dilation, dilation};
     param->strides         = {stride, stride};
     param->pads            = {kernel / 2, kernel / 2, kernel / 2, kernel / 2};
     param->bias            = 1;
@@ -113,7 +87,6 @@
     input_vec.push_back(conv_input_dims);
 
     // get add input dim
->>>>>>> 458d972f
     if (fusion_type != FusionType_None) {
         auto inputs_desc              = CreateInputBlobsDesc(batch, channel, input_size, 1, data_type);
         Blob conv_input_blob          = Blob(inputs_desc[0]);
