--- conflicted
+++ resolved
@@ -73,19 +73,13 @@
     std::vector<int> bias_dims  = {num_directions, 8*output_size};
     auto interpreter            = GenerateInterpreter("LSTMONNX", {input_dims, wi_dims, wh_dims, bias_dims}, param, nullptr, 3);
 
-<<<<<<< HEAD
-    Precision precision = PRECISION_AUTO;
-    if (DATA_TYPE_BFP16 == dtype) {
-        precision = PRECISION_LOW;
-    }
+    Precision precision = SetPrecision(dev, dtype);
 
     DataFormat format = DATA_FORMAT_NCHW, device_format = DATA_FORMAT_NCHW;
     if (dev == DEVICE_OPENCL) {
         device_format = DATA_FORMAT_CNH4;
     }
-=======
-    Precision precision = SetPrecision(dev, dtype);
->>>>>>> 67680792
+
     //Run(interpreter, precision);
     Run(interpreter, precision, format, device_format);
 }
