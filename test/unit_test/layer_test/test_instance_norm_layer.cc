--- conflicted
+++ resolved
@@ -43,11 +43,7 @@
     }
 
     // param
-<<<<<<< HEAD
-    std::shared_ptr<LayerParam> param(new InstanceNormLayerParam());
-=======
     std::shared_ptr<InstanceNormLayerParam> param(new InstanceNormLayerParam());
->>>>>>> f273110c
     param->name = "InstanceNorm";
 
     // generate interpreter
