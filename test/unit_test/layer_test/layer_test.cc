--- conflicted
+++ resolved
@@ -35,21 +35,13 @@
 
 void LayerTest::SetUpTestCase() {}
 
-<<<<<<< HEAD
-void LayerTest::Run(std::shared_ptr<AbstractModelInterpreter> interp, Precision precision, DataFormat input_data_format) {
-=======
 void LayerTest::Run(std::shared_ptr<AbstractModelInterpreter> interp, Precision precision, DataFormat cpu_input_data_format, DataFormat device_input_data_format) {
->>>>>>> 84c55eda
 #if defined(__OBJC__) && defined(__APPLE__)
     @autoreleasepool{
 #endif
     TNN_NS::Status ret = TNN_NS::TNN_OK;
 
-<<<<<<< HEAD
-    ret = Init(interp, precision, input_data_format);
-=======
     ret = Init(interp, precision, cpu_input_data_format, device_input_data_format);
->>>>>>> 84c55eda
     if (ret != TNN_OK) {
         EXPECT_EQ((int)ret, TNN_OK);
         DeInit();
@@ -90,11 +82,7 @@
 #endif
 }
 
-<<<<<<< HEAD
-Status LayerTest::Init(std::shared_ptr<AbstractModelInterpreter> interp, Precision precision, DataFormat input_data_format) {
-=======
 Status LayerTest::Init(std::shared_ptr<AbstractModelInterpreter> interp, Precision precision, DataFormat cpu_input_data_format, DataFormat device_input_data_format) {
->>>>>>> 84c55eda
     TNN_NS::Status ret = TNN_NS::TNN_OK;
 
     ModelConfig model_config;
@@ -103,11 +91,7 @@
 
     NetworkConfig config_cpu;
     config_cpu.device_type = DEVICE_NAIVE;
-<<<<<<< HEAD
-    config_cpu.data_format = input_data_format;
-=======
     config_cpu.data_format = cpu_input_data_format;
->>>>>>> 84c55eda
 
     NetworkConfig config_device;
     config_device.device_type = ConvertDeviceType(FLAGS_dt);
@@ -126,11 +110,7 @@
     if (FLAGS_lp.length() > 0) {
         config_device.library_path = {FLAGS_lp};
     }
-<<<<<<< HEAD
-    config_device.data_format = input_data_format;
-=======
     config_device.data_format = device_input_data_format;
->>>>>>> 84c55eda
 
     instance_cpu_ = std::make_shared<Instance>(config_cpu, model_config);
     if (nullptr == instance_cpu_) {
