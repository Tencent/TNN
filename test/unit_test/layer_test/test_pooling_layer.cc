// Tencent is pleased to support the open source community by making TNN available.
//
// Copyright (C) 2020 THL A29 Limited, a Tencent company. All rights reserved.
//
// Licensed under the BSD 3-Clause License (the "License"); you may not use this file except
// in compliance with the License. You may obtain a copy of the License at
//
// https://opensource.org/licenses/BSD-3-Clause
//
// Unless required by applicable law or agreed to in writing, software distributed
// under the License is distributed on an "AS IS" BASIS, WITHOUT WARRANTIES OR
// CONDITIONS OF ANY KIND, either express or implied. See the License for the
// specific language governing permissions and limitations under the License.

#include "test/unit_test/layer_test/layer_test.h"
#include "test/unit_test/unit_test_common.h"
#include "tnn/utils/cpu_utils.h"

namespace TNN_NS {

class PoolingLayerTest : public LayerTest,
                         public ::testing::WithParamInterface<std::tuple<int, int, int, int, int, int, DataType>> {};

INSTANTIATE_TEST_SUITE_P(LayerTest, PoolingLayerTest,
                         ::testing::Combine(BASIC_BATCH_CHANNEL_SIZE,
                                            // kernel
                                            testing::Values(3, 2),
                                            // stride
                                            testing::Values(1, 2),
                                            // pool type
                                            testing::Values(0, 1),
                                            // datatype
                                            testing::Values(DATA_TYPE_FLOAT, DATA_TYPE_BFP16, DATA_TYPE_HALF)));

TEST_P(PoolingLayerTest, PoolingLayer) {
    // get param
    int batch          = std::get<0>(GetParam());
    int channel        = std::get<1>(GetParam());
    int input_size     = std::get<2>(GetParam());
    int kernel         = std::get<3>(GetParam());
    int stride         = std::get<4>(GetParam());
    int pool_type      = std::get<5>(GetParam());
    DataType data_type = std::get<6>(GetParam());
    DeviceType dev     = ConvertDeviceType(FLAGS_dt);
    if (data_type == DATA_TYPE_INT8 && DEVICE_ARM != dev) {
        GTEST_SKIP();
    }

    if (data_type == DATA_TYPE_BFP16 && DEVICE_ARM != dev) {
        GTEST_SKIP();
    }

<<<<<<< HEAD
    if (data_type == DATA_TYPE_HALF && DEVICE_ARM != dev) {
        GTEST_SKIP();
    }
#if TNN_ARM82
    if (data_type == DATA_TYPE_HALF && !CpuUtils::CpuSupportFp16()) {
        GTEST_SKIP();
    }
#else
    if (data_type == DATA_TYPE_HALF) {
        GTEST_SKIP();
    }
#endif

    // blob desc
    auto inputs_desc  = CreateInputBlobsDesc(batch, channel, input_size, 1, data_type);
    auto outputs_desc = CreateOutputBlobsDesc(1, data_type);

=======
>>>>>>> 458d972f
    // param
    std::shared_ptr<PoolingLayerParam> param(new PoolingLayerParam());
    param->name           = "Pooling";
    param->kernels_params = {kernel, kernel};
    param->kernels        = {kernel, kernel};
    param->strides        = {stride, stride};
    if (kernel == 3)
        param->pads = {1, 1, 1, 1};
    else
        param->pads = {0, 0, 0, 0};
    param->pad_type  = -1;
    param->pool_type = pool_type;
    param->kernel_indexs.push_back(-1);
    param->kernel_indexs.push_back(-1);

    // generate interpreter
    std::vector<int> input_dims = {batch, channel, input_size, input_size};
    auto interpreter            = GenerateInterpreter("Pooling", {input_dims}, param);
    Precision precision         = PRECISION_AUTO;
    if (DATA_TYPE_BFP16 == data_type) {
        precision = PRECISION_LOW;
    }
    Run(interpreter, precision);
}

}  // namespace TNN_NS<|MERGE_RESOLUTION|>--- conflicted
+++ resolved
@@ -50,7 +50,6 @@
         GTEST_SKIP();
     }
 
-<<<<<<< HEAD
     if (data_type == DATA_TYPE_HALF && DEVICE_ARM != dev) {
         GTEST_SKIP();
     }
@@ -64,12 +63,6 @@
     }
 #endif
 
-    // blob desc
-    auto inputs_desc  = CreateInputBlobsDesc(batch, channel, input_size, 1, data_type);
-    auto outputs_desc = CreateOutputBlobsDesc(1, data_type);
-
-=======
->>>>>>> 458d972f
     // param
     std::shared_ptr<PoolingLayerParam> param(new PoolingLayerParam());
     param->name           = "Pooling";
