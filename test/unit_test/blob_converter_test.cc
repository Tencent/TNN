--- conflicted
+++ resolved
@@ -274,20 +274,6 @@
     if (ret != TNN_OK) {
         LOGE("cpu converter convert mat to blob failed, mat type: %d\n", mat_type);
         CLEANUP_AND_FAIL();
-<<<<<<< HEAD
-    }
-    if (need_tmp_buffer_metal) {
-        Mat metal_tmp_buffer(DEVICE_METAL, mat_type, dims);
-        ret = MatUtils::Copy(mat_in, metal_tmp_buffer, device_command_queue);
-        if (ret != TNN_OK) {
-           LOGE("copy cpu mat to metal failed, mat type: %d\n", mat_type);
-           CLEANUP_AND_FAIL();
-        }
-        ret = device_converter.ConvertFromMat(metal_tmp_buffer, from_mat_param, device_command_queue);
-    } else {
-        ret = device_converter.ConvertFromMat(mat_in, from_mat_param, device_command_queue);
-=======
->>>>>>> 0272ecc5
     }
     ret = device_converter.ConvertFromMat(mat_in, from_mat_param, device_command_queue);
     if (ret != TNN_OK) {
