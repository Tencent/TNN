--- conflicted
+++ resolved
@@ -276,20 +276,6 @@
     if (ret != TNN_OK) {
         LOGE("cpu converter convert mat to blob failed, mat type: %d\n", mat_type);
         CLEANUP_AND_FAIL();
-<<<<<<< HEAD
-    }
-    if (need_tmp_buffer_metal) {
-        Mat metal_tmp_buffer(DEVICE_METAL, mat_type, dims);
-        ret = MatUtils::Copy(mat_in, metal_tmp_buffer, device_command_queue);
-        if (ret != TNN_OK) {
-           LOGE("copy cpu mat to metal failed, mat type: %d\n", mat_type);
-           CLEANUP_AND_FAIL();
-        }
-        ret = device_converter.ConvertFromMat(metal_tmp_buffer, from_mat_param, device_command_queue);
-    } else {
-        ret = device_converter.ConvertFromMat(mat_in, from_mat_param, device_command_queue);
-=======
->>>>>>> 3046fe72
     }
     ret = device_converter.ConvertFromMat(mat_in, from_mat_param, device_command_queue);
     if (ret != TNN_OK) {
@@ -368,8 +354,6 @@
 
     EXPECT_EQ(0, cmp_result);
 
-<<<<<<< HEAD
-=======
     BlobHandleFree(cpu_blob, cpu_);
     BlobHandleFree(device_blob, device_);
 
@@ -383,7 +367,6 @@
         delete int_scale;
     }
 
->>>>>>> 3046fe72
     CLEANUP();
 
 #undef CLEANUP
