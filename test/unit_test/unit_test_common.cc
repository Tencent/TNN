--- conflicted
+++ resolved
@@ -13,13 +13,10 @@
 // specific language governing permissions and limitations under the License.
 
 #include "test/unit_test/unit_test_common.h"
-<<<<<<< HEAD
-=======
 
 #include <iostream>
 #include <sstream>
 
->>>>>>> 3046fe72
 #include "test/flags.h"
 #include "test/test_utils.h"
 #include "tnn/core/macro.h"
@@ -47,12 +44,8 @@
     return int8scale;
 }
 
-<<<<<<< HEAD
 void SetUpEnvironment(AbstractDevice** cpu, AbstractDevice** device,
                        Context** cpu_context, Context** device_context) {
-=======
-void SetUpEnvironment(AbstractDevice** cpu, AbstractDevice** device, Context** cpu_context, Context** device_context) {
->>>>>>> 3046fe72
     NetworkConfig config;
     config.device_type = ConvertDeviceType(FLAGS_dt);
     if (FLAGS_lp.length() > 0) {
@@ -74,8 +67,7 @@
     *device_context = (*device)->CreateContext(config.device_id);
     ASSERT(*device_context != NULL);
 
-<<<<<<< HEAD
-=======
+
     if (!FLAGS_ub) {
         ret = (*device_context)->SetPrecision(PRECISION_HIGH);
         if (ret != TNN_OK) {
@@ -83,13 +75,10 @@
         }
     }
 
->>>>>>> 3046fe72
     ret = (*device_context)->LoadLibrary(config.library_path);
     ASSERT(ret == TNN_OK);
 }
 
-<<<<<<< HEAD
-=======
 InputShapesMap GenerateInputShapeMap(std::vector<std::vector<int>>& input_vec) {
     InputShapesMap shape_map;
     for (int i = 0; i < input_vec.size(); ++i) {
@@ -146,5 +135,4 @@
     return std::shared_ptr<AbstractModelInterpreter>(interpreter);
 }
 
->>>>>>> 3046fe72
 }  // namespace TNN_NS