--- conflicted
+++ resolved
@@ -103,8 +103,6 @@
     *device_context = (*device)->CreateContext(config.device_id);
     ASSERT(*device_context != NULL);
 
-<<<<<<< HEAD
-=======
     if (!FLAGS_ub) {
         ret = (*device_context)->SetPrecision(PRECISION_HIGH);
         if (ret != TNN_OK) {
@@ -112,7 +110,6 @@
         }
     }
 
->>>>>>> 0272ecc5
     ret = (*device_context)->LoadLibrary(config.library_path);
     ASSERT(ret == TNN_OK);
 }
