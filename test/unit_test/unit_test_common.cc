// Tencent is pleased to support the open source community by making TNN available.
//
// Copyright (C) 2020 THL A29 Limited, a Tencent company. All rights reserved.
//
// Licensed under the BSD 3-Clause License (the "License"); you may not use this file except
// in compliance with the License. You may obtain a copy of the License at
//
// https://opensource.org/licenses/BSD-3-Clause
//
// Unless required by applicable law or agreed to in writing, software distributed
// under the License is distributed on an "AS IS" BASIS, WITHOUT WARRANTIES OR
// CONDITIONS OF ANY KIND, either express or implied. See the License for the
// specific language governing permissions and limitations under the License.

#include "test/unit_test/unit_test_common.h"

#include <iostream>
#include <sstream>

#include "test/flags.h"
#include "test/test_utils.h"
#include "tnn/core/macro.h"
#include "tnn/interpreter/default_model_interpreter.h"
#include "tnn/utils/bfp16.h"

namespace TNN_NS {

<<<<<<< HEAD
template <typename T>
int InitRandom(T* host_data, size_t n, T range) {
    for (unsigned long long i = 0; i < n; i++) {
        host_data[i] = (T)((rand() % 16 - 8) / 8.0f * range);
    }

    return 0;
}
template int InitRandom(float* host_data, size_t n, float range);
template int InitRandom(int32_t* host_data, size_t n, int32_t range);
template int InitRandom(int8_t* host_data, size_t n, int8_t range);
template int InitRandom(bfp16_t* host_data, size_t n, bfp16_t range);
template int InitRandom(fp16_t * host_data, size_t n, fp16_t range);

template <typename T>
int InitRandom(T* host_data, size_t n, T range_min, T range_max) {
    std::mt19937 g(42);
    std::uniform_real_distribution<> rnd(range_min, range_max);

    for (unsigned long long i = 0; i < n; i++) {
        host_data[i] = static_cast<T>(rnd(g));
    }

    return 0;
}
template int InitRandom(float* host_data, size_t n, float range_min, float range_max);
template int InitRandom(int32_t* host_data, size_t n, int32_t range_min, int32_t range_max);
template int InitRandom(int8_t* host_data, size_t n, int8_t range_min, int8_t range_max);
template int InitRandom(uint8_t* host_data, size_t n, uint8_t range_min, uint8_t range_max);
template int InitRandom(fp16_t* host_data, size_t n, fp16_t range_min, fp16_t range_max);

template <>
int InitRandom(bfp16_t* host_data, size_t n, bfp16_t range_min, bfp16_t range_max) {
    std::mt19937 g(42);
    std::uniform_real_distribution<> rnd((float)range_min, (float)range_max);

    for (unsigned long long i = 0; i < n; i++) {
        host_data[i] = static_cast<bfp16_t>(rnd(g));
    }

    return 0;
}

=======
>>>>>>> 458d972f
IntScaleResource* CreateIntScale(int channel) {
    IntScaleResource* int8scale = new IntScaleResource();
    // scale
    RawBuffer scale(channel * sizeof(float));
    float* k_data = scale.force_to<float*>();
    InitRandom(k_data, channel, 0.f, 1.0f);
    for (int k = 0; k < channel; k++) {
        k_data[k] = std::fabs(k_data[k] - 0.f) < FLT_EPSILON ? 1.f : k_data[k];
    }
    int8scale->scale_handle = scale;

    // bias
    RawBuffer bias(channel * sizeof(int32_t));
    int32_t* b_data = bias.force_to<int32_t*>();
    InitRandom(b_data, channel, 32);
    int8scale->bias_handle = bias;
    return int8scale;
}

void SetUpEnvironment(AbstractDevice** cpu, AbstractDevice** device, Context** cpu_context, Context** device_context) {
    NetworkConfig config;
    config.device_type = ConvertDeviceType(FLAGS_dt);
    if (FLAGS_lp.length() > 0) {
        config.library_path = {FLAGS_lp};
    }
    TNN_NS::Status ret = TNN_NS::TNN_OK;

    // cpu
    *cpu = GetDevice(DEVICE_NAIVE);
    ASSERT(*cpu != NULL);

    *cpu_context = (*cpu)->CreateContext(0);
    ASSERT(*cpu_context != NULL);

    // device
    *device = GetDevice(config.device_type);
    ASSERT(*device != NULL);

    *device_context = (*device)->CreateContext(config.device_id);
    ASSERT(*device_context != NULL);

    if (!FLAGS_ub) {
        ret = (*device_context)->SetPrecision(PRECISION_HIGH);
        if (ret != TNN_OK) {
            LOGE("Error: device of type(%d) not support set high precision\n", config.device_type);
        }
    }

    ret = (*device_context)->LoadLibrary(config.library_path);
    ASSERT(ret == TNN_OK);
}

InputShapesMap GenerateInputShapeMap(std::vector<std::vector<int>>& input_vec) {
    InputShapesMap shape_map;
    for (int i = 0; i < input_vec.size(); ++i) {
        std::ostringstream ostr;
        ostr << "input" << i;
        shape_map[ostr.str()] = input_vec[i];
    }
    return shape_map;
}

std::shared_ptr<AbstractModelInterpreter> GenerateInterpreter(std::string layer_type_str,
                                                              std::vector<std::vector<int>> input_vec,
                                                              std::shared_ptr<LayerParam> param,
                                                              std::shared_ptr<LayerResource> resource,
                                                              int output_count) {
    auto interpreter = CreateModelInterpreter(MODEL_TYPE_TNN);
    if (!interpreter) {
        return nullptr;
    }
    DefaultModelInterpreter* default_interpreter = dynamic_cast<DefaultModelInterpreter*>(interpreter);
    if (!default_interpreter) {
        return nullptr;
    }

    NetStructure* net_structure = default_interpreter->GetNetStructure();
    NetResource* net_resource   = default_interpreter->GetNetResource();

    // generate net structure
    net_structure->inputs_shape_map = GenerateInputShapeMap(input_vec);

    std::shared_ptr<LayerInfo> layer_info = std::make_shared<LayerInfo>();
    layer_info->type                      = GlobalConvertLayerType(layer_type_str);
    layer_info->type_str                  = layer_type_str;
    layer_info->name                      = "layer_name";
    for (auto item : net_structure->inputs_shape_map) {
        layer_info->inputs.push_back(item.first);
        net_structure->blobs.insert(item.first);
    }
    for (int i = 0; i < output_count; ++i) {
        std::ostringstream ostr;
        ostr << "output" << i;
        layer_info->outputs.push_back(ostr.str());
        net_structure->outputs.insert(ostr.str());
        net_structure->blobs.insert(ostr.str());
    }
    layer_info->param = param;
    net_structure->layers.push_back(layer_info);

    // generate net resource
    if (nullptr != resource) {
        net_resource->resource_map["layer_name"] = resource;
    }

    return std::shared_ptr<AbstractModelInterpreter>(interpreter);
}

}  // namespace TNN_NS<|MERGE_RESOLUTION|>--- conflicted
+++ resolved
@@ -25,52 +25,6 @@
 
 namespace TNN_NS {
 
-<<<<<<< HEAD
-template <typename T>
-int InitRandom(T* host_data, size_t n, T range) {
-    for (unsigned long long i = 0; i < n; i++) {
-        host_data[i] = (T)((rand() % 16 - 8) / 8.0f * range);
-    }
-
-    return 0;
-}
-template int InitRandom(float* host_data, size_t n, float range);
-template int InitRandom(int32_t* host_data, size_t n, int32_t range);
-template int InitRandom(int8_t* host_data, size_t n, int8_t range);
-template int InitRandom(bfp16_t* host_data, size_t n, bfp16_t range);
-template int InitRandom(fp16_t * host_data, size_t n, fp16_t range);
-
-template <typename T>
-int InitRandom(T* host_data, size_t n, T range_min, T range_max) {
-    std::mt19937 g(42);
-    std::uniform_real_distribution<> rnd(range_min, range_max);
-
-    for (unsigned long long i = 0; i < n; i++) {
-        host_data[i] = static_cast<T>(rnd(g));
-    }
-
-    return 0;
-}
-template int InitRandom(float* host_data, size_t n, float range_min, float range_max);
-template int InitRandom(int32_t* host_data, size_t n, int32_t range_min, int32_t range_max);
-template int InitRandom(int8_t* host_data, size_t n, int8_t range_min, int8_t range_max);
-template int InitRandom(uint8_t* host_data, size_t n, uint8_t range_min, uint8_t range_max);
-template int InitRandom(fp16_t* host_data, size_t n, fp16_t range_min, fp16_t range_max);
-
-template <>
-int InitRandom(bfp16_t* host_data, size_t n, bfp16_t range_min, bfp16_t range_max) {
-    std::mt19937 g(42);
-    std::uniform_real_distribution<> rnd((float)range_min, (float)range_max);
-
-    for (unsigned long long i = 0; i < n; i++) {
-        host_data[i] = static_cast<bfp16_t>(rnd(g));
-    }
-
-    return 0;
-}
-
-=======
->>>>>>> 458d972f
 IntScaleResource* CreateIntScale(int channel) {
     IntScaleResource* int8scale = new IntScaleResource();
     // scale
