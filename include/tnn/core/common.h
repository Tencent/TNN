// Tencent is pleased to support the open source community by making TNN available.
//
// Copyright (C) 2020 THL A29 Limited, a Tencent company. All rights reserved.
//
// Licensed under the BSD 3-Clause License (the "License"); you may not use this file except
// in compliance with the License. You may obtain a copy of the License at
//
// https://opensource.org/licenses/BSD-3-Clause
//
// Unless required by applicable law or agreed to in writing, software distributed
// under the License is distributed on an "AS IS" BASIS, WITHOUT WARRANTIES OR
// CONDITIONS OF ANY KIND, either express or implied. See the License for the
// specific language governing permissions and limitations under the License.

#ifndef TNN_INCLUDE_TNN_CORE_COMMON_H_
#define TNN_INCLUDE_TNN_CORE_COMMON_H_

#include <functional>
#include <string>
#include <vector>

#include "tnn/core/macro.h"

#pragma warning(push)
#pragma warning(disable : 4251)

namespace TNN_NS {

typedef std::function<void(void)> Callback;

typedef enum {
    DATA_TYPE_FLOAT = 0,
    DATA_TYPE_HALF  = 1,
    DATA_TYPE_INT8  = 2,
    DATA_TYPE_INT32 = 3,
    DATA_TYPE_BFP16 = 4
} DataType;

typedef enum {
    // decided by device
    DATA_FORMAT_AUTO   = -1,
    DATA_FORMAT_NCHW   = 0,
    DATA_FORMAT_NHWC   = 1,
    DATA_FORMAT_NHWC4  = 2,
    DATA_FORMAT_NC4HW4 = 3,
    DATA_FORMAT_NCDHW  = 4,
    DATA_FORMAT_NHC4W4 = 5,
} DataFormat;

typedef enum {
    // auto precision, each device choose default precision.
    // ARM: prefer fp16
    // OPENCL: prefer fp16
    // METAL: prefer fp16
    PRECISION_AUTO = -1,
    // Normal precision
    // ARM: run fp16 if device support fp16, else run fp32.
    // OPNECL: run with mixed pricision
    // METAL: run with fp16
    PRECISION_NORMAL = 0,
    // High precision
    // ARM: run with fp32
    // OPENCL: run with fp32
    // METAL: run with fp16
    PRECISION_HIGH = 1,
    // Low precision
    // ARM: run with bfp16
    // OPENCL: run with fp16
    // METAL: run with fp16
    PRECISION_LOW = 2
} Precision;

typedef enum {
<<<<<<< HEAD
    NETWORK_TYPE_DEFAULT  = 0,
    NETWORK_TYPE_OPENVINO = 0x1000,
    NETWORK_TYPE_COREML   = 0x2000,
    NETWORK_TYPE_SNPE     = 0x3000,
    NETWORK_TYPE_HIAI     = 0x4000,
    NETWORK_TYPE_ATLAS    = 0x5000,
    NETWORK_TYPE_TENSORRT = 0x6000,
=======
    NETWORK_TYPE_DEFAULT    = 0,
    NETWORK_TYPE_OPENVINO   = 0x1000,
    NETWORK_TYPE_COREML     = 0x2000,
    NETWORK_TYPE_SNPE       = 0x3000,
    NETWORK_TYPE_HIAI       = 0x4000,
    NETWORK_TYPE_ATLAS      = 0x5000,
    NETWORK_TYPE_HUAWEI_NPU = 0x6000,
    NETWORK_TYPE_RK_NPU     = 0x7000
>>>>>>> 3413cac1
} NetworkType;

typedef enum {
    DEVICE_NAIVE      = 0x0000,
    DEVICE_X86        = 0x0010,
    DEVICE_ARM        = 0x0020,
    DEVICE_OPENCL     = 0x1000,
    DEVICE_METAL      = 0x1010,
    DEVICE_CUDA       = 0x1020,
    DEVICE_DSP        = 0x1030,
    DEVICE_ATLAS      = 0x1040,
    DEVICE_HUAWEI_NPU = 0x1050,
    DEVICE_RK_NPU     = 0x1060,
} DeviceType;

typedef enum {
    // default
    SHARE_MEMORY_MODE_DEFAULT = 0,
    // same thread tnn instance share blob memory
    SHARE_MEMORY_MODE_SHARE_ONE_THREAD = 1,
    // set blob memory from external, different thread share blob memory need
    // synchronize
    SHARE_MEMORY_MODE_SET_FROM_EXTERNAL = 2
} ShareMemoryMode;

typedef enum {
    MODEL_TYPE_TNN      = 0x0001,
    MODEL_TYPE_NCNN     = 0x0100,
    MODEL_TYPE_OPENVINO = 0x1000,
    MODEL_TYPE_COREML   = 0x2000,
    MODEL_TYPE_SNPE     = 0x3000,
    MODEL_TYPE_HIAI     = 0x4000,
    MODEL_TYPE_ATLAS    = 0x5000
} ModelType;

using DimsVector = std::vector<int>;

//@brief Config used to create tnn instance, config
// device type, network type and share memory mode.
struct PUBLIC NetworkConfig {
    // device type default cpu
    DeviceType device_type = DEVICE_ARM;

    // device id default 0
    int device_id = 0;

    // blob data format decided by device
    DataFormat data_format = DATA_FORMAT_AUTO;

    // network type default internal
    NetworkType network_type = NETWORK_TYPE_DEFAULT;

    // raidnet instances not share memory with others
    ShareMemoryMode share_memory_mode = SHARE_MEMORY_MODE_DEFAULT;

    // dependent library path
    std::vector<std::string> library_path = {};

    // compute precision
    Precision precision = PRECISION_AUTO;

    // cache path to store possible cache models
    std::string cache_path = "";
};

struct PUBLIC ModelConfig {
    ModelType model_type = MODEL_TYPE_TNN;

    // tnn model need two params: order is proto content, model content.
    // ncnn need two: params: order is param, weights.
    // openvino model need two params: order is xml content, model path.
    // coreml model need one param: coreml model dir.
    // snpe model need one param: dlc model dir.
    // hiai model need two params: order is model name, model_file_path.
    // atlas model need one param: config string.
    std::vector<std::string> params = {};
};

}  // namespace TNN_NS

#pragma warning(pop)

#endif  // TNN_INCLUDE_TNN_CORE_COMMON_H_<|MERGE_RESOLUTION|>--- conflicted
+++ resolved
@@ -71,15 +71,6 @@
 } Precision;
 
 typedef enum {
-<<<<<<< HEAD
-    NETWORK_TYPE_DEFAULT  = 0,
-    NETWORK_TYPE_OPENVINO = 0x1000,
-    NETWORK_TYPE_COREML   = 0x2000,
-    NETWORK_TYPE_SNPE     = 0x3000,
-    NETWORK_TYPE_HIAI     = 0x4000,
-    NETWORK_TYPE_ATLAS    = 0x5000,
-    NETWORK_TYPE_TENSORRT = 0x6000,
-=======
     NETWORK_TYPE_DEFAULT    = 0,
     NETWORK_TYPE_OPENVINO   = 0x1000,
     NETWORK_TYPE_COREML     = 0x2000,
@@ -87,8 +78,8 @@
     NETWORK_TYPE_HIAI       = 0x4000,
     NETWORK_TYPE_ATLAS      = 0x5000,
     NETWORK_TYPE_HUAWEI_NPU = 0x6000,
-    NETWORK_TYPE_RK_NPU     = 0x7000
->>>>>>> 3413cac1
+    NETWORK_TYPE_RK_NPU     = 0x7000,
+    NETWORK_TYPE_TENSORRT   = 0x8000,
 } NetworkType;
 
 typedef enum {
