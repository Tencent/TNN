// Tencent is pleased to support the open source community by making TNN available.
//
// Copyright (C) 2020 THL A29 Limited, a Tencent company. All rights reserved.
//
// Licensed under the BSD 3-Clause License (the "License"); you may not use this file except
// in compliance with the License. You may obtain a copy of the License at
//
// https://opensource.org/licenses/BSD-3-Clause
//
// Unless required by applicable law or agreed to in writing, software distributed
// under the License is distributed on an "AS IS" BASIS, WITHOUT WARRANTIES OR
// CONDITIONS OF ANY KIND, either express or implied. See the License for the
// specific language governing permissions and limitations under the License.

#ifndef TNN_INCLUDE_TNN_CORE_COMMON_H_
#define TNN_INCLUDE_TNN_CORE_COMMON_H_

#include <functional>
#include <string>
#include <vector>

#include "tnn/core/macro.h"

#pragma warning(push)
#pragma warning(disable : 4251)

namespace TNN_NS {

typedef std::function<void(void)> Callback;

typedef enum {
    //normal runtime forword, only layers with varing output in tnn proto will be executed
    RUNTIME_MODE_NORMAL = 0,
    //normal runtime forword, only layers with constant output (eg. ShapeLayer) will be executed to do constant folding
    RUNTIME_MODE_CONST_FOLD = 1,
} RuntimeMode;

<<<<<<< HEAD
typedef enum : int {
=======
typedef enum {
>>>>>>> 495d2186
    //data always change
    DATA_FLAG_CHANGE_ALWAYS   = 0x00000000,
    //data change if shape differ
    DATA_FLAG_CHANGE_IF_SHAPE_DIFFER  = 0x00000001,
    //data never change
    DATA_FLAG_CHANGE_NEVER   = 0x00000002,

    //data allocate in forward
    DATA_FLAG_ALLOCATE_IN_FORWARD   = 0x00010000
} DataFlag;

typedef enum {
    //auto
    //针对算子输入类型多变的情况，如二元算子中某个输入是权值，其可以为浮点也可以为整数
    DATA_TYPE_AUTO = -1,
    // float
    DATA_TYPE_FLOAT = 0,
    // half float
    DATA_TYPE_HALF = 1,
    // int8
    DATA_TYPE_INT8 = 2,
    // int32
    DATA_TYPE_INT32 = 3,
    // brain float 16
<<<<<<< HEAD
    DATA_TYPE_BFP16 = 4
=======
    DATA_TYPE_BFP16 = 4,
    // int64
    DATA_TYPE_INT64 = 5,
    // uint32
    DATA_TYPE_UINT32 = 6
>>>>>>> 495d2186
} DataType;

typedef enum {
    // decided by device
    DATA_FORMAT_AUTO     = -1,
    DATA_FORMAT_NCHW     = 0,
    DATA_FORMAT_NHWC     = 1,
    DATA_FORMAT_NHWC4    = 2,
    DATA_FORMAT_NC2HW2   = 3,
    DATA_FORMAT_NC4HW4   = 4,
    DATA_FORMAT_NC8HW8   = 5,
    DATA_FORMAT_NC16HW16 = 6,
    DATA_FORMAT_NCDHW    = 7,
    DATA_FORMAT_NHC4W4   = 8,
} DataFormat;

typedef enum {
    // auto precision, each device choose default precision.
    // ARM: prefer fp16
    // OPENCL: prefer fp16
    // METAL: prefer fp16
    PRECISION_AUTO = -1,
    // Normal precision
    // ARM: run fp16 if device support fp16, else run fp32.
    // OPNECL: run with mixed pricision
    // METAL: run with fp16
    PRECISION_NORMAL = 0,
    // High precision
    // ARM: run with fp32
    // OPENCL: run with fp32
    // METAL: run with fp16
    PRECISION_HIGH = 1,
    // Low precision
    // ARM: run with bfp16
    // OPENCL: run with fp16
    // METAL: run with fp16
    PRECISION_LOW = 2
} Precision;

typedef enum {
    NETWORK_TYPE_DEFAULT    = 0,
    NETWORK_TYPE_OPENVINO   = 0x1000,
    NETWORK_TYPE_COREML     = 0x2000,
    NETWORK_TYPE_SNPE       = 0x3000,
    NETWORK_TYPE_HIAI       = 0x4000,
    NETWORK_TYPE_ATLAS      = 0x5000,
    NETWORK_TYPE_HUAWEI_NPU = 0x6000,
    NETWORK_TYPE_RK_NPU     = 0x7000,
    NETWORK_TYPE_TENSORRT   = 0x8000,
} NetworkType;

typedef enum {
    DEVICE_NAIVE      = 0x0000,
    DEVICE_X86        = 0x0010,
    DEVICE_ARM        = 0x0020,
    DEVICE_OPENCL     = 0x1000,
    DEVICE_METAL      = 0x1010,
    DEVICE_CUDA       = 0x1020,
    DEVICE_DSP        = 0x1030,
    DEVICE_ATLAS      = 0x1040,
    DEVICE_HUAWEI_NPU = 0x1050,
    DEVICE_RK_NPU     = 0x1060,
} DeviceType;

typedef enum {
    // default
    SHARE_MEMORY_MODE_DEFAULT = 0,
    // same thread tnn instance share blob memory
    SHARE_MEMORY_MODE_SHARE_ONE_THREAD = 1,
    // set blob memory from external, different thread share blob memory need
    // synchronize
    SHARE_MEMORY_MODE_SET_FROM_EXTERNAL = 2
} ShareMemoryMode;

typedef enum {
    MODEL_TYPE_TNN      = 0x0001,
    MODEL_TYPE_NCNN     = 0x0100,
    MODEL_TYPE_OPENVINO = 0x1000,
    MODEL_TYPE_COREML   = 0x2000,
    MODEL_TYPE_SNPE     = 0x3000,
    MODEL_TYPE_HIAI     = 0x4000,
    MODEL_TYPE_ATLAS    = 0x5000,
    MODEL_TYPE_RKCACHE  = 0x6000
} ModelType;

using DimsVector = std::vector<int>;

//@brief Config used to create tnn instance, config
// device type, network type and share memory mode.
struct PUBLIC NetworkConfig {
    // device type default cpu
    DeviceType device_type = DEVICE_ARM;

    // device id default 0
    int device_id = 0;

    // blob data format decided by device
    DataFormat data_format = DATA_FORMAT_AUTO;

    // network type default internal
    NetworkType network_type = NETWORK_TYPE_DEFAULT;

    // raidnet instances not share memory with others
    ShareMemoryMode share_memory_mode = SHARE_MEMORY_MODE_DEFAULT;

    // dependent library path
    std::vector<std::string> library_path = {};

    // compute precision
    Precision precision = PRECISION_AUTO;

    // cache path to store possible cache models or opt kernel
    std::string cache_path = "";

    // network init or reshape may cost more time to select opt kernel implement if enable tune kernel
    // cache_path can set to store tune kernel info.
    bool enable_tune_kernel = false;
};

struct PUBLIC ModelConfig {
    ModelType model_type = MODEL_TYPE_TNN;

    // tnn model need two params: order is proto content, model content.
    // ncnn need two: params: order is param, weights.
    // openvino model need two params: order is xml content, model path.
    // coreml model need one param: coreml model dir.
    // snpe model need one param: dlc model dir.
    // hiai model need two params: order is model name, model_file_path.
    // atlas model need one param: config string.
    std::vector<std::string> params = {};
};

typedef union {
    float f;
    int i;
} RangeData;

}  // namespace TNN_NS

#pragma warning(pop)

#endif  // TNN_INCLUDE_TNN_CORE_COMMON_H_<|MERGE_RESOLUTION|>--- conflicted
+++ resolved
@@ -35,11 +35,7 @@
     RUNTIME_MODE_CONST_FOLD = 1,
 } RuntimeMode;
 
-<<<<<<< HEAD
-typedef enum : int {
-=======
-typedef enum {
->>>>>>> 495d2186
+typedef enum {
     //data always change
     DATA_FLAG_CHANGE_ALWAYS   = 0x00000000,
     //data change if shape differ
@@ -64,15 +60,11 @@
     // int32
     DATA_TYPE_INT32 = 3,
     // brain float 16
-<<<<<<< HEAD
-    DATA_TYPE_BFP16 = 4
-=======
     DATA_TYPE_BFP16 = 4,
     // int64
     DATA_TYPE_INT64 = 5,
     // uint32
     DATA_TYPE_UINT32 = 6
->>>>>>> 495d2186
 } DataType;
 
 typedef enum {
