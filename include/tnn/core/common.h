// Tencent is pleased to support the open source community by making TNN available.
//
// Copyright (C) 2020 THL A29 Limited, a Tencent company. All rights reserved.
//
// Licensed under the BSD 3-Clause License (the "License"); you may not use this file except
// in compliance with the License. You may obtain a copy of the License at
//
// https://opensource.org/licenses/BSD-3-Clause
//
// Unless required by applicable law or agreed to in writing, software distributed
// under the License is distributed on an "AS IS" BASIS, WITHOUT WARRANTIES OR
// CONDITIONS OF ANY KIND, either express or implied. See the License for the
// specific language governing permissions and limitations under the License.

#ifndef TNN_INCLUDE_TNN_CORE_COMMON_H_
#define TNN_INCLUDE_TNN_CORE_COMMON_H_

#include <functional>
#include <string>
#include <vector>

#include "tnn/core/macro.h"

#pragma warning(push)
#pragma warning(disable : 4251)

namespace TNN_NS {

typedef std::function<void(void)> Callback;

typedef enum {
    //auto
    //针对算子输入类型多变的情况，如二元算子中某个输入是权值，其可以为浮点也可以为整数
    DATA_TYPE_AUTO = -1,
    // float
    DATA_TYPE_FLOAT = 0,
    // half float
    DATA_TYPE_HALF = 1,
    // int8
    DATA_TYPE_INT8 = 2,
    // int32
    DATA_TYPE_INT32 = 3,
    // brain float 16
    DATA_TYPE_BFP16 = 4,
    // int64
    DATA_TYPE_INT64 = 5,
    // uint32
    DATA_TYPE_UINT32 = 6
} DataType;

typedef enum {
    // decided by device
    DATA_FORMAT_AUTO     = -1,
    DATA_FORMAT_NCHW     = 0,
    DATA_FORMAT_NHWC     = 1,
    DATA_FORMAT_NHWC4    = 2,
    DATA_FORMAT_NC2HW2   = 3,
    DATA_FORMAT_NC4HW4   = 4,
    DATA_FORMAT_NC8HW8   = 5,
    DATA_FORMAT_NC16HW16 = 6,
    DATA_FORMAT_NCDHW    = 7,
    DATA_FORMAT_NHC4W4   = 8,
    // special for LSTM ONNX
    DATA_FORMAT_CNH4     = 1000,
} DataFormat;

typedef enum {
    // auto precision, each device choose default precision.
    // ARM: prefer fp16, enable approximate calculation
    // OPENCL: prefer fp16
    // METAL: prefer fp16
    PRECISION_AUTO = -1,
    // Normal precision
    // ARM: prefer fp16, disable approximate calculation
    // OPNECL: run with mixed pricision
    // METAL: run with fp16
    PRECISION_NORMAL = 0,
    // High precision
    // ARM: run with fp32
    // OPENCL: run with fp32
    // METAL: run with fp16
    PRECISION_HIGH = 1,
    // Low precision
    // ARM: run with bfp16
    // OPENCL: run with fp16
    // METAL: run with fp16
    PRECISION_LOW = 2
} Precision;

typedef enum {
    NETWORK_TYPE_AUTO       = -1,
    NETWORK_TYPE_DEFAULT    = 0,
    NETWORK_TYPE_OPENVINO   = 0x1000,
    NETWORK_TYPE_COREML     = 0x2000,
    NETWORK_TYPE_SNPE       = 0x3000,
    NETWORK_TYPE_HIAI       = 0x4000,
    NETWORK_TYPE_ATLAS      = 0x5000,
    NETWORK_TYPE_HUAWEI_NPU = 0x6000,
    NETWORK_TYPE_RK_NPU     = 0x7000,
    NETWORK_TYPE_TENSORRT   = 0x8000,
    NETWORK_TYPE_TNNTORCH   = 0x9000,
} NetworkType;

typedef enum {
    DEVICE_NAIVE      = 0x0000,
    DEVICE_X86        = 0x0010,
    DEVICE_ARM        = 0x0020,
    DEVICE_OPENCL     = 0x1000,
    DEVICE_METAL      = 0x1010,
    DEVICE_CUDA       = 0x1020,
    DEVICE_DSP        = 0x1030,
    DEVICE_ATLAS      = 0x1040,
    DEVICE_HUAWEI_NPU = 0x1050,
    DEVICE_RK_NPU     = 0x1060,
<<<<<<< HEAD
=======
    DEVICE_APPLE_NPU  = 0x1070,
>>>>>>> ce444ca2

    // General CPU
    DEVICE_GROUP_CPU  = 0x4010,
    // General GPU
    DEVICE_GROUP_GPU  = 0x4020,
    // General NPU
    DEVICE_GROUP_NPU  = 0x4030,
} DeviceType;

typedef enum {
    // default
    SHARE_MEMORY_MODE_DEFAULT = 0,
    // same thread tnn instance share blob memory
    SHARE_MEMORY_MODE_SHARE_ONE_THREAD = 1,
    // set blob memory from external, different thread share blob memory need
    // synchronize
    SHARE_MEMORY_MODE_SET_FROM_EXTERNAL = 2,
    // tnn instane share net resource
    SHARE_MEMORY_MODE_SHARE_NET_RESOURCE = 3
} ShareMemoryMode;

typedef enum {
    MODEL_TYPE_TNN      = 0x0001,
    //reserved for 0x0002
    MODEL_TYPE_TNNIR    = 0x0010,
    MODEL_TYPE_NCNN     = 0x0100,
    MODEL_TYPE_OPENVINO = 0x1000,
    MODEL_TYPE_COREML   = 0x2000,
    MODEL_TYPE_SNPE     = 0x3000,
    MODEL_TYPE_HIAI     = 0x4000,
    MODEL_TYPE_ATLAS    = 0x5000,
    MODEL_TYPE_RKCACHE  = 0x6000,
    MODEL_TYPE_TORCHSCRIPT  = 0x7000,
} ModelType;

using DimsVector = std::vector<int>;

//@brief Config used to create tnn instance, config
// device type, network type and share memory mode.
struct PUBLIC NetworkConfig {
    // device type default cpu
    DeviceType device_type = DEVICE_ARM;

    // device id default 0
    int device_id = 0;

    // blob data format, auto decided by device
    DataFormat data_format = DATA_FORMAT_AUTO;

    // network type, auto decided by device
    NetworkType network_type = NETWORK_TYPE_AUTO;

    // raidnet instances not share memory with others
    ShareMemoryMode share_memory_mode = SHARE_MEMORY_MODE_DEFAULT;

    // dependent library path
    std::vector<std::string> library_path = {};

    // compute precision
    Precision precision = PRECISION_AUTO;

    // cache path to store possible cache models or opt kernel
    std::string cache_path = "";

    // network init or reshape may cost more time to select opt kernel implement if enable tune kernel
    // cache_path can set to store tune kernel info.
    bool enable_tune_kernel = false;
};

struct PUBLIC ModelConfig {
    ModelType model_type = MODEL_TYPE_TNN;

    // tnn model need two params: order is proto content, model content.
    // ncnn need two: params: order is param, weights.
    // openvino model need two params: order is xml content, model path.
    // coreml model need one param: coreml model dir.
    // snpe model need one param: dlc model dir.
    // hiai model need two params: order is model name, model_file_path.
    // atlas model need one param: config string.
    std::vector<std::string> params = {};
};

typedef enum {
    //normal runtime forward, only layers with varing output in tnn proto will be executed
    RUNTIME_MODE_NORMAL = 0,
    //normal runtime forward, only layers with constant output (eg. ShapeLayer) will be executed to do constant folding
    RUNTIME_MODE_CONST_FOLD = 1,
} RuntimeMode;

typedef enum {
    //data always change
    DATA_FLAG_CHANGE_ALWAYS   = 0, //0x00000000
    //data change if shape differ
    DATA_FLAG_CHANGE_IF_SHAPE_DIFFER  = 1, //0x00000001
    //data never change
    DATA_FLAG_CHANGE_NEVER   = 2, //0x00000002

    //data allocate in forward
    DATA_FLAG_ALLOCATE_IN_FORWARD   = 65536, //0x00010000
} DataFlag;

typedef union {
    int i;
    float f;
} RangeData;

}  // namespace TNN_NS

#pragma warning(pop)

#endif  // TNN_INCLUDE_TNN_CORE_COMMON_H_<|MERGE_RESOLUTION|>--- conflicted
+++ resolved
@@ -112,10 +112,7 @@
     DEVICE_ATLAS      = 0x1040,
     DEVICE_HUAWEI_NPU = 0x1050,
     DEVICE_RK_NPU     = 0x1060,
-<<<<<<< HEAD
-=======
     DEVICE_APPLE_NPU  = 0x1070,
->>>>>>> ce444ca2
 
     // General CPU
     DEVICE_GROUP_CPU  = 0x4010,
