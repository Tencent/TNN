--- conflicted
+++ resolved
@@ -129,16 +129,14 @@
     TNNERR_CONVERT_UNSUPPORT_PASS  = 0x10004,
     TNNERR_CONVERT_OPTIMIZE_ERROR  = 0x10005,
 
-<<<<<<< HEAD
     // Quantize
     TNNERR_QUANTIZE_ERROR = 0x20001,
-=======
+
     //TNN TRAIN ERROR
     TNN_TRAIN_ERROR = 0x70001,
     TNN_OP_ERROR = 0x70002,
     TNN_OP_NOT_FOUND = 0x70003,
     TNN_TRAIN_TEST_ERROR = 0x70004,
->>>>>>> 6d318185
 };
 
 class PUBLIC Status {
