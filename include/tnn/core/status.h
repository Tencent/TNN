// Tencent is pleased to support the open source community by making TNN available.
//
// Copyright (C) 2020 THL A29 Limited, a Tencent company. All rights reserved.
//
// Licensed under the BSD 3-Clause License (the "License"); you may not use this file except
// in compliance with the License. You may obtain a copy of the License at
//
// https://opensource.org/licenses/BSD-3-Clause
//
// Unless required by applicable law or agreed to in writing, software distributed
// under the License is distributed on an "AS IS" BASIS, WITHOUT WARRANTIES OR
// CONDITIONS OF ANY KIND, either express or implied. See the License for the
// specific language governing permissions and limitations under the License.

#ifndef TNN_INCLUDE_TNN_CORE_STATUS_H_
#define TNN_INCLUDE_TNN_CORE_STATUS_H_

#include <memory>
#include <string>
#include <vector>

#include "tnn/core/macro.h"

#pragma warning(push)
#pragma warning(disable : 4251)

namespace TNN_NS {

enum StatusCode {

    TNN_OK = 0x0,

    // param errcode
    TNNERR_PARAM_ERR        = 0x1000,
    TNNERR_INVALID_NETCFG   = 0x1002,
    TNNERR_INVALID_LAYERCFG = 0x1003,
    TNNERR_NULL_PARAM       = 0x1004,
    TNNERR_INVALID_GROUP    = 0x1005,
    TNNERR_INVALID_AXIS     = 0x1006,

    // network errcode
    TNNERR_NET_ERR       = 0x2000,
    TNNERR_UNSUPPORT_NET = 0x2001,

    // layer errcode
    TNNERR_LAYER_ERR     = 0x3000,
    TNNERR_UNKNOWN_LAYER = 0x3001,
    TNNERR_CREATE_LAYER  = 0x3002,
    TNNERR_INIT_LAYER    = 0x3003,
    TNNERR_INVALID_DATA  = 0x3004,
    TNNERR_ELT_UNSUP_OP  = 0x3005,

    // model errcode
    TNNERR_MODEL_ERR     = 0x4000,
    TNNERR_INVALID_MODEL = 0x4001,
    TNNERR_FIND_MODEL    = 0x4002,

    // instance errcode
    TNNERR_INST_ERR         = 0x5000,
    TNNERR_MAXINST_COUNT    = 0x5001,
    TNNERR_ALLOC_INSTANCE   = 0x5002,
    TNNERR_INVALID_INSTANCE = 0x5003,
    TNNERR_CONTEXT_ERR      = 0x5004,

    // common errcode
    TNNERR_COMMON_ERROR     = 0x6000,
    TNNERR_OUTOFMEMORY      = 0x6001,
    TNNERR_INVALID_INPUT    = 0x6002,
    TNNERR_FIND_RESOURCE    = 0x6003,
    TNNERR_NO_RESULT        = 0x6004,
    TNNERR_LOAD_MODEL       = 0x6005,
    TNNERR_PACK_MODEL       = 0x6006,
    TNNERR_SET_CPU_AFFINITY = 0x6007,
    TNNERR_OPEN_FILE        = 0x6008,

    // forward memory error
    TNNERR_NOT_SUPPORT_SET_FORWARD_MEM           = 0x8000,
    TNNERR_FORWARD_MEM_NOT_SET                   = 0x8001,
    TNNERR_SHARED_MEMORY_FORWARD_NOT_SAME_THREAD = 0x8003,
    TNNERR_SHARE_MEMORY_MODE_NOT_SUPPORT         = 0x8004,

    // device
    TNNERR_DEVICE_NOT_SUPPORT                 = 0x9000,
    TNNERR_DEVICE_LIBRARY_LOAD                = 0x9001,
    TNNERR_DEVICE_CONTEXT_CREATE              = 0x9002,
    TNNERR_DEVICE_INVALID_COMMAND_QUEUE       = 0x9003,
    TNNERR_DEVICE_ACC_DATA_FORMAT_NOT_SUPPORT = 0x9004,

    // OpenCL
    TNNERR_OPENCL_FINISH_ERROR      = 0xA000,
    TNNERR_OPENCL_API_ERROR         = 0xA001,
    TNNERR_OPENCL_RUNTIME_ERROR     = 0xA002,
    TNNERR_OPENCL_ACC_INIT_ERROR    = 0xA003,
    TNNERR_OPENCL_ACC_RESHAPE_ERROR = 0xA004,
    TNNERR_OPENCL_ACC_FORWARD_ERROR = 0xA005,
    TNNERR_OPENCL_KERNELBUILD_ERROR = 0xA006,
    TNNERR_OPENCL_MEMALLOC_ERROR    = 0xA007,
    TNNERR_OPENCL_MEMMAP_ERROR      = 0xA008,
    TNNERR_OPENCL_MEMUNMAP_ERROR    = 0xA009,
    TNNERR_OPENCL_UNSUPPORT_ERROR   = 0xA00A,

    // SNPE
    TNNERR_SNPE_API_ERROR = 0xB001,

    // Atlas
    TNNERR_ATLAS_RUNTIME_ERROR    = 0xC001,
    TNNERR_ATLAS_TIMEOUT_ERROR    = 0xC002,
    TNNERR_ATLAS_MALLOC_ERROR     = 0xC003,
    TNNERR_ATLAS_GRAPH_INIT_ERROR = 0xC004,

    // Hiai
    TNNERR_HIAI_API_ERROR = 0xD001,

    // Huawei NPU
    TNNERR_NPU_LOAD_ERROR      = 0xE000,
    TNNERR_NPU_UNSUPPORT_ERROR = 0xE001,
    TNNERR_NPU_HIAI_API_ERROR  = 0xE002,

    // Cuda
    TNNERR_CUDA_TENSORRT_ERROR = 0xF001,
    TNNERR_CUDA_SYNC_ERROR     = 0xF002,
    TNNERR_CUDA_MEMCPY_ERROR   = 0xF003,
    TNNERR_CUDA_KERNEL_LAUNCH_ERROR   = 0xF004,

    // TNN CONVERT
    TNN_CONVERT_OK                 = 0x10000,
    TNNERR_CONVERT_UNSUPPORT_LAYER = 0x10001,
    TNNERR_CONVERT_GENERATE_MODEL  = 0x10002,
    TNNERR_CONVERT_INVALID_MODEL   = 0x10003,
    TNNERR_CONVERT_UNSUPPORT_PASS  = 0x10004,
    TNNERR_CONVERT_OPTIMIZE_ERROR  = 0x10005,

    // Quantize
    TNNERR_QUANTIZE_ERROR = 0x20001,
    
    // Apple NPU
    TNNERR_IOS_VERSION_ERROR       = 0x30001,
    TNNERR_ANE_CLEAN_ERROR         = 0x30002,
    TNNERR_ANE_SAVE_MODEL_ERROR    = 0x30003,
    TNNERR_ANE_COMPILE_MODEL_ERROR = 0x30004,
    TNNERR_ANE_EXECUTOR_ERROR      = 0x30005,
    TNNERR_COREML_VERSION_ERROR    = 0x30006,

    // DirectX
    TNNERR_DX_UNSUPPORTED_DEVICE   = 0x40001,
    TNNERR_DX_BUFFER_ALOCATE_ERR   = 0x40002,
    TNNERR_DX_TEXTURE_ALOCATE_ERR  = 0x40003,
    TNNERR_DX_MAP_ERR              = 0x40004,
<<<<<<< HEAD
    TNNERR_DX_SHADER_CREATE_ERR    = 0x40005,
    TNNERR_DX_ACC_INIT_ERR         = 0x40006,
=======
    TNNERR_DX_LAYER_ERR            = 0x40005,

>>>>>>> 160c3c60

};

class PUBLIC Status {
public:
    ~Status();
    Status(int code = TNN_OK, std::string message = "OK");

    Status &operator=(int code);

    bool operator==(int code_);
    bool operator!=(int code_);
    operator int();
    operator bool();
    std::string description();

private:
    int code_            = 0;
    std::string message_ = "";
};

}  // namespace TNN_NS

#pragma warning(pop)

#endif  // TNN_INCLUDE_TNN_CORE_STATUS_H_<|MERGE_RESOLUTION|>--- conflicted
+++ resolved
@@ -146,13 +146,10 @@
     TNNERR_DX_BUFFER_ALOCATE_ERR   = 0x40002,
     TNNERR_DX_TEXTURE_ALOCATE_ERR  = 0x40003,
     TNNERR_DX_MAP_ERR              = 0x40004,
-<<<<<<< HEAD
     TNNERR_DX_SHADER_CREATE_ERR    = 0x40005,
     TNNERR_DX_ACC_INIT_ERR         = 0x40006,
-=======
-    TNNERR_DX_LAYER_ERR            = 0x40005,
+    TNNERR_DX_LAYER_ERR            = 0x40007,
 
->>>>>>> 160c3c60
 
 };
 
