--- conflicted
+++ resolved
@@ -60,7 +60,6 @@
     float border_val       = 0.0f;
 };
 
-<<<<<<< HEAD
 typedef enum {
     PASTE_TYPE_TOP_LEFT_ALIGN = 0x00,
     PASTE_TYPE_CENTER_ALIGN   = 0x01,
@@ -69,7 +68,8 @@
 struct PUBLIC PasteParam {
     PasteType type = PASTE_TYPE_TOP_LEFT_ALIGN;
     int pad_value  = 0;
-=======
+};
+
 struct PUBLIC CopyMakeBorderParam {
     int top    = 0;
     int bottom = 0;
@@ -77,7 +77,6 @@
     int right  = 0;
     BorderType border_type = BORDER_TYPE_CONSTANT;
     float border_val       = 0.0f;
->>>>>>> 4b9ffbec
 };
 
 class PUBLIC MatUtils {
@@ -99,7 +98,6 @@
     //src and dst device type must be same.
     static Status CvtColor(Mat& src, Mat& dst, ColorConversionType type, void* command_queue);
 
-<<<<<<< HEAD
     // @brief mat resize and paste to dst
     // @param src  src mat
     // @param dst mat to paste
@@ -121,10 +119,9 @@
     // @param byte_size  buffer byte size
     // @return ret  return val 
     static Status GetMatByteSize(Mat& src, int& byte_size);
-=======
+
     //src and dst device type must be same. param top, bottom, left and right must be non-negative.
     static Status CopyMakeBorder(Mat& src, Mat& dst, CopyMakeBorderParam param, void* command_queue);
->>>>>>> 4b9ffbec
 };
 
 }  // namespace TNN_NS
