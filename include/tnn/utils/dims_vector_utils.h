--- conflicted
+++ resolved
@@ -57,13 +57,10 @@
     //       [ 5.  6.  7.  8.]
     //       [ 9. 10. 11. 12.]]]]
     static DimsVector Expand(DimsVector dims0, DimsVector dims1, Status *status);
-<<<<<<< HEAD
-=======
     
     // @brief reshape op to reshape input dims
     static DimsVector Reshape(const DimsVector input_dims, const DimsVector shape,
                               const int axis, const int num_axes, Status *status);
->>>>>>> 23af2801
 
     // @brief NCHW dims vector to NHWC dims vector
     static DimsVector NCHW2NHWC(DimsVector dims);
