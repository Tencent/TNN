--- conflicted
+++ resolved
@@ -39,24 +39,7 @@
     static DimsVector NCHW2NHWC(const DimsVector &dims);
 
     // @brief NHWC dims vector to NCHW
-<<<<<<< HEAD
-    static DimsVector NHWC2NCHW(DimsVector dims);
-    
-    static bool IsInBox(const DimsVector index, const DimsVector box);
-    
-    // @brief Increase index by offset, bounded by shape
-    // @param index
-    static DimsVector IncreaseIndex(DimsVector index, const DimsVector shape, int offset = 1);
-    
-    // @brief compute stride of shape index by offset, bounded by shape
-    // @param shape
-    static DimsVector StrideOfShape(DimsVector shape);
-
-    // @brief Get dim in dims vector, if index is larger than dims size, return 1
-    static int GetDim(const DimsVector dims, const int index);
-=======
     static DimsVector NHWC2NCHW(const DimsVector &dims);
->>>>>>> 8ea81962
 };
 
 }  // namespace TNN_NS
