// Tencent is pleased to support the open source community by making TNN available.
//
// Copyright (C) 2020 THL A29 Limited, a Tencent company. All rights reserved.
//
// Licensed under the BSD 3-Clause License (the "License"); you may not use this file except
// in compliance with the License. You may obtain a copy of the License at
//
// https://opensource.org/licenses/BSD-3-Clause
//
// Unless required by applicable law or agreed to in writing, software distributed
// under the License is distributed on an "AS IS" BASIS, WITHOUT WARRANTIES OR
// CONDITIONS OF ANY KIND, either express or implied. See the License for the
// specific language governing permissions and limitations under the License.

#ifndef TNN_INCLUDE_TNN_UTILS_DIMS_VECTOR_UTILS_H_
#define TNN_INCLUDE_TNN_UTILS_DIMS_VECTOR_UTILS_H_

#include <algorithm>

#include "tnn/core/common.h"
#include "tnn/core/macro.h"
#include "tnn/core/status.h"

namespace TNN_NS {

class PUBLIC DimsVectorUtils {
public:
    // @brief all dims product, [start_index, end_index)
    // @param dims
    static int Count(DimsVector dims, int start_index = 0, int end_index = -1);

    // @brief max of dims0 and dims1, [start_index, end_index)
    static DimsVector Max(DimsVector dims0, DimsVector dims1, int start_index = 0, int end_index = -1);

    // @brief equal of dims0 and dims1, [start_index, end_index)
    static bool Equal(DimsVector dims0, DimsVector dims1, int start_index = 0, int end_index = -1);
    
    // @brief like onnx expand. The broadcast rule is similar to numpy.array(input) * numpy.ones(shape): Dimensions are right alignment.
    // Example:
    // shape = [3, 4]
    // data = np.reshape(np.arange(1, np.prod(shape) + 1, dtype=np.float32), shape)
    // print(data)
    //    [[ 1.  2.  3.  4.]
    //     [ 5.  6.  7.  8.]
    //     [ 9. 10. 11. 12.]]
    // new_shape = [2,1,1, 4]
    // expanded = data * np.ones(new_shape, dtype=np.float32)
    // print("数组形状：",expanded.shape)
    // 数组形状： (2, 1, 3, 4)
    // print(expanded)
    //    [[[[ 1.  2.  3.  4.]
    //       [ 5.  6.  7.  8.]
    //       [ 9. 10. 11. 12.]]]
    //
    //
    //     [[[ 1.  2.  3.  4.]
    //       [ 5.  6.  7.  8.]
    //       [ 9. 10. 11. 12.]]]]
    static DimsVector Expand(DimsVector dims0, DimsVector dims1, Status *status);
    
    // @brief reshape op to reshape input dims
    static DimsVector Reshape(const DimsVector input_dims, const DimsVector shape,
                              const int axis, const int num_axes, Status *status);
<<<<<<< HEAD
=======
    
    // @brief strideslice op to slice input dims, it also rectify begins and ends in case value < 0 or = INT_MAX
    static DimsVector StrideSlice(const DimsVector input_dims,
                                  DimsVector& begins, DimsVector& ends, const DimsVector strides,
                                  const DimsVector axes, Status *status);
    
    // @brief upsample/resize op to resize input dims
    static DimsVector Upsample(const DimsVector input_dims,
                                  std::vector<float> scales, std::vector<int> sizes, int mode, Status *status);
    // @brief PadV2 to calc input dims index
    static DimsVector Pad(const DimsVector output_index, DimsVector input_dims, DimsVector pads,
                          int type, Status *status);
    
    // @brief range op to infer output dims
    static DimsVector Range(const RangeData start, const RangeData limit,
                            const RangeData delta, DataType type, Status *status);
>>>>>>> 495d2186

    // @brief NCHW dims vector to NHWC dims vector
    static DimsVector NCHW2NHWC(DimsVector dims);

    // @brief NHWC dims vector to NCHW
    static DimsVector NHWC2NCHW(DimsVector dims);
    
<<<<<<< HEAD
=======
    static bool IsInBox(const DimsVector index, const DimsVector box);
    
>>>>>>> 495d2186
    // @brief Increase index by offset, bounded by shape
    // @param index
    static DimsVector IncreaseIndex(DimsVector index, const DimsVector shape, int offset = 1);
    
    // @brief compute stride of shape index by offset, bounded by shape
    // @param shape
    static DimsVector StrideOfShape(DimsVector shape);
};

}  // namespace TNN_NS

#endif  // TNN_INCLUDE_TNN_UTILS_DIMS_VECTOR_UTILS_H_<|MERGE_RESOLUTION|>--- conflicted
+++ resolved
@@ -61,8 +61,6 @@
     // @brief reshape op to reshape input dims
     static DimsVector Reshape(const DimsVector input_dims, const DimsVector shape,
                               const int axis, const int num_axes, Status *status);
-<<<<<<< HEAD
-=======
     
     // @brief strideslice op to slice input dims, it also rectify begins and ends in case value < 0 or = INT_MAX
     static DimsVector StrideSlice(const DimsVector input_dims,
@@ -79,7 +77,6 @@
     // @brief range op to infer output dims
     static DimsVector Range(const RangeData start, const RangeData limit,
                             const RangeData delta, DataType type, Status *status);
->>>>>>> 495d2186
 
     // @brief NCHW dims vector to NHWC dims vector
     static DimsVector NCHW2NHWC(DimsVector dims);
@@ -87,11 +84,8 @@
     // @brief NHWC dims vector to NCHW
     static DimsVector NHWC2NCHW(DimsVector dims);
     
-<<<<<<< HEAD
-=======
     static bool IsInBox(const DimsVector index, const DimsVector box);
     
->>>>>>> 495d2186
     // @brief Increase index by offset, bounded by shape
     // @param index
     static DimsVector IncreaseIndex(DimsVector index, const DimsVector shape, int offset = 1);
